//===- Pass.cpp - Pass infrastructure implementation ----------------------===//
//
// Part of the LLVM Project, under the Apache License v2.0 with LLVM Exceptions.
// See https://llvm.org/LICENSE.txt for license information.
// SPDX-License-Identifier: Apache-2.0 WITH LLVM-exception
//
//===----------------------------------------------------------------------===//
//
// This file implements common pass infrastructure.
//
//===----------------------------------------------------------------------===//

#include "mlir/Pass/Pass.h"
#include "PassDetail.h"
#include "mlir/IR/Diagnostics.h"
#include "mlir/IR/Dialect.h"
#include "mlir/IR/Module.h"
#include "mlir/IR/Verifier.h"
#include "mlir/Support/FileUtilities.h"
#include "llvm/ADT/STLExtras.h"
#include "llvm/ADT/ScopeExit.h"
#include "llvm/ADT/SetVector.h"
#include "llvm/Support/CommandLine.h"
#include "llvm/Support/CrashRecoveryContext.h"
#include "llvm/Support/Mutex.h"
#include "llvm/Support/Parallel.h"
#include "llvm/Support/Signals.h"
#include "llvm/Support/Threading.h"
#include "llvm/Support/ToolOutputFile.h"

using namespace mlir;
using namespace mlir::detail;

//===----------------------------------------------------------------------===//
// Pass
//===----------------------------------------------------------------------===//

/// Out of line virtual method to ensure vtables and metadata are emitted to a
/// single .o file.
void Pass::anchor() {}

/// Attempt to initialize the options of this pass from the given string.
LogicalResult Pass::initializeOptions(StringRef options) {
  return passOptions.parseFromString(options);
}

/// Copy the option values from 'other', which is another instance of this
/// pass.
void Pass::copyOptionValuesFrom(const Pass *other) {
  passOptions.copyOptionValuesFrom(other->passOptions);
}

/// Prints out the pass in the textual representation of pipelines. If this is
/// an adaptor pass, print with the op_name(sub_pass,...) format.
void Pass::printAsTextualPipeline(raw_ostream &os) {
  // Special case for adaptors to use the 'op_name(sub_passes)' format.
  if (auto *adaptor = dyn_cast<OpToOpPassAdaptor>(this)) {
    llvm::interleaveComma(adaptor->getPassManagers(), os,
                          [&](OpPassManager &pm) {
                            os << pm.getOpName() << "(";
                            pm.printAsTextualPipeline(os);
                            os << ")";
                          });
    return;
  }
  // Otherwise, print the pass argument followed by its options. If the pass
  // doesn't have an argument, print the name of the pass to give some indicator
  // of what pass was run.
  StringRef argument = getArgument();
  if (!argument.empty())
    os << argument;
  else
    os << "unknown<" << getName() << ">";
  passOptions.print(os);
}


//===----------------------------------------------------------------------===//
// Verifier Passes
//===----------------------------------------------------------------------===//

void VerifierPass::runOnOperation() {
  if (failed(verify(getOperation())))
    signalPassFailure();
  markAllAnalysesPreserved();
}

//===----------------------------------------------------------------------===//
// OpPassManagerImpl
//===----------------------------------------------------------------------===//

namespace mlir {
namespace detail {
struct OpPassManagerImpl {
  OpPassManagerImpl(OperationName name, bool verifyPasses)
      : name(name), verifyPasses(verifyPasses) {}

  /// Merge the passes of this pass manager into the one provided.
  void mergeInto(OpPassManagerImpl &rhs);

  /// Nest a new operation pass manager for the given operation kind under this
  /// pass manager.
  OpPassManager &nest(const OperationName &nestedName);
  OpPassManager &nest(StringRef nestedName) {
    return nest(OperationName(nestedName, getContext()));
  }

  /// Add the given pass to this pass manager. If this pass has a concrete
  /// operation type, it must be the same type as this pass manager.
  void addPass(std::unique_ptr<Pass> pass);

  /// Coalesce adjacent AdaptorPasses into one large adaptor. This runs
  /// recursively through the pipeline graph.
  void coalesceAdjacentAdaptorPasses();

  /// Split all of AdaptorPasses such that each adaptor only contains one leaf
  /// pass.
  void splitAdaptorPasses();

  /// Return an instance of the context.
  MLIRContext *getContext() const {
    return name.getAbstractOperation()->dialect.getContext();
  }

  /// The name of the operation that passes of this pass manager operate on.
  OperationName name;

  /// Flag that specifies if the IR should be verified after each pass has run.
  bool verifyPasses : 1;

  /// The set of passes to run as part of this pass manager.
  std::vector<std::unique_ptr<Pass>> passes;
};
} // end namespace detail
} // end namespace mlir

void OpPassManagerImpl::mergeInto(OpPassManagerImpl &rhs) {
  assert(name == rhs.name && "merging unrelated pass managers");
  for (auto &pass : passes)
    rhs.passes.push_back(std::move(pass));
  passes.clear();
}

OpPassManager &OpPassManagerImpl::nest(const OperationName &nestedName) {
  OpPassManager nested(nestedName, verifyPasses);
  auto *adaptor = new OpToOpPassAdaptor(std::move(nested));
  addPass(std::unique_ptr<Pass>(adaptor));
  return adaptor->getPassManagers().front();
}

void OpPassManagerImpl::addPass(std::unique_ptr<Pass> pass) {
  // If this pass runs on a different operation than this pass manager, then
  // implicitly nest a pass manager for this operation.
  auto passOpName = pass->getOpName();
  if (passOpName && passOpName != name.getStringRef())
    return nest(*passOpName).addPass(std::move(pass));

  passes.emplace_back(std::move(pass));
  if (verifyPasses)
    passes.emplace_back(std::make_unique<VerifierPass>());
}

void OpPassManagerImpl::coalesceAdjacentAdaptorPasses() {
  // Bail out early if there are no adaptor passes.
  if (llvm::none_of(passes, [](std::unique_ptr<Pass> &pass) {
        return isa<OpToOpPassAdaptor>(pass.get());
      }))
    return;

  // Walk the pass list and merge adjacent adaptors.
  OpToOpPassAdaptor *lastAdaptor = nullptr;
  for (auto it = passes.begin(), e = passes.end(); it != e; ++it) {
    // Check to see if this pass is an adaptor.
    if (auto *currentAdaptor = dyn_cast<OpToOpPassAdaptor>(it->get())) {
      // If it is the first adaptor in a possible chain, remember it and
      // continue.
      if (!lastAdaptor) {
        lastAdaptor = currentAdaptor;
        continue;
      }

      // Otherwise, merge into the existing adaptor and delete the current one.
      currentAdaptor->mergeInto(*lastAdaptor);
      it->reset();

      // If the verifier is enabled, then next pass is a verifier run so
      // drop it. Verifier passes are inserted after every pass, so this one
      // would be a duplicate.
      if (verifyPasses) {
        assert(std::next(it) != e && isa<VerifierPass>(*std::next(it)));
        (++it)->reset();
      }
    } else if (lastAdaptor && !isa<VerifierPass>(*it)) {
      // If this pass is not an adaptor and not a verifier pass, then coalesce
      // and forget any existing adaptor.
      for (auto &pm : lastAdaptor->getPassManagers())
        pm.getImpl().coalesceAdjacentAdaptorPasses();
      lastAdaptor = nullptr;
    }
  }

  // If there was an adaptor at the end of the manager, coalesce it as well.
  if (lastAdaptor) {
    for (auto &pm : lastAdaptor->getPassManagers())
      pm.getImpl().coalesceAdjacentAdaptorPasses();
  }

  // Now that the adaptors have been merged, erase the empty slot corresponding
  // to the merged adaptors that were nulled-out in the loop above.
  llvm::erase_if(passes, std::logical_not<std::unique_ptr<Pass>>());
}

void OpPassManagerImpl::splitAdaptorPasses() {
  std::vector<std::unique_ptr<Pass>> oldPasses;
  std::swap(passes, oldPasses);

  for (std::unique_ptr<Pass> &pass : oldPasses) {
    // If this pass isn't an adaptor, move it directly to the new pass list.
    auto *currentAdaptor = dyn_cast<OpToOpPassAdaptor>(pass.get());
    if (!currentAdaptor) {
      passes.push_back(std::move(pass));
      continue;
    }

    // Otherwise, split the adaptors of each manager within the adaptor.
    for (OpPassManager &adaptorPM : currentAdaptor->getPassManagers()) {
      adaptorPM.getImpl().splitAdaptorPasses();

      // Add all non-verifier passes to this pass manager.
      for (std::unique_ptr<Pass> &nestedPass : adaptorPM.getImpl().passes) {
        if (!isa<VerifierPass>(nestedPass.get()))
          nest(adaptorPM.getOpName()).addPass(std::move(nestedPass));
      }
    }
  }
}

//===----------------------------------------------------------------------===//
// OpPassManager
//===----------------------------------------------------------------------===//

OpPassManager::OpPassManager(OperationName name, bool verifyPasses)
    : impl(new OpPassManagerImpl(name, verifyPasses)) {
  assert(name.getAbstractOperation() &&
         "OpPassManager can only operate on registered operations");
  assert(name.getAbstractOperation()->hasProperty(
             OperationProperty::IsolatedFromAbove) &&
         "OpPassManager only supports operating on operations marked as "
         "'IsolatedFromAbove'");
}
OpPassManager::OpPassManager(OpPassManager &&rhs) : impl(std::move(rhs.impl)) {}
OpPassManager::OpPassManager(const OpPassManager &rhs) { *this = rhs; }
OpPassManager &OpPassManager::operator=(const OpPassManager &rhs) {
  impl.reset(new OpPassManagerImpl(rhs.impl->name, rhs.impl->verifyPasses));
  for (auto &pass : rhs.impl->passes)
    impl->passes.emplace_back(pass->clone());
  return *this;
}

OpPassManager::~OpPassManager() {}

OpPassManager::pass_iterator OpPassManager::begin() {
  return MutableArrayRef<std::unique_ptr<Pass>>{impl->passes}.begin();
}
OpPassManager::pass_iterator OpPassManager::end() {
  return MutableArrayRef<std::unique_ptr<Pass>>{impl->passes}.end();
}

OpPassManager::const_pass_iterator OpPassManager::begin() const {
  return ArrayRef<std::unique_ptr<Pass>>{impl->passes}.begin();
}
OpPassManager::const_pass_iterator OpPassManager::end() const {
  return ArrayRef<std::unique_ptr<Pass>>{impl->passes}.end();
}

/// Nest a new operation pass manager for the given operation kind under this
/// pass manager.
OpPassManager &OpPassManager::nest(const OperationName &nestedName) {
  return impl->nest(nestedName);
}
OpPassManager &OpPassManager::nest(StringRef nestedName) {
  return impl->nest(nestedName);
}

/// Add the given pass to this pass manager. If this pass has a concrete
/// operation type, it must be the same type as this pass manager.
void OpPassManager::addPass(std::unique_ptr<Pass> pass) {
  impl->addPass(std::move(pass));
}

/// Returns the number of passes held by this manager.
size_t OpPassManager::size() const { return impl->passes.size(); }

/// Returns the internal implementation instance.
OpPassManagerImpl &OpPassManager::getImpl() { return *impl; }

/// Return an instance of the context.
MLIRContext *OpPassManager::getContext() const { return impl->getContext(); }

/// Return the operation name that this pass manager operates on.
const OperationName &OpPassManager::getOpName() const { return impl->name; }

/// Prints out the given passes as the textual representation of a pipeline.
static void printAsTextualPipeline(ArrayRef<std::unique_ptr<Pass>> passes,
                                   raw_ostream &os) {
  // Filter out passes that are not part of the public pipeline.
  auto filteredPasses =
      llvm::make_filter_range(passes, [](const std::unique_ptr<Pass> &pass) {
        return !isa<VerifierPass>(pass);
      });
  llvm::interleaveComma(filteredPasses, os,
                        [&](const std::unique_ptr<Pass> &pass) {
                          pass->printAsTextualPipeline(os);
                        });
}

/// Prints out the passes of the pass manager as the textual representation
/// of pipelines.
void OpPassManager::printAsTextualPipeline(raw_ostream &os) {
  ::printAsTextualPipeline(impl->passes, os);
}

static void registerDialectsForPipeline(const OpPassManager &pm,
                                        DialectRegistry &dialects) {
  for (const Pass &pass : pm.getPasses())
    pass.getDependentDialects(dialects);
}

void OpPassManager::getDependentDialects(DialectRegistry &dialects) const {
  registerDialectsForPipeline(*this, dialects);
}

//===----------------------------------------------------------------------===//
// OpToOpPassAdaptor
//===----------------------------------------------------------------------===//

LogicalResult OpToOpPassAdaptor::run(Pass *pass, Operation *op,
                                     AnalysisManager am) {
  pass->passState.emplace(op, am);

  // Instrument before the pass has run.
  PassInstrumentor *pi = am.getPassInstrumentor();
  if (pi)
    pi->runBeforePass(pass, op);

  // Invoke the virtual runOnOperation method.
  pass->runOnOperation();

  // Invalidate any non preserved analyses.
  am.invalidate(pass->passState->preservedAnalyses);

  // Instrument after the pass has run.
  bool passFailed = pass->passState->irAndPassFailed.getInt();
  if (pi) {
    if (passFailed)
      pi->runAfterPassFailed(pass, op);
    else
      pi->runAfterPass(pass, op);
  }

  // Return if the pass signaled a failure.
  return failure(passFailed);
}

/// Run the given operation and analysis manager on a provided op pass manager.
LogicalResult OpToOpPassAdaptor::runPipeline(
    iterator_range<OpPassManager::pass_iterator> passes, Operation *op,
    AnalysisManager am) {
  auto scope_exit = llvm::make_scope_exit([&] {
    // Clear out any computed operation analyses. These analyses won't be used
    // any more in this pipeline, and this helps reduce the current working set
    // of memory. If preserving these analyses becomes important in the future
    // we can re-evaluate this.
    am.clear();
  });

  // Run the pipeline over the provided operation.
  for (Pass &pass : passes)
    if (failed(run(&pass, op, am)))
      return failure();

  return success();
}

/// Find an operation pass manager that can operate on an operation of the given
/// type, or nullptr if one does not exist.
static OpPassManager *findPassManagerFor(MutableArrayRef<OpPassManager> mgrs,
                                         const OperationName &name) {
  auto it = llvm::find_if(
      mgrs, [&](OpPassManager &mgr) { return mgr.getOpName() == name; });
  return it == mgrs.end() ? nullptr : &*it;
}

OpToOpPassAdaptor::OpToOpPassAdaptor(OpPassManager &&mgr) {
  mgrs.emplace_back(std::move(mgr));
}

void OpToOpPassAdaptor::getDependentDialects(DialectRegistry &dialects) const {
  for (auto &pm : mgrs)
    pm.getDependentDialects(dialects);
}

/// Merge the current pass adaptor into given 'rhs'.
void OpToOpPassAdaptor::mergeInto(OpToOpPassAdaptor &rhs) {
  for (auto &pm : mgrs) {
    // If an existing pass manager exists, then merge the given pass manager
    // into it.
    if (auto *existingPM = findPassManagerFor(rhs.mgrs, pm.getOpName())) {
      pm.getImpl().mergeInto(existingPM->getImpl());
    } else {
      // Otherwise, add the given pass manager to the list.
      rhs.mgrs.emplace_back(std::move(pm));
    }
  }
  mgrs.clear();

  // After coalescing, sort the pass managers within rhs by name.
  llvm::array_pod_sort(rhs.mgrs.begin(), rhs.mgrs.end(),
                       [](const OpPassManager *lhs, const OpPassManager *rhs) {
                         return lhs->getOpName().getStringRef().compare(
                             rhs->getOpName().getStringRef());
                       });
}

/// Returns the adaptor pass name.
std::string OpToOpPassAdaptor::getAdaptorName() {
  std::string name = "Pipeline Collection : [";
  llvm::raw_string_ostream os(name);
  llvm::interleaveComma(getPassManagers(), os, [&](OpPassManager &pm) {
    os << '\'' << pm.getOpName() << '\'';
  });
  os << ']';
  return os.str();
}

/// Run the held pipeline over all nested operations.
void OpToOpPassAdaptor::runOnOperation() {
  if (getContext().isMultithreadingEnabled())
    runOnOperationAsyncImpl();
  else
    runOnOperationImpl();
}

/// Run this pass adaptor synchronously.
void OpToOpPassAdaptor::runOnOperationImpl() {
  auto am = getAnalysisManager();
  PassInstrumentation::PipelineParentInfo parentInfo = {llvm::get_threadid(),
                                                        this};
  auto *instrumentor = am.getPassInstrumentor();
  for (auto &region : getOperation()->getRegions()) {
    for (auto &block : region) {
      for (auto &op : block) {
        auto *mgr = findPassManagerFor(mgrs, op.getName());
        if (!mgr)
          continue;

        // Run the held pipeline over the current operation.
        if (instrumentor)
          instrumentor->runBeforePipeline(mgr->getOpName(), parentInfo);
<<<<<<< HEAD
        auto result = runPipeline(mgr->getPasses(), &op, am.slice(&op));
=======
        auto result = runPipeline(mgr->getPasses(), &op, am.nest(&op));
>>>>>>> b1169bdb
        if (instrumentor)
          instrumentor->runAfterPipeline(mgr->getOpName(), parentInfo);

        if (failed(result))
          return signalPassFailure();
      }
    }
  }
}

/// Utility functor that checks if the two ranges of pass managers have a size
/// mismatch.
static bool hasSizeMismatch(ArrayRef<OpPassManager> lhs,
                            ArrayRef<OpPassManager> rhs) {
  return lhs.size() != rhs.size() ||
         llvm::any_of(llvm::seq<size_t>(0, lhs.size()),
                      [&](size_t i) { return lhs[i].size() != rhs[i].size(); });
}

/// Run this pass adaptor synchronously.
void OpToOpPassAdaptor::runOnOperationAsyncImpl() {
  AnalysisManager am = getAnalysisManager();

  // Create the async executors if they haven't been created, or if the main
  // pipeline has changed.
  if (asyncExecutors.empty() || hasSizeMismatch(asyncExecutors.front(), mgrs))
    asyncExecutors.assign(llvm::hardware_concurrency().compute_thread_count(),
                          mgrs);

  // Run a prepass over the module to collect the operations to execute over.
  // This ensures that an analysis manager exists for each operation, as well as
  // providing a queue of operations to execute over.
  std::vector<std::pair<Operation *, AnalysisManager>> opAMPairs;
  for (auto &region : getOperation()->getRegions()) {
    for (auto &block : region) {
      for (auto &op : block) {
        // Add this operation iff the name matches the any of the pass managers.
        if (findPassManagerFor(mgrs, op.getName()))
          opAMPairs.emplace_back(&op, am.nest(&op));
      }
    }
  }

  // A parallel diagnostic handler that provides deterministic diagnostic
  // ordering.
  ParallelDiagnosticHandler diagHandler(&getContext());

  // An index for the current operation/analysis manager pair.
  std::atomic<unsigned> opIt(0);

  // Get the current thread for this adaptor.
  PassInstrumentation::PipelineParentInfo parentInfo = {llvm::get_threadid(),
                                                        this};
  auto *instrumentor = am.getPassInstrumentor();

  // An atomic failure variable for the async executors.
  std::atomic<bool> passFailed(false);
  llvm::parallelForEach(
      asyncExecutors.begin(),
      std::next(asyncExecutors.begin(),
                std::min(asyncExecutors.size(), opAMPairs.size())),
      [&](MutableArrayRef<OpPassManager> pms) {
        for (auto e = opAMPairs.size(); !passFailed && opIt < e;) {
          // Get the next available operation index.
          unsigned nextID = opIt++;
          if (nextID >= e)
            break;

          // Set the order id for this thread in the diagnostic handler.
          diagHandler.setOrderIDForThread(nextID);

          // Get the pass manager for this operation and execute it.
          auto &it = opAMPairs[nextID];
          auto *pm = findPassManagerFor(pms, it.first->getName());
          assert(pm && "expected valid pass manager for operation");

          if (instrumentor)
            instrumentor->runBeforePipeline(pm->getOpName(), parentInfo);
          auto pipelineResult =
              runPipeline(pm->getPasses(), it.first, it.second);
          if (instrumentor)
            instrumentor->runAfterPipeline(pm->getOpName(), parentInfo);

          // Drop this thread from being tracked by the diagnostic handler.
          // After this task has finished, the thread may be used outside of
          // this pass manager context meaning that we don't want to track
          // diagnostics from it anymore.
          diagHandler.eraseOrderIDForThread();

          // Handle a failed pipeline result.
          if (failed(pipelineResult)) {
            passFailed = true;
            break;
          }
        }
      });

  // Signal a failure if any of the executors failed.
  if (passFailed)
    signalPassFailure();
}

//===----------------------------------------------------------------------===//
// PassCrashReproducer
//===----------------------------------------------------------------------===//

namespace {
/// This class contains all of the context for generating a recovery reproducer.
/// Each recovery context is registered globally to allow for generating
/// reproducers when a signal is raised, such as a segfault.
struct RecoveryReproducerContext {
  RecoveryReproducerContext(MutableArrayRef<std::unique_ptr<Pass>> passes,
                            ModuleOp module, StringRef filename,
                            bool disableThreads, bool verifyPasses);
  ~RecoveryReproducerContext();

  /// Generate a reproducer with the current context.
  LogicalResult generate(std::string &error);

private:
  /// This function is invoked in the event of a crash.
  static void crashHandler(void *);

  /// Register a signal handler to run in the event of a crash.
  static void registerSignalHandler();

  /// The textual description of the currently executing pipeline.
  std::string pipeline;

  /// The MLIR module representing the IR before the crash.
  OwningModuleRef module;

  /// The filename to use when generating the reproducer.
  StringRef filename;

  /// Various pass manager and context flags.
  bool disableThreads;
  bool verifyPasses;

  /// The current set of active reproducer contexts. This is used in the event
  /// of a crash. This is not thread_local as the pass manager may produce any
  /// number of child threads. This uses a set to allow for multiple MLIR pass
  /// managers to be running at the same time.
  static llvm::ManagedStatic<llvm::sys::SmartMutex<true>> reproducerMutex;
  static llvm::ManagedStatic<
      llvm::SmallSetVector<RecoveryReproducerContext *, 1>>
      reproducerSet;
};
} // end anonymous namespace

llvm::ManagedStatic<llvm::sys::SmartMutex<true>>
    RecoveryReproducerContext::reproducerMutex;
llvm::ManagedStatic<llvm::SmallSetVector<RecoveryReproducerContext *, 1>>
    RecoveryReproducerContext::reproducerSet;

RecoveryReproducerContext::RecoveryReproducerContext(
    MutableArrayRef<std::unique_ptr<Pass>> passes, ModuleOp module,
    StringRef filename, bool disableThreads, bool verifyPasses)
    : module(module.clone()), filename(filename),
      disableThreads(disableThreads), verifyPasses(verifyPasses) {
  // Grab the textual pipeline being executed..
  {
    llvm::raw_string_ostream pipelineOS(pipeline);
    ::printAsTextualPipeline(passes, pipelineOS);
  }

  // Make sure that the handler is registered, and update the current context.
  llvm::sys::SmartScopedLock<true> producerLock(*reproducerMutex);
  registerSignalHandler();
  reproducerSet->insert(this);
}

RecoveryReproducerContext::~RecoveryReproducerContext() {
  llvm::sys::SmartScopedLock<true> producerLock(*reproducerMutex);
  reproducerSet->remove(this);
}

LogicalResult RecoveryReproducerContext::generate(std::string &error) {
  std::unique_ptr<llvm::ToolOutputFile> outputFile =
      mlir::openOutputFile(filename, &error);
  if (!outputFile)
    return failure();
  auto &outputOS = outputFile->os();

  // Output the current pass manager configuration.
  outputOS << "// configuration: -pass-pipeline='" << pipeline << "'";
  if (disableThreads)
    outputOS << " -mlir-disable-threading";

  // TODO: Should this also be configured with a pass manager flag?
  outputOS << "\n// note: verifyPasses=" << (verifyPasses ? "true" : "false")
           << "\n";

  // Output the .mlir module.
  module->print(outputOS);
  outputFile->keep();
  return success();
}

void RecoveryReproducerContext::crashHandler(void *) {
  // Walk the current stack of contexts and generate a reproducer for each one.
  // We can't know for certain which one was the cause, so we need to generate
  // a reproducer for all of them.
  std::string ignored;
  for (RecoveryReproducerContext *context : *reproducerSet)
    context->generate(ignored);
}

void RecoveryReproducerContext::registerSignalHandler() {
  // Ensure that the handler is only registered once.
  static bool registered =
      (llvm::sys::AddSignalHandler(crashHandler, nullptr), false);
  (void)registered;
}

/// Run the pass manager with crash recover enabled.
LogicalResult PassManager::runWithCrashRecovery(ModuleOp module,
                                                AnalysisManager am) {
  // If this isn't a local producer, run all of the passes in recovery mode.
  if (!localReproducer)
    return runWithCrashRecovery(impl->passes, module, am);

  // Split the passes within adaptors to ensure that each pass can be run in
  // isolation.
  impl->splitAdaptorPasses();

  // If this is a local producer, run each of the passes individually. If the
  // verifier is enabled, each pass will have a verifier after. This is included
  // in the recovery run.
  unsigned stride = impl->verifyPasses ? 2 : 1;
  MutableArrayRef<std::unique_ptr<Pass>> passes = impl->passes;
  for (unsigned i = 0, e = passes.size(); i != e; i += stride) {
    if (failed(runWithCrashRecovery(passes.slice(i, stride), module, am)))
      return failure();
  }
  return success();
}

/// Run the given passes with crash recover enabled.
LogicalResult
PassManager::runWithCrashRecovery(MutableArrayRef<std::unique_ptr<Pass>> passes,
                                  ModuleOp module, AnalysisManager am) {
  RecoveryReproducerContext context(passes, module, *crashReproducerFileName,
                                    !getContext()->isMultithreadingEnabled(),
                                    impl->verifyPasses);

  // Safely invoke the passes within a recovery context.
  llvm::CrashRecoveryContext::Enable();
  LogicalResult passManagerResult = failure();
  llvm::CrashRecoveryContext recoveryContext;
  recoveryContext.RunSafelyOnThread([&] {
    for (std::unique_ptr<Pass> &pass : passes)
      if (failed(OpToOpPassAdaptor::run(pass.get(), module, am)))
        return;
    passManagerResult = success();
  });
  llvm::CrashRecoveryContext::Disable();
  if (succeeded(passManagerResult))
    return success();

  std::string error;
  if (failed(context.generate(error)))
    return module.emitError("<MLIR-PassManager-Crash-Reproducer>: ") << error;
  return module.emitError()
         << "A failure has been detected while processing the MLIR module, a "
            "reproducer has been generated in '"
         << *crashReproducerFileName << "'";
}

//===----------------------------------------------------------------------===//
// PassManager
//===----------------------------------------------------------------------===//

PassManager::PassManager(MLIRContext *ctx, bool verifyPasses)
    : OpPassManager(OperationName(ModuleOp::getOperationName(), ctx),
                    verifyPasses),
      passTiming(false), localReproducer(false) {}

PassManager::~PassManager() {}

/// Run the passes within this manager on the provided module.
LogicalResult PassManager::run(ModuleOp module) {
  // Before running, make sure to coalesce any adjacent pass adaptors in the
  // pipeline.
  getImpl().coalesceAdjacentAdaptorPasses();

  // Register all dialects for the current pipeline.
  DialectRegistry dependentDialects;
  getDependentDialects(dependentDialects);
  dependentDialects.loadAll(module.getContext());

  // Construct an analysis manager for the pipeline.
  ModuleAnalysisManager am(module, instrumentor.get());

  // Notify the context that we start running a pipeline for book keeping.
  module.getContext()->enterMultiThreadedExecution();

  // If reproducer generation is enabled, run the pass manager with crash
  // handling enabled.
  LogicalResult result =
      crashReproducerFileName
          ? runWithCrashRecovery(module, am)
          : OpToOpPassAdaptor::runPipeline(getPasses(), module, am);

  // Notify the context that the run is done.
  module.getContext()->exitMultiThreadedExecution();

  // Dump all of the pass statistics if necessary.
  if (passStatisticsMode)
    dumpStatistics();
  return result;
}

/// Enable support for the pass manager to generate a reproducer on the event
/// of a crash or a pass failure. `outputFile` is a .mlir filename used to write
/// the generated reproducer. If `genLocalReproducer` is true, the pass manager
/// will attempt to generate a local reproducer that contains the smallest
/// pipeline.
void PassManager::enableCrashReproducerGeneration(StringRef outputFile,
                                                  bool genLocalReproducer) {
  crashReproducerFileName = std::string(outputFile);
  localReproducer = genLocalReproducer;
}

/// Add the provided instrumentation to the pass manager.
void PassManager::addInstrumentation(std::unique_ptr<PassInstrumentation> pi) {
  if (!instrumentor)
    instrumentor = std::make_unique<PassInstrumentor>();

  instrumentor->addInstrumentation(std::move(pi));
}

//===----------------------------------------------------------------------===//
// AnalysisManager
//===----------------------------------------------------------------------===//

/// Returns a pass instrumentation object for the current operation.
PassInstrumentor *AnalysisManager::getPassInstrumentor() const {
  ParentPointerT curParent = parent;
  while (auto *parentAM = curParent.dyn_cast<const AnalysisManager *>())
    curParent = parentAM->parent;
  return curParent.get<const ModuleAnalysisManager *>()->getPassInstrumentor();
}

/// Get an analysis manager for the given child operation.
AnalysisManager AnalysisManager::nest(Operation *op) {
  assert(op->getParentOp() == impl->getOperation() &&
         "'op' has a different parent operation");
  auto it = impl->childAnalyses.find(op);
  if (it == impl->childAnalyses.end())
    it = impl->childAnalyses
             .try_emplace(op, std::make_unique<NestedAnalysisMap>(op))
             .first;
  return {this, it->second.get()};
}

/// Invalidate any non preserved analyses.
void detail::NestedAnalysisMap::invalidate(
    const detail::PreservedAnalyses &pa) {
  // If all analyses were preserved, then there is nothing to do here.
  if (pa.isAll())
    return;

  // Invalidate the analyses for the current operation directly.
  analyses.invalidate(pa);

  // If no analyses were preserved, then just simply clear out the child
  // analysis results.
  if (pa.isNone()) {
    childAnalyses.clear();
    return;
  }

  // Otherwise, invalidate each child analysis map.
  SmallVector<NestedAnalysisMap *, 8> mapsToInvalidate(1, this);
  while (!mapsToInvalidate.empty()) {
    auto *map = mapsToInvalidate.pop_back_val();
    for (auto &analysisPair : map->childAnalyses) {
      analysisPair.second->invalidate(pa);
      if (!analysisPair.second->childAnalyses.empty())
        mapsToInvalidate.push_back(analysisPair.second.get());
    }
  }
}

//===----------------------------------------------------------------------===//
// PassInstrumentation
//===----------------------------------------------------------------------===//

PassInstrumentation::~PassInstrumentation() {}

//===----------------------------------------------------------------------===//
// PassInstrumentor
//===----------------------------------------------------------------------===//

namespace mlir {
namespace detail {
struct PassInstrumentorImpl {
  /// Mutex to keep instrumentation access thread-safe.
  llvm::sys::SmartMutex<true> mutex;

  /// Set of registered instrumentations.
  std::vector<std::unique_ptr<PassInstrumentation>> instrumentations;
};
} // end namespace detail
} // end namespace mlir

PassInstrumentor::PassInstrumentor() : impl(new PassInstrumentorImpl()) {}
PassInstrumentor::~PassInstrumentor() {}

/// See PassInstrumentation::runBeforePipeline for details.
void PassInstrumentor::runBeforePipeline(
    const OperationName &name,
    const PassInstrumentation::PipelineParentInfo &parentInfo) {
  llvm::sys::SmartScopedLock<true> instrumentationLock(impl->mutex);
  for (auto &instr : impl->instrumentations)
    instr->runBeforePipeline(name, parentInfo);
}

/// See PassInstrumentation::runAfterPipeline for details.
void PassInstrumentor::runAfterPipeline(
    const OperationName &name,
    const PassInstrumentation::PipelineParentInfo &parentInfo) {
  llvm::sys::SmartScopedLock<true> instrumentationLock(impl->mutex);
  for (auto &instr : llvm::reverse(impl->instrumentations))
    instr->runAfterPipeline(name, parentInfo);
}

/// See PassInstrumentation::runBeforePass for details.
void PassInstrumentor::runBeforePass(Pass *pass, Operation *op) {
  llvm::sys::SmartScopedLock<true> instrumentationLock(impl->mutex);
  for (auto &instr : impl->instrumentations)
    instr->runBeforePass(pass, op);
}

/// See PassInstrumentation::runAfterPass for details.
void PassInstrumentor::runAfterPass(Pass *pass, Operation *op) {
  llvm::sys::SmartScopedLock<true> instrumentationLock(impl->mutex);
  for (auto &instr : llvm::reverse(impl->instrumentations))
    instr->runAfterPass(pass, op);
}

/// See PassInstrumentation::runAfterPassFailed for details.
void PassInstrumentor::runAfterPassFailed(Pass *pass, Operation *op) {
  llvm::sys::SmartScopedLock<true> instrumentationLock(impl->mutex);
  for (auto &instr : llvm::reverse(impl->instrumentations))
    instr->runAfterPassFailed(pass, op);
}

/// See PassInstrumentation::runBeforeAnalysis for details.
void PassInstrumentor::runBeforeAnalysis(StringRef name, TypeID id,
                                         Operation *op) {
  llvm::sys::SmartScopedLock<true> instrumentationLock(impl->mutex);
  for (auto &instr : impl->instrumentations)
    instr->runBeforeAnalysis(name, id, op);
}

/// See PassInstrumentation::runAfterAnalysis for details.
void PassInstrumentor::runAfterAnalysis(StringRef name, TypeID id,
                                        Operation *op) {
  llvm::sys::SmartScopedLock<true> instrumentationLock(impl->mutex);
  for (auto &instr : llvm::reverse(impl->instrumentations))
    instr->runAfterAnalysis(name, id, op);
}

/// Add the given instrumentation to the collection.
void PassInstrumentor::addInstrumentation(
    std::unique_ptr<PassInstrumentation> pi) {
  llvm::sys::SmartScopedLock<true> instrumentationLock(impl->mutex);
  impl->instrumentations.emplace_back(std::move(pi));
}<|MERGE_RESOLUTION|>--- conflicted
+++ resolved
@@ -457,11 +457,7 @@
         // Run the held pipeline over the current operation.
         if (instrumentor)
           instrumentor->runBeforePipeline(mgr->getOpName(), parentInfo);
-<<<<<<< HEAD
-        auto result = runPipeline(mgr->getPasses(), &op, am.slice(&op));
-=======
         auto result = runPipeline(mgr->getPasses(), &op, am.nest(&op));
->>>>>>> b1169bdb
         if (instrumentor)
           instrumentor->runAfterPipeline(mgr->getOpName(), parentInfo);
 
