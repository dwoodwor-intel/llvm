//===- Operation.cpp - Operation support code -----------------------------===//
//
// Part of the LLVM Project, under the Apache License v2.0 with LLVM Exceptions.
// See https://llvm.org/LICENSE.txt for license information.
// SPDX-License-Identifier: Apache-2.0 WITH LLVM-exception
//
//===----------------------------------------------------------------------===//

#include "mlir/IR/Operation.h"
#include "mlir/IR/BlockAndValueMapping.h"
#include "mlir/IR/Dialect.h"
#include "mlir/IR/OpImplementation.h"
#include "mlir/IR/PatternMatch.h"
#include "mlir/IR/StandardTypes.h"
#include "mlir/IR/TypeUtilities.h"
#include <numeric>

using namespace mlir;

OpAsmParser::~OpAsmParser() {}

//===----------------------------------------------------------------------===//
// OperationName
//===----------------------------------------------------------------------===//

/// Form the OperationName for an op with the specified string.  This either is
/// a reference to an AbstractOperation if one is known, or a uniqued Identifier
/// if not.
OperationName::OperationName(StringRef name, MLIRContext *context) {
  if (auto *op = AbstractOperation::lookup(name, context))
    representation = op;
  else
    representation = Identifier::get(name, context);
}

/// Return the name of the dialect this operation is registered to.
StringRef OperationName::getDialect() const {
  return getStringRef().split('.').first;
}

/// Return the name of this operation.  This always succeeds.
StringRef OperationName::getStringRef() const {
  if (auto *op = representation.dyn_cast<const AbstractOperation *>())
    return op->name;
  return representation.get<Identifier>().strref();
}

const AbstractOperation *OperationName::getAbstractOperation() const {
  return representation.dyn_cast<const AbstractOperation *>();
}

OperationName OperationName::getFromOpaquePointer(void *pointer) {
  return OperationName(RepresentationUnion::getFromOpaqueValue(pointer));
}

//===----------------------------------------------------------------------===//
// Operation
//===----------------------------------------------------------------------===//

/// Create a new Operation with the specific fields.
Operation *Operation::create(Location location, OperationName name,
                             ArrayRef<Type> resultTypes,
                             ArrayRef<Value> operands,
                             ArrayRef<NamedAttribute> attributes,
                             ArrayRef<Block *> successors,
                             unsigned numRegions) {
  return create(location, name, resultTypes, operands,
<<<<<<< HEAD
                NamedAttributeList(attributes), successors, numRegions);
=======
                MutableDictionaryAttr(attributes), successors, numRegions);
>>>>>>> 918d599f
}

/// Create a new Operation from operation state.
Operation *Operation::create(const OperationState &state) {
<<<<<<< HEAD
  return Operation::create(state.location, state.name, state.types,
                           state.operands, NamedAttributeList(state.attributes),
                           state.successors, state.regions);
=======
  return Operation::create(
      state.location, state.name, state.types, state.operands,
      MutableDictionaryAttr(state.attributes), state.successors, state.regions);
>>>>>>> 918d599f
}

/// Create a new Operation with the specific fields.
Operation *Operation::create(Location location, OperationName name,
                             ArrayRef<Type> resultTypes,
                             ArrayRef<Value> operands,
<<<<<<< HEAD
                             NamedAttributeList attributes,
=======
                             MutableDictionaryAttr attributes,
>>>>>>> 918d599f
                             ArrayRef<Block *> successors,
                             RegionRange regions) {
  unsigned numRegions = regions.size();
  Operation *op = create(location, name, resultTypes, operands, attributes,
                         successors, numRegions);
  for (unsigned i = 0; i < numRegions; ++i)
    if (regions[i])
      op->getRegion(i).takeBody(*regions[i]);
  return op;
}

/// Overload of create that takes an existing MutableDictionaryAttr to avoid
/// unnecessarily uniquing a list of attributes.
Operation *Operation::create(Location location, OperationName name,
                             ArrayRef<Type> resultTypes,
                             ArrayRef<Value> operands,
<<<<<<< HEAD
                             NamedAttributeList attributes,
=======
                             MutableDictionaryAttr attributes,
>>>>>>> 918d599f
                             ArrayRef<Block *> successors,
                             unsigned numRegions) {
  // We only need to allocate additional memory for a subset of results.
  unsigned numTrailingResults = OpResult::getNumTrailing(resultTypes.size());
  unsigned numInlineResults = OpResult::getNumInline(resultTypes.size());
  unsigned numSuccessors = successors.size();
  unsigned numOperands = operands.size();

  // If the operation is known to have no operands, don't allocate an operand
  // storage.
  bool needsOperandStorage = true;
  if (operands.empty()) {
    if (const AbstractOperation *abstractOp = name.getAbstractOperation())
      needsOperandStorage = !abstractOp->hasTrait<OpTrait::ZeroOperands>();
  }

  // Compute the byte size for the operation and the operand storage.
  auto byteSize =
      totalSizeToAlloc<detail::InLineOpResult, detail::TrailingOpResult,
                       BlockOperand, Region, detail::OperandStorage>(
          numInlineResults, numTrailingResults, numSuccessors, numRegions,
          needsOperandStorage ? 1 : 0);
  byteSize +=
      llvm::alignTo(detail::OperandStorage::additionalAllocSize(numOperands),
                    alignof(Operation));
  void *rawMem = malloc(byteSize);

  // Create the new Operation.
  Operation *op =
      ::new (rawMem) Operation(location, name, resultTypes, numSuccessors,
                               numRegions, attributes, needsOperandStorage);

  assert((numSuccessors == 0 || !op->isKnownNonTerminator()) &&
         "unexpected successors in a non-terminator operation");

  // Initialize the results.
  for (unsigned i = 0; i < numInlineResults; ++i)
    new (op->getInlineResult(i)) detail::InLineOpResult();
  for (unsigned i = 0; i < numTrailingResults; ++i)
    new (op->getTrailingResult(i)) detail::TrailingOpResult(i);

  // Initialize the regions.
  for (unsigned i = 0; i != numRegions; ++i)
    new (&op->getRegion(i)) Region(op);

  // Initialize the operands.
  if (needsOperandStorage)
    new (&op->getOperandStorage()) detail::OperandStorage(op, operands);

  // Initialize the successors.
  auto blockOperands = op->getBlockOperands();
  for (unsigned i = 0; i != numSuccessors; ++i)
    new (&blockOperands[i]) BlockOperand(op, successors[i]);

  return op;
}

Operation::Operation(Location location, OperationName name,
                     ArrayRef<Type> resultTypes, unsigned numSuccessors,
<<<<<<< HEAD
                     unsigned numRegions, const NamedAttributeList &attributes,
=======
                     unsigned numRegions,
                     const MutableDictionaryAttr &attributes,
>>>>>>> 918d599f
                     bool hasOperandStorage)
    : location(location), numSuccs(numSuccessors), numRegions(numRegions),
      hasOperandStorage(hasOperandStorage), hasSingleResult(false), name(name),
      attrs(attributes) {
  if (!resultTypes.empty()) {
    // If there is a single result it is stored in-place, otherwise use a tuple.
    hasSingleResult = resultTypes.size() == 1;
    if (hasSingleResult)
      resultType = resultTypes.front();
    else
      resultType = TupleType::get(resultTypes, location->getContext());
  }
}

// Operations are deleted through the destroy() member because they are
// allocated via malloc.
Operation::~Operation() {
  assert(block == nullptr && "operation destroyed but still in a block");

  // Explicitly run the destructors for the operands.
  if (hasOperandStorage)
    getOperandStorage().~OperandStorage();

  // Explicitly run the destructors for the successors.
  for (auto &successor : getBlockOperands())
    successor.~BlockOperand();

  // Explicitly destroy the regions.
  for (auto &region : getRegions())
    region.~Region();
}

/// Destroy this operation or one of its subclasses.
void Operation::destroy() {
  this->~Operation();
  free(this);
}

/// Return the context this operation is associated with.
MLIRContext *Operation::getContext() { return location->getContext(); }

/// Return the dialect this operation is associated with, or nullptr if the
/// associated dialect is not registered.
Dialect *Operation::getDialect() {
  if (auto *abstractOp = getAbstractOperation())
    return &abstractOp->dialect;

  // If this operation hasn't been registered or doesn't have abstract
  // operation, try looking up the dialect name in the context.
  return getContext()->getRegisteredDialect(getName().getDialect());
}

Region *Operation::getParentRegion() {
  return block ? block->getParent() : nullptr;
}

Operation *Operation::getParentOp() {
  return block ? block->getParentOp() : nullptr;
}

/// Return true if this operation is a proper ancestor of the `other`
/// operation.
bool Operation::isProperAncestor(Operation *other) {
  while ((other = other->getParentOp()))
    if (this == other)
      return true;
  return false;
}

/// Replace any uses of 'from' with 'to' within this operation.
void Operation::replaceUsesOfWith(Value from, Value to) {
  if (from == to)
    return;
  for (auto &operand : getOpOperands())
    if (operand.get() == from)
      operand.set(to);
}

/// Replace the current operands of this operation with the ones provided in
/// 'operands'.
void Operation::setOperands(ValueRange operands) {
  if (LLVM_LIKELY(hasOperandStorage))
    return getOperandStorage().setOperands(this, operands);
  assert(operands.empty() && "setting operands without an operand storage");
<<<<<<< HEAD
=======
}

/// Replace the operands beginning at 'start' and ending at 'start' + 'length'
/// with the ones provided in 'operands'. 'operands' may be smaller or larger
/// than the range pointed to by 'start'+'length'.
void Operation::setOperands(unsigned start, unsigned length,
                            ValueRange operands) {
  assert((start + length) <= getNumOperands() &&
         "invalid operand range specified");
  if (LLVM_LIKELY(hasOperandStorage))
    return getOperandStorage().setOperands(this, start, length, operands);
  assert(operands.empty() && "setting operands without an operand storage");
}

/// Insert the given operands into the operand list at the given 'index'.
void Operation::insertOperands(unsigned index, ValueRange operands) {
  if (LLVM_LIKELY(hasOperandStorage))
    return setOperands(index, /*length=*/0, operands);
  assert(operands.empty() && "inserting operands without an operand storage");
>>>>>>> 918d599f
}

//===----------------------------------------------------------------------===//
// Diagnostics
//===----------------------------------------------------------------------===//

/// Emit an error about fatal conditions with this operation, reporting up to
/// any diagnostic handlers that may be listening.
InFlightDiagnostic Operation::emitError(const Twine &message) {
  InFlightDiagnostic diag = mlir::emitError(getLoc(), message);
  if (getContext()->shouldPrintOpOnDiagnostic()) {
    // Print out the operation explicitly here so that we can print the generic
    // form.
    // TODO(riverriddle) It would be nice if we could instead provide the
    // specific printing flags when adding the operation as an argument to the
    // diagnostic.
    std::string printedOp;
    {
      llvm::raw_string_ostream os(printedOp);
      print(os, OpPrintingFlags().printGenericOpForm().useLocalScope());
    }
    diag.attachNote(getLoc()) << "see current operation: " << printedOp;
  }
  return diag;
}

/// Emit a warning about this operation, reporting up to any diagnostic
/// handlers that may be listening.
InFlightDiagnostic Operation::emitWarning(const Twine &message) {
  InFlightDiagnostic diag = mlir::emitWarning(getLoc(), message);
  if (getContext()->shouldPrintOpOnDiagnostic())
    diag.attachNote(getLoc()) << "see current operation: " << *this;
  return diag;
}

/// Emit a remark about this operation, reporting up to any diagnostic
/// handlers that may be listening.
InFlightDiagnostic Operation::emitRemark(const Twine &message) {
  InFlightDiagnostic diag = mlir::emitRemark(getLoc(), message);
  if (getContext()->shouldPrintOpOnDiagnostic())
    diag.attachNote(getLoc()) << "see current operation: " << *this;
  return diag;
}

//===----------------------------------------------------------------------===//
// Operation Ordering
//===----------------------------------------------------------------------===//

constexpr unsigned Operation::kInvalidOrderIdx;
constexpr unsigned Operation::kOrderStride;

/// Given an operation 'other' that is within the same parent block, return
/// whether the current operation is before 'other' in the operation list
/// of the parent block.
/// Note: This function has an average complexity of O(1), but worst case may
/// take O(N) where N is the number of operations within the parent block.
bool Operation::isBeforeInBlock(Operation *other) {
  assert(block && "Operations without parent blocks have no order.");
  assert(other && other->block == block &&
         "Expected other operation to have the same parent block.");
  // If the order of the block is already invalid, directly recompute the
  // parent.
  if (!block->isOpOrderValid()) {
    block->recomputeOpOrder();
  } else {
    // Update the order either operation if necessary.
    updateOrderIfNecessary();
    other->updateOrderIfNecessary();
  }

  return orderIndex < other->orderIndex;
}

/// Update the order index of this operation of this operation if necessary,
/// potentially recomputing the order of the parent block.
void Operation::updateOrderIfNecessary() {
  assert(block && "expected valid parent");

  // If the order is valid for this operation there is nothing to do.
  if (hasValidOrder())
    return;
  Operation *blockFront = &block->front();
  Operation *blockBack = &block->back();

  // This method is expected to only be invoked on blocks with more than one
  // operation.
  assert(blockFront != blockBack && "expected more than one operation");

  // If the operation is at the end of the block.
  if (this == blockBack) {
    Operation *prevNode = getPrevNode();
    if (!prevNode->hasValidOrder())
      return block->recomputeOpOrder();

    // Add the stride to the previous operation.
    orderIndex = prevNode->orderIndex + kOrderStride;
    return;
  }

  // If this is the first operation try to use the next operation to compute the
  // ordering.
  if (this == blockFront) {
    Operation *nextNode = getNextNode();
    if (!nextNode->hasValidOrder())
      return block->recomputeOpOrder();
    // There is no order to give this operation.
    if (nextNode->orderIndex == 0)
      return block->recomputeOpOrder();

    // If we can't use the stride, just take the middle value left. This is safe
    // because we know there is at least one valid index to assign to.
    if (nextNode->orderIndex <= kOrderStride)
      orderIndex = (nextNode->orderIndex / 2);
    else
      orderIndex = kOrderStride;
    return;
  }

  // Otherwise, this operation is between two others. Place this operation in
  // the middle of the previous and next if possible.
  Operation *prevNode = getPrevNode(), *nextNode = getNextNode();
  if (!prevNode->hasValidOrder() || !nextNode->hasValidOrder())
    return block->recomputeOpOrder();
  unsigned prevOrder = prevNode->orderIndex, nextOrder = nextNode->orderIndex;

  // Check to see if there is a valid order between the two.
  if (prevOrder + 1 == nextOrder)
    return block->recomputeOpOrder();
  orderIndex = prevOrder + 1 + ((nextOrder - prevOrder) / 2);
}

//===----------------------------------------------------------------------===//
// ilist_traits for Operation
//===----------------------------------------------------------------------===//

auto llvm::ilist_detail::SpecificNodeAccess<
    typename llvm::ilist_detail::compute_node_options<
        ::mlir::Operation>::type>::getNodePtr(pointer N) -> node_type * {
  return NodeAccess::getNodePtr<OptionsT>(N);
}

auto llvm::ilist_detail::SpecificNodeAccess<
    typename llvm::ilist_detail::compute_node_options<
        ::mlir::Operation>::type>::getNodePtr(const_pointer N)
    -> const node_type * {
  return NodeAccess::getNodePtr<OptionsT>(N);
}

auto llvm::ilist_detail::SpecificNodeAccess<
    typename llvm::ilist_detail::compute_node_options<
        ::mlir::Operation>::type>::getValuePtr(node_type *N) -> pointer {
  return NodeAccess::getValuePtr<OptionsT>(N);
}

auto llvm::ilist_detail::SpecificNodeAccess<
    typename llvm::ilist_detail::compute_node_options<
        ::mlir::Operation>::type>::getValuePtr(const node_type *N)
    -> const_pointer {
  return NodeAccess::getValuePtr<OptionsT>(N);
}

void llvm::ilist_traits<::mlir::Operation>::deleteNode(Operation *op) {
  op->destroy();
}

Block *llvm::ilist_traits<::mlir::Operation>::getContainingBlock() {
  size_t Offset(size_t(&((Block *)nullptr->*Block::getSublistAccess(nullptr))));
  iplist<Operation> *Anchor(static_cast<iplist<Operation> *>(this));
  return reinterpret_cast<Block *>(reinterpret_cast<char *>(Anchor) - Offset);
}

/// This is a trait method invoked when an operation is added to a block.  We
/// keep the block pointer up to date.
void llvm::ilist_traits<::mlir::Operation>::addNodeToList(Operation *op) {
  assert(!op->getBlock() && "already in an operation block!");
  op->block = getContainingBlock();

  // Invalidate the order on the operation.
  op->orderIndex = Operation::kInvalidOrderIdx;
}

/// This is a trait method invoked when an operation is removed from a block.
/// We keep the block pointer up to date.
void llvm::ilist_traits<::mlir::Operation>::removeNodeFromList(Operation *op) {
  assert(op->block && "not already in an operation block!");
  op->block = nullptr;
}

/// This is a trait method invoked when an operation is moved from one block
/// to another.  We keep the block pointer up to date.
void llvm::ilist_traits<::mlir::Operation>::transferNodesFromList(
    ilist_traits<Operation> &otherList, op_iterator first, op_iterator last) {
  Block *curParent = getContainingBlock();

  // Invalidate the ordering of the parent block.
  curParent->invalidateOpOrder();

  // If we are transferring operations within the same block, the block
  // pointer doesn't need to be updated.
  if (curParent == otherList.getContainingBlock())
    return;

  // Update the 'block' member of each operation.
  for (; first != last; ++first)
    first->block = curParent;
}

/// Remove this operation (and its descendants) from its Block and delete
/// all of them.
void Operation::erase() {
  if (auto *parent = getBlock())
    parent->getOperations().erase(this);
  else
    destroy();
}

/// Unlink this operation from its current block and insert it right before
/// `existingOp` which may be in the same or another block in the same
/// function.
void Operation::moveBefore(Operation *existingOp) {
  moveBefore(existingOp->getBlock(), existingOp->getIterator());
}

/// Unlink this operation from its current basic block and insert it right
/// before `iterator` in the specified basic block.
void Operation::moveBefore(Block *block,
                           llvm::iplist<Operation>::iterator iterator) {
  block->getOperations().splice(iterator, getBlock()->getOperations(),
                                getIterator());
}

/// This drops all operand uses from this operation, which is an essential
/// step in breaking cyclic dependences between references when they are to
/// be deleted.
void Operation::dropAllReferences() {
  for (auto &op : getOpOperands())
    op.drop();

  for (auto &region : getRegions())
    region.dropAllReferences();

  for (auto &dest : getBlockOperands())
    dest.drop();
}

/// This drops all uses of any values defined by this operation or its nested
/// regions, wherever they are located.
void Operation::dropAllDefinedValueUses() {
  dropAllUses();

  for (auto &region : getRegions())
    for (auto &block : region)
      block.dropAllDefinedValueUses();
}

/// Return the number of results held by this operation.
unsigned Operation::getNumResults() {
  if (!resultType)
    return 0;
  return hasSingleResult ? 1 : resultType.cast<TupleType>().size();
}

auto Operation::getResultTypes() -> result_type_range {
  if (!resultType)
    return llvm::None;
  if (hasSingleResult)
    return resultType;
  return resultType.cast<TupleType>().getTypes();
}

void Operation::setSuccessor(Block *block, unsigned index) {
  assert(index < getNumSuccessors());
  getBlockOperands()[index].set(block);
}

/// Attempt to fold this operation using the Op's registered foldHook.
LogicalResult Operation::fold(ArrayRef<Attribute> operands,
                              SmallVectorImpl<OpFoldResult> &results) {
  // If we have a registered operation definition matching this one, use it to
  // try to constant fold the operation.
  auto *abstractOp = getAbstractOperation();
  if (abstractOp && succeeded(abstractOp->foldHook(this, operands, results)))
    return success();

  // Otherwise, fall back on the dialect hook to handle it.
  Dialect *dialect = getDialect();
  if (!dialect)
    return failure();

  SmallVector<Attribute, 8> constants;
  if (failed(dialect->constantFoldHook(this, operands, constants)))
    return failure();
  results.assign(constants.begin(), constants.end());
  return success();
}

/// Emit an error with the op name prefixed, like "'dim' op " which is
/// convenient for verifiers.
InFlightDiagnostic Operation::emitOpError(const Twine &message) {
  return emitError() << "'" << getName() << "' op " << message;
}

//===----------------------------------------------------------------------===//
// Operation Cloning
//===----------------------------------------------------------------------===//

/// Create a deep copy of this operation but keep the operation regions empty.
/// Operands are remapped using `mapper` (if present), and `mapper` is updated
/// to contain the results.
Operation *Operation::cloneWithoutRegions(BlockAndValueMapping &mapper) {
  SmallVector<Value, 8> operands;
  SmallVector<Block *, 2> successors;

  // Remap the operands.
  operands.reserve(getNumOperands());
  for (auto opValue : getOperands())
    operands.push_back(mapper.lookupOrDefault(opValue));

  // Remap the successors.
  successors.reserve(getNumSuccessors());
  for (Block *successor : getSuccessors())
    successors.push_back(mapper.lookupOrDefault(successor));

  // Create the new operation.
  auto *newOp = Operation::create(getLoc(), getName(), getResultTypes(),
                                  operands, attrs, successors, getNumRegions());

  // Remember the mapping of any results.
  for (unsigned i = 0, e = getNumResults(); i != e; ++i)
    mapper.map(getResult(i), newOp->getResult(i));

  return newOp;
}

Operation *Operation::cloneWithoutRegions() {
  BlockAndValueMapping mapper;
  return cloneWithoutRegions(mapper);
}

/// Create a deep copy of this operation, remapping any operands that use
/// values outside of the operation using the map that is provided (leaving
/// them alone if no entry is present).  Replaces references to cloned
/// sub-operations to the corresponding operation that is copied, and adds
/// those mappings to the map.
Operation *Operation::clone(BlockAndValueMapping &mapper) {
  auto *newOp = cloneWithoutRegions(mapper);

  // Clone the regions.
  for (unsigned i = 0; i != numRegions; ++i)
    getRegion(i).cloneInto(&newOp->getRegion(i), mapper);

  return newOp;
}

Operation *Operation::clone() {
  BlockAndValueMapping mapper;
  return clone(mapper);
}

//===----------------------------------------------------------------------===//
// OpState trait class.
//===----------------------------------------------------------------------===//

// The fallback for the parser is to reject the custom assembly form.
ParseResult OpState::parse(OpAsmParser &parser, OperationState &result) {
  return parser.emitError(parser.getNameLoc(), "has no custom assembly form");
}

// The fallback for the printer is to print in the generic assembly form.
void OpState::print(OpAsmPrinter &p) { p.printGenericOp(getOperation()); }

/// Emit an error about fatal conditions with this operation, reporting up to
/// any diagnostic handlers that may be listening.
InFlightDiagnostic OpState::emitError(const Twine &message) {
  return getOperation()->emitError(message);
}

/// Emit an error with the op name prefixed, like "'dim' op " which is
/// convenient for verifiers.
InFlightDiagnostic OpState::emitOpError(const Twine &message) {
  return getOperation()->emitOpError(message);
}

/// Emit a warning about this operation, reporting up to any diagnostic
/// handlers that may be listening.
InFlightDiagnostic OpState::emitWarning(const Twine &message) {
  return getOperation()->emitWarning(message);
}

/// Emit a remark about this operation, reporting up to any diagnostic
/// handlers that may be listening.
InFlightDiagnostic OpState::emitRemark(const Twine &message) {
  return getOperation()->emitRemark(message);
}

//===----------------------------------------------------------------------===//
// Op Trait implementations
//===----------------------------------------------------------------------===//

LogicalResult OpTrait::impl::verifyZeroOperands(Operation *op) {
  if (op->getNumOperands() != 0)
    return op->emitOpError() << "requires zero operands";
  return success();
}

LogicalResult OpTrait::impl::verifyOneOperand(Operation *op) {
  if (op->getNumOperands() != 1)
    return op->emitOpError() << "requires a single operand";
  return success();
}

LogicalResult OpTrait::impl::verifyNOperands(Operation *op,
                                             unsigned numOperands) {
  if (op->getNumOperands() != numOperands) {
    return op->emitOpError() << "expected " << numOperands
                             << " operands, but found " << op->getNumOperands();
  }
  return success();
}

LogicalResult OpTrait::impl::verifyAtLeastNOperands(Operation *op,
                                                    unsigned numOperands) {
  if (op->getNumOperands() < numOperands)
    return op->emitOpError()
           << "expected " << numOperands << " or more operands";
  return success();
}

/// If this is a vector type, or a tensor type, return the scalar element type
/// that it is built around, otherwise return the type unmodified.
static Type getTensorOrVectorElementType(Type type) {
  if (auto vec = type.dyn_cast<VectorType>())
    return vec.getElementType();

  // Look through tensor<vector<...>> to find the underlying element type.
  if (auto tensor = type.dyn_cast<TensorType>())
    return getTensorOrVectorElementType(tensor.getElementType());
  return type;
}

LogicalResult
OpTrait::impl::verifyOperandsAreSignlessIntegerLike(Operation *op) {
  for (auto opType : op->getOperandTypes()) {
    auto type = getTensorOrVectorElementType(opType);
    if (!type.isSignlessIntOrIndex())
      return op->emitOpError() << "requires an integer or index type";
  }
  return success();
}

LogicalResult OpTrait::impl::verifyOperandsAreFloatLike(Operation *op) {
  for (auto opType : op->getOperandTypes()) {
    auto type = getTensorOrVectorElementType(opType);
    if (!type.isa<FloatType>())
      return op->emitOpError("requires a float type");
  }
  return success();
}

LogicalResult OpTrait::impl::verifySameTypeOperands(Operation *op) {
  // Zero or one operand always have the "same" type.
  unsigned nOperands = op->getNumOperands();
  if (nOperands < 2)
    return success();

  auto type = op->getOperand(0).getType();
  for (auto opType : llvm::drop_begin(op->getOperandTypes(), 1))
    if (opType != type)
      return op->emitOpError() << "requires all operands to have the same type";
  return success();
}

LogicalResult OpTrait::impl::verifyZeroRegion(Operation *op) {
  if (op->getNumRegions() != 0)
    return op->emitOpError() << "requires zero regions";
  return success();
}

LogicalResult OpTrait::impl::verifyOneRegion(Operation *op) {
  if (op->getNumRegions() != 1)
    return op->emitOpError() << "requires one region";
  return success();
}

LogicalResult OpTrait::impl::verifyNRegions(Operation *op,
                                            unsigned numRegions) {
  if (op->getNumRegions() != numRegions)
    return op->emitOpError() << "expected " << numRegions << " regions";
  return success();
}

LogicalResult OpTrait::impl::verifyAtLeastNRegions(Operation *op,
                                                   unsigned numRegions) {
  if (op->getNumRegions() < numRegions)
    return op->emitOpError() << "expected " << numRegions << " or more regions";
  return success();
}

LogicalResult OpTrait::impl::verifyZeroResult(Operation *op) {
  if (op->getNumResults() != 0)
    return op->emitOpError() << "requires zero results";
  return success();
}

LogicalResult OpTrait::impl::verifyOneResult(Operation *op) {
  if (op->getNumResults() != 1)
    return op->emitOpError() << "requires one result";
  return success();
}

LogicalResult OpTrait::impl::verifyNResults(Operation *op,
                                            unsigned numOperands) {
  if (op->getNumResults() != numOperands)
    return op->emitOpError() << "expected " << numOperands << " results";
  return success();
}

LogicalResult OpTrait::impl::verifyAtLeastNResults(Operation *op,
                                                   unsigned numOperands) {
  if (op->getNumResults() < numOperands)
    return op->emitOpError()
           << "expected " << numOperands << " or more results";
  return success();
}

LogicalResult OpTrait::impl::verifySameOperandsShape(Operation *op) {
  if (failed(verifyAtLeastNOperands(op, 1)))
    return failure();

  auto type = op->getOperand(0).getType();
  for (auto opType : llvm::drop_begin(op->getOperandTypes(), 1)) {
    if (failed(verifyCompatibleShape(opType, type)))
      return op->emitOpError() << "requires the same shape for all operands";
  }
  return success();
}

LogicalResult OpTrait::impl::verifySameOperandsAndResultShape(Operation *op) {
  if (failed(verifyAtLeastNOperands(op, 1)) ||
      failed(verifyAtLeastNResults(op, 1)))
    return failure();

  auto type = op->getOperand(0).getType();
  for (auto resultType : op->getResultTypes()) {
    if (failed(verifyCompatibleShape(resultType, type)))
      return op->emitOpError()
             << "requires the same shape for all operands and results";
  }
  for (auto opType : llvm::drop_begin(op->getOperandTypes(), 1)) {
    if (failed(verifyCompatibleShape(opType, type)))
      return op->emitOpError()
             << "requires the same shape for all operands and results";
  }
  return success();
}

LogicalResult OpTrait::impl::verifySameOperandsElementType(Operation *op) {
  if (failed(verifyAtLeastNOperands(op, 1)))
    return failure();
  auto elementType = getElementTypeOrSelf(op->getOperand(0));

  for (auto operand : llvm::drop_begin(op->getOperands(), 1)) {
    if (getElementTypeOrSelf(operand) != elementType)
      return op->emitOpError("requires the same element type for all operands");
  }

  return success();
}

LogicalResult
OpTrait::impl::verifySameOperandsAndResultElementType(Operation *op) {
  if (failed(verifyAtLeastNOperands(op, 1)) ||
      failed(verifyAtLeastNResults(op, 1)))
    return failure();

  auto elementType = getElementTypeOrSelf(op->getResult(0));

  // Verify result element type matches first result's element type.
  for (auto result : llvm::drop_begin(op->getResults(), 1)) {
    if (getElementTypeOrSelf(result) != elementType)
      return op->emitOpError(
          "requires the same element type for all operands and results");
  }

  // Verify operand's element type matches first result's element type.
  for (auto operand : op->getOperands()) {
    if (getElementTypeOrSelf(operand) != elementType)
      return op->emitOpError(
          "requires the same element type for all operands and results");
  }

  return success();
}

LogicalResult OpTrait::impl::verifySameOperandsAndResultType(Operation *op) {
  if (failed(verifyAtLeastNOperands(op, 1)) ||
      failed(verifyAtLeastNResults(op, 1)))
    return failure();

  auto type = op->getResult(0).getType();
  auto elementType = getElementTypeOrSelf(type);
  for (auto resultType : op->getResultTypes().drop_front(1)) {
    if (getElementTypeOrSelf(resultType) != elementType ||
        failed(verifyCompatibleShape(resultType, type)))
      return op->emitOpError()
             << "requires the same type for all operands and results";
  }
  for (auto opType : op->getOperandTypes()) {
    if (getElementTypeOrSelf(opType) != elementType ||
        failed(verifyCompatibleShape(opType, type)))
      return op->emitOpError()
             << "requires the same type for all operands and results";
  }
  return success();
}

LogicalResult OpTrait::impl::verifyIsTerminator(Operation *op) {
  Block *block = op->getBlock();
  // Verify that the operation is at the end of the respective parent block.
  if (!block || &block->back() != op)
    return op->emitOpError("must be the last operation in the parent block");
  return success();
}

static LogicalResult verifyTerminatorSuccessors(Operation *op) {
  auto *parent = op->getParentRegion();

  // Verify that the operands lines up with the BB arguments in the successor.
  for (Block *succ : op->getSuccessors())
    if (succ->getParent() != parent)
      return op->emitError("reference to block defined in another region");
  return success();
}

LogicalResult OpTrait::impl::verifyZeroSuccessor(Operation *op) {
  if (op->getNumSuccessors() != 0) {
    return op->emitOpError("requires 0 successors but found ")
           << op->getNumSuccessors();
  }
  return success();
}

LogicalResult OpTrait::impl::verifyOneSuccessor(Operation *op) {
  if (op->getNumSuccessors() != 1) {
    return op->emitOpError("requires 1 successor but found ")
           << op->getNumSuccessors();
  }
  return verifyTerminatorSuccessors(op);
}
LogicalResult OpTrait::impl::verifyNSuccessors(Operation *op,
                                               unsigned numSuccessors) {
  if (op->getNumSuccessors() != numSuccessors) {
    return op->emitOpError("requires ")
           << numSuccessors << " successors but found "
           << op->getNumSuccessors();
  }
  return verifyTerminatorSuccessors(op);
}
LogicalResult OpTrait::impl::verifyAtLeastNSuccessors(Operation *op,
                                                      unsigned numSuccessors) {
  if (op->getNumSuccessors() < numSuccessors) {
    return op->emitOpError("requires at least ")
           << numSuccessors << " successors but found "
           << op->getNumSuccessors();
  }
  return verifyTerminatorSuccessors(op);
}

LogicalResult OpTrait::impl::verifyResultsAreBoolLike(Operation *op) {
  for (auto resultType : op->getResultTypes()) {
    auto elementType = getTensorOrVectorElementType(resultType);
    bool isBoolType = elementType.isInteger(1);
    if (!isBoolType)
      return op->emitOpError() << "requires a bool result type";
  }

  return success();
}

LogicalResult OpTrait::impl::verifyResultsAreFloatLike(Operation *op) {
  for (auto resultType : op->getResultTypes())
    if (!getTensorOrVectorElementType(resultType).isa<FloatType>())
      return op->emitOpError() << "requires a floating point type";

  return success();
}

LogicalResult
OpTrait::impl::verifyResultsAreSignlessIntegerLike(Operation *op) {
  for (auto resultType : op->getResultTypes())
    if (!getTensorOrVectorElementType(resultType).isSignlessIntOrIndex())
      return op->emitOpError() << "requires an integer or index type";
  return success();
}

static LogicalResult verifyValueSizeAttr(Operation *op, StringRef attrName,
                                         bool isOperand) {
  auto sizeAttr = op->getAttrOfType<DenseIntElementsAttr>(attrName);
  if (!sizeAttr)
    return op->emitOpError("requires 1D vector attribute '") << attrName << "'";

  auto sizeAttrType = sizeAttr.getType().dyn_cast<VectorType>();
  if (!sizeAttrType || sizeAttrType.getRank() != 1)
    return op->emitOpError("requires 1D vector attribute '") << attrName << "'";

  if (llvm::any_of(sizeAttr.getIntValues(), [](const APInt &element) {
        return !element.isNonNegative();
      }))
    return op->emitOpError("'")
           << attrName << "' attribute cannot have negative elements";

  size_t totalCount = std::accumulate(
      sizeAttr.begin(), sizeAttr.end(), 0,
      [](unsigned all, APInt one) { return all + one.getZExtValue(); });

  if (isOperand && totalCount != op->getNumOperands())
    return op->emitOpError("operand count (")
           << op->getNumOperands() << ") does not match with the total size ("
           << totalCount << ") specified in attribute '" << attrName << "'";
  else if (!isOperand && totalCount != op->getNumResults())
    return op->emitOpError("result count (")
           << op->getNumResults() << ") does not match with the total size ("
           << totalCount << ") specified in attribute '" << attrName << "'";
  return success();
}

LogicalResult OpTrait::impl::verifyOperandSizeAttr(Operation *op,
                                                   StringRef attrName) {
  return verifyValueSizeAttr(op, attrName, /*isOperand=*/true);
}

LogicalResult OpTrait::impl::verifyResultSizeAttr(Operation *op,
                                                  StringRef attrName) {
  return verifyValueSizeAttr(op, attrName, /*isOperand=*/false);
}

//===----------------------------------------------------------------------===//
// BinaryOp implementation
//===----------------------------------------------------------------------===//

// These functions are out-of-line implementations of the methods in BinaryOp,
// which avoids them being template instantiated/duplicated.

void impl::buildBinaryOp(OpBuilder &builder, OperationState &result, Value lhs,
                         Value rhs) {
  assert(lhs.getType() == rhs.getType());
  result.addOperands({lhs, rhs});
  result.types.push_back(lhs.getType());
}

ParseResult impl::parseOneResultSameOperandTypeOp(OpAsmParser &parser,
                                                  OperationState &result) {
  SmallVector<OpAsmParser::OperandType, 2> ops;
  Type type;
  return failure(parser.parseOperandList(ops) ||
                 parser.parseOptionalAttrDict(result.attributes) ||
                 parser.parseColonType(type) ||
                 parser.resolveOperands(ops, type, result.operands) ||
                 parser.addTypeToList(type, result.types));
}

void impl::printOneResultOp(Operation *op, OpAsmPrinter &p) {
  assert(op->getNumResults() == 1 && "op should have one result");

  // If not all the operand and result types are the same, just use the
  // generic assembly form to avoid omitting information in printing.
  auto resultType = op->getResult(0).getType();
  if (llvm::any_of(op->getOperandTypes(),
                   [&](Type type) { return type != resultType; })) {
    p.printGenericOp(op);
    return;
  }

  p << op->getName() << ' ';
  p.printOperands(op->getOperands());
  p.printOptionalAttrDict(op->getAttrs());
  // Now we can output only one type for all operands and the result.
  p << " : " << resultType;
}

//===----------------------------------------------------------------------===//
// CastOp implementation
//===----------------------------------------------------------------------===//

void impl::buildCastOp(OpBuilder &builder, OperationState &result, Value source,
                       Type destType) {
  result.addOperands(source);
  result.addTypes(destType);
}

ParseResult impl::parseCastOp(OpAsmParser &parser, OperationState &result) {
  OpAsmParser::OperandType srcInfo;
  Type srcType, dstType;
  return failure(parser.parseOperand(srcInfo) ||
                 parser.parseOptionalAttrDict(result.attributes) ||
                 parser.parseColonType(srcType) ||
                 parser.resolveOperand(srcInfo, srcType, result.operands) ||
                 parser.parseKeywordType("to", dstType) ||
                 parser.addTypeToList(dstType, result.types));
}

void impl::printCastOp(Operation *op, OpAsmPrinter &p) {
  p << op->getName() << ' ' << op->getOperand(0);
  p.printOptionalAttrDict(op->getAttrs());
  p << " : " << op->getOperand(0).getType() << " to "
    << op->getResult(0).getType();
}

Value impl::foldCastOp(Operation *op) {
  // Identity cast
  if (op->getOperand(0).getType() == op->getResult(0).getType())
    return op->getOperand(0);
  return nullptr;
}

//===----------------------------------------------------------------------===//
// Misc. utils
//===----------------------------------------------------------------------===//

/// Insert an operation, generated by `buildTerminatorOp`, at the end of the
/// region's only block if it does not have a terminator already. If the region
/// is empty, insert a new block first. `buildTerminatorOp` should return the
/// terminator operation to insert.
void impl::ensureRegionTerminator(
    Region &region, Location loc,
    function_ref<Operation *(OpBuilder &)> buildTerminatorOp) {
  if (region.empty())
    region.push_back(new Block);

  Block &block = region.back();
  if (!block.empty() && block.back().isKnownTerminator())
    return;

<<<<<<< HEAD
  block.push_back(buildTerminatorOp());
=======
  OpBuilder builder(loc.getContext());
  block.push_back(buildTerminatorOp(builder));
>>>>>>> 918d599f
}

//===----------------------------------------------------------------------===//
// UseIterator
//===----------------------------------------------------------------------===//

Operation::UseIterator::UseIterator(Operation *op, bool end)
    : op(op), res(end ? op->result_end() : op->result_begin()) {
  // Only initialize current use if there are results/can be uses.
  if (op->getNumResults())
    skipOverResultsWithNoUsers();
}

Operation::UseIterator &Operation::UseIterator::operator++() {
  // We increment over uses, if we reach the last use then move to next
  // result.
  if (use != (*res).use_end())
    ++use;
  if (use == (*res).use_end()) {
    ++res;
    skipOverResultsWithNoUsers();
  }
  return *this;
}

void Operation::UseIterator::skipOverResultsWithNoUsers() {
  while (res != op->result_end() && (*res).use_empty())
    ++res;

  // If we are at the last result, then set use to first use of
  // first result (sentinel value used for end).
  if (res == op->result_end())
    use = {};
  else
    use = (*res).use_begin();
}<|MERGE_RESOLUTION|>--- conflicted
+++ resolved
@@ -65,35 +65,21 @@
                              ArrayRef<Block *> successors,
                              unsigned numRegions) {
   return create(location, name, resultTypes, operands,
-<<<<<<< HEAD
-                NamedAttributeList(attributes), successors, numRegions);
-=======
                 MutableDictionaryAttr(attributes), successors, numRegions);
->>>>>>> 918d599f
 }
 
 /// Create a new Operation from operation state.
 Operation *Operation::create(const OperationState &state) {
-<<<<<<< HEAD
-  return Operation::create(state.location, state.name, state.types,
-                           state.operands, NamedAttributeList(state.attributes),
-                           state.successors, state.regions);
-=======
   return Operation::create(
       state.location, state.name, state.types, state.operands,
       MutableDictionaryAttr(state.attributes), state.successors, state.regions);
->>>>>>> 918d599f
 }
 
 /// Create a new Operation with the specific fields.
 Operation *Operation::create(Location location, OperationName name,
                              ArrayRef<Type> resultTypes,
                              ArrayRef<Value> operands,
-<<<<<<< HEAD
-                             NamedAttributeList attributes,
-=======
                              MutableDictionaryAttr attributes,
->>>>>>> 918d599f
                              ArrayRef<Block *> successors,
                              RegionRange regions) {
   unsigned numRegions = regions.size();
@@ -110,11 +96,7 @@
 Operation *Operation::create(Location location, OperationName name,
                              ArrayRef<Type> resultTypes,
                              ArrayRef<Value> operands,
-<<<<<<< HEAD
-                             NamedAttributeList attributes,
-=======
                              MutableDictionaryAttr attributes,
->>>>>>> 918d599f
                              ArrayRef<Block *> successors,
                              unsigned numRegions) {
   // We only need to allocate additional memory for a subset of results.
@@ -174,12 +156,8 @@
 
 Operation::Operation(Location location, OperationName name,
                      ArrayRef<Type> resultTypes, unsigned numSuccessors,
-<<<<<<< HEAD
-                     unsigned numRegions, const NamedAttributeList &attributes,
-=======
                      unsigned numRegions,
                      const MutableDictionaryAttr &attributes,
->>>>>>> 918d599f
                      bool hasOperandStorage)
     : location(location), numSuccs(numSuccessors), numRegions(numRegions),
       hasOperandStorage(hasOperandStorage), hasSingleResult(false), name(name),
@@ -264,8 +242,6 @@
   if (LLVM_LIKELY(hasOperandStorage))
     return getOperandStorage().setOperands(this, operands);
   assert(operands.empty() && "setting operands without an operand storage");
-<<<<<<< HEAD
-=======
 }
 
 /// Replace the operands beginning at 'start' and ending at 'start' + 'length'
@@ -285,7 +261,6 @@
   if (LLVM_LIKELY(hasOperandStorage))
     return setOperands(index, /*length=*/0, operands);
   assert(operands.empty() && "inserting operands without an operand storage");
->>>>>>> 918d599f
 }
 
 //===----------------------------------------------------------------------===//
@@ -1119,12 +1094,8 @@
   if (!block.empty() && block.back().isKnownTerminator())
     return;
 
-<<<<<<< HEAD
-  block.push_back(buildTerminatorOp());
-=======
   OpBuilder builder(loc.getContext());
   block.push_back(buildTerminatorOp(builder));
->>>>>>> 918d599f
 }
 
 //===----------------------------------------------------------------------===//
