//===- VectorTransforms.cpp - Conversion within the Vector dialect --------===//
//
// Part of the LLVM Project, under the Apache License v2.0 with LLVM Exceptions.
// See https://llvm.org/LICENSE.txt for license information.
// SPDX-License-Identifier: Apache-2.0 WITH LLVM-exception
//
//===----------------------------------------------------------------------===//
//
// This file implements target-independent rewrites as 1->N patterns.
//
//===----------------------------------------------------------------------===//

#include <type_traits>

#include "mlir/Dialect/Affine/EDSC/Builders.h"
#include "mlir/Dialect/Affine/EDSC/Intrinsics.h"
#include "mlir/Dialect/Affine/IR/AffineOps.h"
#include "mlir/Dialect/Linalg/EDSC/Intrinsics.h"
#include "mlir/Dialect/MemRef/EDSC/Intrinsics.h"
#include "mlir/Dialect/MemRef/IR/MemRef.h"
#include "mlir/Dialect/SCF/EDSC/Intrinsics.h"
#include "mlir/Dialect/StandardOps/EDSC/Intrinsics.h"
#include "mlir/Dialect/StandardOps/IR/Ops.h"
#include "mlir/Dialect/Utils/StructuredOpsUtils.h"
#include "mlir/Dialect/Vector/EDSC/Intrinsics.h"
#include "mlir/Dialect/Vector/VectorOps.h"
#include "mlir/Dialect/Vector/VectorTransforms.h"
#include "mlir/Dialect/Vector/VectorUtils.h"
#include "mlir/IR/AffineExpr.h"
#include "mlir/IR/AffineMap.h"
#include "mlir/IR/Attributes.h"
#include "mlir/IR/Builders.h"
#include "mlir/IR/BuiltinOps.h"
#include "mlir/IR/Location.h"
#include "mlir/IR/Matchers.h"
#include "mlir/IR/OperationSupport.h"
#include "mlir/IR/PatternMatch.h"
#include "mlir/IR/TypeUtilities.h"
#include "mlir/IR/Types.h"
#include "mlir/Interfaces/VectorInterfaces.h"

#include "llvm/ADT/STLExtras.h"
#include "llvm/Support/CommandLine.h"
#include "llvm/Support/Debug.h"
#include "llvm/Support/raw_ostream.h"

#define DEBUG_TYPE "vector-to-vector"

using namespace mlir;

// Helper to find an index in an affine map.
static Optional<int64_t> getResultIndex(AffineMap map, int64_t index) {
  for (int64_t i = 0, e = map.getNumResults(); i < e; ++i) {
    int64_t idx = map.getDimPosition(i);
    if (idx == index)
      return i;
  }
  return None;
}

// Helper to construct iterator types with one index removed.
static SmallVector<Attribute, 4> adjustIter(ArrayAttr iteratorTypes,
                                            int64_t index) {
  SmallVector<Attribute, 4> results;
  for (auto it : llvm::enumerate(iteratorTypes)) {
    int64_t idx = it.index();
    if (idx == index)
      continue;
    results.push_back(it.value());
  }
  return results;
}

// Helper to construct an affine map with one index removed.
static AffineMap adjustMap(AffineMap map, int64_t index,
                           PatternRewriter &rewriter) {
  auto *ctx = rewriter.getContext();
  SmallVector<AffineExpr, 4> results;
  for (int64_t i = 0, e = map.getNumResults(); i < e; ++i) {
    int64_t idx = map.getDimPosition(i);
    if (idx == index)
      continue;
    // Re-insert remaining indices, but renamed when occurring
    // after the removed index.
    auto targetExpr = getAffineDimExpr(idx < index ? idx : idx - 1, ctx);
    results.push_back(targetExpr);
  }
  return AffineMap::get(map.getNumDims() - 1, 0, results, ctx);
}

// Helper to drop dimension from vector type.
static Type adjustType(VectorType tp, int64_t index) {
  int64_t rank = tp.getRank();
  Type eltType = tp.getElementType();
  if (rank == 1) {
    assert(index == 0 && "index for scalar result out of bounds");
    return eltType;
  }
  SmallVector<int64_t, 4> adjustedShape;
  for (int64_t i = 0; i < rank; ++i) {
    // Omit dimension at the given index.
    if (i == index)
      continue;
    // Otherwise, add dimension back.
    adjustedShape.push_back(tp.getDimSize(i));
  }
  return VectorType::get(adjustedShape, eltType);
}

// Helper method to possibly drop a dimension in a load.
// TODO
static Value reshapeLoad(Location loc, Value val, VectorType type,
                         int64_t index, int64_t pos,
                         PatternRewriter &rewriter) {
  if (index == -1)
    return val;
  Type lowType = adjustType(type, 0);
  // At extraction dimension?
  if (index == 0) {
    auto posAttr = rewriter.getI64ArrayAttr(pos);
    return rewriter.create<vector::ExtractOp>(loc, lowType, val, posAttr);
  }
  // Unroll leading dimensions.
  VectorType vType = lowType.cast<VectorType>();
  VectorType resType = adjustType(type, index).cast<VectorType>();
  Value result =
      rewriter.create<ConstantOp>(loc, resType, rewriter.getZeroAttr(resType));
  for (int64_t d = 0, e = resType.getDimSize(0); d < e; d++) {
    auto posAttr = rewriter.getI64ArrayAttr(d);
    Value ext = rewriter.create<vector::ExtractOp>(loc, vType, val, posAttr);
    Value load = reshapeLoad(loc, ext, vType, index - 1, pos, rewriter);
    result =
        rewriter.create<vector::InsertOp>(loc, resType, load, result, posAttr);
  }
  return result;
}

// Helper method to possibly drop a dimension in a store.
// TODO
static Value reshapeStore(Location loc, Value val, Value result,
                          VectorType type, int64_t index, int64_t pos,
                          PatternRewriter &rewriter) {
  // Unmodified?
  if (index == -1)
    return val;
  // At insertion dimension?
  if (index == 0) {
    auto posAttr = rewriter.getI64ArrayAttr(pos);
    return rewriter.create<vector::InsertOp>(loc, type, val, result, posAttr);
  }
  // Unroll leading dimensions.
  Type lowType = adjustType(type, 0);
  VectorType vType = lowType.cast<VectorType>();
  Type insType = adjustType(vType, 0);
  for (int64_t d = 0, e = type.getDimSize(0); d < e; d++) {
    auto posAttr = rewriter.getI64ArrayAttr(d);
    Value ext = rewriter.create<vector::ExtractOp>(loc, vType, result, posAttr);
    Value ins = rewriter.create<vector::ExtractOp>(loc, insType, val, posAttr);
    Value sto = reshapeStore(loc, ins, ext, vType, index - 1, pos, rewriter);
    result = rewriter.create<vector::InsertOp>(loc, type, sto, result, posAttr);
  }
  return result;
}

// Clones `op` into a new operations that takes `operands` and returns
// `resultTypes`.
static Operation *cloneOpWithOperandsAndTypes(OpBuilder &builder, Location loc,
                                              Operation *op,
                                              ArrayRef<Value> operands,
                                              ArrayRef<Type> resultTypes) {
  OperationState res(loc, op->getName().getStringRef(), operands, resultTypes,
                     op->getAttrs());
  return builder.createOperation(res);
}

// Populates 'resultElements[indexMap[i]]' with elements from 'inputElements[i]'
// for each index 'i' in inputElements with a valid mapping in 'indexMap'.
static void getMappedElements(const DenseMap<int64_t, int64_t> &indexMap,
                              ArrayRef<int64_t> inputElements,
                              SmallVectorImpl<int64_t> &resultElements) {
  assert(indexMap.size() == resultElements.size());
  assert(inputElements.size() >= resultElements.size());
  for (unsigned i = 0, e = inputElements.size(); i < e; ++i) {
    auto it = indexMap.find(i);
    if (it != indexMap.end())
      resultElements[it->second] = inputElements[i];
  }
}

// Returns a tuple type with vector element types for each resulting slice
// of 'vectorType' unrolled by 'sizes' and 'strides'.
// TODO: Move this to a utility function and share it with
// Extract/InsertSlicesOp verification.
static TupleType generateExtractSlicesOpResultType(VectorType vectorType,
                                                   ArrayRef<int64_t> sizes,
                                                   ArrayRef<int64_t> strides,
                                                   OpBuilder &builder) {
  assert(llvm::all_of(strides, [](int64_t s) { return s == 1; }));
  assert(static_cast<int64_t>(sizes.size()) == vectorType.getRank());
  assert(static_cast<int64_t>(strides.size()) == vectorType.getRank());

  // Compute shape ratio of 'shape' and 'sizes'.
  auto shape = vectorType.getShape();
  auto maybeDimSliceCounts = shapeRatio(shape, sizes);
  assert(maybeDimSliceCounts.hasValue());
  auto sliceDimCounts = *maybeDimSliceCounts;

  // Compute strides w.r.t number of slices in each dimension.
  auto sliceStrides = computeStrides(sliceDimCounts);
  int64_t sliceCount = computeMaxLinearIndex(sliceDimCounts);
  SmallVector<Type, 4> vectorTypes(sliceCount);
  for (unsigned i = 0; i < sliceCount; ++i) {
    auto vectorOffsets = delinearize(sliceStrides, i);
    auto elementOffsets =
        computeElementOffsetsFromVectorSliceOffsets(sizes, vectorOffsets);
    auto sliceSizes = computeSliceSizes(shape, sizes, elementOffsets);
    // Create Vector type and add to 'vectorTypes[i]'.
    vectorTypes[i] = VectorType::get(sliceSizes, vectorType.getElementType());
  }
  return builder.getTupleType(vectorTypes);
}

// UnrolledVectorState aggregates per-operand/result vector state required for
// unrolling.
struct UnrolledVectorState {
  SmallVector<int64_t, 4> unrolledShape;
  SmallVector<int64_t, 4> unrollFactors;
  SmallVector<int64_t, 8> basis;
  int64_t numInstances;
  Value slicesTuple;
};

// Populates 'state' with unrolled shape, unroll factors, basis and
// num unrolled instances for 'vectorType'.
static void initUnrolledVectorState(VectorType vectorType, Value initValue,
                                    const DenseMap<int64_t, int64_t> &indexMap,
                                    ArrayRef<int64_t> targetShape,
                                    UnrolledVectorState &state,
                                    OpBuilder &builder) {
  // Compute unrolled shape of 'vectorType'.
  state.unrolledShape.resize(vectorType.getRank());
  getMappedElements(indexMap, targetShape, state.unrolledShape);
  // Compute unroll factors for unrolled shape.
  auto maybeUnrollFactors =
      shapeRatio(vectorType.getShape(), state.unrolledShape);
  assert(maybeUnrollFactors.hasValue());
  state.unrollFactors = *maybeUnrollFactors;
  // Compute 'basis' and 'numInstances' based on 'state.unrollFactors'.
  state.basis = computeStrides(state.unrollFactors);
  state.numInstances = computeMaxLinearIndex(state.unrollFactors);
  state.slicesTuple = nullptr;
  if (initValue != nullptr) {
    // Create ExtractSlicesOp.
    SmallVector<int64_t, 4> sizes(state.unrolledShape);
    SmallVector<int64_t, 4> strides(state.unrollFactors.size(), 1);
    auto tupleType =
        generateExtractSlicesOpResultType(vectorType, sizes, strides, builder);
    state.slicesTuple = builder.create<vector::ExtractSlicesOp>(
        initValue.getLoc(), tupleType, initValue, sizes, strides);
  }
}

// Computes and returns the linear index of the unrolled vector at
// 'vectorOffsets' within the vector represented by 'state'.
static int64_t
getUnrolledVectorLinearIndex(UnrolledVectorState &state,
                             ArrayRef<int64_t> vectorOffsets,
                             DenseMap<int64_t, int64_t> &indexMap) {
  // Compute vector offsets.
  SmallVector<int64_t, 4> sliceOffsets(state.unrolledShape.size());
  getMappedElements(indexMap, vectorOffsets, sliceOffsets);
  // Compute and return linear index of 'sliceOffsets' w.r.t 'state.basis'.
  return linearize(sliceOffsets, state.basis);
}

// Returns an unrolled vector at 'vectorOffsets' within the vector
// represented by 'state'. The vector is created from a slice of 'initValue'
// if not present in 'cache'.
static Value getOrCreateUnrolledVectorSlice(
    Location loc, UnrolledVectorState &state, ArrayRef<int64_t> vectorOffsets,
    ArrayRef<int64_t> offsets, DenseMap<int64_t, int64_t> &indexMap,
    Value initValue, SmallVectorImpl<Value> &cache, OpBuilder &builder) {
  // Compute slice offsets.
  SmallVector<int64_t, 4> sliceOffsets(state.unrolledShape.size());
  getMappedElements(indexMap, offsets, sliceOffsets);
  // TODO: Support non-1 strides.
  SmallVector<int64_t, 4> sliceStrides(state.unrolledShape.size(), 1);
  // Compute linear index of 'sliceOffsets' w.r.t 'state.basis'.
  int64_t sliceLinearIndex =
      getUnrolledVectorLinearIndex(state, vectorOffsets, indexMap);
  assert(sliceLinearIndex < static_cast<int64_t>(cache.size()));
  auto valueSlice = cache[sliceLinearIndex];
  if (valueSlice == nullptr) {
    // Return tuple element at 'sliceLinearIndex'.
    auto tupleIndex = builder.getI64IntegerAttr(sliceLinearIndex);
    auto initValueType = initValue.getType().cast<VectorType>();
    auto vectorType =
        VectorType::get(state.unrolledShape, initValueType.getElementType());
    // Initialize 'cache' with slice from 'initValue'.
    valueSlice = builder.create<vector::TupleGetOp>(
        loc, vectorType, state.slicesTuple, tupleIndex);
    // Store value back to 'cache'.
    cache[sliceLinearIndex] = valueSlice;
  }
  return valueSlice;
}

// VectorState aggregates per-operand/result vector state required for
// creating slices of vector operands, and clones of the operation being
// unrolled.
struct VectorState {
  // The type of this vector.
  VectorType type;
  // Map from iteration space index to vector dimension index.
  DenseMap<int64_t, int64_t> indexMap;
  // Index of this value in operation's operand list (-1 if not an operand).
  int64_t operandIndex = -1;
  // Accumulator iterator flag.
  bool isAcc = false;
};

//
// unrollSingleResultStructuredOp
//
// Returns a value representing the result of structured operation 'op'
// with iteration bounds 'iterationBounds' unrolled to 'targetShape'.
// A list of VectorState objects must be specified in 'vectors', where
// each VectorState in the list represents a vector operand or vector result
// (if the operation does not have an accumulator operand).
// The VectorState at index 'resultIndex' in the list must be the state
// associated with the operations single result (i.e. either its accumulator
// operand or vector result value).
//
// Example:
//
//  // Before unrolling
//
//   operand0                operand1                operand2
//       \                      |                      /
//        -------------------- opA --------------------
//
//  // After unrolling by 2
//
//   operand0                operand1                operand2
//   /      \                /      \                /      \
// slice00  slice01       slice10  slice11        slice20  slice21
//   \         |            |          |            /          |
//    -------------------- opA0 --------------------           |
//             |            |          |                       |
//              \           |          |                      /
//               -------------------- opA1 -------------------
//                          |          |
//                           \        /
//                           insertslice
//                                |

// TODO: Add the following canonicalization/simplification patterns:
// *) Add pattern which matches InsertStridedSlice -> StridedSlice and forwards
//    InsertStridedSlice operand to StridedSlice.
// *) Add pattern which matches SourceOp -> StridedSlice -> UserOp which checks
//    if there are duplicate identical StridedSlice ops from SourceOp, and
//    rewrites itself to use the first duplicate. This transformation should
//    cause users of identifical StridedSlice ops to reuse the same StridedSlice
//    operation, and leave the duplicate StridedSlice ops with no users
//    (removable with DCE).

// TODO: Generalize this to support structured ops beyond
// vector ContractionOp, and merge it with 'unrollSingleResultVectorOp'
static Value unrollSingleResultStructuredOp(Operation *op,
                                            ArrayRef<int64_t> iterationBounds,
                                            std::vector<VectorState> &vectors,
                                            unsigned resultIndex,
                                            ArrayRef<int64_t> targetShape,
                                            OpBuilder &builder) {
  auto shapedType = op->getResult(0).getType().dyn_cast_or_null<ShapedType>();
  if (!shapedType || !shapedType.hasStaticShape())
    assert(false && "Expected a statically shaped result type");

  // Compute unroll factors for 'iterationBounds' based on 'targetShape'
  auto maybeUnrollFactors = shapeRatio(iterationBounds, targetShape);
  if (!maybeUnrollFactors.hasValue())
    assert(false && "Failed to compute unroll factors for target shape");
  auto unrollFactors = *maybeUnrollFactors;

  // Compute unrolled vector state for each vector in 'vectors'.
  unsigned numVectors = vectors.size();
  SmallVector<UnrolledVectorState, 3> unrolledVectorState(numVectors);
  for (unsigned i = 0; i < numVectors; ++i) {
    int64_t operandIndex = vectors[i].operandIndex;
    auto operand = operandIndex >= 0 ? op->getOperand(operandIndex) : nullptr;
    initUnrolledVectorState(vectors[i].type, operand, vectors[i].indexMap,
                            targetShape, unrolledVectorState[i], builder);
  }
  // Compute number of total unrolled instances.
  auto numUnrolledInstances = computeMaxLinearIndex(unrollFactors);
  auto sliceStrides = computeStrides(unrollFactors);

  auto &resultValueState = unrolledVectorState[resultIndex];
  auto unrolledResultType = VectorType::get(resultValueState.unrolledShape,
                                            shapedType.getElementType());

  // Initialize caches for intermediate vector results.
  std::vector<SmallVector<Value, 4>> caches(numVectors);
  for (unsigned i = 0; i < numVectors; ++i)
    caches[i].resize(unrolledVectorState[i].numInstances);

  // Unroll 'numUnrolledInstances' of 'op', storing results in 'caches'.
  for (unsigned i = 0; i < numUnrolledInstances; ++i) {
    auto vectorOffsets = delinearize(sliceStrides, i);
    auto elementOffsets =
        computeElementOffsetsFromVectorSliceOffsets(targetShape, vectorOffsets);
    // Get cached slice (or create slice) for each operand at 'offsets'.
    SmallVector<Value, 3> operands;
    operands.resize(op->getNumOperands());
    for (unsigned i = 0; i < numVectors; ++i) {
      int64_t operandIndex = vectors[i].operandIndex;
      if (operandIndex < 0)
        continue; // Output
      auto operand = op->getOperand(operandIndex);
      operands[operandIndex] = getOrCreateUnrolledVectorSlice(
          op->getLoc(), unrolledVectorState[i], vectorOffsets, elementOffsets,
          vectors[i].indexMap, operand, caches[i], builder);
    }
    // Create op on sliced vector arguments.
    auto resultVector =
        cloneOpWithOperandsAndTypes(builder, op->getLoc(), op, operands,
                                    unrolledResultType)
            ->getResult(0);

    // Compute linear result index.
    int64_t linearIndex = getUnrolledVectorLinearIndex(
        resultValueState, vectorOffsets, vectors[resultIndex].indexMap);
    // Update result cache at 'linearIndex'.
    caches[resultIndex][linearIndex] = resultVector;
  }

  // Create TupleOp of unrolled result vectors.
  SmallVector<Type, 4> vectorTupleTypes(resultValueState.numInstances);
  SmallVector<Value, 4> vectorTupleValues(resultValueState.numInstances);
  for (unsigned i = 0; i < resultValueState.numInstances; ++i) {
    vectorTupleTypes[i] = caches[resultIndex][i].getType().cast<VectorType>();
    vectorTupleValues[i] = caches[resultIndex][i];
  }
  TupleType tupleType = builder.getTupleType(vectorTupleTypes);
  Value tupleOp = builder.create<vector::TupleOp>(op->getLoc(), tupleType,
                                                  vectorTupleValues);

  // Create InsertSlicesOp(Tuple(result_vectors)).
  auto resultVectorType = op->getResult(0).getType().cast<VectorType>();
  SmallVector<int64_t, 4> sizes(resultValueState.unrolledShape);
  SmallVector<int64_t, 4> strides(resultValueState.unrollFactors.size(), 1);

  Value insertSlicesOp = builder.create<vector::InsertSlicesOp>(
      op->getLoc(), resultVectorType, tupleOp, builder.getI64ArrayAttr(sizes),
      builder.getI64ArrayAttr(strides));
  return insertSlicesOp;
}

static void getVectorContractionOpUnrollState(
    vector::ContractionOp contractionOp, ArrayRef<int64_t> targetShape,
    std::vector<VectorState> &vectors, unsigned &resultIndex) {
  // Get map from iteration space index to lhs/rhs/result shape index.
  std::vector<DenseMap<int64_t, int64_t>> iterationIndexMapList;
  contractionOp.getIterationIndexMap(iterationIndexMapList);
  unsigned numIterators = iterationIndexMapList.size();
  vectors.resize(numIterators);
  unsigned accOperandIndex = vector::ContractionOp::getAccOperandIndex();
  for (unsigned i = 0; i < numIterators; ++i) {
    vectors[i].type = contractionOp.getOperand(i).getType().cast<VectorType>();
    vectors[i].indexMap = iterationIndexMapList[i];
    vectors[i].operandIndex = i;
    vectors[i].isAcc = i == accOperandIndex ? true : false;
  }

  if (llvm::size(contractionOp.masks()) == 2) {
    // Add vectors for lhs/rhs vector mask arguments. Masks have the
    // same vector shape lhs/rhs args, so copy their index maps.
    vectors.push_back({contractionOp.getLHSVectorMaskType(),
                       vectors[0].indexMap, accOperandIndex + 1, false});
    vectors.push_back({contractionOp.getRHSVectorMaskType(),
                       vectors[1].indexMap, accOperandIndex + 2, false});
  }
  // TODO: Use linalg style 'args_in'/'args_out' to partition
  // 'vectors' instead of 'resultIndex'.
  resultIndex = accOperandIndex;
}

static void getVectorElementwiseOpUnrollState(Operation *op,
                                              ArrayRef<int64_t> targetShape,
                                              std::vector<VectorState> &vectors,
                                              unsigned &resultIndex) {
  // Verify that operation and operands all have the same vector shape.
  auto resultType = op->getResult(0).getType().dyn_cast_or_null<VectorType>();
  assert(resultType && "Expected op with vector result type");
  auto resultShape = resultType.getShape();
  // Verify that all operands have the same vector type as result.
  assert(llvm::all_of(op->getOperandTypes(), [=](Type type) {
    return type.cast<VectorType>().getShape() == resultShape;
  }));

  // Create trivial elementwise identity index map based on 'resultShape'.
  DenseMap<int64_t, int64_t> indexMap;
  indexMap.reserve(resultShape.size());
  for (unsigned i = 0; i < resultShape.size(); ++i)
    indexMap[i] = i;

  // Create VectorState each operand and single result.
  unsigned numVectors = op->getNumOperands() + op->getNumResults();
  vectors.resize(numVectors);
  for (auto it : llvm::enumerate(op->getOperandTypes()))
    vectors[it.index()] = {it.value().cast<VectorType>(), indexMap,
                           static_cast<int64_t>(it.index()), false};
  vectors[numVectors - 1] = {resultType, indexMap, -1, false};
  resultIndex = numVectors - 1;
}

/// Generates slices of 'vectorType' according to 'sizes' and 'strides, and
/// calls 'fn' with linear index and indices for each slice.
static void
generateTransferOpSlices(Type shapedElementType, VectorType vectorType,
                         TupleType tupleType, ArrayRef<int64_t> sizes,
                         ArrayRef<int64_t> strides, ArrayRef<Value> indices,
                         AffineMap permutationMap, OpBuilder &builder,
                         function_ref<void(unsigned, ArrayRef<Value>)> fn) {
  // Compute strides w.r.t. to slice counts in each dimension.
  auto maybeDimSliceCounts = shapeRatio(vectorType.getShape(), sizes);
  assert(maybeDimSliceCounts.hasValue());
  auto sliceDimCounts = *maybeDimSliceCounts;
  auto sliceStrides = computeStrides(sliceDimCounts);

  int64_t numSlices = tupleType.size();
  // Compute 'indexOffset' at which to update 'indices', which is equal
  // to the memref rank (indices.size) minus the effective 'vectorRank'.
  // The effective 'vectorRank', is equal to the rank of the vector type
  // minus the rank of the memref vector element type (if it has one).
  //
  // For example:
  //
  //   Given memref type 'memref<6x2x1xvector<2x4xf32>>' and vector
  //   transfer_read/write ops which read/write vectors of type
  //   'vector<2x1x2x4xf32>'. The memref rank is 3, and the effective
  //   vector rank is 4 - 2 = 2, and so 'indexOffset' = 3 - 2 = 1.
  //
  unsigned vectorRank = vectorType.getRank();
  if (auto sourceVectorElementType = shapedElementType.dyn_cast<VectorType>()) {
    assert(vectorRank >= sourceVectorElementType.getRank());
    vectorRank -= sourceVectorElementType.getRank();
  }
  auto isBroadcast = [](AffineExpr expr) {
    if (auto constExpr = expr.dyn_cast<AffineConstantExpr>())
      return constExpr.getValue() == 0;
    return false;
  };
  auto *ctx = builder.getContext();
  for (unsigned i = 0; i < numSlices; ++i) {
    auto vectorOffsets = delinearize(sliceStrides, i);
    auto elementOffsets =
        computeElementOffsetsFromVectorSliceOffsets(sizes, vectorOffsets);
    // Compute 'sliceIndices' by adding 'sliceOffsets[i]' to 'indices[i]'.
    SmallVector<Value, 4> sliceIndices(indices.begin(), indices.end());
    for (auto dim : llvm::enumerate(permutationMap.getResults())) {
      if (isBroadcast(dim.value()))
        continue;
      unsigned pos = dim.value().cast<AffineDimExpr>().getPosition();
      auto expr = getAffineDimExpr(0, ctx) +
                  getAffineConstantExpr(elementOffsets[dim.index()], ctx);
      auto map = AffineMap::get(/*dimCount=*/1, /*symbolCount=*/0, expr);
      sliceIndices[pos] = builder.create<AffineApplyOp>(
          indices[pos].getLoc(), map, ArrayRef<Value>(indices[pos]));
    }
    // Call 'fn' to generate slice 'i' at 'sliceIndices'.
    fn(i, sliceIndices);
  }
}

/// Unroll transfer_read ops to the given shape and create an aggregate with all
/// the chunks.
static Value unrollTransferReadOp(vector::TransferReadOp readOp,
                                  ArrayRef<int64_t> targetShape,
                                  OpBuilder &builder) {
  if (readOp.mask())
    return nullptr;
  auto sourceVectorType = readOp.getVectorType();
  SmallVector<int64_t, 4> strides(targetShape.size(), 1);

  Location loc = readOp.getLoc();
  auto shapedElementType =
      readOp.source().getType().cast<ShapedType>().getElementType();
  auto tupleType = generateExtractSlicesOpResultType(
      sourceVectorType, targetShape, strides, builder);
  int64_t numSlices = tupleType.size();

  SmallVector<Value, 4> vectorTupleValues(numSlices);
  SmallVector<Value, 4> indices(readOp.indices().begin(),
                                readOp.indices().end());
  auto createSlice = [&](unsigned index, ArrayRef<Value> sliceIndices) {
    // Get VectorType for slice 'i'.
    auto sliceVectorType = tupleType.getType(index);
    // Create split TransferReadOp for 'sliceUser'.
    // `in_bounds` attribute propagates conservatively: if the coarse op didn't
    // need out-of-bounds masking, the fine op doesn't either.
    vectorTupleValues[index] = builder.create<vector::TransferReadOp>(
        loc, sliceVectorType, readOp.source(), sliceIndices,
        readOp.permutation_map(), readOp.padding(),
        readOp.in_bounds() ? *readOp.in_bounds() : ArrayAttr());
  };
  generateTransferOpSlices(shapedElementType, sourceVectorType, tupleType,
                           targetShape, strides, indices,
                           readOp.permutation_map(), builder, createSlice);

  // Create tuple of splice transfer read operations.
  Value tupleOp =
      builder.create<vector::TupleOp>(loc, tupleType, vectorTupleValues);
  // Replace 'readOp' with result 'insertSlicesResult'.
  Value newVec = builder.create<vector::InsertSlicesOp>(
      loc, sourceVectorType, tupleOp, builder.getI64ArrayAttr(targetShape),
      builder.getI64ArrayAttr(strides));
  return newVec;
}

// Entry point for unrolling declarative pattern rewrite for transfer_write op.
LogicalResult
mlir::vector::unrollTransferWriteOp(OpBuilder &builder, Operation *op,
                                    ArrayRef<int64_t> targetShape,
                                    SmallVector<Value, 1> &result) {
  auto writeOp = cast<vector::TransferWriteOp>(op);
  if (writeOp.mask())
    return failure();
  VectorType sourceVectorType = writeOp.getVectorType();
  SmallVector<int64_t, 4> strides(targetShape.size(), 1);
  TupleType tupleType = generateExtractSlicesOpResultType(
      sourceVectorType, targetShape, strides, builder);
  Location loc = writeOp.getLoc();
  Value tuple = builder.create<vector::ExtractSlicesOp>(
      loc, tupleType, writeOp.vector(), targetShape, strides);
  auto shapedElementType =
      writeOp.source().getType().cast<ShapedType>().getElementType();
  SmallVector<Value, 4> indices(writeOp.indices().begin(),
                                writeOp.indices().end());
  // If the TransferWrite returns a tensor, keep track of the last tensor
  // created.
  Value resultTensor;
  auto createSlice = [&](unsigned index, ArrayRef<Value> sliceIndices) {
    auto element = builder.create<vector::TupleGetOp>(
        loc, tupleType.getType(index), tuple, builder.getI64IntegerAttr(index));
    Operation *write = builder.create<vector::TransferWriteOp>(
        loc, element.getResult(),
        resultTensor ? resultTensor : writeOp.source(), sliceIndices,
        writeOp.permutation_map(),
        writeOp.in_bounds() ? *writeOp.in_bounds() : ArrayAttr());
    if (!write->getResults().empty())
      resultTensor = write->getResult(0);
  };
  generateTransferOpSlices(shapedElementType, sourceVectorType, tupleType,
                           targetShape, strides, indices,
                           writeOp.permutation_map(), builder, createSlice);
  if (resultTensor)
    result.push_back(resultTensor);
  return success();
}

// Entry point for unrolling declarative pattern rewrites.
SmallVector<Value, 1>
mlir::vector::unrollSingleResultVectorOp(OpBuilder &builder, Operation *op,
                                         ArrayRef<int64_t> targetShape) {
  assert(op->getNumResults() == 1 && "Expected single result operation");

  // Populate 'iterationBounds', 'vectors' and 'resultIndex' to unroll 'op'.
  SmallVector<int64_t, 6> iterationBounds;
  auto unrollableVectorOp = cast<VectorUnrollOpInterface>(op);
  auto maybeUnrollShape = unrollableVectorOp.getShapeForUnroll();
  assert(maybeUnrollShape && "Trying to unroll an incorrect vector op");

  std::vector<VectorState> vectors;
  unsigned resultIndex;

  if (auto readOp = dyn_cast<vector::TransferReadOp>(op))
    return SmallVector<Value, 1>{
        unrollTransferReadOp(readOp, targetShape, builder)};

  if (auto contractionOp = dyn_cast<vector::ContractionOp>(op)) {
    // Populate state for vector ContractionOp.
    getVectorContractionOpUnrollState(contractionOp, targetShape, vectors,
                                      resultIndex);
  } else {
    // Populate state for vector elementwise op.
    getVectorElementwiseOpUnrollState(op, targetShape, vectors, resultIndex);
  }

  // Unroll 'op' with 'iterationBounds' to 'targetShape'.
  return SmallVector<Value, 1>{unrollSingleResultStructuredOp(
      op, *maybeUnrollShape, vectors, resultIndex, targetShape, builder)};
}

namespace {

// Splits a TransferReadOp into smaller TransferReadOps based on slicing
// scheme of its unique ExtractSlicesOp users.
class SplitTransferReadOp : public OpRewritePattern<vector::TransferReadOp> {
public:
  SplitTransferReadOp(MLIRContext *context,
                      std::function<bool(Operation *)> ignoreFilter = nullptr,
                      PatternBenefit benefit = 1)
      : OpRewritePattern(context, benefit), ignoreFilter(ignoreFilter) {}

  LogicalResult matchAndRewrite(vector::TransferReadOp readOp,
                                PatternRewriter &rewriter) const override {
    if (ignoreFilter && ignoreFilter(readOp))
      return failure();

    if (readOp.mask())
      return failure();

    // Return unless there is only one user, and it is an ExtractSlicesOp.
    Value readResult = readOp.getResult();
    if (!readResult.hasOneUse())
      return failure();

    auto extractSlicesOp =
        dyn_cast<vector::ExtractSlicesOp>(readResult.use_begin()->getOwner());
    if (!extractSlicesOp)
      return failure();

    // Get 'sizes' and 'strides' parameters from ExtractSlicesOp user.
    SmallVector<int64_t, 4> sizes;
    extractSlicesOp.getSizes(sizes);
    SmallVector<int64_t, 4> strides;
    extractSlicesOp.getStrides(strides);
    assert(llvm::all_of(strides, [](int64_t s) { return s == 1; }));

    Value newVec = unrollTransferReadOp(readOp, sizes, rewriter);
    if (!newVec)
      return failure();
    rewriter.replaceOp(readOp, newVec);
    return success();
  }

private:
  std::function<bool(Operation *)> ignoreFilter;
};

// Splits a TransferWriteOp into smaller TransferWriteOps for each source.
class SplitTransferWriteOp : public OpRewritePattern<vector::TransferWriteOp> {
public:
  SplitTransferWriteOp(MLIRContext *context,
                       std::function<bool(Operation *)> ignoreFilter = nullptr,
                       PatternBenefit benefit = 1)
      : OpRewritePattern(context, benefit), ignoreFilter(ignoreFilter) {}

  LogicalResult matchAndRewrite(vector::TransferWriteOp writeOp,
                                PatternRewriter &rewriter) const override {
    if (ignoreFilter && ignoreFilter(writeOp))
      return failure();

    if (writeOp.mask())
      return failure();

    // Fail to match unless this is writing a vector resulting from an
    // InsertSlicesOp.
    auto insertSlicesOp =
        writeOp.vector().getDefiningOp<vector::InsertSlicesOp>();
    if (!insertSlicesOp)
      return failure();

    // Get the TupleOp operand of the InsertSlicesOp.
    auto tupleOp = insertSlicesOp.vectors().getDefiningOp<vector::TupleOp>();
    if (!tupleOp)
      return failure();

    // Get 'sizes' and 'strides' parameters from the InsertSlicesOp user.
    auto sourceTupleType = insertSlicesOp.getSourceTupleType();
    auto resultVectorType = insertSlicesOp.getResultVectorType();
    SmallVector<int64_t, 4> sizes;
    insertSlicesOp.getSizes(sizes);
    SmallVector<int64_t, 4> strides;
    insertSlicesOp.getStrides(strides);

    Location loc = writeOp.getLoc();
    auto shapedElementType =
        writeOp.source().getType().cast<ShapedType>().getElementType();
    auto indices = llvm::to_vector<4>(writeOp.indices());
    Value resultTensor;
    auto createSlice = [&](unsigned index, ArrayRef<Value> sliceIndices) {
      // Create split TransferWriteOp for source vector 'tupleOp.operand[i]'.
      // 'in_bounds' attribute propagates conservatively: if the coarse op
      // didn't need out-of-bounds masking, the fine op doesn't either.
      Operation *write = rewriter.create<vector::TransferWriteOp>(
          loc, tupleOp.getOperand(index),
          resultTensor ? resultTensor : writeOp.source(), sliceIndices,
          writeOp.permutation_map(),
          writeOp.in_bounds() ? *writeOp.in_bounds() : ArrayAttr());
      if (!write->getResults().empty())
        resultTensor = write->getResult(0);
    };
    generateTransferOpSlices(shapedElementType, resultVectorType,
                             sourceTupleType, sizes, strides, indices,
                             writeOp.permutation_map(), rewriter, createSlice);

    if (resultTensor)
      rewriter.replaceOp(writeOp, ArrayRef<Value>(resultTensor));
    else
      rewriter.eraseOp(writeOp);
    return success();
  }

private:
  std::function<bool(Operation *)> ignoreFilter;
};

/// Decomposes ShapeCastOp on tuple-of-vectors to multiple ShapeCastOps, each
/// on vector types.
struct ShapeCastOpDecomposer : public OpRewritePattern<vector::ShapeCastOp> {
  using OpRewritePattern<vector::ShapeCastOp>::OpRewritePattern;

  LogicalResult matchAndRewrite(vector::ShapeCastOp shapeCastOp,
                                PatternRewriter &rewriter) const override {
    // Check if 'shapeCastOp' has tuple source/result type.
    auto sourceTupleType =
        shapeCastOp.source().getType().dyn_cast_or_null<TupleType>();
    auto resultTupleType =
        shapeCastOp.result().getType().dyn_cast_or_null<TupleType>();
    if (!sourceTupleType || !resultTupleType)
      return failure();
    assert(sourceTupleType.size() == resultTupleType.size());

    // Create single-vector ShapeCastOp for each source tuple element.
    Location loc = shapeCastOp.getLoc();
    SmallVector<Value, 8> resultElements;
    resultElements.reserve(resultTupleType.size());
    for (unsigned i = 0, e = sourceTupleType.size(); i < e; ++i) {
      auto sourceElement = rewriter.create<vector::TupleGetOp>(
          loc, sourceTupleType.getType(i), shapeCastOp.source(),
          rewriter.getI64IntegerAttr(i));
      resultElements.push_back(rewriter.create<vector::ShapeCastOp>(
          loc, resultTupleType.getType(i), sourceElement));
    }

    // Replace 'shapeCastOp' with tuple of 'resultElements'.
    rewriter.replaceOpWithNewOp<vector::TupleOp>(shapeCastOp, resultTupleType,
                                                 resultElements);
    return success();
  }
};

/// Returns the producer Value of the same type as 'consumerValue', by tracking
/// the tuple index and offsets of the consumer vector value through the
/// chain of operations (TupleGetOp, InsertSlicesOp, ExtractSlicesOp, TupleOp,
/// and ShapeCastOp) from consumer to producer. Each operation in the chain is
/// structured, and so the tuple index and offsets can be mapped from result to
/// input, while visiting each operation in the chain.
/// Returns nullptr on failure.
static Value getProducerValue(Value consumerValue) {
  auto consumerVectorType = consumerValue.getType().cast<VectorType>();
  // A tupleIndex == -1 indicates that 'offsets' are w.r.t a vector type.
  int64_t tupleIndex = -1;
  SmallVector<int64_t, 4> offsets(consumerVectorType.getRank(), 0);
  auto *op = consumerValue.getDefiningOp();
  while (op != nullptr) {
    if (auto tupleGetOp = dyn_cast<vector::TupleGetOp>(op)) {
      assert(tupleIndex == -1 && "TupleGetOp must have vector result type");

      // Update 'tupleIndex' and next defining 'op' to visit.
      tupleIndex = tupleGetOp.getIndex();
      op = tupleGetOp.vectors().getDefiningOp();
    } else if (auto extractSlicesOp = dyn_cast<vector::ExtractSlicesOp>(op)) {
      assert(tupleIndex >= 0);

      // Compute slice strides for 'extractSlicesOp'.
      SmallVector<int64_t, 4> sizes;
      extractSlicesOp.getSizes(sizes);
      auto sliceStrides = computeStrides(
          extractSlicesOp.getSourceVectorType().getShape(), sizes);

      // Compute 'elementOffsets' into 'extractSlicesOp' input vector type,
      // of 'extractSlicesOp' result vector tuple element at 'tupleIndex'.
      auto vectorOffsets = delinearize(sliceStrides, tupleIndex);
      auto elementOffsets =
          computeElementOffsetsFromVectorSliceOffsets(sizes, vectorOffsets);

      // Add 'elementOffsets' to 'offsets' so that 'offsets' are now relative
      // to the 'extractSlicesOp' input vector type.
      assert(offsets.size() == elementOffsets.size());
      for (unsigned i = 0, e = offsets.size(); i < e; ++i)
        offsets[i] += elementOffsets[i];

      // Clear 'tupleIndex' and update next defining 'op' to visit.
      tupleIndex = -1;
      op = extractSlicesOp.vector().getDefiningOp();
    } else if (auto insertSlicesOp = dyn_cast<vector::InsertSlicesOp>(op)) {
      assert(tupleIndex == -1);

      // Compute slice strides for 'insertSlicesOp'.
      SmallVector<int64_t, 4> sizes;
      insertSlicesOp.getSizes(sizes);
      auto sliceStrides = computeStrides(
          insertSlicesOp.getResultVectorType().getShape(), sizes);

      // Compute 'vectorOffsets' of 'insertSlicesOp' input vector slice,
      // of 'insertSlicesOp' result vector type at 'offsets'.
      SmallVector<int64_t, 4> vectorOffsets(offsets.size());
      assert(offsets.size() == sizes.size());
      for (unsigned i = 0, e = offsets.size(); i < e; ++i)
        vectorOffsets[i] = offsets[i] / sizes[i];

      // Compute the source tuple element index.
      tupleIndex = linearize(vectorOffsets, sliceStrides);

      // Subtract 'elementOffsets' from 'offsets' so that 'offsets' are now
      // relative to input tuple element vector type at 'tupleIndex'.
      auto elementOffsets =
          computeElementOffsetsFromVectorSliceOffsets(sizes, vectorOffsets);
      assert(offsets.size() == elementOffsets.size());
      for (unsigned i = 0, e = offsets.size(); i < e; ++i) {
        offsets[i] -= elementOffsets[i];
        assert(offsets[i] >= 0);
      }

      // Update next defining 'op' to visit.
      op = insertSlicesOp.vectors().getDefiningOp();
    } else if (auto tupleOp = dyn_cast<vector::TupleOp>(op)) {
      assert(tupleIndex >= 0);

      // Return tuple element 'value' at 'tupleIndex' if it matches type.
      auto value = tupleOp.getOperand(tupleIndex);
      if (value.getType() == consumerVectorType)
        return value;

      // Update 'tupleIndex' and next defining 'op' to visit.
      tupleIndex = -1;
      op = value.getDefiningOp();
    } else if (auto shapeCastOp = dyn_cast<vector::ShapeCastOp>(op)) {
      if (shapeCastOp.source().getType().isa<TupleType>())
        return nullptr;
      assert(tupleIndex == -1);
      auto sourceVectorType = shapeCastOp.getSourceVectorType();
      auto sourceVectorShape = sourceVectorType.getShape();
      unsigned sourceVectorRank = sourceVectorType.getRank();
      auto resultVectorType = shapeCastOp.getResultVectorType();
      auto resultVectorShape = resultVectorType.getShape();
      unsigned resultVectorRank = resultVectorType.getRank();

      int i = sourceVectorRank - 1;
      int j = resultVectorRank - 1;

      // Check that source/result vector shape prefixes match while updating
      // 'newOffsets'.
      SmallVector<int64_t, 4> newOffsets(sourceVectorRank, 0);
      for (auto it : llvm::zip(llvm::reverse(sourceVectorShape),
                               llvm::reverse(resultVectorShape))) {
        if (std::get<0>(it) != std::get<1>(it))
          return nullptr;
        newOffsets[i--] = offsets[j--];
      }

      // Check that remaining prefix of source/result vector shapes are all 1s.
      // Currently we only support producer/consumer tracking through trivial
      // shape cast ops. Examples:
      //   %1 = vector.shape_cast %0 : vector<1x1x2x4xf32> to vector<2x4xf32>
      //   %3 = vector.shape_cast %2 : vector<16x8xf32> to vector<1x16x8xf32>
      assert(i == -1 || j == -1);
      if (i >= 0 &&
          !std::all_of(sourceVectorShape.begin(), sourceVectorShape.begin() + i,
                       [](int64_t v) { return v == 1; }))
        return nullptr;
      if (j >= 0 &&
          !std::all_of(resultVectorShape.begin(), resultVectorShape.begin() + j,
                       [](int64_t v) { return v == 1; }))
        return nullptr;

      offsets.swap(newOffsets);
      op = shapeCastOp.source().getDefiningOp();
    } else {
      // Check if 'op' produces a Value with the same type as 'consumerValue'.
      if (op->getNumResults() == 1 &&
          op->getResult(0).getType() == consumerVectorType)
        return op->getResult(0);
      return nullptr;
    }
  }
  return nullptr;
}

/// ShapeCastOpFolder folds cancelling ShapeCastOps away.
//
// Example:
//
//  The following MLIR with cancelling ShapeCastOps:
//
//   %0 = source : vector<5x4x2xf32>
//   %1 = shape_cast %0 : vector<5x4x2xf32> to vector<20x2xf32>
//   %2 = shape_cast %1 : vector<20x2xf32> to vector<5x4x2xf32>
//   %3 = user %2 : vector<5x4x2xf32>
//
//  Should canonicalize to the following:
//
//   %0 = source : vector<5x4x2xf32>
//   %1 = user %0 : vector<5x4x2xf32>
//
struct ShapeCastOpFolder : public OpRewritePattern<vector::ShapeCastOp> {
  using OpRewritePattern<vector::ShapeCastOp>::OpRewritePattern;

  LogicalResult matchAndRewrite(vector::ShapeCastOp shapeCastOp,
                                PatternRewriter &rewriter) const override {
    // Check if we can replace 'shapeCastOp' result with its producer.
    if (auto producer = getProducerValue(shapeCastOp.getResult())) {
      rewriter.replaceOp(shapeCastOp, producer);
      return success();
    }

    // Check if 'shapeCastOp' has vector source/result type.
    auto sourceVectorType =
        shapeCastOp.source().getType().dyn_cast_or_null<VectorType>();
    auto resultVectorType =
        shapeCastOp.result().getType().dyn_cast_or_null<VectorType>();
    if (!sourceVectorType || !resultVectorType)
      return failure();

    // Check if shape cast op source operand is also a shape cast op.
    auto sourceShapeCastOp = dyn_cast_or_null<vector::ShapeCastOp>(
        shapeCastOp.source().getDefiningOp());
    if (!sourceShapeCastOp)
      return failure();
    auto operandSourceVectorType =
        sourceShapeCastOp.source().getType().cast<VectorType>();
    auto operandResultVectorType = sourceShapeCastOp.getType();

    // Check if shape cast operations invert each other.
    if (operandSourceVectorType != resultVectorType ||
        operandResultVectorType != sourceVectorType)
      return failure();

    rewriter.replaceOp(shapeCastOp, sourceShapeCastOp.source());
    return success();
  }
};

// Patter rewrite which forward tuple elements to their users.
// User(TupleGetOp(ExtractSlicesOp(InsertSlicesOp(TupleOp(Producer)))))
//   -> User(Producer)
struct TupleGetFolderOp : public OpRewritePattern<vector::TupleGetOp> {
  using OpRewritePattern<vector::TupleGetOp>::OpRewritePattern;

  LogicalResult matchAndRewrite(vector::TupleGetOp tupleGetOp,
                                PatternRewriter &rewriter) const override {
    if (auto producer = getProducerValue(tupleGetOp.getResult())) {
      rewriter.replaceOp(tupleGetOp, producer);
      return success();
    }
    return failure();
  }
};

/// Progressive lowering of ExtractSlicesOp to tuple of ExtractStridedSliceOp.
/// One:
///   %x = vector.extract_slices %0
/// is replaced by:
///   %a = vector.strided_slice %0
///   %b = vector.strided_slice %0
///   ..
///   %x = vector.tuple %a, %b, ..
class ExtractSlicesOpLowering
    : public OpRewritePattern<vector::ExtractSlicesOp> {
public:
  using OpRewritePattern<vector::ExtractSlicesOp>::OpRewritePattern;

  LogicalResult matchAndRewrite(vector::ExtractSlicesOp op,
                                PatternRewriter &rewriter) const override {
    auto loc = op.getLoc();

    VectorType vectorType = op.getSourceVectorType();
    auto shape = vectorType.getShape();

    SmallVector<int64_t, 4> sizes;
    op.getSizes(sizes);
    SmallVector<int64_t, 4> strides;
    op.getStrides(strides); // all-ones at the moment

    // For each element in the tuple, generate the proper strided slice.
    TupleType tupleType = op.getResultTupleType();
    int64_t tupleSize = tupleType.size();
    SmallVector<Value, 4> tupleValues(tupleSize);
    auto sliceStrides = computeStrides(shape, sizes);
    for (int64_t i = 0; i < tupleSize; ++i) {
      auto vectorOffsets = delinearize(sliceStrides, i);
      auto elementOffsets =
          computeElementOffsetsFromVectorSliceOffsets(sizes, vectorOffsets);
      auto sliceSizes = computeSliceSizes(shape, sizes, elementOffsets);
      // Insert in tuple.
      tupleValues[i] = rewriter.create<vector::ExtractStridedSliceOp>(
          loc, op.vector(), elementOffsets, sliceSizes, strides);
    }

    rewriter.replaceOpWithNewOp<vector::TupleOp>(op, tupleType, tupleValues);
    return success();
  }
};

/// Progressive lowering of InsertSlicesOp to series of InsertStridedSliceOp.
/// One:
///   %x = vector.insert_slices %0
/// is replaced by:
///   %r0 = zero-result
///   %t1 = vector.tuple_get %0, 0
///   %r1 = vector.insert_strided_slice %r0, %t1
///   %t2 = vector.tuple_get %0, 1
///   %r2 = vector.insert_strided_slice %r1, %t2
///   ..
///   %x  = ..
class InsertSlicesOpLowering : public OpRewritePattern<vector::InsertSlicesOp> {
public:
  using OpRewritePattern<vector::InsertSlicesOp>::OpRewritePattern;

  LogicalResult matchAndRewrite(vector::InsertSlicesOp op,
                                PatternRewriter &rewriter) const override {
    auto loc = op.getLoc();

    VectorType vectorType = op.getResultVectorType();
    auto shape = vectorType.getShape();

    SmallVector<int64_t, 4> sizes;
    op.getSizes(sizes);
    SmallVector<int64_t, 4> strides;
    op.getStrides(strides); // all-ones at the moment

    // Prepare result.
    Value result = rewriter.create<ConstantOp>(
        loc, vectorType, rewriter.getZeroAttr(vectorType));

    // For each element in the tuple, extract the proper strided slice.
    TupleType tupleType = op.getSourceTupleType();
    int64_t tupleSize = tupleType.size();
    auto sliceStrides = computeStrides(shape, sizes);
    for (int64_t i = 0; i < tupleSize; ++i) {
      auto vectorOffsets = delinearize(sliceStrides, i);
      auto elementOffsets =
          computeElementOffsetsFromVectorSliceOffsets(sizes, vectorOffsets);
      // Extract from tuple into the result.
      auto index = rewriter.getI64IntegerAttr(i);
      auto tupleGet = rewriter.create<vector::TupleGetOp>(
          loc, tupleType.getType(i), op.getOperand(), index);
      result = rewriter.create<vector::InsertStridedSliceOp>(
          loc, tupleGet, result, elementOffsets, strides);
    }

    rewriter.replaceOp(op, result);
    return success();
  }
};

/// Progressive lowering of BroadcastOp.
class BroadcastOpLowering : public OpRewritePattern<vector::BroadcastOp> {
public:
  using OpRewritePattern<vector::BroadcastOp>::OpRewritePattern;

  LogicalResult matchAndRewrite(vector::BroadcastOp op,
                                PatternRewriter &rewriter) const override {
    auto loc = op.getLoc();
    VectorType dstType = op.getVectorType();
    VectorType srcType = op.getSourceType().dyn_cast<VectorType>();
    Type eltType = dstType.getElementType();

    // Determine rank of source and destination.
    int64_t srcRank = srcType ? srcType.getRank() : 0;
    int64_t dstRank = dstType.getRank();

    // Duplicate this rank.
    // For example:
    //   %x = broadcast %y  : k-D to n-D, k < n
    // becomes:
    //   %b = broadcast %y  : k-D to (n-1)-D
    //   %x = [%b,%b,%b,%b] : n-D
    // becomes:
    //   %b = [%y,%y]       : (n-1)-D
    //   %x = [%b,%b,%b,%b] : n-D
    if (srcRank < dstRank) {
      // Scalar to any vector can use splat.
      if (srcRank == 0) {
        rewriter.replaceOpWithNewOp<SplatOp>(op, dstType, op.source());
        return success();
      }
      // Duplication.
      VectorType resType =
          VectorType::get(dstType.getShape().drop_front(), eltType);
      Value bcst =
          rewriter.create<vector::BroadcastOp>(loc, resType, op.source());
      Value result = rewriter.create<ConstantOp>(loc, dstType,
                                                 rewriter.getZeroAttr(dstType));
      for (int64_t d = 0, dim = dstType.getDimSize(0); d < dim; ++d)
        result = rewriter.create<vector::InsertOp>(loc, bcst, result, d);
      rewriter.replaceOp(op, result);
      return success();
    }

    // Find non-matching dimension, if any.
    assert(srcRank == dstRank);
    int64_t m = -1;
    for (int64_t r = 0; r < dstRank; r++)
      if (srcType.getDimSize(r) != dstType.getDimSize(r)) {
        m = r;
        break;
      }

    // All trailing dimensions are the same. Simply pass through.
    if (m == -1) {
      rewriter.replaceOp(op, op.source());
      return success();
    }

    // Stretching scalar inside vector (e.g. vector<1xf32>) can use splat.
    if (srcRank == 1) {
      assert(m == 0);
      Value ext = rewriter.create<vector::ExtractOp>(loc, op.source(), 0);
      rewriter.replaceOpWithNewOp<SplatOp>(op, dstType, ext);
      return success();
    }

    // Any non-matching dimension forces a stretch along this rank.
    // For example:
    //   %x = broadcast %y : vector<4x1x2xf32> to vector<4x2x2xf32>
    // becomes:
    //   %a = broadcast %y[0] : vector<1x2xf32> to vector<2x2xf32>
    //   %b = broadcast %y[1] : vector<1x2xf32> to vector<2x2xf32>
    //   %c = broadcast %y[2] : vector<1x2xf32> to vector<2x2xf32>
    //   %d = broadcast %y[3] : vector<1x2xf32> to vector<2x2xf32>
    //   %x = [%a,%b,%c,%d]
    // becomes:
    //   %u = broadcast %y[0][0] : vector<2xf32> to vector <2x2xf32>
    //   %v = broadcast %y[1][0] : vector<2xf32> to vector <2x2xf32>
    //   %a = [%u, %v]
    //   ..
    //   %x = [%a,%b,%c,%d]
    VectorType resType =
        VectorType::get(dstType.getShape().drop_front(), eltType);
    Value result = rewriter.create<ConstantOp>(loc, dstType,
                                               rewriter.getZeroAttr(dstType));
    if (m == 0) {
      // Stetch at start.
      Value ext = rewriter.create<vector::ExtractOp>(loc, op.source(), 0);
      Value bcst = rewriter.create<vector::BroadcastOp>(loc, resType, ext);
      for (int64_t d = 0, dim = dstType.getDimSize(0); d < dim; ++d)
        result = rewriter.create<vector::InsertOp>(loc, bcst, result, d);
    } else {
      // Stetch not at start.
      for (int64_t d = 0, dim = dstType.getDimSize(0); d < dim; ++d) {
        Value ext = rewriter.create<vector::ExtractOp>(loc, op.source(), d);
        Value bcst = rewriter.create<vector::BroadcastOp>(loc, resType, ext);
        result = rewriter.create<vector::InsertOp>(loc, bcst, result, d);
      }
    }
    rewriter.replaceOp(op, result);
    return success();
  }
};

/// Progressive lowering of TransposeOp.
/// One:
///   %x = vector.transpose %y, [1, 0]
/// is replaced by:
///   %z = constant dense<0.000000e+00>
///   %0 = vector.extract %y[0, 0]
///   %1 = vector.insert %0, %z [0, 0]
///   ..
///   %x = vector.insert .., .. [.., ..]
class TransposeOpLowering : public OpRewritePattern<vector::TransposeOp> {
public:
  using OpRewritePattern<vector::TransposeOp>::OpRewritePattern;

  TransposeOpLowering(vector::VectorTransformsOptions vectorTransformsOptions,
                      MLIRContext *context)
      : OpRewritePattern<vector::TransposeOp>(context),
        vectorTransformsOptions(vectorTransformsOptions) {}

  LogicalResult matchAndRewrite(vector::TransposeOp op,
                                PatternRewriter &rewriter) const override {
    auto loc = op.getLoc();

    VectorType resType = op.getResultType();

    // Set up convenience transposition table.
    SmallVector<int64_t, 4> transp;
    for (auto attr : op.transp())
      transp.push_back(attr.cast<IntegerAttr>().getInt());

    // Handle a true 2-D matrix transpose differently when requested.
    if (vectorTransformsOptions.vectorTransposeLowering ==
            vector::VectorTransposeLowering::Flat &&
        resType.getRank() == 2 && transp[0] == 1 && transp[1] == 0) {
      Type flattenedType =
          VectorType::get(resType.getNumElements(), resType.getElementType());
      auto matrix =
          rewriter.create<vector::ShapeCastOp>(loc, flattenedType, op.vector());
      auto rows = rewriter.getI32IntegerAttr(resType.getShape()[0]);
      auto columns = rewriter.getI32IntegerAttr(resType.getShape()[1]);
      Value trans = rewriter.create<vector::FlatTransposeOp>(
          loc, flattenedType, matrix, rows, columns);
      rewriter.replaceOpWithNewOp<vector::ShapeCastOp>(op, resType, trans);
      return success();
    }

    // Generate fully unrolled extract/insert ops.
    Value result = rewriter.create<ConstantOp>(loc, resType,
                                               rewriter.getZeroAttr(resType));
    SmallVector<int64_t, 4> lhs(transp.size(), 0);
    SmallVector<int64_t, 4> rhs(transp.size(), 0);
    rewriter.replaceOp(op, expandIndices(loc, resType, 0, transp, lhs, rhs,
                                         op.vector(), result, rewriter));
    return success();
  }

private:
  // Builds the indices arrays for the lhs and rhs. Generates the extract/insert
  // operation when al ranks are exhausted.
  Value expandIndices(Location loc, VectorType resType, int64_t pos,
                      SmallVector<int64_t, 4> &transp,
                      SmallVector<int64_t, 4> &lhs,
                      SmallVector<int64_t, 4> &rhs, Value input, Value result,
                      PatternRewriter &rewriter) const {
    if (pos >= resType.getRank()) {
      auto ridx = rewriter.getI64ArrayAttr(rhs);
      auto lidx = rewriter.getI64ArrayAttr(lhs);
      Type eltType = resType.getElementType();
      Value e = rewriter.create<vector::ExtractOp>(loc, eltType, input, ridx);
      return rewriter.create<vector::InsertOp>(loc, resType, e, result, lidx);
    }
    for (int64_t d = 0, e = resType.getDimSize(pos); d < e; ++d) {
      lhs[pos] = d;
      rhs[transp[pos]] = d;
      result = expandIndices(loc, resType, pos + 1, transp, lhs, rhs, input,
                             result, rewriter);
    }
    return result;
  }

  /// Options to control the vector patterns.
  vector::VectorTransformsOptions vectorTransformsOptions;
};

/// Progressive lowering of OuterProductOp.
/// One:
///   %x = vector.outerproduct %lhs, %rhs, %acc
/// is replaced by:
///   %z = zero-result
///   %0 = vector.extract %lhs[0]
///   %1 = vector.broadcast %0
///   %2 = vector.extract %acc[0]
///   %3 = vector.fma %1, %rhs, %2
///   %4 = vector.insert %3, %z[0]
///   ..
///   %x = vector.insert %.., %..[N-1]
///
class OuterProductOpLowering : public OpRewritePattern<vector::OuterProductOp> {
public:
  using OpRewritePattern<vector::OuterProductOp>::OpRewritePattern;

  LogicalResult matchAndRewrite(vector::OuterProductOp op,
                                PatternRewriter &rewriter) const override {
    auto loc = op.getLoc();

    VectorType lhsType = op.getOperandVectorTypeLHS();
    VectorType rhsType = op.getOperandTypeRHS().dyn_cast<VectorType>();
    VectorType resType = op.getVectorType();
    Type eltType = resType.getElementType();
    bool isInt = eltType.isa<IntegerType, IndexType>();
    Value acc = (op.acc().empty()) ? nullptr : op.acc()[0];
    vector::CombiningKind kind = op.kind();

    if (!rhsType) {
      // Special case: AXPY operation.
      Value b = rewriter.create<vector::BroadcastOp>(loc, lhsType, op.rhs());
      Optional<Value> mult =
          isInt ? genMultI(loc, op.lhs(), b, acc, kind, rewriter)
                : genMultF(loc, op.lhs(), b, acc, kind, rewriter);
      if (!mult.hasValue())
        return failure();
      rewriter.replaceOp(op, mult.getValue());
      return success();
    }

    Value result = rewriter.create<ConstantOp>(loc, resType,
                                               rewriter.getZeroAttr(resType));
    for (int64_t d = 0, e = resType.getDimSize(0); d < e; ++d) {
      auto pos = rewriter.getI64ArrayAttr(d);
      Value x = rewriter.create<vector::ExtractOp>(loc, eltType, op.lhs(), pos);
      Value a = rewriter.create<vector::BroadcastOp>(loc, rhsType, x);
      Value r = nullptr;
      if (acc)
        r = rewriter.create<vector::ExtractOp>(loc, rhsType, acc, pos);
      Optional<Value> m = isInt ? genMultI(loc, a, op.rhs(), r, kind, rewriter)
                                : genMultF(loc, a, op.rhs(), r, kind, rewriter);
      if (!m.hasValue())
        return failure();
      result = rewriter.create<vector::InsertOp>(loc, resType, m.getValue(),
                                                 result, pos);
    }
    rewriter.replaceOp(op, result);
    return success();
  }

private:
  static Optional<Value> genMultI(Location loc, Value x, Value y, Value acc,
                                  vector::CombiningKind kind,
                                  PatternRewriter &rewriter) {
    using vector::CombiningKind;

    MulIOp mul = rewriter.create<MulIOp>(loc, x, y);
    if (!acc)
      return Optional<Value>(mul);

    Value combinedResult;
    switch (kind) {
    case CombiningKind::ADD:
      combinedResult = rewriter.create<AddIOp>(loc, mul, acc);
      break;
    case CombiningKind::MUL:
      combinedResult = rewriter.create<MulIOp>(loc, mul, acc);
      break;
    case CombiningKind::MIN:
      combinedResult = rewriter.create<SelectOp>(
          loc, rewriter.create<CmpIOp>(loc, CmpIPredicate::slt, mul, acc), mul,
          acc);
      break;
    case CombiningKind::MAX:
      combinedResult = rewriter.create<SelectOp>(
          loc, rewriter.create<CmpIOp>(loc, CmpIPredicate::sge, mul, acc), mul,
          acc);
      break;
    case CombiningKind::AND:
      combinedResult = rewriter.create<AndOp>(loc, mul, acc);
      break;
    case CombiningKind::OR:
      combinedResult = rewriter.create<OrOp>(loc, mul, acc);
      break;
    case CombiningKind::XOR:
      combinedResult = rewriter.create<XOrOp>(loc, mul, acc);
      break;
    }
    return Optional<Value>(combinedResult);
  }

  static Optional<Value> genMultF(Location loc, Value x, Value y, Value acc,
                                  vector::CombiningKind kind,
                                  PatternRewriter &rewriter) {
    using vector::CombiningKind;

    // Special case for fused multiply-add.
    if (acc && kind == CombiningKind::ADD) {
      return Optional<Value>(rewriter.create<vector::FMAOp>(loc, x, y, acc));
    }

    MulFOp mul = rewriter.create<MulFOp>(loc, x, y);

    if (!acc)
      return Optional<Value>(mul);

    Value combinedResult;
    switch (kind) {
    case CombiningKind::MUL:
      combinedResult = rewriter.create<MulFOp>(loc, mul, acc);
      break;
    case CombiningKind::MIN:
      combinedResult = rewriter.create<SelectOp>(
          loc, rewriter.create<CmpFOp>(loc, CmpFPredicate::OLE, mul, acc), mul,
          acc);
      break;
    case CombiningKind::MAX:
      combinedResult = rewriter.create<SelectOp>(
          loc, rewriter.create<CmpFOp>(loc, CmpFPredicate::OGT, mul, acc), mul,
          acc);
      break;
    case CombiningKind::ADD: // Already handled this special case above.
    case CombiningKind::AND: // Only valid for integer types.
    case CombiningKind::OR:  // Only valid for integer types.
    case CombiningKind::XOR: // Only valid for integer types.
      return Optional<Value>();
    }
    return Optional<Value>(combinedResult);
  }
};

/// Progressive lowering of ConstantMaskOp.
/// One:
///   %x = vector.constant_mask [a,b]
/// is replaced by:
///   %z = zero-result
///   %l = vector.constant_mask [b]
///   %4 = vector.insert %l, %z[0]
///   ..
///   %x = vector.insert %l, %..[a-1]
/// until a one-dimensional vector is reached. All these operations
/// will be folded at LLVM IR level.
class ConstantMaskOpLowering : public OpRewritePattern<vector::ConstantMaskOp> {
public:
  using OpRewritePattern<vector::ConstantMaskOp>::OpRewritePattern;

  LogicalResult matchAndRewrite(vector::ConstantMaskOp op,
                                PatternRewriter &rewriter) const override {
    auto loc = op.getLoc();
    auto dstType = op.getType();
    auto eltType = dstType.getElementType();
    auto dimSizes = op.mask_dim_sizes();
    int64_t rank = dimSizes.size();
    int64_t trueDim = std::min(dstType.getDimSize(0),
                               dimSizes[0].cast<IntegerAttr>().getInt());

    if (rank == 1) {
      // Express constant 1-D case in explicit vector form:
      //   [T,..,T,F,..,F].
      SmallVector<bool, 4> values(dstType.getDimSize(0));
      for (int64_t d = 0; d < trueDim; d++)
        values[d] = true;
      rewriter.replaceOpWithNewOp<ConstantOp>(
          op, dstType, rewriter.getBoolVectorAttr(values));
      return success();
    }

    VectorType lowType =
        VectorType::get(dstType.getShape().drop_front(), eltType);
    SmallVector<int64_t, 4> newDimSizes;
    for (int64_t r = 1; r < rank; r++)
      newDimSizes.push_back(dimSizes[r].cast<IntegerAttr>().getInt());
    Value trueVal = rewriter.create<vector::ConstantMaskOp>(
        loc, lowType, rewriter.getI64ArrayAttr(newDimSizes));
    Value result = rewriter.create<ConstantOp>(loc, dstType,
                                               rewriter.getZeroAttr(dstType));
    for (int64_t d = 0; d < trueDim; d++) {
      auto pos = rewriter.getI64ArrayAttr(d);
      result =
          rewriter.create<vector::InsertOp>(loc, dstType, trueVal, result, pos);
    }
    rewriter.replaceOp(op, result);
    return success();
  }
};

/// Progressive lowering of CreateMaskOp.
/// One:
///   %x = vector.create_mask %a, ... : vector<dx...>
/// is replaced by:
///   %l = vector.create_mask ... : vector<...>  ; one lower rank
///   %0 = cmpi "slt", %ci, %a       |
///   %1 = select %0, %l, %zeroes    |
///   %r = vector.insert %1, %pr [i] | d-times
///   %x = ....
/// until a one-dimensional vector is reached.
class CreateMaskOpLowering : public OpRewritePattern<vector::CreateMaskOp> {
public:
  using OpRewritePattern<vector::CreateMaskOp>::OpRewritePattern;

  LogicalResult matchAndRewrite(vector::CreateMaskOp op,
                                PatternRewriter &rewriter) const override {
    auto loc = op.getLoc();
    auto dstType = op.getResult().getType().cast<VectorType>();
    auto eltType = dstType.getElementType();
    int64_t dim = dstType.getDimSize(0);
    int64_t rank = dstType.getRank();
    Value idx = op.getOperand(0);

    if (rank == 1)
      return failure(); // leave for lowering

    VectorType lowType =
        VectorType::get(dstType.getShape().drop_front(), eltType);
    Value trueVal = rewriter.create<vector::CreateMaskOp>(
        loc, lowType, op.getOperands().drop_front());
    Value falseVal = rewriter.create<ConstantOp>(loc, lowType,
                                                 rewriter.getZeroAttr(lowType));
    Value result = rewriter.create<ConstantOp>(loc, dstType,
                                               rewriter.getZeroAttr(dstType));
    for (int64_t d = 0; d < dim; d++) {
      Value bnd = rewriter.create<ConstantOp>(loc, rewriter.getIndexAttr(d));
      Value val = rewriter.create<CmpIOp>(loc, CmpIPredicate::slt, bnd, idx);
      Value sel = rewriter.create<SelectOp>(loc, val, trueVal, falseVal);
      auto pos = rewriter.getI64ArrayAttr(d);
      result =
          rewriter.create<vector::InsertOp>(loc, dstType, sel, result, pos);
    }
    rewriter.replaceOp(op, result);
    return success();
  }
};

/// ShapeOp 2D -> 1D downcast serves the purpose of flattening 2-D to 1-D
/// vectors progressively on the way to target llvm.matrix intrinsics.
/// This iterates over the most major dimension of the 2-D vector and performs
/// rewrites into:
///   vector.extract from 2-D + vector.insert_strided_slice offset into 1-D
class ShapeCastOp2DDownCastRewritePattern
    : public OpRewritePattern<vector::ShapeCastOp> {
public:
  using OpRewritePattern<vector::ShapeCastOp>::OpRewritePattern;

  LogicalResult matchAndRewrite(vector::ShapeCastOp op,
                                PatternRewriter &rewriter) const override {
    auto sourceVectorType = op.getSourceVectorType();
    auto resultVectorType = op.getResultVectorType();
    if (sourceVectorType.getRank() != 2 || resultVectorType.getRank() != 1)
      return failure();

    auto loc = op.getLoc();
    Value desc = rewriter.create<ConstantOp>(
        loc, resultVectorType, rewriter.getZeroAttr(resultVectorType));
    unsigned mostMinorVectorSize = sourceVectorType.getShape()[1];
    for (int64_t i = 0, e = sourceVectorType.getShape().front(); i != e; ++i) {
      Value vec = rewriter.create<vector::ExtractOp>(loc, op.source(), i);
      desc = rewriter.create<vector::InsertStridedSliceOp>(
          loc, vec, desc,
          /*offsets=*/i * mostMinorVectorSize, /*strides=*/1);
    }
    rewriter.replaceOp(op, desc);
    return success();
  }
};

/// ShapeOp 1D -> 2D upcast serves the purpose of unflattening 2-D from 1-D
/// vectors progressively on the way from targeting llvm.matrix intrinsics.
/// This iterates over the most major dimension of the 2-D vector and performs
/// rewrites into:
///   vector.strided_slice from 1-D + vector.insert into 2-D
class ShapeCastOp2DUpCastRewritePattern
    : public OpRewritePattern<vector::ShapeCastOp> {
public:
  using OpRewritePattern<vector::ShapeCastOp>::OpRewritePattern;

  LogicalResult matchAndRewrite(vector::ShapeCastOp op,
                                PatternRewriter &rewriter) const override {
    auto sourceVectorType = op.getSourceVectorType();
    auto resultVectorType = op.getResultVectorType();
    if (sourceVectorType.getRank() != 1 || resultVectorType.getRank() != 2)
      return failure();

    auto loc = op.getLoc();
    Value desc = rewriter.create<ConstantOp>(
        loc, resultVectorType, rewriter.getZeroAttr(resultVectorType));
    unsigned mostMinorVectorSize = resultVectorType.getShape()[1];
    for (int64_t i = 0, e = resultVectorType.getShape().front(); i != e; ++i) {
      Value vec = rewriter.create<vector::ExtractStridedSliceOp>(
          loc, op.source(), /*offsets=*/i * mostMinorVectorSize,
          /*sizes=*/mostMinorVectorSize,
          /*strides=*/1);
      desc = rewriter.create<vector::InsertOp>(loc, vec, desc, i);
    }
    rewriter.replaceOp(op, desc);
    return success();
  }
};

// We typically should not lower general shape cast operations into data
// movement instructions, since the assumption is that these casts are
// optimized away during progressive lowering. For completeness, however,
// we fall back to a reference implementation that moves all elements
// into the right place if we get here.
class ShapeCastOpRewritePattern : public OpRewritePattern<vector::ShapeCastOp> {
public:
  using OpRewritePattern<vector::ShapeCastOp>::OpRewritePattern;

  LogicalResult matchAndRewrite(vector::ShapeCastOp op,
                                PatternRewriter &rewriter) const override {
    Location loc = op.getLoc();
    auto sourceVectorType = op.getSourceVectorType();
    auto resultVectorType = op.getResultVectorType();
    // Intended 2D/1D lowerings with better implementations.
    int64_t srcRank = sourceVectorType.getRank();
    int64_t resRank = resultVectorType.getRank();
    if ((srcRank == 2 && resRank == 1) || (srcRank == 1 && resRank == 2))
      return failure();
    // Compute number of elements involved in the reshape.
    int64_t numElts = 1;
    for (int64_t r = 0; r < srcRank; r++)
      numElts *= sourceVectorType.getDimSize(r);
    // Replace with data movement operations:
    //    x[0,0,0] = y[0,0]
    //    x[0,0,1] = y[0,1]
    //    x[0,1,0] = y[0,2]
    // etc., incrementing the two index vectors "row-major"
    // within the source and result shape.
    SmallVector<int64_t, 4> srcIdx(srcRank);
    SmallVector<int64_t, 4> resIdx(resRank);
    Value result = rewriter.create<ConstantOp>(
        loc, resultVectorType, rewriter.getZeroAttr(resultVectorType));
    for (int64_t i = 0; i < numElts; i++) {
      if (i != 0) {
        incIdx(srcIdx, sourceVectorType, srcRank - 1);
        incIdx(resIdx, resultVectorType, resRank - 1);
      }
      Value e = rewriter.create<vector::ExtractOp>(loc, op.source(), srcIdx);
      result = rewriter.create<vector::InsertOp>(loc, e, result, resIdx);
    }
    rewriter.replaceOp(op, result);
    return success();
  }

private:
  static void incIdx(SmallVector<int64_t, 4> &idx, VectorType tp, int64_t r) {
    assert(0 <= r && r < tp.getRank());
    if (++idx[r] == tp.getDimSize(r)) {
      idx[r] = 0;
      incIdx(idx, tp, r - 1);
    }
  }
};

} // namespace

/// Creates an AddIOp if `isInt` is true otherwise create an AddFOp using
/// operands `x` and `y`.
static Value createAdd(Location loc, Value x, Value y, bool isInt,
                       PatternRewriter &rewriter) {
  if (isInt)
    return rewriter.create<AddIOp>(loc, x, y);
  return rewriter.create<AddFOp>(loc, x, y);
}

/// Creates a MulIOp if `isInt` is true otherwise create an MulFOp using
/// operands `x and `y`.
static Value createMul(Location loc, Value x, Value y, bool isInt,
                       PatternRewriter &rewriter) {
  if (isInt)
    return rewriter.create<MulIOp>(loc, x, y);
  return rewriter.create<MulFOp>(loc, x, y);
}

namespace mlir {

/// Progressively lower a `vector.contract %a, %b, %c` with row-major matmul
/// semantics to:
/// ```
///    %mta = maybe_transpose
///    %mtb = maybe_transpose
///    %flattened_a = vector.shape_cast %mta
///    %flattened_b = vector.shape_cast %mtb
///    %flattened_d = vector.matmul %flattened_a, %flattened_b
///    %mtd = vector.shape_cast %flattened_d
///    %d = maybe_untranspose %mtd
///    %e = add %c, %d
/// ```
/// `vector.matmul` later lowers to `llvm.matrix.multiply`.
//
/// This only kicks in when VectorTransformsOptions is set to `Matmul`.
/// vector.transpose operations are inserted if the vector.contract op is not a
/// row-major matrix multiply.
LogicalResult
ContractionOpToMatmulOpLowering::matchAndRewrite(vector::ContractionOp op,
                                                 PatternRewriter &rew) const {
  // TODO: implement masks
  if (llvm::size(op.masks()) != 0)
    return failure();
  if (vectorTransformsOptions.vectorContractLowering !=
      vector::VectorContractLowering::Matmul)
    return failure();
  if (failed(filter(op)))
    return failure();

  auto iteratorTypes = op.iterator_types().getValue();
  if (!isParallelIterator(iteratorTypes[0]) ||
      !isParallelIterator(iteratorTypes[1]) ||
      !isReductionIterator(iteratorTypes[2]))
    return failure();

  Type elementType = op.getLhsType().getElementType();
  if (!elementType.isIntOrFloat())
    return failure();

  // Perform lhs + rhs transpositions to conform to matmul row-major semantics.
  // Bail out if the contraction cannot be put in this form.
  MLIRContext *ctx = op.getContext();
  Location loc = op.getLoc();
  AffineExpr m, n, k;
  bindDims(rew.getContext(), m, n, k);
  // LHS must be A(m, k) or A(k, m).
  Value lhs = op.lhs();
  auto lhsMap = op.indexing_maps()[0].cast<AffineMapAttr>().getValue();
  if (lhsMap == AffineMap::get(3, 0, {k, m}, ctx))
    lhs = rew.create<vector::TransposeOp>(loc, lhs, ArrayRef<int64_t>{1, 0});
  else if (lhsMap != AffineMap::get(3, 0, {m, k}, ctx))
    return failure();

  // RHS must be B(k, n) or B(n, k).
  Value rhs = op.rhs();
  auto rhsMap = op.indexing_maps()[1].cast<AffineMapAttr>().getValue();
  if (rhsMap == AffineMap::get(3, 0, {n, k}, ctx))
    rhs = rew.create<vector::TransposeOp>(loc, rhs, ArrayRef<int64_t>{1, 0});
  else if (rhsMap != AffineMap::get(3, 0, {k, n}, ctx))
    return failure();

  // At this point lhs and rhs are in row-major.
  VectorType lhsType = lhs.getType().cast<VectorType>();
  VectorType rhsType = rhs.getType().cast<VectorType>();
  int64_t lhsRows = lhsType.getDimSize(0);
  int64_t lhsColumns = lhsType.getDimSize(1);
  int64_t rhsColumns = rhsType.getDimSize(1);

  Type flattenedLHSType =
      VectorType::get(lhsType.getNumElements(), lhsType.getElementType());
  lhs = rew.create<vector::ShapeCastOp>(loc, flattenedLHSType, lhs);

  Type flattenedRHSType =
      VectorType::get(rhsType.getNumElements(), rhsType.getElementType());
  rhs = rew.create<vector::ShapeCastOp>(loc, flattenedRHSType, rhs);

  Value mul = rew.create<vector::MatmulOp>(loc, lhs, rhs, lhsRows, lhsColumns,
                                           rhsColumns);
  mul = rew.create<vector::ShapeCastOp>(
      loc,
      VectorType::get({lhsRows, rhsColumns},
                      getElementTypeOrSelf(op.acc().getType())),
      mul);

  // ACC must be C(m, n) or C(n, m).
  auto accMap = op.indexing_maps()[2].cast<AffineMapAttr>().getValue();
  if (accMap == AffineMap::get(3, 0, {n, m}, ctx))
    mul = rew.create<vector::TransposeOp>(loc, mul, ArrayRef<int64_t>{1, 0});
  else if (accMap != AffineMap::get(3, 0, {m, n}, ctx))
    llvm_unreachable("invalid contraction semantics");

  Value res = elementType.isa<IntegerType>()
                  ? static_cast<Value>(rew.create<AddIOp>(loc, op.acc(), mul))
                  : static_cast<Value>(rew.create<AddFOp>(loc, op.acc(), mul));

  rew.replaceOp(op, res);
  return success();
}

/// Progressively lower a `vector.contract %a, %b, %c` with row-major matmul
/// semantics to a reduction_size-unrolled sequence:
/// ```
///    %at = vector.transpose %a, [1, 0]
///    %bRow0 = vector.extract %b[0]
///    %atRow0 = vector.extract %at[0]
///    %c0 = vector.outerproduct %atRow0, %bRow0, %c
///    ...
///    %bRowK = vector.extract %b[K]
///    %atRowK = vector.extract %at[K]
///    %cK = vector.outerproduct %atRowK, %bRowK, %cK-1
/// ```
///
/// This only kicks in when VectorTransformsOptions is set to OuterProduct but
/// otherwise supports any layout permutation of the matrix-multiply.
LogicalResult ContractionOpToOuterProductOpLowering::matchAndRewrite(
    vector::ContractionOp op, PatternRewriter &rewriter) const {
  // TODO: implement masks
  if (llvm::size(op.masks()) != 0)
    return failure();

  if (vectorTransformsOptions.vectorContractLowering !=
      vector::VectorContractLowering::OuterProduct)
    return failure();

  if (failed(filter(op)))
    return failure();

  Location loc = op.getLoc();
  int64_t reductionSize = 0;
  VectorType lhsType = op.getLhsType();
  Value lhs = op.lhs(), rhs = op.rhs(), res = op.acc();

  // Set up the parallel/reduction structure in right form.
  using MapList = ArrayRef<ArrayRef<AffineExpr>>;
  auto infer = [](MapList m) { return AffineMap::inferFromExprList(m); };
  AffineExpr m, n, k;
  bindDims(rewriter.getContext(), m, n, k);
  static constexpr std::array<int64_t, 2> perm = {1, 0};
  auto iteratorTypes = op.iterator_types().getValue();
  SmallVector<AffineMap, 4> maps = op.getIndexingMaps();
  if (isParallelIterator(iteratorTypes[0]) &&
      isParallelIterator(iteratorTypes[1]) &&
      isReductionIterator(iteratorTypes[2])) {
    //
    // Two outer parallel, one inner reduction (matmat flavor).
    //
    if (maps == infer({{m, k}, {k, n}, {m, n}})) {
      // This is the classical row-major matmul. Just permute the lhs.
      reductionSize = lhsType.getDimSize(1);
      lhs = rewriter.create<vector::TransposeOp>(loc, lhs, perm);
    } else if (maps == infer({{m, k}, {n, k}, {m, n}})) {
      // TODO: may be better to fail and use some vector<k> -> scalar reduction.
      reductionSize = lhsType.getDimSize(1);
      lhs = rewriter.create<vector::TransposeOp>(loc, lhs, perm);
      rhs = rewriter.create<vector::TransposeOp>(loc, rhs, perm);
    } else if (maps == infer({{k, m}, {k, n}, {m, n}})) {
      // No need to permute anything.
      reductionSize = lhsType.getDimSize(0);
    } else if (maps == infer({{k, m}, {n, k}, {m, n}})) {
      // Just permute the rhs.
      reductionSize = lhsType.getDimSize(0);
      rhs = rewriter.create<vector::TransposeOp>(loc, rhs, perm);
    } else if (maps == infer({{m, k}, {k, n}, {n, m}})) {
      // This is the classical row-major matmul. Just permute the lhs.
      reductionSize = lhsType.getDimSize(1);
      Value tmp = rhs;
      rhs = rewriter.create<vector::TransposeOp>(loc, lhs, perm);
      lhs = tmp;
    } else if (maps == infer({{m, k}, {n, k}, {n, m}})) {
      // TODO: may be better to fail and use some vector<k> -> scalar reduction.
      reductionSize = lhsType.getDimSize(1);
      Value tmp = rhs;
      rhs = rewriter.create<vector::TransposeOp>(loc, lhs, perm);
      lhs = rewriter.create<vector::TransposeOp>(loc, tmp, perm);
    } else if (maps == infer({{k, m}, {k, n}, {n, m}})) {
      // No need to permute anything, but still swap lhs and rhs.
      reductionSize = lhsType.getDimSize(0);
      std::swap(lhs, rhs);
    } else if (maps == infer({{k, m}, {n, k}, {n, m}})) {
      // Just permute the rhs.
      reductionSize = lhsType.getDimSize(0);
      Value tmp = lhs;
      lhs = rewriter.create<vector::TransposeOp>(loc, rhs, perm);
      rhs = tmp;
    } else {
      return failure();
    }
  } else if (isParallelIterator(iteratorTypes[0]) &&
             isReductionIterator(iteratorTypes[1])) {
    //
    // One outer parallel, one inner reduction (matvec flavor)
    //
    if (maps == infer({{m, n}, {n}, {m}})) {
      // Case mat-vec: transpose.
      reductionSize = lhsType.getDimSize(1);
      lhs = rewriter.create<vector::TransposeOp>(loc, lhs, perm);
    } else if (maps == infer({{n, m}, {n}, {m}})) {
      // Case mat-trans-vec: ready to go.
      reductionSize = lhsType.getDimSize(0);
    } else if (maps == infer({{n}, {m, n}, {m}})) {
      // Case vec-mat: swap and transpose.
      reductionSize = lhsType.getDimSize(0);
      std::swap(lhs, rhs);
      lhs = rewriter.create<vector::TransposeOp>(loc, lhs, perm);
    } else if (maps == infer({{n}, {n, m}, {m}})) {
      // Case vec-mat-trans: swap and ready to go.
      reductionSize = lhsType.getDimSize(0);
      std::swap(lhs, rhs);
    } else {
      return failure();
    }
  } else {
    return failure();
  }
  assert(reductionSize > 0);

  // Unroll outer-products along reduction.
  for (int64_t k = 0; k < reductionSize; ++k) {
    Value a = rewriter.create<vector::ExtractOp>(op.getLoc(), lhs, k);
    Value b = rewriter.create<vector::ExtractOp>(op.getLoc(), rhs, k);
    res = rewriter.create<vector::OuterProductOp>(op.getLoc(), res.getType(), a,
                                                  b, res, op.kind());
  }
  rewriter.replaceOp(op, res);
  return success();
}

LogicalResult
ContractionOpToDotLowering::matchAndRewrite(vector::ContractionOp op,
                                            PatternRewriter &rewriter) const {
  // TODO: implement masks
  if (llvm::size(op.masks()) != 0)
    return failure();

  if (failed(filter(op)))
    return failure();

  if (vectorTransformsOptions.vectorContractLowering !=
      vector::VectorContractLowering::Dot)
    return failure();

  auto iteratorTypes = op.iterator_types().getValue();
  static constexpr std::array<int64_t, 2> perm = {1, 0};
  Location loc = op.getLoc();
  Value lhs = op.lhs(), rhs = op.rhs();

  using MapList = ArrayRef<ArrayRef<AffineExpr>>;
  auto infer = [](MapList m) { return AffineMap::inferFromExprList(m); };
  AffineExpr m, n, k;
  bindDims(rewriter.getContext(), m, n, k);
  SmallVector<AffineMap, 4> maps = op.getIndexingMaps();
  //
  // In the following we wish to make the reduction dimension innermost so we
  // can load vectors and just fmul + reduce into a scalar.
  //
  if (isParallelIterator(iteratorTypes[0]) &&
      isParallelIterator(iteratorTypes[1]) &&
      isReductionIterator(iteratorTypes[2])) {
    //
    // Two outer parallel, one inner reduction (matmat flavor).
    //
    if (maps == infer({{m, k}, {k, n}, {m, n}})) {
      rhs = rewriter.create<vector::TransposeOp>(loc, rhs, perm);
    } else if (maps == infer({{m, k}, {n, k}, {m, n}})) {
      // No need to permute anything.
    } else if (maps == infer({{k, m}, {k, n}, {m, n}})) {
      lhs = rewriter.create<vector::TransposeOp>(loc, lhs, perm);
      rhs = rewriter.create<vector::TransposeOp>(loc, rhs, perm);
    } else if (maps == infer({{k, m}, {n, k}, {m, n}})) {
      lhs = rewriter.create<vector::TransposeOp>(loc, lhs, perm);
    } else if (maps == infer({{m, k}, {k, n}, {n, m}})) {
      // This is the classical row-major matmul. Just permute the lhs.
      Value tmp = lhs;
      lhs = rewriter.create<vector::TransposeOp>(loc, rhs, perm);
      rhs = tmp;
    } else if (maps == infer({{m, k}, {n, k}, {n, m}})) {
      std::swap(lhs, rhs);
    } else if (maps == infer({{k, m}, {k, n}, {n, m}})) {
      Value tmp = lhs;
      lhs = rewriter.create<vector::TransposeOp>(loc, rhs, perm);
      rhs = rewriter.create<vector::TransposeOp>(loc, tmp, perm);
    } else if (maps == infer({{k, m}, {n, k}, {n, m}})) {
      Value tmp = rhs;
      rhs = rewriter.create<vector::TransposeOp>(loc, lhs, perm);
      lhs = tmp;
    } else {
      return failure();
    }
  } else if (isParallelIterator(iteratorTypes[0]) &&
             isReductionIterator(iteratorTypes[1])) {
    //
    // One outer parallel, one inner reduction (matvec flavor)
    //
    if (maps == infer({{m, n}, {n}, {m}})) {
      // No need to permute anything.
    } else if (maps == infer({{n, m}, {n}, {m}})) {
      lhs = rewriter.create<vector::TransposeOp>(loc, lhs, perm);
    } else if (maps == infer({{n}, {m, n}, {m}})) {
      std::swap(lhs, rhs);
    } else if (maps == infer({{n}, {n, m}, {m}})) {
      std::swap(lhs, rhs);
      lhs = rewriter.create<vector::TransposeOp>(loc, lhs, perm);
    } else {
      return failure();
    }
  } else {
    return failure();
  }

  VectorType dstType = op.getResultType().cast<VectorType>();
  assert(dstType.getRank() >= 1 && dstType.getRank() <= 2 &&
         "Expected dst type of rank 1 or 2");

  unsigned rank = dstType.getRank();
  unsigned dstRows = dstType.getShape()[0];
  unsigned dstColumns = rank == 1 ? 1 : dstType.getShape()[1];

  // ExtractOp does not allow dynamic indexing, we must unroll explicitly.
  Value res =
      rewriter.create<ConstantOp>(loc, dstType, rewriter.getZeroAttr(dstType));
  bool isInt = dstType.getElementType().isa<IntegerType>();
  for (unsigned r = 0; r < dstRows; ++r) {
    Value a = rewriter.create<vector::ExtractOp>(op.getLoc(), lhs, r);
    for (unsigned c = 0; c < dstColumns; ++c) {
      Value b = rank == 1
                    ? rhs
                    : rewriter.create<vector::ExtractOp>(op.getLoc(), rhs, c);
      Value m = createMul(op.getLoc(), a, b, isInt, rewriter);
      Value reduced = rewriter.create<vector::ReductionOp>(
          op.getLoc(), dstType.getElementType(), rewriter.getStringAttr("add"),
          m, ValueRange{});

      SmallVector<int64_t, 2> pos = rank == 1 ? SmallVector<int64_t, 2>{r}
                                              : SmallVector<int64_t, 2>{r, c};
      res = rewriter.create<vector::InsertOp>(op.getLoc(), reduced, res, pos);
    }
  }
  if (auto acc = op.acc())
    res = createAdd(op.getLoc(), res, acc, isInt, rewriter);
  rewriter.replaceOp(op, res);
  return success();
}

/// Progressive lowering of ContractionOp.
/// One:
///   %x = vector.contract with at least one free/batch dimension
/// is replaced by:
///   %a = vector.contract with one less free/batch dimension
///   %b = vector.contract with one less free/batch dimension
///   ..
///   %x = combine %a %b ..
/// until a pure contraction is reached (no free/batch dimensions),
/// which is replaced by a dot-product.
///
/// This only kicks in when either VectorTransformsOptions is set
/// to DOT or when other contraction patterns fail.
//
// TODO: break down into transpose/reshape/cast ops
//               when they become available to avoid code dup
// TODO: investigate lowering order impact on performance
LogicalResult
ContractionOpLowering::matchAndRewrite(vector::ContractionOp op,
                                       PatternRewriter &rewriter) const {
  // TODO: implement masks.
  if (llvm::size(op.masks()) != 0)
    return failure();

  if (failed(filter(op)))
    return failure();

  // TODO: support mixed mode contract lowering.
  if (op.getLhsType().getElementType() !=
          getElementTypeOrSelf(op.getAccType()) ||
      op.getRhsType().getElementType() != getElementTypeOrSelf(op.getAccType()))
    return failure();

  // TODO: implement benefits, cost models.
  MLIRContext *ctx = op.getContext();
  ContractionOpToMatmulOpLowering pat1(vectorTransformsOptions, ctx);
  if (succeeded(pat1.matchAndRewrite(op, rewriter)))
    return success();
  ContractionOpToOuterProductOpLowering pat2(vectorTransformsOptions, ctx);
  if (succeeded(pat2.matchAndRewrite(op, rewriter)))
    return success();
  ContractionOpToDotLowering pat3(vectorTransformsOptions, ctx);
  if (succeeded(pat3.matchAndRewrite(op, rewriter)))
    return success();

  // Find first batch dimension in LHS/RHS, and lower when found.
  std::vector<std::pair<int64_t, int64_t>> batchDimMap = op.getBatchDimMap();
  if (!batchDimMap.empty()) {
    int64_t lhsIndex = batchDimMap[0].first;
    int64_t rhsIndex = batchDimMap[0].second;
    rewriter.replaceOp(op, lowerParallel(op, lhsIndex, rhsIndex, rewriter));
    return success();
  }

  // Collect contracting dimensions.
  std::vector<std::pair<int64_t, int64_t>> contractingDimMap =
      op.getContractingDimMap();
  DenseSet<int64_t> lhsContractingDimSet;
  DenseSet<int64_t> rhsContractingDimSet;
  for (auto &dimPair : contractingDimMap) {
    lhsContractingDimSet.insert(dimPair.first);
    rhsContractingDimSet.insert(dimPair.second);
  }

  // Find first free dimension in LHS, and lower when found.
  VectorType lhsType = op.getLhsType();
  for (int64_t lhsIndex = 0, e = lhsType.getRank(); lhsIndex < e; ++lhsIndex) {
    if (lhsContractingDimSet.count(lhsIndex) == 0) {
      rewriter.replaceOp(
          op, lowerParallel(op, lhsIndex, /*rhsIndex=*/-1, rewriter));
      return success();
    }
  }

  // Find first free dimension in RHS, and lower when found.
  VectorType rhsType = op.getRhsType();
  for (int64_t rhsIndex = 0, e = rhsType.getRank(); rhsIndex < e; ++rhsIndex) {
    if (rhsContractingDimSet.count(rhsIndex) == 0) {
      rewriter.replaceOp(
          op, lowerParallel(op, /*lhsIndex=*/-1, rhsIndex, rewriter));
      return success();
    }
  }

  // Lower the first remaining reduction dimension.
  if (!contractingDimMap.empty()) {
    rewriter.replaceOp(op, lowerReduction(op, rewriter));
    return success();
  }

  return failure();
}

// Lower one parallel dimension.
// TODO: consider reusing existing contract unrolling
Value ContractionOpLowering::lowerParallel(vector::ContractionOp op,
                                           int64_t lhsIndex, int64_t rhsIndex,
                                           PatternRewriter &rewriter) const {
  VectorType lhsType = op.getLhsType();
  VectorType rhsType = op.getRhsType();
  VectorType resType = op.getResultType().cast<VectorType>();
  // Find the iterator type index and result index.
  SmallVector<AffineMap, 4> iMap = op.getIndexingMaps();
  int64_t iterIndex = -1;
  int64_t dimSize = -1;
  if (lhsIndex >= 0) {
    iterIndex = iMap[0].getDimPosition(lhsIndex);
    assert((rhsIndex < 0 || iterIndex == iMap[1].getDimPosition(rhsIndex)) &&
           "parallel index should be free in LHS or batch in LHS/RHS");
    dimSize = lhsType.getDimSize(lhsIndex);
  } else {
    assert(rhsIndex >= 0 && "missing parallel index");
    iterIndex = iMap[1].getDimPosition(rhsIndex);
    dimSize = rhsType.getDimSize(rhsIndex);
  }
  assert(iterIndex >= 0 && "parallel index not listed in operand mapping");
  Optional<int64_t> lookup = getResultIndex(iMap[2], iterIndex);
  assert(lookup.hasValue() && "parallel index not listed in reduction");
  int64_t resIndex = lookup.getValue();
  // Construct new iterator types and affine map array attribute.
  std::array<AffineMap, 3> lowIndexingMaps = {
      adjustMap(iMap[0], iterIndex, rewriter),
      adjustMap(iMap[1], iterIndex, rewriter),
      adjustMap(iMap[2], iterIndex, rewriter)};
  auto lowAffine = rewriter.getAffineMapArrayAttr(lowIndexingMaps);
  auto lowIter =
      rewriter.getArrayAttr(adjustIter(op.iterator_types(), iterIndex));
  // Unroll into a series of lower dimensional vector.contract ops.
  Location loc = op.getLoc();
  Value result =
      rewriter.create<ConstantOp>(loc, resType, rewriter.getZeroAttr(resType));
  for (int64_t d = 0; d < dimSize; ++d) {
    auto lhs = reshapeLoad(loc, op.lhs(), lhsType, lhsIndex, d, rewriter);
    auto rhs = reshapeLoad(loc, op.rhs(), rhsType, rhsIndex, d, rewriter);
    auto acc = reshapeLoad(loc, op.acc(), resType, resIndex, d, rewriter);
    Value lowContract = rewriter.create<vector::ContractionOp>(
        loc, lhs, rhs, acc, lowAffine, lowIter);
    result =
        reshapeStore(loc, lowContract, result, resType, resIndex, d, rewriter);
  }
  return result;
}

// Lower one reduction dimension.
Value ContractionOpLowering::lowerReduction(vector::ContractionOp op,
                                            PatternRewriter &rewriter) const {
  auto loc = op.getLoc();
  VectorType lhsType = op.getLhsType();
  VectorType rhsType = op.getRhsType();
  Type resType = op.getResultType();
  assert(!resType.isa<VectorType>());
  bool isInt = resType.isa<IntegerType>();
  // Use iterator index 0.
  int64_t iterIndex = 0;
  SmallVector<AffineMap, 4> iMap = op.getIndexingMaps();
  Optional<int64_t> lookupLhs = getResultIndex(iMap[0], iterIndex);
  Optional<int64_t> lookupRhs = getResultIndex(iMap[1], iterIndex);
  assert(lookupLhs.hasValue() && "missing LHS parallel index");
  assert(lookupRhs.hasValue() && "missing RHS parallel index");
  int64_t lhsIndex = lookupLhs.getValue();
  int64_t rhsIndex = lookupRhs.getValue();
  int64_t dimSize = lhsType.getDimSize(lhsIndex);
  assert(dimSize == rhsType.getDimSize(rhsIndex) && "corrupt shape");
  // Base case.
  if (lhsType.getRank() == 1) {
    assert(rhsType.getRank() == 1 && "corrupt contraction");
    Value m = createMul(loc, op.lhs(), op.rhs(), isInt, rewriter);
    StringAttr kind = rewriter.getStringAttr("add");
    Value res = rewriter.create<vector::ReductionOp>(loc, resType, kind, m,
                                                     ValueRange{});
    if (auto acc = op.acc())
      res = createAdd(op.getLoc(), res, acc, isInt, rewriter);
    return res;
  }
  // Construct new iterator types and affine map array attribute.
  std::array<AffineMap, 3> lowIndexingMaps = {
      adjustMap(iMap[0], iterIndex, rewriter),
      adjustMap(iMap[1], iterIndex, rewriter),
      adjustMap(iMap[2], iterIndex, rewriter)};
  auto lowAffine = rewriter.getAffineMapArrayAttr(lowIndexingMaps);
  auto lowIter =
      rewriter.getArrayAttr(adjustIter(op.iterator_types(), iterIndex));
  // Unroll into a series of lower dimensional vector.contract ops.
  // By feeding the initial accumulator into the first contraction,
  // and the result of each contraction into the next, eventually
  // the sum of all reductions is computed.
  Value result = op.acc();
  for (int64_t d = 0; d < dimSize; ++d) {
    auto lhs = reshapeLoad(loc, op.lhs(), lhsType, lhsIndex, d, rewriter);
    auto rhs = reshapeLoad(loc, op.rhs(), rhsType, rhsIndex, d, rewriter);
    result = rewriter.create<vector::ContractionOp>(loc, lhs, rhs, result,
                                                    lowAffine, lowIter);
  }
  return result;
}

} // namespace mlir

static Optional<int64_t> extractConstantIndex(Value v) {
  if (auto cstOp = v.getDefiningOp<ConstantIndexOp>())
    return cstOp.getValue();
  if (auto affineApplyOp = v.getDefiningOp<AffineApplyOp>())
    if (affineApplyOp.getAffineMap().isSingleConstant())
      return affineApplyOp.getAffineMap().getSingleConstantResult();
  return None;
}

// Missing foldings of scf.if make it necessary to perform poor man's folding
// eagerly, especially in the case of unrolling. In the future, this should go
// away once scf.if folds properly.
static Value createScopedFoldedSLE(Value v, Value ub) {
  using namespace edsc::op;
  auto maybeCstV = extractConstantIndex(v);
  auto maybeCstUb = extractConstantIndex(ub);
  if (maybeCstV && maybeCstUb && *maybeCstV < *maybeCstUb)
    return Value();
  return sle(v, ub);
}

// Operates under a scoped context to build the condition to ensure that a
// particular VectorTransferOpInterface is in-bounds.
static Value createScopedInBoundsCond(VectorTransferOpInterface xferOp) {
  assert(xferOp.permutation_map().isMinorIdentity() &&
         "Expected minor identity map");
  Value inBoundsCond;
  xferOp.zipResultAndIndexing([&](int64_t resultIdx, int64_t indicesIdx) {
    // Zip over the resulting vector shape and memref indices.
    // If the dimension is known to be in-bounds, it does not participate in
    // the construction of `inBoundsCond`.
    if (xferOp.isDimInBounds(resultIdx))
      return;
    int64_t vectorSize = xferOp.getVectorType().getDimSize(resultIdx);
    using namespace edsc::op;
    using namespace edsc::intrinsics;
    // Fold or create the check that `index + vector_size` <= `memref_size`.
    Value sum = xferOp.indices()[indicesIdx] + std_constant_index(vectorSize);
    Value cond =
        createScopedFoldedSLE(sum, memref_dim(xferOp.source(), indicesIdx));
    if (!cond)
      return;
    // Conjunction over all dims for which we are in-bounds.
    inBoundsCond = inBoundsCond ? inBoundsCond && cond : cond;
  });
  return inBoundsCond;
}

LogicalResult mlir::vector::splitFullAndPartialTransferPrecondition(
    VectorTransferOpInterface xferOp) {
  // TODO: expand support to these 2 cases.
  if (!xferOp.permutation_map().isMinorIdentity())
    return failure();
  // Must have some out-of-bounds dimension to be a candidate for splitting.
  if (!xferOp.hasOutOfBoundsDim())
    return failure();
  // Don't split transfer operations directly under IfOp, this avoids applying
  // the pattern recursively.
  // TODO: improve the filtering condition to make it more applicable.
  if (isa<scf::IfOp>(xferOp->getParentOp()))
    return failure();
  return success();
}

/// Given two MemRefTypes `aT` and `bT`, return a MemRefType to which both can
/// be cast. If the MemRefTypes don't have the same rank or are not strided,
/// return null; otherwise:
///   1. if `aT` and `bT` are cast-compatible, return `aT`.
///   2. else return a new MemRefType obtained by iterating over the shape and
///   strides and:
///     a. keeping the ones that are static and equal across `aT` and `bT`.
///     b. using a dynamic shape and/or stride for the dimensions that don't
///        agree.
static MemRefType getCastCompatibleMemRefType(MemRefType aT, MemRefType bT) {
  if (memref::CastOp::areCastCompatible(aT, bT))
    return aT;
  if (aT.getRank() != bT.getRank())
    return MemRefType();
  int64_t aOffset, bOffset;
  SmallVector<int64_t, 4> aStrides, bStrides;
  if (failed(getStridesAndOffset(aT, aStrides, aOffset)) ||
      failed(getStridesAndOffset(bT, bStrides, bOffset)) ||
      aStrides.size() != bStrides.size())
    return MemRefType();

  ArrayRef<int64_t> aShape = aT.getShape(), bShape = bT.getShape();
  int64_t resOffset;
  SmallVector<int64_t, 4> resShape(aT.getRank(), 0),
      resStrides(bT.getRank(), 0);
  for (int64_t idx = 0, e = aT.getRank(); idx < e; ++idx) {
    resShape[idx] =
        (aShape[idx] == bShape[idx]) ? aShape[idx] : MemRefType::kDynamicSize;
    resStrides[idx] = (aStrides[idx] == bStrides[idx])
                          ? aStrides[idx]
                          : MemRefType::kDynamicStrideOrOffset;
  }
  resOffset =
      (aOffset == bOffset) ? aOffset : MemRefType::kDynamicStrideOrOffset;
  return MemRefType::get(
      resShape, aT.getElementType(),
      makeStridedLinearLayoutMap(resStrides, resOffset, aT.getContext()));
}

/// Operates under a scoped context to build the intersection between the
/// view `xferOp.source()` @ `xferOp.indices()` and the view `alloc`.
// TODO: view intersection/union/differences should be a proper std op.
static Value createScopedSubViewIntersection(VectorTransferOpInterface xferOp,
                                             Value alloc) {
  using namespace edsc::intrinsics;
  int64_t memrefRank = xferOp.getShapedType().getRank();
  // TODO: relax this precondition, will require rank-reducing subviews.
  assert(memrefRank == alloc.getType().cast<MemRefType>().getRank() &&
         "Expected memref rank to match the alloc rank");
  ValueRange leadingIndices =
      xferOp.indices().take_front(xferOp.getLeadingShapedRank());
  SmallVector<OpFoldResult, 4> sizes;
  sizes.append(leadingIndices.begin(), leadingIndices.end());
  auto isaWrite = isa<vector::TransferWriteOp>(xferOp);
  xferOp.zipResultAndIndexing([&](int64_t resultIdx, int64_t indicesIdx) {
    using MapList = ArrayRef<ArrayRef<AffineExpr>>;
    Value dimMemRef = memref_dim(xferOp.source(), indicesIdx);
    Value dimAlloc = memref_dim(alloc, resultIdx);
    Value index = xferOp.indices()[indicesIdx];
    AffineExpr i, j, k;
    bindDims(xferOp.getContext(), i, j, k);
    SmallVector<AffineMap, 4> maps =
        AffineMap::inferFromExprList(MapList{{i - j, k}});
    // affine_min(%dimMemRef - %index, %dimAlloc)
    Value affineMin = affine_min(index.getType(), maps[0],
                                 ValueRange{dimMemRef, index, dimAlloc});
    sizes.push_back(affineMin);
  });

  SmallVector<OpFoldResult, 4> indices = llvm::to_vector<4>(llvm::map_range(
      xferOp.indices(), [](Value idx) -> OpFoldResult { return idx; }));
  return memref_sub_view(
      isaWrite ? alloc : xferOp.source(), indices, sizes,
      SmallVector<OpFoldResult>(memrefRank, OpBuilder(xferOp).getIndexAttr(1)));
}

/// Given an `xferOp` for which:
///   1. `inBoundsCond` and a `compatibleMemRefType` have been computed.
///   2. a memref of single vector `alloc` has been allocated.
/// Produce IR resembling:
/// ```
///    %1:3 = scf.if (%inBounds) {
///      memref.cast %A: memref<A...> to compatibleMemRefType
///      scf.yield %view, ... : compatibleMemRefType, index, index
///    } else {
///      %2 = linalg.fill(%alloc, %pad)
///      %3 = subview %view [...][...][...]
///      linalg.copy(%3, %alloc)
///      memref.cast %alloc: memref<B...> to compatibleMemRefType
///      scf.yield %4, ... : compatibleMemRefType, index, index
///   }
/// ```
/// Return the produced scf::IfOp.
static scf::IfOp createScopedFullPartialLinalgCopy(
    vector::TransferReadOp xferOp, TypeRange returnTypes, Value inBoundsCond,
    MemRefType compatibleMemRefType, Value alloc) {
  using namespace edsc;
  using namespace edsc::intrinsics;
  scf::IfOp fullPartialIfOp;
  Value zero = std_constant_index(0);
  Value memref = xferOp.source();
  conditionBuilder(
      returnTypes, inBoundsCond,
      [&]() -> scf::ValueVector {
        Value res = memref;
        if (compatibleMemRefType != xferOp.getShapedType())
          res = memref_cast(memref, compatibleMemRefType);
        scf::ValueVector viewAndIndices{res};
        viewAndIndices.insert(viewAndIndices.end(), xferOp.indices().begin(),
                              xferOp.indices().end());
        return viewAndIndices;
      },
      [&]() -> scf::ValueVector {
        linalg_fill(alloc, xferOp.padding());
        // Take partial subview of memref which guarantees no dimension
        // overflows.
        Value memRefSubView = createScopedSubViewIntersection(
            cast<VectorTransferOpInterface>(xferOp.getOperation()), alloc);
        linalg_copy(memRefSubView, alloc);
        Value casted = memref_cast(alloc, compatibleMemRefType);
        scf::ValueVector viewAndIndices{casted};
        viewAndIndices.insert(viewAndIndices.end(), xferOp.getTransferRank(),
                              zero);
        return viewAndIndices;
      },
      &fullPartialIfOp);
  return fullPartialIfOp;
}

/// Given an `xferOp` for which:
///   1. `inBoundsCond` and a `compatibleMemRefType` have been computed.
///   2. a memref of single vector `alloc` has been allocated.
/// Produce IR resembling:
/// ```
///    %1:3 = scf.if (%inBounds) {
///      memref.cast %A: memref<A...> to compatibleMemRefType
///      scf.yield %view, ... : compatibleMemRefType, index, index
///    } else {
///      %2 = vector.transfer_read %view[...], %pad : memref<A...>, vector<...>
///      %3 = vector.type_cast %extra_alloc :
///        memref<...> to memref<vector<...>>
///      store %2, %3[] : memref<vector<...>>
///      %4 = memref.cast %alloc: memref<B...> to compatibleMemRefType
///      scf.yield %4, ... : compatibleMemRefType, index, index
///   }
/// ```
/// Return the produced scf::IfOp.
static scf::IfOp createScopedFullPartialVectorTransferRead(
    vector::TransferReadOp xferOp, TypeRange returnTypes, Value inBoundsCond,
    MemRefType compatibleMemRefType, Value alloc) {
  using namespace edsc;
  using namespace edsc::intrinsics;
  scf::IfOp fullPartialIfOp;
  Value zero = std_constant_index(0);
  Value memref = xferOp.source();
  conditionBuilder(
      returnTypes, inBoundsCond,
      [&]() -> scf::ValueVector {
        Value res = memref;
        if (compatibleMemRefType != xferOp.getShapedType())
          res = memref_cast(memref, compatibleMemRefType);
        scf::ValueVector viewAndIndices{res};
        viewAndIndices.insert(viewAndIndices.end(), xferOp.indices().begin(),
                              xferOp.indices().end());
        return viewAndIndices;
      },
      [&]() -> scf::ValueVector {
        Operation *newXfer =
            ScopedContext::getBuilderRef().clone(*xferOp.getOperation());
        Value vector = cast<VectorTransferOpInterface>(newXfer).vector();
        memref_store(vector, vector_type_cast(
                                 MemRefType::get({}, vector.getType()), alloc));

        Value casted = memref_cast(alloc, compatibleMemRefType);
        scf::ValueVector viewAndIndices{casted};
        viewAndIndices.insert(viewAndIndices.end(), xferOp.getTransferRank(),
                              zero);

        return viewAndIndices;
      },
      &fullPartialIfOp);
  return fullPartialIfOp;
}

/// Given an `xferOp` for which:
///   1. `inBoundsCond` and a `compatibleMemRefType` have been computed.
///   2. a memref of single vector `alloc` has been allocated.
/// Produce IR resembling:
/// ```
///    %1:3 = scf.if (%inBounds) {
///      memref.cast %A: memref<A...> to compatibleMemRefType
///      scf.yield %view, ... : compatibleMemRefType, index, index
///    } else {
///      %3 = vector.type_cast %extra_alloc :
///        memref<...> to memref<vector<...>>
///      %4 = memref.cast %alloc: memref<B...> to compatibleMemRefType
///      scf.yield %4, ... : compatibleMemRefType, index, index
///   }
/// ```
static ValueRange getLocationToWriteFullVec(vector::TransferWriteOp xferOp,
                                            TypeRange returnTypes,
                                            Value inBoundsCond,
                                            MemRefType compatibleMemRefType,
                                            Value alloc) {
  using namespace edsc;
  using namespace edsc::intrinsics;
  Value zero = std_constant_index(0);
  Value memref = xferOp.source();
  return conditionBuilder(
      returnTypes, inBoundsCond,
      [&]() -> scf::ValueVector {
        Value res = memref;
        if (compatibleMemRefType != xferOp.getShapedType())
          res = memref_cast(memref, compatibleMemRefType);
        scf::ValueVector viewAndIndices{res};
        viewAndIndices.insert(viewAndIndices.end(), xferOp.indices().begin(),
                              xferOp.indices().end());
        return viewAndIndices;
      },
      [&]() -> scf::ValueVector {
        Value casted = memref_cast(alloc, compatibleMemRefType);
        scf::ValueVector viewAndIndices{casted};
        viewAndIndices.insert(viewAndIndices.end(), xferOp.getTransferRank(),
                              zero);
        return viewAndIndices;
      });
}

/// Given an `xferOp` for which:
///   1. `inBoundsCond` has been computed.
///   2. a memref of single vector `alloc` has been allocated.
///   3. it originally wrote to %view
/// Produce IR resembling:
/// ```
///    %notInBounds = xor %inBounds, %true
///    scf.if (%notInBounds) {
///      %3 = subview %alloc [...][...][...]
///      linalg.copy(%3, %view)
///   }
/// ```
static void createScopedFullPartialLinalgCopy(vector::TransferWriteOp xferOp,
                                              Value inBoundsCond, Value alloc) {
  using namespace edsc;
  using namespace edsc::intrinsics;
  auto &b = ScopedContext::getBuilderRef();
  auto notInBounds = b.create<XOrOp>(
      xferOp->getLoc(), inBoundsCond,
      b.create<::mlir::ConstantIntOp>(xferOp.getLoc(), true, 1));

  conditionBuilder(notInBounds, [&]() {
    Value memRefSubView = createScopedSubViewIntersection(
        cast<VectorTransferOpInterface>(xferOp.getOperation()), alloc);
    linalg_copy(memRefSubView, xferOp.source());
  });
}

/// Given an `xferOp` for which:
///   1. `inBoundsCond` has been computed.
///   2. a memref of single vector `alloc` has been allocated.
///   3. it originally wrote to %view
/// Produce IR resembling:
/// ```
///    %notInBounds = xor %inBounds, %true
///    scf.if (%notInBounds) {
///      %2 = load %alloc : memref<vector<...>>
///      vector.transfer_write %2, %view[...] : memref<A...>, vector<...>
///   }
/// ```
static void
createScopedFullPartialVectorTransferWrite(vector::TransferWriteOp xferOp,
                                           Value inBoundsCond, Value alloc) {
  using namespace edsc;
  using namespace edsc::intrinsics;
  auto &b = ScopedContext::getBuilderRef();
  auto notInBounds = b.create<XOrOp>(
      xferOp->getLoc(), inBoundsCond,
      b.create<::mlir::ConstantIntOp>(xferOp.getLoc(), true, 1));
  conditionBuilder(notInBounds, [&]() {
    BlockAndValueMapping mapping;

    Value load = memref_load(vector_type_cast(
        MemRefType::get({}, xferOp.vector().getType()), alloc));

    mapping.map(xferOp.vector(), load);
    b.clone(*xferOp.getOperation(), mapping);
  });
}

/// Split a vector.transfer operation into an in-bounds (i.e., no out-of-bounds
/// masking) fastpath and a slowpath.
///
/// For vector.transfer_read:
/// If `ifOp` is not null and the result is `success, the `ifOp` points to the
/// newly created conditional upon function return.
/// To accomodate for the fact that the original vector.transfer indexing may be
/// arbitrary and the slow path indexes @[0...0] in the temporary buffer, the
/// scf.if op returns a view and values of type index.
///
/// Example (a 2-D vector.transfer_read):
/// ```
///    %1 = vector.transfer_read %0[...], %pad : memref<A...>, vector<...>
/// ```
/// is transformed into:
/// ```
///    %1:3 = scf.if (%inBounds) {
///      // fastpath, direct cast
///      memref.cast %A: memref<A...> to compatibleMemRefType
///      scf.yield %view : compatibleMemRefType, index, index
///    } else {
///      // slowpath, not in-bounds vector.transfer or linalg.copy.
///      memref.cast %alloc: memref<B...> to compatibleMemRefType
///      scf.yield %4 : compatibleMemRefType, index, index
//     }
///    %0 = vector.transfer_read %1#0[%1#1, %1#2] {in_bounds = [true ... true]}
/// ```
/// where `alloc` is a top of the function alloca'ed buffer of one vector.
///
/// For vector.transfer_write:
/// There are 2 conditional blocks. First a block to decide which memref and
/// indices to use for an unmasked, inbounds write. Then a conditional block to
/// further copy a partial buffer into the final result in the slow path case.
///
/// Example (a 2-D vector.transfer_write):
/// ```
///    vector.transfer_write %arg, %0[...], %pad : memref<A...>, vector<...>
/// ```
/// is transformed into:
/// ```
///    %1:3 = scf.if (%inBounds) {
///      memref.cast %A: memref<A...> to compatibleMemRefType
///      scf.yield %view : compatibleMemRefType, index, index
///    } else {
///      memref.cast %alloc: memref<B...> to compatibleMemRefType
///      scf.yield %4 : compatibleMemRefType, index, index
///     }
///    %0 = vector.transfer_write %arg, %1#0[%1#1, %1#2] {in_bounds = [true ...
///                                                                    true]}
///    scf.if (%notInBounds) {
///      // slowpath: not in-bounds vector.transfer or linalg.copy.
///    }
/// ```
/// where `alloc` is a top of the function alloca'ed buffer of one vector.
///
/// Preconditions:
///  1. `xferOp.permutation_map()` must be a minor identity map
///  2. the rank of the `xferOp.source()` and the rank of the `xferOp.vector()`
///  must be equal. This will be relaxed in the future but requires
///  rank-reducing subviews.
LogicalResult mlir::vector::splitFullAndPartialTransfer(
    OpBuilder &b, VectorTransferOpInterface xferOp,
    VectorTransformsOptions options, scf::IfOp *ifOp) {
  using namespace edsc;
  using namespace edsc::intrinsics;

  if (options.vectorTransferSplit == VectorTransferSplit::None)
    return failure();

  SmallVector<bool, 4> bools(xferOp.getTransferRank(), true);
  auto inBoundsAttr = b.getBoolArrayAttr(bools);
  if (options.vectorTransferSplit == VectorTransferSplit::ForceInBounds) {
    xferOp->setAttr(xferOp.getInBoundsAttrName(), inBoundsAttr);
    return success();
  }

  // Assert preconditions. Additionally, keep the variables in an inner scope to
  // ensure they aren't used in the wrong scopes further down.
  {
    assert(succeeded(splitFullAndPartialTransferPrecondition(xferOp)) &&
           "Expected splitFullAndPartialTransferPrecondition to hold");

    auto xferReadOp = dyn_cast<vector::TransferReadOp>(xferOp.getOperation());
    auto xferWriteOp = dyn_cast<vector::TransferWriteOp>(xferOp.getOperation());

    if (!(xferReadOp || xferWriteOp))
      return failure();
    if (xferWriteOp && xferWriteOp.mask())
      return failure();
    if (xferReadOp && xferReadOp.mask())
      return failure();
  }

  OpBuilder::InsertionGuard guard(b);
  b.setInsertionPoint(xferOp);
  ScopedContext scope(b, xferOp.getLoc());
  Value inBoundsCond = createScopedInBoundsCond(
      cast<VectorTransferOpInterface>(xferOp.getOperation()));
  if (!inBoundsCond)
    return failure();

  // Top of the function `alloc` for transient storage.
  Value alloc;
  {
    FuncOp funcOp = xferOp->getParentOfType<FuncOp>();
    OpBuilder::InsertionGuard guard(b);
    b.setInsertionPointToStart(&funcOp.getRegion().front());
    auto shape = xferOp.getVectorType().getShape();
    Type elementType = xferOp.getVectorType().getElementType();
    alloc = memref_alloca(MemRefType::get(shape, elementType), ValueRange{},
                          b.getI64IntegerAttr(32));
  }

  MemRefType compatibleMemRefType =
      getCastCompatibleMemRefType(xferOp.getShapedType().cast<MemRefType>(),
                                  alloc.getType().cast<MemRefType>());
  SmallVector<Type, 4> returnTypes(1 + xferOp.getTransferRank(),
                                   b.getIndexType());
  returnTypes[0] = compatibleMemRefType;

  if (auto xferReadOp =
          dyn_cast<vector::TransferReadOp>(xferOp.getOperation())) {
    // Read case: full fill + partial copy -> in-bounds vector.xfer_read.
    scf::IfOp fullPartialIfOp =
        options.vectorTransferSplit == VectorTransferSplit::VectorTransfer
            ? createScopedFullPartialVectorTransferRead(
                  xferReadOp, returnTypes, inBoundsCond, compatibleMemRefType,
                  alloc)
            : createScopedFullPartialLinalgCopy(xferReadOp, returnTypes,
                                                inBoundsCond,
                                                compatibleMemRefType, alloc);
    if (ifOp)
      *ifOp = fullPartialIfOp;

    // Set existing read op to in-bounds, it always reads from a full buffer.
    for (unsigned i = 0, e = returnTypes.size(); i != e; ++i)
      xferReadOp.setOperand(i, fullPartialIfOp.getResult(i));

    xferOp->setAttr(xferOp.getInBoundsAttrName(), inBoundsAttr);

    return success();
  }

  auto xferWriteOp = cast<vector::TransferWriteOp>(xferOp.getOperation());

  // Decide which location to write the entire vector to.
  auto memrefAndIndices = getLocationToWriteFullVec(
      xferWriteOp, returnTypes, inBoundsCond, compatibleMemRefType, alloc);

  // Do an in bounds write to either the output or the extra allocated buffer.
  // The operation is cloned to prevent deleting information needed for the
  // later IR creation.
  BlockAndValueMapping mapping;
  mapping.map(xferWriteOp.source(), memrefAndIndices.front());
  mapping.map(xferWriteOp.indices(), memrefAndIndices.drop_front());
  auto *clone = b.clone(*xferWriteOp, mapping);
  clone->setAttr(xferWriteOp.getInBoundsAttrName(), inBoundsAttr);

  // Create a potential copy from the allocated buffer to the final output in
  // the slow path case.
  if (options.vectorTransferSplit == VectorTransferSplit::VectorTransfer)
    createScopedFullPartialVectorTransferWrite(xferWriteOp, inBoundsCond,
                                               alloc);
  else
    createScopedFullPartialLinalgCopy(xferWriteOp, inBoundsCond, alloc);

  xferOp->erase();

  return success();
}

LogicalResult mlir::vector::VectorTransferFullPartialRewriter::matchAndRewrite(
    Operation *op, PatternRewriter &rewriter) const {
  auto xferOp = dyn_cast<VectorTransferOpInterface>(op);
  if (!xferOp || failed(splitFullAndPartialTransferPrecondition(xferOp)) ||
      failed(filter(xferOp)))
    return failure();
  rewriter.startRootUpdate(xferOp);
  if (succeeded(splitFullAndPartialTransfer(rewriter, xferOp, options))) {
    rewriter.finalizeRootUpdate(xferOp);
    return success();
  }
  rewriter.cancelRootUpdate(xferOp);
  return failure();
}

LogicalResult mlir::vector::PointwiseExtractPattern::matchAndRewrite(
    ExtractMapOp extract, PatternRewriter &rewriter) const {
  Operation *definedOp = extract.vector().getDefiningOp();
  if (!definedOp || definedOp->getNumResults() != 1)
    return failure();
  // TODO: Create an interfaceOp for elementwise operations.
  if (!isa<AddFOp>(definedOp))
    return failure();
  Location loc = extract.getLoc();
  SmallVector<Value, 4> extractOperands;
  for (OpOperand &operand : definedOp->getOpOperands())
    extractOperands.push_back(rewriter.create<vector::ExtractMapOp>(
        loc, extract.getResultType(), operand.get(), extract.ids()));
  Operation *newOp = cloneOpWithOperandsAndTypes(
      rewriter, loc, definedOp, extractOperands, extract.getResult().getType());
  rewriter.replaceOp(extract, newOp->getResult(0));
  return success();
}

Optional<mlir::vector::DistributeOps> mlir::vector::distributPointwiseVectorOp(
    OpBuilder &builder, Operation *op, ArrayRef<Value> ids,
    ArrayRef<int64_t> multiplicity, const AffineMap &map) {
  OpBuilder::InsertionGuard guard(builder);
  builder.setInsertionPointAfter(op);
  Location loc = op->getLoc();
  if (op->getNumResults() != 1)
    return {};
  Value result = op->getResult(0);
  VectorType type = op->getResult(0).getType().dyn_cast<VectorType>();
  if (!type || map.getNumResults() != multiplicity.size())
    return {};
  // For each dimension being distributed check that the size is a multiple of
  // the multiplicity. To handle more sizes we would need to support masking.
  unsigned multiplictyCount = 0;
  for (auto exp : map.getResults()) {
    auto affinExp = exp.dyn_cast<AffineDimExpr>();
    if (!affinExp || affinExp.getPosition() >= type.getRank() ||
        type.getDimSize(affinExp.getPosition()) %
                multiplicity[multiplictyCount++] !=
            0)
      return {};
  }
  DistributeOps ops;
  ops.extract =
      builder.create<vector::ExtractMapOp>(loc, result, ids, multiplicity, map);
  ops.insert =
      builder.create<vector::InsertMapOp>(loc, ops.extract, result, ids);
  return ops;
}

struct TransferReadExtractPattern
    : public OpRewritePattern<vector::TransferReadOp> {
  TransferReadExtractPattern(MLIRContext *context)
      : OpRewritePattern<vector::TransferReadOp>(context) {}
  LogicalResult matchAndRewrite(vector::TransferReadOp read,
                                PatternRewriter &rewriter) const override {
    if (!read.getResult().hasOneUse())
      return failure();
    auto extract =
        dyn_cast<vector::ExtractMapOp>(*read.getResult().getUsers().begin());
    if (!extract)
      return failure();
    if (read.mask())
      return failure();
    edsc::ScopedContext scope(rewriter, read.getLoc());
    using mlir::edsc::op::operator+;
    using mlir::edsc::op::operator*;
    using namespace mlir::edsc::intrinsics;
    SmallVector<Value, 4> indices(read.indices().begin(), read.indices().end());
    AffineMap map = extract.map();
    unsigned idCount = 0;
    for (auto expr : map.getResults()) {
      unsigned pos = expr.cast<AffineDimExpr>().getPosition();
      indices[pos] =
          indices[pos] +
          extract.ids()[idCount++] *
              std_constant_index(extract.getResultType().getDimSize(pos));
    }
    Value newRead = vector_transfer_read(extract.getType(), read.source(),
                                         indices, read.permutation_map(),
                                         read.padding(), read.in_boundsAttr());
    Value dest = rewriter.create<ConstantOp>(
        read.getLoc(), read.getType(), rewriter.getZeroAttr(read.getType()));
    newRead = rewriter.create<vector::InsertMapOp>(read.getLoc(), newRead, dest,
                                                   extract.ids());
    rewriter.replaceOp(read, newRead);
    return success();
  }
};

struct TransferWriteInsertPattern
    : public OpRewritePattern<vector::TransferWriteOp> {
  TransferWriteInsertPattern(MLIRContext *context)
      : OpRewritePattern<vector::TransferWriteOp>(context) {}
  LogicalResult matchAndRewrite(vector::TransferWriteOp write,
                                PatternRewriter &rewriter) const override {
    auto insert = write.vector().getDefiningOp<vector::InsertMapOp>();
    if (!insert)
      return failure();
    if (write.mask())
      return failure();
    edsc::ScopedContext scope(rewriter, write.getLoc());
    using mlir::edsc::op::operator+;
    using mlir::edsc::op::operator*;
    using namespace mlir::edsc::intrinsics;
    SmallVector<Value, 4> indices(write.indices().begin(),
                                  write.indices().end());
    AffineMap map = insert.map();
    unsigned idCount = 0;
    for (auto expr : map.getResults()) {
      unsigned pos = expr.cast<AffineDimExpr>().getPosition();
      indices[pos] =
          indices[pos] +
          insert.ids()[idCount++] *
              std_constant_index(insert.getSourceVectorType().getDimSize(pos));
    }
    vector_transfer_write(insert.vector(), write.source(), indices,
                          write.permutation_map(), write.in_boundsAttr());
    rewriter.eraseOp(write);
    return success();
  }
};

/// Progressive lowering of transfer_read. This pattern supports lowering of
/// `vector.transfer_read` to a combination of `vector.load` and
/// `vector.broadcast` if all of the following hold:
/// - The op reads from a memref with the default layout.
/// - Out-of-bounds masking is not required.
/// - If the memref's element type is a vector type then it coincides with the
///   result type.
/// - The permutation map doesn't perform permutation (broadcasting is allowed).
/// - The op has no mask.
struct TransferReadToVectorLoadLowering
    : public OpRewritePattern<vector::TransferReadOp> {
  TransferReadToVectorLoadLowering(MLIRContext *context)
      : OpRewritePattern<vector::TransferReadOp>(context) {}
  LogicalResult matchAndRewrite(vector::TransferReadOp read,
                                PatternRewriter &rewriter) const override {
    SmallVector<unsigned, 4> broadcastedDims;
    // TODO: Support permutations.
    if (!read.permutation_map().isMinorIdentityWithBroadcasting(
            &broadcastedDims))
      return failure();
    auto memRefType = read.getShapedType().dyn_cast<MemRefType>();
    if (!memRefType)
      return failure();

    // If there is broadcasting involved then we first load the unbroadcasted
    // vector, and then broadcast it with `vector.broadcast`.
    ArrayRef<int64_t> vectorShape = read.getVectorType().getShape();
    SmallVector<int64_t, 4> unbroadcastedVectorShape(vectorShape.begin(),
                                                     vectorShape.end());
    for (unsigned i : broadcastedDims)
      unbroadcastedVectorShape[i] = 1;
    VectorType unbroadcastedVectorType = VectorType::get(
        unbroadcastedVectorShape, read.getVectorType().getElementType());

    // `vector.load` supports vector types as memref's elements only when the
    // resulting vector type is the same as the element type.
    if (memRefType.getElementType().isa<VectorType>() &&
        memRefType.getElementType() != unbroadcastedVectorType)
      return failure();
    // Only the default layout is supported by `vector.load`.
    // TODO: Support non-default layouts.
    if (!memRefType.getAffineMaps().empty())
      return failure();
    // TODO: When out-of-bounds masking is required, we can create a
    //       MaskedLoadOp.
    if (read.hasOutOfBoundsDim())
      return failure();
    if (read.mask())
      return failure();
    Operation *loadOp;
    if (!broadcastedDims.empty() &&
        unbroadcastedVectorType.getNumElements() == 1) {
      // If broadcasting is required and the number of loaded elements is 1 then
      // we can create `memref.load` instead of `vector.load`.
      loadOp = rewriter.create<memref::LoadOp>(read.getLoc(), read.source(),
                                               read.indices());
    } else {
      // Otherwise create `vector.load`.
      loadOp = rewriter.create<vector::LoadOp>(read.getLoc(),
                                               unbroadcastedVectorType,
                                               read.source(), read.indices());
    }

    // Insert a broadcasting op if required.
    if (!broadcastedDims.empty()) {
      rewriter.replaceOpWithNewOp<vector::BroadcastOp>(
          read, read.getVectorType(), loadOp->getResult(0));
    } else {
      rewriter.replaceOp(read, loadOp->getResult(0));
    }

    return success();
  }
};

/// Progressive lowering of transfer_write. This pattern supports lowering of
/// `vector.transfer_write` to `vector.store` if all of the following hold:
/// - The op writes to a memref with the default layout.
/// - Out-of-bounds masking is not required.
/// - If the memref's element type is a vector type then it coincides with the
///   type of the written value.
/// - The permutation map is the minor identity map (neither permutation nor
///   broadcasting is allowed).
/// - The op has no mask.
struct TransferWriteToVectorStoreLowering
    : public OpRewritePattern<vector::TransferWriteOp> {
  TransferWriteToVectorStoreLowering(MLIRContext *context)
      : OpRewritePattern<vector::TransferWriteOp>(context) {}
  LogicalResult matchAndRewrite(vector::TransferWriteOp write,
                                PatternRewriter &rewriter) const override {
    // TODO: Support non-minor-identity maps
    if (!write.permutation_map().isMinorIdentity())
      return failure();
    auto memRefType = write.getShapedType().dyn_cast<MemRefType>();
    if (!memRefType)
      return failure();
    // `vector.store` supports vector types as memref's elements only when the
    // type of the vector value being written is the same as the element type.
    if (memRefType.getElementType().isa<VectorType>() &&
        memRefType.getElementType() != write.getVectorType())
      return failure();
    // Only the default layout is supported by `vector.store`.
    // TODO: Support non-default layouts.
    if (!memRefType.getAffineMaps().empty())
      return failure();
    // TODO: When out-of-bounds masking is required, we can create a
    //       MaskedStoreOp.
    if (write.hasOutOfBoundsDim())
      return failure();
    if (write.mask())
      return failure();
    rewriter.replaceOpWithNewOp<vector::StoreOp>(
        write, write.vector(), write.source(), write.indices());
    return success();
  }
};

/// Lower transfer_read op with permutation into a transfer_read with a
/// permutation map composed of leading zeros followed by a minor identiy +
/// vector.transpose op.
/// Ex:
///     vector.transfer_read ...
///         permutation_map: (d0, d1, d2) -> (0, d1)
/// into:
///     %v = vector.transfer_read ...
///         permutation_map: (d0, d1, d2) -> (d1, 0)
///     vector.transpose %v, [1, 0]
///
///     vector.transfer_read ...
///         permutation_map: (d0, d1, d2, d3) -> (0, 0, 0, d1, d3)
/// into:
///     %v = vector.transfer_read ...
///         permutation_map: (d0, d1, d2, d3) -> (0, 0, d1, 0, d3)
///     vector.transpose %v, [0, 1, 3, 2, 4]
/// Note that an alternative is to transform it to linalg.transpose +
/// vector.transfer_read to do the transpose in memory instead.
struct TransferReadPermutationLowering
    : public OpRewritePattern<vector::TransferReadOp> {
  using OpRewritePattern<vector::TransferReadOp>::OpRewritePattern;

  LogicalResult matchAndRewrite(vector::TransferReadOp op,
                                PatternRewriter &rewriter) const override {
    SmallVector<unsigned> permutation;
    AffineMap map = op.permutation_map();
    if (!map.isPermutationOfMinorIdentityWithBroadcasting(permutation))
      return failure();
    AffineMap permutationMap =
        map.getPermutationMap(permutation, op.getContext());
    if (permutationMap.isIdentity())
      return failure();

    // Caluclate the map of the new read by applying the inverse permutation.
    permutationMap = inversePermutation(permutationMap);
    AffineMap newMap = permutationMap.compose(map);
    // Apply the reverse transpose to deduce the type of the transfer_read.
    ArrayRef<int64_t> originalShape = op.getVectorType().getShape();
    SmallVector<int64_t> newVectorShape(originalShape.size());
    for (auto pos : llvm::enumerate(permutation)) {
      newVectorShape[pos.value()] = originalShape[pos.index()];
    }

    Value newMask;
    if (op.mask()) {
      // Remove unused dims from the permutation map. E.g.:
      // E.g.:  (d0, d1, d2, d3, d4, d5) -> (d5, 0, d3, 0, d2)
      // comp = (d0, d1, d2) -> (d2, 0, d1, 0 d0)
      auto comp = compressUnusedDims(map);
      // Get positions of remaining result dims.
      // E.g.:  (d0, d1, d2) -> (d2, 0, d1, 0 d0)
      // maskTransposeIndices = [ 2,     1,    0]
      SmallVector<int64_t> maskTransposeIndices;
      for (unsigned i = 0; i < comp.getNumResults(); ++i) {
        if (auto expr = comp.getResult(i).dyn_cast<AffineDimExpr>())
          maskTransposeIndices.push_back(expr.getPosition());
      }

      newMask = rewriter.create<vector::TransposeOp>(op.getLoc(), op.mask(),
                                                     maskTransposeIndices);
    }

    VectorType newReadType =
        VectorType::get(newVectorShape, op.getVectorType().getElementType());
    Value newRead = rewriter.create<vector::TransferReadOp>(
        op.getLoc(), newReadType, op.source(), op.indices(), newMap,
        op.padding(), newMask, op.in_bounds() ? *op.in_bounds() : ArrayAttr());

    SmallVector<int64_t> transposePerm(permutation.begin(), permutation.end());
    rewriter.replaceOpWithNewOp<vector::TransposeOp>(op, newRead,
                                                     transposePerm);
    return success();
  }
};

/// Lower transfer_read op with broadcast in the leading dimensions into
/// transfer_read of lower rank + vector.broadcast.
/// Ex: vector.transfer_read ...
///         permutation_map: (d0, d1, d2, d3) -> (0, d1, 0, d3)
/// into:
///     %v = vector.transfer_read ...
///         permutation_map: (d0, d1, d2, d3) -> (d1, 0, d3)
///     vector.broadcast %v
struct TransferOpReduceRank : public OpRewritePattern<vector::TransferReadOp> {
  using OpRewritePattern<vector::TransferReadOp>::OpRewritePattern;

  LogicalResult matchAndRewrite(vector::TransferReadOp op,
                                PatternRewriter &rewriter) const override {
    AffineMap map = op.permutation_map();
    unsigned numLeadingBroadcast = 0;
    for (auto expr : map.getResults()) {
      auto dimExpr = expr.dyn_cast<AffineConstantExpr>();
      if (!dimExpr || dimExpr.getValue() != 0)
        break;
      numLeadingBroadcast++;
    }
    // If there are no leading zeros in the map there is nothing to do.
    if (numLeadingBroadcast == 0)
      return failure();
    VectorType originalVecType = op.getVectorType();
    unsigned reducedShapeRank = originalVecType.getRank() - numLeadingBroadcast;
    // Calculate new map, vector type and masks without the leading zeros.
    AffineMap newMap = AffineMap::get(
        map.getNumDims(), 0, map.getResults().take_back(reducedShapeRank),
        op.getContext());
    // Only remove the leading zeros if the rest of the map is a minor identity
    // with broadasting. Otherwise we first want to permute the map.
    if (!newMap.isMinorIdentityWithBroadcasting())
      return failure();
    SmallVector<int64_t> newShape = llvm::to_vector<4>(
        originalVecType.getShape().take_back(reducedShapeRank));
    // Vector rank cannot be zero. Handled by TransferReadToVectorLoadLowering.
    if (newShape.empty())
      return failure();
    VectorType newReadType =
        VectorType::get(newShape, originalVecType.getElementType());
    ArrayAttr newInBounds =
        op.in_bounds()
            ? rewriter.getArrayAttr(
                  op.in_boundsAttr().getValue().take_back(reducedShapeRank))
            : ArrayAttr();
    Value newRead = rewriter.create<vector::TransferReadOp>(
        op.getLoc(), newReadType, op.source(), op.indices(), newMap,
        op.padding(), op.mask(), newInBounds);
    rewriter.replaceOpWithNewOp<vector::BroadcastOp>(op, originalVecType,
                                                     newRead);
    return success();
  }
};

// Trims leading one dimensions from `oldType` and returns the result type.
// Returns `vector<1xT>` if `oldType` only has one element.
static VectorType trimLeadingOneDims(VectorType oldType) {
  ArrayRef<int64_t> oldShape = oldType.getShape();
  ArrayRef<int64_t> newShape =
      oldShape.drop_while([](int64_t dim) { return dim == 1; });
  // Make sure we have at least 1 dimension per vector type requirements.
  if (newShape.empty())
    newShape = oldShape.take_back();
  return VectorType::get(newShape, oldType.getElementType());
}

// Casts away leading one dimensions in vector.extract_strided_slice's vector
// input by inserting vector.shape_cast.
struct CastAwayExtractStridedSliceLeadingOneDim
    : public OpRewritePattern<vector::ExtractStridedSliceOp> {
  using OpRewritePattern::OpRewritePattern;

  LogicalResult matchAndRewrite(vector::ExtractStridedSliceOp extractOp,
                                PatternRewriter &rewriter) const override {
    // vector.extract_strided_slice requires the input and output vector to have
    // the same rank. Here we drop leading one dimensions from the input vector
    // type to make sure we don't cause mismatch.
    VectorType oldSrcType = extractOp.getVectorType();
    VectorType newSrcType = trimLeadingOneDims(oldSrcType);

    if (newSrcType.getRank() == oldSrcType.getRank())
      return failure();

    int64_t dropCount = oldSrcType.getRank() - newSrcType.getRank();

    VectorType oldDstType = extractOp.getType();
    VectorType newDstType =
        VectorType::get(oldDstType.getShape().drop_front(dropCount),
                        oldDstType.getElementType());

    Location loc = extractOp.getLoc();

    Value newSrcVector = rewriter.create<vector::ShapeCastOp>(
        loc, newSrcType, extractOp.vector());

    // The offsets/sizes/strides attribute can have a less number of elements
    // than the input vector's rank: it is meant for the leading dimensions.
    auto newOffsets = rewriter.getArrayAttr(
        extractOp.offsets().getValue().drop_front(dropCount));
    auto newSizes = rewriter.getArrayAttr(
        extractOp.sizes().getValue().drop_front(dropCount));
    auto newStrides = rewriter.getArrayAttr(
        extractOp.strides().getValue().drop_front(dropCount));

    auto newExtractOp = rewriter.create<vector::ExtractStridedSliceOp>(
        loc, newDstType, newSrcVector, newOffsets, newSizes, newStrides);

    rewriter.replaceOpWithNewOp<vector::ShapeCastOp>(extractOp, oldDstType,
                                                     newExtractOp);

    return success();
  }
};

// Casts away leading one dimensions in vector.extract_strided_slice's vector
// inputs by inserting vector.shape_cast.
struct CastAwayInsertStridedSliceLeadingOneDim
    : public OpRewritePattern<vector::InsertStridedSliceOp> {
  using OpRewritePattern::OpRewritePattern;

  LogicalResult matchAndRewrite(vector::InsertStridedSliceOp insertOp,
                                PatternRewriter &rewriter) const override {
    VectorType oldSrcType = insertOp.getSourceVectorType();
    VectorType newSrcType = trimLeadingOneDims(oldSrcType);
    VectorType oldDstType = insertOp.getDestVectorType();
    VectorType newDstType = trimLeadingOneDims(oldDstType);

    if (newSrcType.getRank() == oldSrcType.getRank() &&
        newDstType.getRank() == oldDstType.getRank())
      return failure();

    // Trim leading one dimensions from both operands.
    Location loc = insertOp.getLoc();

    Value newSrcVector = rewriter.create<vector::ShapeCastOp>(
        loc, newSrcType, insertOp.source());
    Value newDstVector =
        rewriter.create<vector::ShapeCastOp>(loc, newDstType, insertOp.dest());

    auto newOffsets = rewriter.getArrayAttr(
        insertOp.offsets().getValue().take_back(newDstType.getRank()));
    auto newStrides = rewriter.getArrayAttr(
        insertOp.strides().getValue().take_back(newSrcType.getRank()));

    auto newInsertOp = rewriter.create<vector::InsertStridedSliceOp>(
        loc, newDstType, newSrcVector, newDstVector, newOffsets, newStrides);

    rewriter.replaceOpWithNewOp<vector::ShapeCastOp>(insertOp, oldDstType,
                                                     newInsertOp);

    return success();
  }
};

// Turns vector.transfer_read on vector with leading 1 dimensions into
// vector.shape_cast followed by vector.transfer_read on vector without leading
// 1 dimensions.
struct CastAwayTransferReadLeadingOneDim
    : public OpRewritePattern<vector::TransferReadOp> {
  using OpRewritePattern::OpRewritePattern;

  LogicalResult matchAndRewrite(vector::TransferReadOp read,
                                PatternRewriter &rewriter) const override {
    if (read.mask())
      return failure();

    auto shapedType = read.source().getType().cast<ShapedType>();
    if (shapedType.getElementType() != read.getVectorType().getElementType())
      return failure();

    VectorType oldType = read.getVectorType();
    VectorType newType = trimLeadingOneDims(oldType);

    if (newType == oldType)
      return failure();

    AffineMap oldMap = read.permutation_map();
    ArrayRef<AffineExpr> newResults =
        oldMap.getResults().take_back(newType.getRank());
    AffineMap newMap =
        AffineMap::get(oldMap.getNumDims(), oldMap.getNumSymbols(), newResults,
                       rewriter.getContext());

    ArrayAttr inBounds;
    if (read.in_bounds())
      inBounds = rewriter.getArrayAttr(
          read.in_boundsAttr().getValue().take_back(newType.getRank()));

    auto newRead = rewriter.create<vector::TransferReadOp>(
        read.getLoc(), newType, read.source(), read.indices(), newMap,
        read.padding(), inBounds);
    rewriter.replaceOpWithNewOp<vector::ShapeCastOp>(read, oldType, newRead);

    return success();
  }
};

// Turns vector.transfer_write on vector with leading 1 dimensions into
// vector.shape_cast followed by vector.transfer_write on vector without leading
// 1 dimensions.
struct CastAwayTransferWriteLeadingOneDim
    : public OpRewritePattern<vector::TransferWriteOp> {
  using OpRewritePattern::OpRewritePattern;

  LogicalResult matchAndRewrite(vector::TransferWriteOp write,
                                PatternRewriter &rewriter) const override {
    if (write.mask())
      return failure();

    auto shapedType = write.source().getType().dyn_cast<ShapedType>();
    if (shapedType.getElementType() != write.getVectorType().getElementType())
      return failure();

    VectorType oldType = write.getVectorType();
    VectorType newType = trimLeadingOneDims(oldType);

    if (newType == oldType)
      return failure();

    AffineMap oldMap = write.permutation_map();
    ArrayRef<AffineExpr> newResults =
        oldMap.getResults().take_back(newType.getRank());
    AffineMap newMap =
        AffineMap::get(oldMap.getNumDims(), oldMap.getNumSymbols(), newResults,
                       rewriter.getContext());

    ArrayAttr inBounds;
    if (write.in_bounds())
      inBounds = rewriter.getArrayAttr(
          write.in_boundsAttr().getValue().take_back(newType.getRank()));

    auto newVector = rewriter.create<vector::ShapeCastOp>(
        write.getLoc(), newType, write.vector());
    rewriter.replaceOpWithNewOp<vector::TransferWriteOp>(
        write, newVector, write.source(), write.indices(), newMap, inBounds);

    return success();
  }
};

template <typename BroadCastType>
struct CastAwayBroadcastLeadingOneDim : public OpRewritePattern<BroadCastType> {
  using OpRewritePattern<BroadCastType>::OpRewritePattern;

  LogicalResult matchAndRewrite(BroadCastType broadcastOp,
                                PatternRewriter &rewriter) const override {
    VectorType dstType =
        broadcastOp.getResult().getType().template dyn_cast<VectorType>();
    if (!dstType)
      return failure();
    VectorType newDstType = trimLeadingOneDims(dstType);
    if (newDstType == dstType)
      return failure();
    Location loc = broadcastOp.getLoc();
    Value source = broadcastOp->getOperand(0);
    VectorType srcVecType = source.getType().template dyn_cast<VectorType>();
    if (srcVecType)
      srcVecType = trimLeadingOneDims(srcVecType);
    if (srcVecType && srcVecType != source.getType()) {
      source = rewriter.create<vector::ShapeCastOp>(loc, srcVecType, source);
    }
    Value newBroadcastOp =
        rewriter.create<BroadCastType>(loc, newDstType, source);
    rewriter.replaceOpWithNewOp<vector::ShapeCastOp>(broadcastOp, dstType,
                                                     newBroadcastOp);
    return success();
  }
};

class CastAwayElementwiseLeadingOneDim : public RewritePattern {
public:
  CastAwayElementwiseLeadingOneDim(MLIRContext *context)
      : RewritePattern(MatchAnyOpTypeTag(), /*benefit=*/1, context) {}

  LogicalResult matchAndRewrite(Operation *op,
                                PatternRewriter &rewriter) const override {
    if (!OpTrait::hasElementwiseMappableTraits(op) || op->getNumResults() != 1)
      return failure();
    auto vecType = op->getResultTypes()[0].dyn_cast<VectorType>();
    if (!vecType)
      return failure();
    VectorType newVecType = trimLeadingOneDims(vecType);
    if (newVecType == vecType)
      return failure();

    SmallVector<Value, 4> newOperands;
    for (Value operand : op->getOperands()) {
      if (auto opVecType = operand.getType().dyn_cast<VectorType>()) {
        auto newType =
            VectorType::get(newVecType.getShape(), opVecType.getElementType());
        newOperands.push_back(rewriter.create<vector::ShapeCastOp>(
            op->getLoc(), newType, operand));
      } else {
        newOperands.push_back(operand);
      }
    }
    OperationState state(op->getLoc(), op->getName());
    state.addAttributes(op->getAttrs());
    state.addOperands(newOperands);
    state.addTypes(newVecType);
    Operation *newOp = rewriter.createOperation(state);
    rewriter.replaceOpWithNewOp<vector::ShapeCastOp>(op, vecType,
                                                     newOp->getResult(0));
    return success();
  }
};

// Returns the values in `arrayAttr` as an integer vector.
static SmallVector<int64_t, 4> getIntValueVector(ArrayAttr arrayAttr) {
  return llvm::to_vector<4>(
      llvm::map_range(arrayAttr.getAsRange<IntegerAttr>(),
                      [](IntegerAttr attr) { return attr.getInt(); }));
}

// Shuffles vector.bitcast op after vector.extract op.
//
// This transforms IR like:
//   %0 = vector.bitcast %src : vector<4xf32> to vector<8xf16>
//   %1 = vector.extract %0[3] : vector<8xf16>
// Into:
//   %0 = vector.extract %src[1] : vector<4xf32>
//   %1 = vector.bitcast %0: vector<1xf32> to vector<2xf16>
//   %2 = vector.extract %1[1] : vector<2xf16>
struct BubbleDownVectorBitCastForExtract
    : public OpRewritePattern<vector::ExtractOp> {
  using OpRewritePattern::OpRewritePattern;

  LogicalResult matchAndRewrite(vector::ExtractOp extractOp,
                                PatternRewriter &rewriter) const override {
    // Only support extracting scalars for now.
    if (extractOp.getVectorType().getRank() != 1)
      return failure();

    auto castOp = extractOp.vector().getDefiningOp<vector::BitCastOp>();
    if (!castOp)
      return failure();

    VectorType castSrcType = castOp.getSourceVectorType();
    VectorType castDstType = castOp.getResultVectorType();
    assert(castSrcType.getRank() == castDstType.getRank());

    // Fail to match if we only have one element in the cast op source.
    // This is to avoid infinite loop given that this pattern can generate
    // such cases.
    if (castSrcType.getNumElements() == 1)
      return failure();

    // Only support casting to a larger number of elements or now.
    // E.g., vector<4xf32> -> vector<8xf16>.
    if (castSrcType.getNumElements() > castDstType.getNumElements())
      return failure();

    unsigned expandRatio =
        castDstType.getNumElements() / castSrcType.getNumElements();

    auto getFirstIntValue = [](ArrayAttr attr) -> uint64_t {
      return (*attr.getAsValueRange<IntegerAttr>().begin()).getZExtValue();
    };

    uint64_t index = getFirstIntValue(extractOp.position());

    // Get the single scalar (as a vector) in the source value that packs the
    // desired scalar. E.g. extract vector<1xf32> from vector<4xf32>
    VectorType oneScalarType =
        VectorType::get({1}, castSrcType.getElementType());
    Value packedValue = rewriter.create<vector::ExtractOp>(
        extractOp.getLoc(), oneScalarType, castOp.source(),
        rewriter.getI64ArrayAttr(index / expandRatio));

    // Cast it to a vector with the desired scalar's type.
    // E.g. f32 -> vector<2xf16>
    VectorType packedType =
        VectorType::get({expandRatio}, castDstType.getElementType());
    Value castedValue = rewriter.create<vector::BitCastOp>(
        extractOp.getLoc(), packedType, packedValue);

    // Finally extract the desired scalar.
    rewriter.replaceOpWithNewOp<vector::ExtractOp>(
        extractOp, extractOp.getType(), castedValue,
        rewriter.getI64ArrayAttr(index % expandRatio));

    return success();
  }
};

// Shuffles vector.bitcast op after vector.extract_strided_slice op.
//
// This transforms IR like:
//    %cast = vector.bitcast %arg0: vector<4xf32> to vector<8xf16>
//     %0 = vector.extract_strided_slice %cast {
//            offsets = [4], sizes = [4], strides = [1]
//          } : vector<8xf16> to vector<4xf16>
// Into:
//   %0 = vector.extract_strided_slice %src {
//          offsets = [2], sizes = [2], strides = [1]
//        } : vector<4xf32> to vector<2xf32>
//   %1 = vector.bitcast %0 : vector<2xf32> to vector<4xf16>
struct BubbleDownBitCastForStridedSliceExtract
    : public OpRewritePattern<vector::ExtractStridedSliceOp> {
  using OpRewritePattern::OpRewritePattern;

  LogicalResult matchAndRewrite(vector::ExtractStridedSliceOp extractOp,
                                PatternRewriter &rewriter) const override {
    auto castOp = extractOp.vector().getDefiningOp<vector::BitCastOp>();
    if (!castOp)
      return failure();

    VectorType castSrcType = castOp.getSourceVectorType();
    VectorType castDstType = castOp.getResultVectorType();
    assert(castSrcType.getRank() == castDstType.getRank());

    int64_t castSrcLastDim = castSrcType.getShape().back();
    int64_t castDstLastDim = castDstType.getShape().back();
    // Require casting to more elements for now; other cases to be implemented.
    if (castSrcLastDim > castDstLastDim)
      return failure();

    // Only accept all one strides for now.
    if (llvm::any_of(extractOp.strides().getAsValueRange<IntegerAttr>(),
                     [](const APInt &val) { return !val.isOneValue(); }))
      return failure();

    unsigned rank = extractOp.getVectorType().getRank();
    assert(castDstLastDim % castSrcLastDim == 0);
    int64_t expandRatio = castDstLastDim / castSrcLastDim;

    // If we have a less number of offsets than the rank, then implicitly we
    // are selecting the full range for the last bitcasted dimension; other
    // dimensions aren't affected. Otherwise, we need to scale down the last
    // dimension's offset given we are extracting from less elements now.
    ArrayAttr newOffsets = extractOp.offsets();
    if (newOffsets.size() == rank) {
      SmallVector<int64_t, 4> offsets = getIntValueVector(newOffsets);
      if (offsets.back() % expandRatio != 0)
        return failure();
      offsets.back() = offsets.back() / expandRatio;
      newOffsets = rewriter.getI64ArrayAttr(offsets);
    }

    // Similarly for sizes.
    ArrayAttr newSizes = extractOp.sizes();
    if (newSizes.size() == rank) {
      SmallVector<int64_t, 4> sizes = getIntValueVector(newSizes);
      if (sizes.back() % expandRatio != 0)
        return failure();
      sizes.back() = sizes.back() / expandRatio;
      newSizes = rewriter.getI64ArrayAttr(sizes);
    }

    SmallVector<int64_t, 4> dims =
        llvm::to_vector<4>(extractOp.getType().cast<VectorType>().getShape());
    dims.back() = dims.back() / expandRatio;
    VectorType newExtractType =
        VectorType::get(dims, castSrcType.getElementType());

    auto newExtractOp = rewriter.create<vector::ExtractStridedSliceOp>(
        extractOp.getLoc(), newExtractType, castOp.source(), newOffsets,
        newSizes, extractOp.strides());

    rewriter.replaceOpWithNewOp<vector::BitCastOp>(
        extractOp, extractOp.getType(), newExtractOp);

    return success();
  }
};

// Shuffles vector.bitcast op before vector.insert_strided_slice op.
//
// This transforms IR like:
//   %0 = vector.insert_strided_slice %src, %dst {
//          offsets = [0], strides = [1]} : vector<4xf16> into vector<8xf16>
//   %1 = vector.bitcast %0: vector<8xf16> to vector<4xf32>
// Into:
//   %0 = vector.bitcast %src : vector<4xf16> to vector<2xf32>
//   %1 = vector.bitcast %dst : vector<8xf16> to vector<4xf32>
//   %2 = vector.insert_strided_slice %src, %dst {
//          offsets = [0], strides = [1]} : vector<2xf32> into vector<4xf32>
struct BubbleUpBitCastForStridedSliceInsert
    : public OpRewritePattern<vector::BitCastOp> {
  using OpRewritePattern::OpRewritePattern;
  LogicalResult matchAndRewrite(vector::BitCastOp bitcastOp,
                                PatternRewriter &rewriter) const override {
    VectorType castSrcType = bitcastOp.getSourceVectorType();
    VectorType castDstType = bitcastOp.getResultVectorType();
    assert(castSrcType.getRank() == castDstType.getRank());

    int64_t castSrcLastDim = castSrcType.getShape().back();
    int64_t castDstLastDim = castDstType.getShape().back();
    // Require casting to less elements for now; other cases to be implemented.
    if (castSrcLastDim < castDstLastDim)
      return failure();

    assert(castSrcLastDim % castDstLastDim == 0);
    int64_t shrinkRatio = castSrcLastDim / castDstLastDim;

    auto insertOp =
        bitcastOp.source().getDefiningOp<vector::InsertStridedSliceOp>();
    if (!insertOp)
      return failure();

    // Only accept all one strides for now.
    if (llvm::any_of(insertOp.strides().getAsValueRange<IntegerAttr>(),
                     [](const APInt &val) { return !val.isOneValue(); }))
      return failure();

    unsigned rank = insertOp.getSourceVectorType().getRank();
    // Require insert op to have the same rank for the source and destination
    // vector; other cases to be implemented.
    if (rank != insertOp.getDestVectorType().getRank())
      return failure();

    ArrayAttr newOffsets = insertOp.offsets();
    assert(newOffsets.size() == rank);
    SmallVector<int64_t, 4> offsets = getIntValueVector(newOffsets);
    if (offsets.back() % shrinkRatio != 0)
      return failure();
    offsets.back() = offsets.back() / shrinkRatio;
    newOffsets = rewriter.getI64ArrayAttr(offsets);

    SmallVector<int64_t, 4> srcDims =
        llvm::to_vector<4>(insertOp.getSourceVectorType().getShape());
    srcDims.back() = srcDims.back() / shrinkRatio;
    VectorType newCastSrcType =
        VectorType::get(srcDims, castDstType.getElementType());

    auto newCastSrcOp = rewriter.create<vector::BitCastOp>(
        bitcastOp.getLoc(), newCastSrcType, insertOp.source());

    SmallVector<int64_t, 4> dstDims =
        llvm::to_vector<4>(insertOp.getDestVectorType().getShape());
    dstDims.back() = dstDims.back() / shrinkRatio;
    VectorType newCastDstType =
        VectorType::get(dstDims, castDstType.getElementType());

    auto newCastDstOp = rewriter.create<vector::BitCastOp>(
        bitcastOp.getLoc(), newCastDstType, insertOp.dest());

    rewriter.replaceOpWithNewOp<vector::InsertStridedSliceOp>(
        bitcastOp, bitcastOp.getType(), newCastSrcOp, newCastDstOp, newOffsets,
        insertOp.strides());

    return success();
  }
};

static Value createCastToIndexLike(PatternRewriter &rewriter, Location loc,
                                   Type targetType, Value value) {
  if (targetType == value.getType())
    return value;

  bool targetIsIndex = targetType.isIndex();
  bool valueIsIndex = value.getType().isIndex();
  if (targetIsIndex ^ valueIsIndex)
    return rewriter.create<IndexCastOp>(loc, targetType, value);

  auto targetIntegerType = targetType.dyn_cast<IntegerType>();
  auto valueIntegerType = value.getType().dyn_cast<IntegerType>();
  assert(targetIntegerType && valueIntegerType &&
         "unexpected cast between types other than integers and index");
  assert(targetIntegerType.getSignedness() == valueIntegerType.getSignedness());

  if (targetIntegerType.getWidth() > valueIntegerType.getWidth())
    return rewriter.create<SignExtendIOp>(loc, targetIntegerType, value);
  return rewriter.create<TruncateIOp>(loc, targetIntegerType, value);
}

// Helper that returns a vector comparison that constructs a mask:
//     mask = [0,1,..,n-1] + [o,o,..,o] < [b,b,..,b]
//
// NOTE: The LLVM::GetActiveLaneMaskOp intrinsic would provide an alternative,
//       much more compact, IR for this operation, but LLVM eventually
//       generates more elaborate instructions for this intrinsic since it
//       is very conservative on the boundary conditions.
static Value buildVectorComparison(PatternRewriter &rewriter, Operation *op,
                                   bool enableIndexOptimizations, int64_t dim,
                                   Value b, Value *off = nullptr) {
  auto loc = op->getLoc();
  // If we can assume all indices fit in 32-bit, we perform the vector
  // comparison in 32-bit to get a higher degree of SIMD parallelism.
  // Otherwise we perform the vector comparison using 64-bit indices.
  Value indices;
  Type idxType;
  if (enableIndexOptimizations) {
    indices = rewriter.create<ConstantOp>(
        loc, rewriter.getI32VectorAttr(
                 llvm::to_vector<4>(llvm::seq<int32_t>(0, dim))));
    idxType = rewriter.getI32Type();
  } else {
    indices = rewriter.create<ConstantOp>(
        loc, rewriter.getI64VectorAttr(
                 llvm::to_vector<4>(llvm::seq<int64_t>(0, dim))));
    idxType = rewriter.getI64Type();
  }
  // Add in an offset if requested.
  if (off) {
    Value o = createCastToIndexLike(rewriter, loc, idxType, *off);
    Value ov = rewriter.create<SplatOp>(loc, indices.getType(), o);
    indices = rewriter.create<AddIOp>(loc, ov, indices);
  }
  // Construct the vector comparison.
  Value bound = createCastToIndexLike(rewriter, loc, idxType, b);
  Value bounds = rewriter.create<SplatOp>(loc, indices.getType(), bound);
  return rewriter.create<CmpIOp>(loc, CmpIPredicate::slt, indices, bounds);
}

template <typename ConcreteOp>
struct MaterializeTransferMask : public OpRewritePattern<ConcreteOp> {
public:
  explicit MaterializeTransferMask(MLIRContext *context, bool enableIndexOpt)
      : mlir::OpRewritePattern<ConcreteOp>(context),
        enableIndexOptimizations(enableIndexOpt) {}

  LogicalResult matchAndRewrite(ConcreteOp xferOp,
                                PatternRewriter &rewriter) const override {
    if (!xferOp.hasOutOfBoundsDim())
      return failure();

    if (xferOp.getVectorType().getRank() > 1 ||
        llvm::size(xferOp.indices()) == 0)
      return failure();

    Location loc = xferOp->getLoc();
    VectorType vtp = xferOp.getVectorType();

    // * Create a vector with linear indices [ 0 .. vector_length - 1 ].
    // * Create offsetVector = [ offset + 0 .. offset + vector_length - 1 ].
    // * Let dim the memref dimension, compute the vector comparison mask
    //   (in-bounds mask):
    //   [ offset + 0 .. offset + vector_length - 1 ] < [ dim .. dim ]
    //
    // TODO: when the leaf transfer rank is k > 1, we need the last `k`
    //       dimensions here.
    unsigned vecWidth = vtp.getNumElements();
    unsigned lastIndex = llvm::size(xferOp.indices()) - 1;
    Value off = xferOp.indices()[lastIndex];
    Value dim = rewriter.create<memref::DimOp>(loc, xferOp.source(), lastIndex);
    Value mask = buildVectorComparison(
        rewriter, xferOp, enableIndexOptimizations, vecWidth, dim, &off);

    if (xferOp.mask()) {
      // Intersect the in-bounds with the mask specified as an op parameter.
      mask = rewriter.create<AndOp>(loc, mask, xferOp.mask());
    }

    rewriter.updateRootInPlace(xferOp, [&]() {
      xferOp.maskMutable().assign(mask);
      xferOp.in_boundsAttr(rewriter.getBoolArrayAttr({true}));
    });

    return success();
  }

private:
  const bool enableIndexOptimizations;
};

/// Conversion pattern for a vector.create_mask (1-D only).
class VectorCreateMaskOpConversion
    : public OpRewritePattern<vector::CreateMaskOp> {
public:
  explicit VectorCreateMaskOpConversion(MLIRContext *context,
                                        bool enableIndexOpt)
      : mlir::OpRewritePattern<vector::CreateMaskOp>(context),
        enableIndexOptimizations(enableIndexOpt) {}

  LogicalResult matchAndRewrite(vector::CreateMaskOp op,
                                PatternRewriter &rewriter) const override {
    auto dstType = op.getType();
    int64_t rank = dstType.getRank();
    if (rank == 1) {
      rewriter.replaceOp(
          op, buildVectorComparison(rewriter, op, enableIndexOptimizations,
                                    dstType.getDimSize(0), op.getOperand(0)));
      return success();
    }
    return failure();
  }

private:
  const bool enableIndexOptimizations;
};

// Converts vector.multi_reduction into inner-most reduction form by inserting
// vector.transpose
struct InnerDimReductionConversion
    : public OpRewritePattern<vector::MultiDimReductionOp> {
  using OpRewritePattern<vector::MultiDimReductionOp>::OpRewritePattern;

  LogicalResult matchAndRewrite(vector::MultiDimReductionOp multiReductionOp,
                                PatternRewriter &rewriter) const override {
    auto src = multiReductionOp.source();
    auto loc = multiReductionOp.getLoc();
    auto srcRank = multiReductionOp.getSourceVectorType().getRank();

    auto reductionDims = llvm::to_vector<4>(
        llvm::map_range(multiReductionOp.reduction_dims().cast<ArrayAttr>(),
                        [](Attribute attr) -> int64_t {
                          return attr.cast<IntegerAttr>().getInt();
                        }));
    llvm::sort(reductionDims);

    int64_t reductionSize = multiReductionOp.reduction_dims().size();

    // Fails if already inner most reduction.
    bool innerMostReduction = true;
    for (int i = 0; i < reductionSize; ++i) {
      if (reductionDims[reductionSize - i - 1] != srcRank - i - 1) {
        innerMostReduction = false;
      }
    }
    if (innerMostReduction)
      return failure();

    // Permutes the indices so reduction dims are inner most dims.
    SmallVector<int64_t> indices;
    for (int i = 0; i < srcRank; ++i) {
      indices.push_back(i);
    }
    int ir = reductionSize - 1;
    int id = srcRank - 1;
    while (ir >= 0) {
      std::swap(indices[reductionDims[ir--]], indices[id--]);
    }

    // Sets inner most dims as reduction.
    SmallVector<bool> reductionMask(srcRank, false);
    for (int i = 0; i < reductionSize; ++i) {
      reductionMask[srcRank - i - 1] = true;
    }
    auto transposeOp = rewriter.create<vector::TransposeOp>(loc, src, indices);
    rewriter.replaceOpWithNewOp<vector::MultiDimReductionOp>(
        multiReductionOp, transposeOp.result(), reductionMask,
        multiReductionOp.kind());
    return success();
  }
};

// Reduces the rank of vector.mult_reduction nd -> 2d given all reduction
// dimensions are inner most.
struct ReduceMultiDimReductionRank
    : public OpRewritePattern<vector::MultiDimReductionOp> {
  using OpRewritePattern<vector::MultiDimReductionOp>::OpRewritePattern;

  LogicalResult matchAndRewrite(vector::MultiDimReductionOp multiReductionOp,
                                PatternRewriter &rewriter) const override {
    auto srcRank = multiReductionOp.getSourceVectorType().getRank();
    auto srcShape = multiReductionOp.getSourceVectorType().getShape();
    if (srcRank == 2)
      return failure();

    auto loc = multiReductionOp.getLoc();
    auto reductionDims = llvm::to_vector<4>(
        llvm::map_range(multiReductionOp.reduction_dims().cast<ArrayAttr>(),
                        [](Attribute attr) -> int64_t {
                          return attr.cast<IntegerAttr>().getInt();
                        }));
    llvm::sort(reductionDims);

    // Fails if not inner most reduction.
    int64_t reductionSize = reductionDims.size();
    bool innerMostReduction = true;
    for (int i = 0; i < reductionSize; ++i) {
      if (reductionDims[reductionSize - i - 1] != srcRank - i - 1) {
        innerMostReduction = false;
      }
    }
    if (!innerMostReduction)
      return failure();

    // Extracts 2d rank reduction shape.
    int innerDims = 1;
    int outterDims = 1;
    SmallVector<int64_t> innerDimsShape;
    for (int i = 0; i < srcRank; ++i) {
      if (i < (srcRank - reductionSize)) {
        innerDims *= srcShape[i];
        innerDimsShape.push_back(srcShape[i]);
      } else {
        outterDims *= srcShape[i];
      }
    }

    // Creates shape cast for the inputs n_d -> 2d
    auto castedType = VectorType::get(
        {innerDims, outterDims},
        multiReductionOp.getSourceVectorType().getElementType());
    auto castedOp = rewriter.create<vector::ShapeCastOp>(
        loc, castedType, multiReductionOp.source());

    // Creates the canonical form of 2d vector.multi_reduction with inner most
    // dim as reduction.
    auto newOp = rewriter.create<vector::MultiDimReductionOp>(
        loc, castedOp.result(), ArrayRef<bool>{false, true},
        multiReductionOp.kind());

    // Creates shape cast for the output 2d -> nd
    auto outputCastedType = VectorType::get(
        innerDimsShape,
        multiReductionOp.getSourceVectorType().getElementType());
    Value castedOutputOp = rewriter.create<vector::ShapeCastOp>(
        loc, outputCastedType, newOp.dest());

    rewriter.replaceOp(multiReductionOp, castedOutputOp);
    return success();
  }
};

// Converts 2d vector.multi_reduction with inner most reduction dimension into a
// sequence of vector.reduction ops.
struct TwoDimMultiReductionToReduction
    : public OpRewritePattern<vector::MultiDimReductionOp> {
  using OpRewritePattern<vector::MultiDimReductionOp>::OpRewritePattern;

  LogicalResult matchAndRewrite(vector::MultiDimReductionOp multiReductionOp,
                                PatternRewriter &rewriter) const override {
    auto srcRank = multiReductionOp.getSourceVectorType().getRank();
    if (srcRank != 2)
      return failure();

    if (multiReductionOp.getReductionMask()[0] ||
        !multiReductionOp.getReductionMask()[1])
      return failure();

    auto loc = multiReductionOp.getLoc();

    Value result =
        multiReductionOp.getDestVectorType().getElementType().isIntOrIndex()
            ? rewriter.create<ConstantOp>(
                  loc, multiReductionOp.getDestVectorType(),
                  DenseElementsAttr::get(multiReductionOp.getDestVectorType(),
                                         0))
            : rewriter.create<ConstantOp>(
                  loc, multiReductionOp.getDestVectorType(),
                  DenseElementsAttr::get(multiReductionOp.getDestVectorType(),
                                         0.0f));

    int outerDim = multiReductionOp.getSourceVectorType().getShape()[0];

    // TODO: Add vector::CombiningKind attribute instead of string to
    // vector.reduction.
    auto getKindStr = [](vector::CombiningKind kind) {
      switch (kind) {
      case vector::CombiningKind::ADD:
        return "add";
      case vector::CombiningKind::MUL:
        return "mul";
      case vector::CombiningKind::MIN:
        return "min";
      case vector::CombiningKind::MAX:
        return "max";
      case vector::CombiningKind::AND:
        return "and";
      case vector::CombiningKind::OR:
        return "or";
      case vector::CombiningKind::XOR:
        return "xor";
      }
<<<<<<< HEAD
=======
      llvm_unreachable("unknown combining kind");
>>>>>>> 3f9ee3c9
    };

    for (int i = 0; i < outerDim; ++i) {
      auto v = rewriter.create<vector::ExtractOp>(
          loc, multiReductionOp.source(), ArrayRef<int64_t>{i});
      auto reducedValue = rewriter.create<vector::ReductionOp>(
          loc, multiReductionOp.getDestVectorType().getElementType(),
          rewriter.getStringAttr(getKindStr(multiReductionOp.kind())), v,
          ValueRange{});
      result = rewriter.create<vector::InsertElementOp>(loc, reducedValue,
                                                        result, i);
    }
    rewriter.replaceOp(multiReductionOp, result);
    return success();
  }
};

void mlir::vector::populateVectorMaskMaterializationPatterns(
    RewritePatternSet &patterns, bool enableIndexOptimizations) {
  patterns.add<VectorCreateMaskOpConversion,
               MaterializeTransferMask<vector::TransferReadOp>,
               MaterializeTransferMask<vector::TransferWriteOp>>(
      patterns.getContext(), enableIndexOptimizations);
}

// TODO: Add pattern to rewrite ExtractSlices(ConstantMaskOp).
// TODO: Add this as DRR pattern.
void mlir::vector::populateVectorToVectorTransformationPatterns(
    RewritePatternSet &patterns) {
  patterns.add<ShapeCastOpDecomposer, ShapeCastOpFolder, TupleGetFolderOp,
               TransferReadExtractPattern, TransferWriteInsertPattern>(
      patterns.getContext());
}

void mlir::vector::populateSplitVectorTransferPatterns(
    RewritePatternSet &patterns,
    std::function<bool(Operation *)> ignoreFilter) {
  patterns.add<SplitTransferReadOp, SplitTransferWriteOp>(patterns.getContext(),
                                                          ignoreFilter);
}

void mlir::vector::populateCastAwayVectorLeadingOneDimPatterns(
    RewritePatternSet &patterns) {
  patterns.add<CastAwayExtractStridedSliceLeadingOneDim,
               CastAwayInsertStridedSliceLeadingOneDim,
               CastAwayTransferReadLeadingOneDim,
               CastAwayTransferWriteLeadingOneDim,
               CastAwayBroadcastLeadingOneDim<vector::BroadcastOp>,
               CastAwayBroadcastLeadingOneDim<SplatOp>,
               CastAwayElementwiseLeadingOneDim, ShapeCastOpFolder>(
      patterns.getContext());
}

void mlir::vector::populateBubbleVectorBitCastOpPatterns(
    RewritePatternSet &patterns) {
  patterns.add<BubbleDownVectorBitCastForExtract,
               BubbleDownBitCastForStridedSliceExtract,
               BubbleUpBitCastForStridedSliceInsert>(patterns.getContext());
}

void mlir::vector::populateVectorSlicesLoweringPatterns(
    RewritePatternSet &patterns) {
  patterns.add<ExtractSlicesOpLowering, InsertSlicesOpLowering>(
      patterns.getContext());
}

void mlir::vector::populateVectorContractLoweringPatterns(
    RewritePatternSet &patterns, VectorTransformsOptions parameters) {
  // clang-format off
  patterns.add<BroadcastOpLowering,
                  CreateMaskOpLowering,
                  ConstantMaskOpLowering,
                  OuterProductOpLowering,
                  ShapeCastOp2DDownCastRewritePattern,
                  ShapeCastOp2DUpCastRewritePattern,
                  ShapeCastOpRewritePattern>(patterns.getContext());
  patterns.add<ContractionOpLowering,
                  ContractionOpToMatmulOpLowering,
                  ContractionOpToOuterProductOpLowering>(parameters, patterns.getContext());
  // clang-format on
}

void mlir::vector::populateVectorTransposeLoweringPatterns(
    RewritePatternSet &patterns,
    VectorTransformsOptions vectorTransformOptions) {
  patterns.add<TransposeOpLowering>(vectorTransformOptions,
                                    patterns.getContext());
}

void mlir::vector::populateVectorTransferLoweringPatterns(
    RewritePatternSet &patterns) {
  patterns
      .add<TransferReadToVectorLoadLowering, TransferWriteToVectorStoreLowering,
           TransferReadPermutationLowering, TransferOpReduceRank>(
          patterns.getContext());
}

void mlir::vector::populateVectorMultiReductionLoweringPatterns(
    RewritePatternSet &patterns) {
  patterns.add<InnerDimReductionConversion, ReduceMultiDimReductionRank,
               TwoDimMultiReductionToReduction>(patterns.getContext());
}<|MERGE_RESOLUTION|>--- conflicted
+++ resolved
@@ -3974,10 +3974,7 @@
       case vector::CombiningKind::XOR:
         return "xor";
       }
-<<<<<<< HEAD
-=======
       llvm_unreachable("unknown combining kind");
->>>>>>> 3f9ee3c9
     };
 
     for (int i = 0; i < outerDim; ++i) {
