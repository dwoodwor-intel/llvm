--- conflicted
+++ resolved
@@ -104,88 +104,6 @@
     }
   }
   assert(ptrDim == -1u && idxDim == -1u);
-  return field + 1; // return values field index
-}
-
-/// Flatten a list of operands that may contain sparse tensors.
-static void flattenOperands(ValueRange operands,
-                            SmallVectorImpl<Value> &flattened) {
-  // In case of
-  // sparse_tensor, c, sparse_tensor
-  // ==>
-  // memref ..., c, memref ...
-  for (auto operand : operands) {
-    if (auto cast =
-            dyn_cast<UnrealizedConversionCastOp>(operand.getDefiningOp());
-        cast && getSparseTensorEncoding(cast->getResultTypes()[0]))
-      // An unrealized_conversion_cast will be inserted by type converter to
-      // inter-mix the gap between 1:N conversion between sparse tensors and
-      // fields. In this case, take the operands in the cast and replace the
-      // sparse tensor output with the flattened type array.
-      flattened.append(cast.getOperands().begin(), cast.getOperands().end());
-    else
-      flattened.push_back(operand);
-  }
-}
-
-/// Gets the dimension size for the given sparse tensor at the given dim.
-/// Returns None if no sparse encoding is attached to the tensor type.
-static Optional<Value> sizeFromTensorAtDim(OpBuilder &rewriter, Location loc,
-                                           ShapedType tensorTp,
-                                           Value adaptedValue, unsigned dim) {
-  auto enc = getSparseTensorEncoding(tensorTp);
-  if (!enc)
-    return llvm::None;
-
-  // Access into static dimension can query original type directly.
-  // Note that this is typically already done by DimOp's folding.
-  auto shape = tensorTp.getShape();
-  if (!ShapedType::isDynamic(shape[dim]))
-    return constantIndex(rewriter, loc, shape[dim]);
-
-  // Any other query can consult the dimSizes array at field 0 using,
-  // accounting for the reordering applied to the sparse storage.
-  auto tuple =
-      llvm::cast<UnrealizedConversionCastOp>(adaptedValue.getDefiningOp());
-  return rewriter
-      .create<memref::LoadOp>(loc, tuple.getInputs().front(),
-                              constantIndex(rewriter, loc, toStored(enc, dim)))
-      .getResult();
-}
-
-/// Returns field index of sparse tensor type for pointers/indices, when set.
-static unsigned getFieldIndex(Type type, unsigned ptrDim, unsigned idxDim) {
-  auto enc = getSparseTensorEncoding(type);
-  assert(enc);
-  RankedTensorType rType = type.cast<RankedTensorType>();
-  unsigned field = 2; // start past sizes
-  unsigned ptr = 0;
-  unsigned idx = 0;
-  for (unsigned r = 0, rank = rType.getShape().size(); r < rank; r++) {
-    switch (enc.getDimLevelType()[r]) {
-    case SparseTensorEncodingAttr::DimLevelType::Dense:
-      break; // no fields
-    case SparseTensorEncodingAttr::DimLevelType::Compressed:
-    case SparseTensorEncodingAttr::DimLevelType::CompressedNu:
-    case SparseTensorEncodingAttr::DimLevelType::CompressedNo:
-    case SparseTensorEncodingAttr::DimLevelType::CompressedNuNo:
-      if (ptr++ == ptrDim)
-        return field;
-      field++;
-      if (idx++ == idxDim)
-        return field;
-      field++;
-      break;
-    case SparseTensorEncodingAttr::DimLevelType::Singleton:
-    case SparseTensorEncodingAttr::DimLevelType::SingletonNu:
-    case SparseTensorEncodingAttr::DimLevelType::SingletonNo:
-    case SparseTensorEncodingAttr::DimLevelType::SingletonNuNo:
-      if (idx++ == idxDim)
-        return field;
-      field++;
-      break;
-    }
-  }
   return field + 1; // return values field index
 }
 
@@ -228,11 +146,7 @@
   // The dimSizes array.
   fields.push_back(MemRefType::get({rank}, indexType));
   // The memSizes array.
-<<<<<<< HEAD
-  unsigned lastField = getFieldIndex(type, -1, -1);
-=======
   unsigned lastField = getFieldIndex(type, -1u, -1u);
->>>>>>> f788a4d7
   fields.push_back(MemRefType::get({lastField - 2}, indexType));
   // Per-dimension storage.
   for (unsigned r = 0; r < rank; r++) {
@@ -301,11 +215,7 @@
       builder.create<memref::AllocOp>(loc, MemRefType::get({rank}, indexType));
   fields.push_back(dimSizes);
   // The sizes array.
-<<<<<<< HEAD
-  unsigned lastField = getFieldIndex(type, -1, -1);
-=======
   unsigned lastField = getFieldIndex(type, -1u, -1u);
->>>>>>> f788a4d7
   Value memSizes = builder.create<memref::AllocOp>(
       loc, MemRefType::get({lastField - 2}, indexType));
   fields.push_back(memSizes);
@@ -549,12 +459,8 @@
   matchAndRewrite(ExpandOp op, OpAdaptor adaptor,
                   ConversionPatternRewriter &rewriter) const override {
     Location loc = op->getLoc();
-<<<<<<< HEAD
-    ShapedType srcType = op.getTensor().getType().cast<ShapedType>();
-=======
     RankedTensorType srcType =
         op.getTensor().getType().cast<RankedTensorType>();
->>>>>>> f788a4d7
     Type eltType = srcType.getElementType();
     Type boolType = rewriter.getIntegerType(1);
     Type idxType = rewriter.getIndexType();
@@ -563,14 +469,7 @@
     // Determine the size for access expansion (always the innermost stored
     // dimension size, translated back to original dimension). Note that we
     // recursively rewrite the new DimOp on the **original** tensor.
-<<<<<<< HEAD
-    auto enc = getSparseTensorEncoding(srcType);
-    unsigned innerDim = srcType.getRank() - 1;
-    if (AffineMap p = enc.getDimOrdering())
-      innerDim = p.getDimPosition(innerDim);
-=======
     unsigned innerDim = toOrigDim(srcType, srcType.getRank() - 1);
->>>>>>> f788a4d7
     auto sz = sizeFromTensorAtDim(rewriter, loc, srcType, adaptor.getTensor(),
                                   innerDim);
     assert(sz); // This for sure is a sparse tensor
@@ -612,31 +511,18 @@
   matchAndRewrite(CompressOp op, OpAdaptor adaptor,
                   ConversionPatternRewriter &rewriter) const override {
     Location loc = op->getLoc();
-<<<<<<< HEAD
-    ShapedType srcType = op.getTensor().getType().cast<ShapedType>();
-    Type eltType = srcType.getElementType();
-=======
     RankedTensorType dstType =
         op.getTensor().getType().cast<RankedTensorType>();
     Type eltType = dstType.getElementType();
->>>>>>> f788a4d7
     Value values = adaptor.getValues();
     Value filled = adaptor.getFilled();
     Value added = adaptor.getAdded();
     Value count = adaptor.getCount();
-<<<<<<< HEAD
-
-    //
-    // TODO: need to implement "std::sort(added, added + count);" for ordered
-    //
-
-=======
     // If the innermost dimension is ordered, we need to sort the indices
     // in the "added" array prior to applying the compression.
     unsigned rank = dstType.getShape().size();
     if (isOrderedDim(dstType, rank - 1))
       rewriter.create<SortOp>(loc, count, ValueRange{added}, ValueRange{});
->>>>>>> f788a4d7
     // While performing the insertions, we also need to reset the elements
     // of the values/filled-switch by only iterating over the set elements,
     // to ensure that the runtime complexity remains proportional to the
@@ -678,66 +564,13 @@
   }
 };
 
-<<<<<<< HEAD
-/// Sparse codegen rule for the push_back operator.
-class SparsePushBackConverter : public OpConversionPattern<PushBackOp> {
-=======
 /// Base class for getter-like operations, e.g., to_indices, to_pointers.
 template <typename SourceOp, typename Base>
 class SparseGetterOpConverter : public OpConversionPattern<SourceOp> {
->>>>>>> f788a4d7
 public:
   using OpAdaptor = typename SourceOp::Adaptor;
   using OpConversionPattern<SourceOp>::OpConversionPattern;
   LogicalResult
-<<<<<<< HEAD
-  matchAndRewrite(PushBackOp op, OpAdaptor adaptor,
-                  ConversionPatternRewriter &rewriter) const override {
-    // Lower push_back(buffer, value) to:
-    // if (size(buffer) >= capacity(buffer))
-    //    new_capacity = capacity(buffer)*2
-    //    new_buffer = realloc(buffer, new_capacity)
-    // buffer = new_buffer
-    // store(buffer, value)
-    // size(buffer)++
-    Location loc = op->getLoc();
-    Value c0 = constantIndex(rewriter, loc, 0);
-    Value buffer = adaptor.getInBuffer();
-    Value capacity = rewriter.create<memref::DimOp>(loc, buffer, c0);
-    Value idx = constantIndex(rewriter, loc, op.getIdx().getZExtValue());
-    Value bufferSizes = adaptor.getBufferSizes();
-    Value size = rewriter.create<memref::LoadOp>(loc, bufferSizes, idx);
-    Value cond = rewriter.create<arith::CmpIOp>(loc, arith::CmpIPredicate::uge,
-                                                size, capacity);
-    Value value = adaptor.getValue();
-    auto bufferType =
-        MemRefType::get({ShapedType::kDynamicSize}, value.getType());
-    scf::IfOp ifOp = rewriter.create<scf::IfOp>(loc, bufferType, cond,
-                                                /*else=*/true);
-    // True branch.
-    rewriter.setInsertionPointToStart(&ifOp.getThenRegion().front());
-    Value c2 = constantIndex(rewriter, loc, 2);
-    capacity = rewriter.create<arith::MulIOp>(loc, capacity, c2);
-    Value newBuffer =
-        rewriter.create<memref::ReallocOp>(loc, bufferType, buffer, capacity);
-    rewriter.create<scf::YieldOp>(loc, newBuffer);
-
-    // False branch.
-    rewriter.setInsertionPointToStart(&ifOp.getElseRegion().front());
-    rewriter.create<scf::YieldOp>(loc, buffer);
-
-    // Add the value to the end of the buffer.
-    rewriter.setInsertionPointAfter(ifOp);
-    buffer = ifOp.getResult(0);
-    rewriter.create<memref::StoreOp>(loc, value, buffer, size);
-
-    // Increment the size of the buffer by 1.
-    Value c1 = constantIndex(rewriter, loc, 1);
-    size = rewriter.create<arith::AddIOp>(loc, size, c1);
-    rewriter.create<memref::StoreOp>(loc, size, bufferSizes, idx);
-
-    rewriter.replaceOp(op, buffer);
-=======
   matchAndRewrite(SourceOp op, OpAdaptor adaptor,
                   ConversionPatternRewriter &rewriter) const override {
     // Replace the requested pointer access with corresponding field.
@@ -749,36 +582,10 @@
     auto fields = tuple.getInputs();
     assert(idx < fields.size());
     rewriter.replaceOp(op, fields[idx]);
->>>>>>> f788a4d7
-    return success();
-  }
-};
-
-<<<<<<< HEAD
-/// Base class for getter-like operations, e.g., to_indices, to_pointers.
-template <typename SourceOp, typename Base>
-class SparseGetterOpConverter : public OpConversionPattern<SourceOp> {
-public:
-  using OpAdaptor = typename SourceOp::Adaptor;
-  using OpConversionPattern<SourceOp>::OpConversionPattern;
-  LogicalResult
-  matchAndRewrite(SourceOp op, OpAdaptor adaptor,
-                  ConversionPatternRewriter &rewriter) const override {
-    // Replace the requested pointer access with corresponding field.
-    // The cast_op is inserted by type converter to intermix 1:N type
-    // conversion.
-    auto tuple = llvm::cast<UnrealizedConversionCastOp>(
-        adaptor.getTensor().getDefiningOp());
-    unsigned idx = Base::getIndexForOp(tuple, op);
-    auto fields = tuple.getInputs();
-    assert(idx < fields.size());
-    rewriter.replaceOp(op, fields[idx]);
-    return success();
-  }
-};
-
-=======
->>>>>>> f788a4d7
+    return success();
+  }
+};
+
 /// Sparse codegen rule for pointer accesses.
 class SparseToPointersConverter
     : public SparseGetterOpConverter<ToPointersOp, SparseToPointersConverter> {
@@ -788,11 +595,7 @@
   static unsigned getIndexForOp(UnrealizedConversionCastOp /*tuple*/,
                                 ToPointersOp op) {
     uint64_t dim = op.getDimension().getZExtValue();
-<<<<<<< HEAD
-    return getFieldIndex(op.getTensor().getType(), /*ptrDim=*/dim, -1);
-=======
     return getFieldIndex(op.getTensor().getType(), /*ptrDim=*/dim, -1u);
->>>>>>> f788a4d7
   }
 };
 
@@ -805,11 +608,7 @@
   static unsigned getIndexForOp(UnrealizedConversionCastOp /*tuple*/,
                                 ToIndicesOp op) {
     uint64_t dim = op.getDimension().getZExtValue();
-<<<<<<< HEAD
-    return getFieldIndex(op.getTensor().getType(), -1, /*idxDim=*/dim);
-=======
     return getFieldIndex(op.getTensor().getType(), -1u, /*idxDim=*/dim);
->>>>>>> f788a4d7
   }
 };
 
@@ -849,12 +648,6 @@
                SparseCastConverter, SparseTensorAllocConverter,
                SparseTensorDeallocConverter, SparseTensorLoadConverter,
                SparseExpandConverter, SparseCompressConverter,
-<<<<<<< HEAD
-               SparsePushBackConverter, SparseToPointersConverter,
-               SparseToIndicesConverter, SparseToValuesConverter>(
-      typeConverter, patterns.getContext());
-=======
                SparseToPointersConverter, SparseToIndicesConverter,
                SparseToValuesConverter>(typeConverter, patterns.getContext());
->>>>>>> f788a4d7
 }