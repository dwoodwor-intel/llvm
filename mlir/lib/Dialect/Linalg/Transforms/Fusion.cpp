--- conflicted
+++ resolved
@@ -24,7 +24,6 @@
 #include "mlir/IR/PatternMatch.h"
 #include "mlir/Support/LLVM.h"
 #include "mlir/Transforms/FoldUtils.h"
-#include "mlir/Transforms/LoopUtils.h"
 #include "llvm/ADT/SetVector.h"
 #include "llvm/Support/CommandLine.h"
 #include "llvm/Support/Debug.h"
@@ -110,18 +109,10 @@
     b.setInsertionPointToStart(&block);
     for (unsigned i = 0, e = indexedGenericOp.getNumLoops(); i < e; ++i) {
       Value oldIndex = block.getArgument(i);
-<<<<<<< HEAD
-      Value newIndex = b.create<AddIOp>(indexedGenericOp.getLoc(), oldIndex,
-                                        loopRanges[i].offset);
-      replaceAllUsesExcept(
-          oldIndex, newIndex,
-          SmallPtrSet<Operation *, 1>{newIndex.getDefiningOp()});
-=======
       AddIOp newIndex = b.create<AddIOp>(indexedGenericOp.getLoc(), oldIndex,
                                          loopRanges[i].offset);
       oldIndex.replaceAllUsesExcept(newIndex,
                                     SmallPtrSet<Operation *, 1>{newIndex});
->>>>>>> a34309b7
     }
   }
   return clonedOp;
@@ -365,154 +356,6 @@
     if (auto res =
             fuseProducerOfDep(b, consumer, consumerIdx, graph, folder, dep))
       return res;
-<<<<<<< HEAD
-  }
-  return llvm::None;
-}
-
-/// Checks if two Generic ops are fusible, when one is a producer and another is
-/// a consumer (with the result of the producer being the `consumerIdx` operand
-/// of the consumer).
-static bool areTensorOpsFusible(LinalgOp producer, LinalgOp consumer,
-                                unsigned consumerIdx) {
-  // Verify that the producer and consumer are ops on tensors.
-  if (!producer.hasTensorSemantics() || !consumer.hasTensorSemantics())
-    return false;
-
-  auto producerOp = dyn_cast<linalg::GenericOp>(producer.getOperation());
-  auto consumerOp = dyn_cast<linalg::GenericOp>(consumer.getOperation());
-  // Verify that
-  // - the producer and consumers are generic ops,
-  // - only handle cases where the producer has a single return value,
-  // - the producer return value should be the same as argument at `consumerIdx`
-  //   of the consumer,
-  // - the producer has all "parallel" iterator type.
-  // - only handle ops that use regions for specifying the scalar operations.
-  if (!producerOp || !consumerOp || producerOp.getNumOutputs() != 1 ||
-      producerOp.getResult(0) != consumerOp.getOperand(consumerIdx) ||
-      producerOp.getNumParallelLoops() != producerOp.getNumLoops())
-    return false;
-
-  // Get the consumer index map. The number of results of the consumer index map
-  // must match the number of loops of the producer.
-  AffineMap consumerIndexMap = consumerOp.getIndexingMap(consumerIdx);
-  if (consumerIndexMap.getNumResults() != producerOp.getNumLoops())
-    return false;
-
-  // Finally the index_map for the result must be invertible. For now just
-  // verify it is a permutation.
-  AffineMap producerResultIndexMap = producerOp.getOutputIndexingMap(0);
-  return producerResultIndexMap.isPermutation();
-}
-
-/// Computes the indexing maps for arguments of a producer generic op when the
-/// result of the producer is fused with the consumer.
-/// - consumerIndexMap is the indexing_map for the argument in the consumer op
-///   that is the result of the producer op.
-/// - invProducerResultIndexMap is the inverse of the indexing_map for the
-///   result in the producer op.
-/// - producerArgIndexMap is the indexing_map of the argument of the producer
-///   op.
-/// The result is the indexing_map to use for the producer argument when the
-/// producer and consumer ops are fused.
-static AffineMap computeProducerArgMap(AffineMap consumerIndexMap,
-                                       AffineMap invProducerResultIndexMap,
-                                       AffineMap producerArgIndexMap) {
-  // t1 is map from producer result tensor index -> producer arg tensor index.
-  auto t1 = producerArgIndexMap.compose(invProducerResultIndexMap);
-  // The return is map from consumer loop -> producer arg tensor index,
-  // i.e. indexing_map for the producer argument in the fused operation.
-  return t1.compose(consumerIndexMap);
-}
-
-Optional<LinalgOp> mlir::linalg::fuseTensorOps(OpBuilder &b, LinalgOp producer,
-                                               LinalgOp consumer,
-                                               unsigned consumerIdx,
-                                               OperationFolder *folder) {
-  if (!areTensorOpsFusible(producer, consumer, consumerIdx))
-    return {};
-
-  MLIRContext *context = b.getContext();
-  auto producerOp = cast<linalg::GenericOp>(producer.getOperation());
-  auto consumerOp = cast<linalg::GenericOp>(consumer.getOperation());
-  AffineMap consumerIndexMap = consumerOp.getIndexingMap(consumerIdx);
-  AffineMap invProducerResultIndexMap =
-      inversePermutation(producerOp.getOutputIndexingMap(0));
-  if (!invProducerResultIndexMap)
-    return {};
-
-  // Compute the fused op operandslist by replacing the operand corresponding to
-  // the result of the producer, with the operands of the producer.
-  unsigned fusedArgsIn =
-      producerOp.getNumInputs() + consumerOp.getNumInputs() - 1;
-  auto fusedArgsOut = consumerOp.getNumOutputs();
-  SmallVector<Value, 2> fusedOperandsList(consumerOp.getOperands());
-  fusedOperandsList.erase(std::next(fusedOperandsList.begin(), consumerIdx));
-  fusedOperandsList.reserve(fusedArgsIn + fusedArgsOut);
-  fusedOperandsList.insert(
-      std::next(fusedOperandsList.begin(), consumerIdx),
-      producerOp.operand_begin(),
-      std::next(producerOp.operand_begin(), producerOp.getNumInputs()));
-
-  // Compute the fused indexing_maps of the operands/results of the fused op.
-  SmallVector<Attribute, 2> fusedIndexingMapAttrs;
-  fusedIndexingMapAttrs.reserve(fusedArgsIn + fusedArgsOut);
-  fusedIndexingMapAttrs.append(consumerOp.indexing_maps().begin(),
-                               consumerOp.indexing_maps().end());
-  fusedIndexingMapAttrs.erase(
-      std::next(fusedIndexingMapAttrs.begin(), consumerIdx));
-  auto *insertPos = std::next(fusedIndexingMapAttrs.begin(), consumerIdx);
-  for (auto producerArgIndexAttr :
-       llvm::enumerate(producerOp.indexing_maps())) {
-    if (producerArgIndexAttr.index() == producerOp.getNumInputs())
-      break;
-    auto composedIndexMap = computeProducerArgMap(
-        consumerIndexMap, invProducerResultIndexMap,
-        producerArgIndexAttr.value().cast<AffineMapAttr>().getValue());
-    insertPos = std::next(fusedIndexingMapAttrs.insert(
-        insertPos, AffineMapAttr::get(composedIndexMap)));
-  }
-
-  // Generate the fused op.
-  auto fusedLinalgOp = b.create<GenericOp>(
-      UnknownLoc::get(context), consumerOp.getResultTypes(), fusedOperandsList,
-      b.getI64IntegerAttr(fusedArgsIn), b.getI64IntegerAttr(fusedArgsOut),
-      b.getArrayAttr(fusedIndexingMapAttrs), consumerOp.iterator_types(),
-      /*doc=*/nullptr,
-      /*library_call=*/nullptr);
-
-  // Build the region of the fused op.
-  auto &fusedOpRegion = fusedLinalgOp.region();
-  Block &producerOpBlock = producerOp.region().front();
-  Block &consumerOpBlock = consumerOp.region().front();
-  Block *fusedBlock = new Block();
-  fusedOpRegion.push_back(fusedBlock);
-  BlockAndValueMapping mapper;
-  // Map the arguments for the unmodified args from the consumer.
-  for (auto consumerOpArg : llvm::enumerate(consumerOpBlock.getArguments())) {
-    if (consumerOpArg.index() == consumerIdx) {
-      // Map the arguments for the args from the producer.
-      for (auto producerOpArg : producerOpBlock.getArguments())
-        mapper.map(producerOpArg,
-                   fusedBlock->addArgument(producerOpArg.getType()));
-      continue;
-    }
-    mapper.map(consumerOpArg.value(),
-               fusedBlock->addArgument(consumerOpArg.value().getType()));
-  }
-
-  // Add operations from producer (except the yield operation) to the fused op.
-  for (auto &op : producerOpBlock.getOperations()) {
-    if (auto yieldOp = dyn_cast<YieldOp>(op)) {
-      // Lookup the value the yield operation is mapped to.
-      Value yieldVal = yieldOp.getOperand(0);
-      auto clonedVal = mapper.lookup(yieldVal);
-      mapper.map(consumerOpBlock.getArgument(consumerIdx), clonedVal);
-      continue;
-    }
-    fusedBlock->push_back(op.clone(mapper));
-=======
->>>>>>> a34309b7
   }
   return llvm::None;
 }
@@ -707,13 +550,6 @@
         auto clonedVal = mapper.lookup(yieldVal);
         mapper.map(consumerBlock.getArgument(consumerIdx), clonedVal);
         continue;
-<<<<<<< HEAD
-      rewriter.replaceOp(op, fusedOp.getValue().getOperation()->getResults());
-      if (llvm::all_of(definingOp.getResults(),
-                       [](Value val) -> bool { return val.use_empty(); }))
-        rewriter.eraseOp(definingOp);
-      return success();
-=======
       }
       rewriter.clone(op, mapper);
     }
@@ -961,7 +797,6 @@
           rewriter.eraseOp(producer);
         return success();
       }
->>>>>>> a34309b7
     }
     return failure();
   }
@@ -973,11 +808,7 @@
   void runOnOperation() override {
     OwningRewritePatternList patterns;
     Operation *op = getOperation();
-<<<<<<< HEAD
-    patterns.insert<FuseGenericTensorOps>(op->getContext());
-=======
     populateLinalgTensorOpsFusionPatterns(op->getContext(), patterns);
->>>>>>> a34309b7
     applyPatternsAndFoldGreedily(op->getRegions(), patterns);
   };
 };
@@ -987,12 +818,6 @@
 };
 } // namespace
 
-<<<<<<< HEAD
-std::unique_ptr<OperationPass<FuncOp>> mlir::createLinalgFusionPass() {
-  return std::make_unique<LinalgFusionPass>();
-}
-
-=======
 void mlir::populateLinalgTensorOpsFusionPatterns(
     MLIRContext *context, OwningRewritePatternList &patterns) {
   patterns.insert<FuseTensorOps<GenericOp>, FuseTensorOps<TensorReshapeOp>>(
@@ -1003,7 +828,6 @@
   return std::make_unique<LinalgFusionPass>();
 }
 
->>>>>>> a34309b7
 std::unique_ptr<Pass> mlir::createLinalgFusionOfTensorOpsPass() {
   return std::make_unique<FusionOfTensorOpsPass>();
 }