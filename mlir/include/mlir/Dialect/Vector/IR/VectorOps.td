//===- VectorOps.td - Vector op definitions ---------------*- tablegen -*-====//
//
// Part of the LLVM Project, under the Apache License v2.0 with LLVM Exceptions.
// See https://llvm.org/LICENSE.txt for license information.
// SPDX-License-Identifier: Apache-2.0 WITH LLVM-exception
//
//===----------------------------------------------------------------------===//
//
// Defines MLIR vector operations.
//
//===----------------------------------------------------------------------===//

#ifndef VECTOR_OPS
#define VECTOR_OPS

<<<<<<< HEAD
include "mlir/Dialect/Vector/Interfaces/MaskingInterfaces.td"
=======
include "mlir/Dialect/Vector/Interfaces/MaskableOpInterface.td"
include "mlir/Dialect/Vector/Interfaces/MaskingOpInterface.td"
>>>>>>> e7aa6127
include "mlir/IR/EnumAttr.td"
include "mlir/Interfaces/ControlFlowInterfaces.td"
include "mlir/Interfaces/DestinationStyleOpInterface.td"
include "mlir/Interfaces/InferTypeOpInterface.td"
include "mlir/Interfaces/SideEffectInterfaces.td"
include "mlir/Interfaces/VectorInterfaces.td"
include "mlir/Interfaces/ViewLikeInterface.td"

def Vector_Dialect : Dialect {
  let name = "vector";
  let cppNamespace = "::mlir::vector";

  let useDefaultAttributePrinterParser = 1;
  let hasConstantMaterializer = 1;
  let dependentDialects = ["arith::ArithDialect"];
}

// Base class for Vector dialect ops.
class Vector_Op<string mnemonic, list<Trait> traits = []> :
    Op<Vector_Dialect, mnemonic, traits>;

// The "kind" of combining function for contractions and reductions.
def COMBINING_KIND_ADD : I32BitEnumAttrCaseBit<"ADD", 0, "add">;
def COMBINING_KIND_MUL : I32BitEnumAttrCaseBit<"MUL", 1, "mul">;
def COMBINING_KIND_MINUI : I32BitEnumAttrCaseBit<"MINUI", 2, "minui">;
def COMBINING_KIND_MINSI : I32BitEnumAttrCaseBit<"MINSI", 3, "minsi">;
def COMBINING_KIND_MINF : I32BitEnumAttrCaseBit<"MINF", 4, "minf">;
def COMBINING_KIND_MAXUI : I32BitEnumAttrCaseBit<"MAXUI", 5, "maxui">;
def COMBINING_KIND_MAXSI : I32BitEnumAttrCaseBit<"MAXSI", 6, "maxsi">;
def COMBINING_KIND_MAXF : I32BitEnumAttrCaseBit<"MAXF", 7, "maxf">;
def COMBINING_KIND_AND : I32BitEnumAttrCaseBit<"AND", 8, "and">;
def COMBINING_KIND_OR  : I32BitEnumAttrCaseBit<"OR", 9, "or">;
def COMBINING_KIND_XOR : I32BitEnumAttrCaseBit<"XOR", 10, "xor">;

def CombiningKind : I32BitEnumAttr<
    "CombiningKind",
    "Kind of combining function for contractions and reductions",
    [COMBINING_KIND_ADD, COMBINING_KIND_MUL, COMBINING_KIND_MINUI,
     COMBINING_KIND_MINSI, COMBINING_KIND_MINF, COMBINING_KIND_MAXUI,
     COMBINING_KIND_MAXSI, COMBINING_KIND_MAXF, COMBINING_KIND_AND,
     COMBINING_KIND_OR, COMBINING_KIND_XOR]> {
  let cppNamespace = "::mlir::vector";
  let genSpecializedAttr = 0;
}

/// An attribute that specifies the combining function for `vector.contract`,
/// and `vector.reduction`.
def Vector_CombiningKindAttr : EnumAttr<Vector_Dialect, CombiningKind, "kind"> {
  let assemblyFormat = "`<` $value `>`";
}

def Vector_IteratorType : I32EnumAttr<"IteratorType", "Iterator type", [
  I32EnumAttrCase<"parallel", 0>,
  I32EnumAttrCase<"reduction", 1>
]> {
    let genSpecializedAttr = 0;
    let cppNamespace = "::mlir::vector";
}

def Vector_IteratorTypeEnum
    : EnumAttr<Vector_Dialect, Vector_IteratorType, "iterator_type"> {
    let assemblyFormat = "`<` $value `>`";
}

def Vector_IteratorTypeArrayAttr
    : TypedArrayAttrBase<Vector_IteratorTypeEnum,
                         "Iterator type should be an enum.">;

// TODO: Add an attribute to specify a different algebra with operators other
// than the current set: {*, +}.
def Vector_ContractionOp :
  Vector_Op<"contract", [
      Pure,
      PredOpTrait<"lhs and rhs have same element type", TCopVTEtIsSameAs<0, 1>>,
      PredOpTrait<"third operand acc and result have same element type",
                  TCresVTEtIsSameAsOpBase<0, 2>>,
      DeclareOpInterfaceMethods<VectorUnrollOpInterface, ["getShapeForUnroll"]>
    ]>,
    Arguments<(ins AnyVector:$lhs, AnyVector:$rhs, AnyType:$acc,
               Variadic<VectorOf<[I1]>>:$masks,
               ArrayAttr:$indexing_maps,
               Vector_IteratorTypeArrayAttr:$iterator_types,
               DefaultValuedAttr<Vector_CombiningKindAttr,
                                 "CombiningKind::ADD">:$kind)>,
    Results<(outs AnyType)> {
  let summary = "vector contraction operation";
  let description = [{
    Computes the sum of products of vector elements along contracting
    dimension pairs from 2 vectors of rank M and N respectively, adds this
    intermediate result to the accumulator argument of rank K, and returns a
    vector result of rank K (where K = num_lhs_free_dims + num_rhs_free_dims +
    num_batch_dims (see dimension type descriptions below)). For K = 0 (no
    free or batch dimensions), the accumulator and output are a scalar.

    Optional vector mask arguments (produced by CreateMaskOp or ConstantMaskOp)
    specify the dynamic dimension sizes of valid data within the lhs/rhs vector
    arguments.

    An iterator type attribute list must be specified, where each element of
    the list represents an iterator with one of the following types:

    *   "reduction": reduction dimensions are present in the lhs and rhs
        arguments but not in the output (and accumulator
        argument). These are the dimensions along which the vector
        contraction op computes the sum of products, and
        contracting dimension pair dimension sizes must match
        between lhs/rhs.

    *   "parallel": Batch dimensions are iterator type "parallel", and
        are non-contracting dimensions present in the lhs, rhs and
        output. The lhs/rhs co-iterate along the batch dimensions,
        which should be expressed in their indexing maps.

        Free dimensions are iterator type "parallel", and are
        non-contraction, non-batch dimensions accessed by either the
        lhs or rhs (but not both). The lhs and rhs free dimensions
        are unrelated to each other and do not co-iterate, which
        should be expressed in their indexing maps.

    An indexing map attribute list must be specified with an entry for lhs, rhs
    and acc arguments. An indexing map attribute specifies a mapping from each
    iterator in the iterator type list, to each dimension of an N-D vector.

    An optional kind attribute may be used to specify the combining function
    between the intermediate result and accumulator argument of rank K. This
    attribute can take the values add/mul/min/max for int/fp, and/or/xor for
    int only. The default is "add".

    Example:

    ```mlir
    // Simple DOT product (K = 0).
    #contraction_accesses = [
     affine_map<(i) -> (i)>,
     affine_map<(i) -> (i)>,
     affine_map<(i) -> ()>
    ]
    #contraction_trait = {
      indexing_maps = #contraction_accesses,
      iterator_types = ["reduction"]
    }
    %3 = vector.contract #contraction_trait %0, %1, %2
      : vector<10xf32>, vector<10xf32> into f32

    // 2D vector contraction with one contracting dimension (matmul, K = 2).
    #contraction_accesses = [
      affine_map<(i, j, k) -> (i, k)>,
      affine_map<(i, j, k) -> (k, j)>,
      affine_map<(i, j, k) -> (i, j)>
    ]
    #contraction_trait = {
      indexing_maps = #contraction_accesses,
      iterator_types = ["parallel", "parallel", "reduction"]
    }

    %3 = vector.contract #contraction_trait %0, %1, %2
      : vector<4x3xf32>, vector<3x7xf32> into vector<4x7xf32>

    // 4D to 3D vector contraction with two contracting dimensions and
    // one batch dimension (K = 3).
    #contraction_accesses = [
      affine_map<(b0, f0, f1, c0, c1) -> (c0, b0, c1, f0)>,
      affine_map<(b0, f0, f1, c0, c1) -> (b0, c1, c0, f1)>,
      affine_map<(b0, f0, f1, c0, c1) -> (b0, f0, f1)>
    ]
    #contraction_trait = {
      indexing_maps = #contraction_accesses,
      iterator_types = ["parallel", "parallel", "parallel",
                        "reduction", "reduction"]
    }

    %4 = vector.contract #contraction_trait %0, %1, %2
        : vector<7x8x16x15xf32>, vector<8x16x7x5xf32> into vector<8x15x5xf32>

    // 4D vector contraction with two contracting dimensions and optional
    // vector mask arguments.
    %lhs_mask = vector.constant_mask [7, 8, 16, 15] : vector<7x8x16x15xi1>
    %rhs_mask = vector.constant_mask [8, 16, 7, 5] : vector<8x16x7x5xi1>

    %5 = vector.contract #contraction_trait %0, %1, %2, %lhs_mask, %rhs_mask
       : vector<7x8x16x15xf32>, vector<8x16x7x5xf32> into vector<8x15x8x5xf32>

    // Vector contraction with mixed typed. lhs/rhs have different element
    // types than accumulator/result.
    %6 = vector.contract #contraction_trait %0, %1, %2
      : vector<10xf16>, vector<10xf16> into f32

    // Contract with max (K = 0).
    #contraction_accesses = [
     affine_map<(i) -> (i)>,
     affine_map<(i) -> (i)>,
     affine_map<(i) -> ()>
    ]
    #contraction_trait = {
      indexing_maps = #contraction_accesses,
      iterator_types = ["reduction"],
      kind = #vector.kind<max>
    }
    %7 = vector.contract #contraction_trait %0, %1, %2
      : vector<10xf32>, vector<10xf32> into f32
    ```
  }];
  let builders = [
    OpBuilder<(ins "Value":$lhs, "Value":$rhs, "Value":$acc,
      "ArrayAttr":$indexingMaps, "ArrayAttr":$iteratorTypes)>,
    OpBuilder<(ins "Value":$lhs, "Value":$rhs, "Value":$acc,
      "ArrayRef<ArrayRef<AffineExpr>>":$indexingExprs,
      "ArrayRef<IteratorType>":$iteratorTypes)>,
    OpBuilder<(ins "Value":$lhs, "Value":$rhs, "Value":$acc,
      "ArrayAttr":$indexingMaps, "ArrayAttr":$iteratorTypes,
      "CombiningKind":$kind)>
  ];
  let extraClassDeclaration = [{
    VectorType getLhsType() {
      return getLhs().getType().cast<VectorType>();
    }
    VectorType getRhsType() {
      return getRhs().getType().cast<VectorType>();
    }
    Type getAccType() { return getAcc().getType(); }
    VectorType getLHSVectorMaskType() {
      if (llvm::size(getMasks()) != 2) return VectorType();
      return getOperand(3).getType().cast<VectorType>();
    }
    VectorType getRHSVectorMaskType() {
      if (llvm::size(getMasks()) != 2) return VectorType();
      return getOperand(4).getType().cast<VectorType>();
    }
    Type getResultType() { return getResult().getType(); }
    ArrayRef<StringRef> getTraitAttrNames();
    static unsigned getAccOperandIndex() { return 2; }

    llvm::SmallVector<::mlir::AffineMap, 4> getIndexingMapsArray() {
      return llvm::to_vector<4>(getIndexingMaps().getAsValueRange<::mlir::AffineMapAttr>());
    }

    // Returns the bounds of each dimension in the iteration space spanned
    // by the iterator types of this operation.
    void getIterationBounds(SmallVectorImpl<int64_t> &iterationBounds);

    // Returns a list of index maps, where there is a list entry for each
    // op indexing map attribute (i.e. one for each input and output, with
    // the output listed last). Each index map, maps from this operations
    // iteration space, to vector dimensions of the maps input/output.
    void getIterationIndexMap(
      std::vector<DenseMap<int64_t, int64_t>> &iterationIndexMap);

    std::vector<std::pair<int64_t, int64_t>> getContractingDimMap();
    std::vector<std::pair<int64_t, int64_t>> getBatchDimMap();

    static constexpr StringRef getKindAttrStrName() { return "kind"; }

    static CombiningKind getDefaultKind() {
      return CombiningKind::ADD;
    }

    // Returns iterator types in string format.
    SmallVector<StringRef> getIteratorTypeNames() {
      return llvm::to_vector(
          llvm::map_range(getIteratorTypes(), [](Attribute a) {
            return stringifyIteratorType(a.cast<IteratorTypeAttr>().getValue());
          }));
    }
  }];

  let hasCanonicalizer = 1;
  let hasCustomAssemblyFormat = 1;
  let hasVerifier = 1;
}

def Vector_ReductionOp :
  Vector_Op<"reduction", [Pure,
     PredOpTrait<"source operand and result have same element type",
                 TCresVTEtIsSameAsOpBase<0, 0>>,
     DeclareOpInterfaceMethods<MaskableOpInterface>,
     DeclareOpInterfaceMethods<VectorUnrollOpInterface,
                               ["getShapeForUnroll"]>]>,
    Arguments<(ins Vector_CombiningKindAttr:$kind,
               AnyVectorOfAnyRank:$vector,
               Optional<AnyType>:$acc)>,
    Results<(outs AnyType:$dest)> {
  let summary = "reduction operation";
  let description = [{
    Reduces an 1-D vector "horizontally" into a scalar using the given
    operation (add/mul/min/max for int/fp and and/or/xor for int only).
    Reductions also allow an optional fused accumulator.

    Note that these operations are restricted to 1-D vectors to remain
    close to the corresponding LLVM intrinsics:

    http://llvm.org/docs/LangRef.html#vector-reduction-intrinsics

    Example:

    ```mlir
    %1 = vector.reduction <add>, %0 : vector<16xf32> into f32

    %3 = vector.reduction <xor>, %2 : vector<4xi32> into i32

    %4 = vector.reduction <mul>, %0, %1 : vector<16xf32> into f32
    ```
  }];
  let extraClassDeclaration = [{
    VectorType getVectorType() {
      return getVector().getType().cast<VectorType>();
    }
  }];
  let builders = [
    // Builder that infers the type of `dest`.
    OpBuilder<(ins "CombiningKind":$kind, "Value":$vector, "Value":$acc)>,
    // Builder that infers the type of `dest` and has no accumulator.
    OpBuilder<(ins "CombiningKind":$kind, "Value":$vector)>
  ];

  // TODO: Migrate to assemblyFormat once `AllTypesMatch` supports optional
  // operands.
  let hasCustomAssemblyFormat = 1;
  let hasCanonicalizer = 1;
  let hasVerifier = 1;
}

def Vector_MultiDimReductionOp :
  Vector_Op<"multi_reduction", [Pure,
     AllTypesMatch<["dest", "acc"]>,
     PredOpTrait<"source operand and result have same element type",
                 TCresVTEtIsSameAsOpBase<0, 0>>,
     DeclareOpInterfaceMethods<InferTypeOpInterface>,
     DeclareOpInterfaceMethods<VectorUnrollOpInterface,
                               ["getShapeForUnroll"]>]>,
    Arguments<(ins Vector_CombiningKindAttr:$kind,
                   AnyVector:$source,
                   AnyType:$acc,
                   I64ArrayAttr:$reduction_dims)>,
    Results<(outs AnyType:$dest)> {
  let summary = "Multi-dimensional reduction operation";
  let description = [{
    Reduces an n-D vector into an (n-k)-D vector (or a scalar when k == n)
    using the given operation (add/mul/min/max for int/fp and and/or/xor for
    int only).
    Takes an initial accumulator operand.

    Example:

    ```mlir
    %1 = vector.multi_reduction <add>, %0, %acc0 [1, 3] :
      vector<4x8x16x32xf32> into vector<4x16xf32>
    %2 = vector.multi_reduction <add>, %1, %acc1 [0, 1] :
      vector<4x16xf32> into f32
    ```
  }];
  let builders = [
    OpBuilder<(ins "Value":$source, "Value":$acc,
                   "ArrayRef<bool>":$reductionMask, "CombiningKind":$kind)>
  ];
  let extraClassDeclaration = [{
    static StringRef getKindAttrStrName() { return "kind"; }
    static StringRef getReductionDimsAttrStrName() { return "reduction_dims"; }

    VectorType getSourceVectorType() {
      return getSource().getType().cast<VectorType>();
    }
    Type getDestType() {
      return getDest().getType();
    }

    bool isReducedDim(int64_t d) {
      assert(d >= 0 && d < static_cast<int64_t>(getReductionMask().size()) &&
        "d overflows the number of dims");
      return getReductionMask()[d];
    }

    SmallVector<bool> getReductionMask() {
      SmallVector<bool> res(getSourceVectorType().getRank(), false);
      for (auto ia : getReductionDims().getAsRange<IntegerAttr>())
        res[ia.getInt()] = true;
      return res;
    }
    static SmallVector<bool> getReductionMask(
        ArrayRef<int64_t> reductionDims, unsigned sourceRank) {
      SmallVector<bool> res(sourceRank, false);
      for (auto idx : reductionDims)
        res[idx] = true;
      return res;
    }
  }];
  let assemblyFormat =
    "$kind `,` $source `,` $acc attr-dict $reduction_dims `:` type($source) `to` type($dest)";
  let hasFolder = 1;
  let hasCanonicalizer = 1;
  let hasVerifier = 1;
}

def Vector_BroadcastOp :
  Vector_Op<"broadcast", [Pure,
     PredOpTrait<"source operand and result have same element type",
                 TCresVTEtIsSameAsOpBase<0, 0>>]>,
    Arguments<(ins AnyType:$source)>,
    Results<(outs AnyVectorOfAnyRank:$vector)> {
  let summary = "broadcast operation";
  let description = [{
    Broadcasts the scalar or k-D vector value in the source operand
    to a n-D result vector such that the broadcast makes sense, i.e.,
    the source operand is duplicated to match the given rank and sizes
    in the result vector. The legality rules are:
    * the source operand must have the same element type as the result type
    * a k-D vector <s_1 x .. x s_k x type> can be broadcast to
      a n-D vector <t_1 x .. x t_n x type> if
       * k <= n, and
       * the sizes in the trailing dimensions n-k < i <= n with j=i+k-n
          match exactly as s_j = t_i or s_j = 1:
       ```
           t_1 x   ..  t_n-k x t_n-k+1 x .. x t_i x .. x t_n
                               s_1     x .. x s_j x .. x s_k
               <duplication>         <potential stretch>
       ```
    The source operand is duplicated over all the missing leading dimensions
    and stretched over the trailing dimensions where the source has a non-equal
    dimension of 1. These rules imply that any scalar broadcast (k=0) to any
    shaped vector with the same element type is always legal.

    Example:

    ```mlir
    %0 = arith.constant 0.0 : f32
    %1 = vector.broadcast %0 : f32 to vector<16xf32>
    %2 = vector.broadcast %1 : vector<16xf32> to vector<4x16xf32>
    ```
  }];
  let extraClassDeclaration = [{
    Type getSourceType() { return getSource().getType(); }
    VectorType getVectorType() {
      return getVector().getType().cast<VectorType>();
    }
  }];
  let assemblyFormat = "$source attr-dict `:` type($source) `to` type($vector)";
  let hasFolder = 1;
  let hasCanonicalizer = 1;
  let hasVerifier = 1;
}

def Vector_ShuffleOp :
  Vector_Op<"shuffle", [Pure,
     PredOpTrait<"first operand v1 and result have same element type",
                 TCresVTEtIsSameAsOpBase<0, 0>>,
     PredOpTrait<"second operand v2 and result have same element type",
                 TCresVTEtIsSameAsOpBase<0, 1>>,
     DeclareOpInterfaceMethods<InferTypeOpInterface>]>,
     Arguments<(ins AnyVectorOfAnyRank:$v1, AnyVectorOfAnyRank:$v2,
                    I64ArrayAttr:$mask)>,
     Results<(outs AnyVector:$vector)> {
  let summary = "shuffle operation";
  let description = [{
    The shuffle operation constructs a permutation (or duplication) of elements
    from two input vectors, returning a vector with the same element type as
    the input and a length that is the same as the shuffle mask. The two input
    vectors must have the same element type, same rank , and trailing dimension
    sizes and shuffles their values in the
    leading dimension (which may differ in size) according to the given mask.
    The legality rules are:
    * the two operands must have the same element type as the result
      - Either, the two operands and the result must have the same
        rank and trailing dimension sizes, viz. given two k-D operands
                v1 : <s_1 x s_2 x .. x s_k x type> and
                v2 : <t_1 x t_2 x .. x t_k x type>
        we have s_i = t_i for all 1 < i <= k
      - Or, the two operands must be 0-D vectors and the result is a 1-D vector.
    * the mask length equals the leading dimension size of the result
    * numbering the input vector indices left to right across the operands, all
      mask values must be within range, viz. given two k-D operands v1 and v2
      above, all mask values are in the range [0,s_1+t_1)

    Example:

    ```mlir
    %0 = vector.shuffle %a, %b[0, 3]
               : vector<2xf32>, vector<2xf32>       ; yields vector<2xf32>
    %1 = vector.shuffle %c, %b[0, 1, 2]
               : vector<2x16xf32>, vector<1x16xf32> ; yields vector<3x16xf32>
    %2 = vector.shuffle %a, %b[3, 2, 1, 0]
               : vector<2xf32>, vector<2xf32>       ; yields vector<4xf32>
    %3 = vector.shuffle %a, %b[0, 1]
               : vector<f32>, vector<f32>           ; yields vector<2xf32>
    ```
  }];
  let builders = [
    OpBuilder<(ins "Value":$v1, "Value":$v2, "ArrayRef<int64_t>")>
  ];
  let hasFolder = 1;
  let hasCanonicalizer = 1;
  let extraClassDeclaration = [{
    static StringRef getMaskAttrStrName() { return "mask"; }
    VectorType getV1VectorType() {
      return getV1().getType().cast<VectorType>();
    }
    VectorType getV2VectorType() {
      return getV2().getType().cast<VectorType>();
    }
    VectorType getVectorType() {
      return getVector().getType().cast<VectorType>();
    }
  }];
  let assemblyFormat = "operands $mask attr-dict `:` type(operands)";
  let hasVerifier = 1;
  let hasCanonicalizer = 1;
}

def Vector_ExtractElementOp :
  Vector_Op<"extractelement", [Pure,
     TypesMatchWith<"result type matches element type of vector operand",
                    "vector", "result",
                    "$_self.cast<ShapedType>().getElementType()">]>,
    Arguments<(ins AnyVectorOfAnyRank:$vector,
                   Optional<AnySignlessIntegerOrIndex>:$position)>,
    Results<(outs AnyType:$result)> {
  let summary = "extractelement operation";
  let description = [{
    Takes a 0-D or 1-D vector and a optional dynamic index position and
    extracts the scalar at that position.

    Note that this instruction resembles vector.extract, but is restricted to
    0-D and 1-D vectors and relaxed to dynamic indices.
    If the vector is 0-D, the position must be llvm::None.


    It is meant to be closer to LLVM's version:
    https://llvm.org/docs/LangRef.html#extractelement-instruction

    Example:

    ```mlir
    %c = arith.constant 15 : i32
    %1 = vector.extractelement %0[%c : i32]: vector<16xf32>
    %2 = vector.extractelement %z[]: vector<f32>
    ```
  }];
  let assemblyFormat = [{
    $vector `[` ($position^ `:` type($position))? `]` attr-dict `:` type($vector)
  }];

  let builders = [
    // 0-D builder.
    OpBuilder<(ins "Value":$source)>,
    // 1-D + position builder.
    OpBuilder<(ins "Value":$source, "Value":$position)>,
  ];
  let extraClassDeclaration = [{
    VectorType getVectorType() {
      return getVector().getType().cast<VectorType>();
    }
  }];
  let hasVerifier = 1;
  let hasFolder = 1;
}

def Vector_ExtractOp :
  Vector_Op<"extract", [Pure,
     PredOpTrait<"operand and result have same element type",
                 TCresVTEtIsSameAsOpBase<0, 0>>,
     DeclareOpInterfaceMethods<InferTypeOpInterface>]>,
    Arguments<(ins AnyVector:$vector, I64ArrayAttr:$position)>,
    Results<(outs AnyType)> {
  let summary = "extract operation";
  let description = [{
    Takes an n-D vector and a k-D position and extracts the (n-k)-D vector at
    the proper position. Degenerates to an element type in the 0-D case.

    Example:

    ```mlir
    %1 = vector.extract %0[3]: vector<4x8x16xf32>
    %2 = vector.extract %0[3, 3, 3]: vector<4x8x16xf32>
    ```
  }];
  let builders = [
    OpBuilder<(ins "Value":$source, "ArrayRef<int64_t>":$position)>,
    // Convenience builder which assumes the values in `position` are defined by
    // ConstantIndexOp.
    OpBuilder<(ins "Value":$source, "ValueRange":$position)>
  ];
  let extraClassDeclaration = [{
    static StringRef getPositionAttrStrName() { return "position"; }
    VectorType getVectorType() {
      return getVector().getType().cast<VectorType>();
    }
    static bool isCompatibleReturnTypes(TypeRange l, TypeRange r);
  }];
  let assemblyFormat = "$vector `` $position attr-dict `:` type($vector)";
  let hasCanonicalizer = 1;
  let hasFolder = 1;
  let hasVerifier = 1;
}

def Vector_FMAOp :
  Op<Vector_Dialect, "fma", [
       Pure, AllTypesMatch<["lhs", "rhs", "acc", "result"]>,
       DeclareOpInterfaceMethods<VectorUnrollOpInterface, ["getShapeForUnroll"]>
     ] # ElementwiseMappable.traits>,
    Arguments<(ins AnyVectorOfAnyRank:$lhs,
                   AnyVectorOfAnyRank:$rhs,
                   AnyVectorOfAnyRank:$acc)>,
    Results<(outs AnyVectorOfAnyRank:$result)> {
  let summary = "vector fused multiply-add";
  let description = [{
    Multiply-add expressions operate on n-D vectors and compute a fused
    pointwise multiply-and-accumulate: `$result = `$lhs * $rhs + $acc`.
    All operands and result have the same vector type. The semantics
    of the operation correspond to those of the `llvm.fma`
    [intrinsic](https://llvm.org/docs/LangRef.html#int-fma). In the
    particular case of lowering to LLVM, this is guaranteed to lower
    to the `llvm.fma.*` intrinsic.

    Example:

    ```mlir
    %3 = vector.fma %0, %1, %2: vector<8x16xf32>
    ```
  }];
  let assemblyFormat = "$lhs `,` $rhs `,` $acc attr-dict `:` type($lhs)";
  let extraClassDeclaration = [{
    VectorType getVectorType() { return getLhs().getType().cast<VectorType>(); }
  }];
}

def Vector_InsertElementOp :
  Vector_Op<"insertelement", [Pure,
     TypesMatchWith<"source operand type matches element type of result",
                    "result", "source",
                    "$_self.cast<ShapedType>().getElementType()">,
     AllTypesMatch<["dest", "result"]>]>,
     Arguments<(ins AnyType:$source, AnyVectorOfAnyRank:$dest,
                    Optional<AnySignlessIntegerOrIndex>:$position)>,
     Results<(outs AnyVectorOfAnyRank:$result)> {
  let summary = "insertelement operation";
  let description = [{
    Takes a scalar source, a 0-D or 1-D destination vector and a dynamic index
    position and inserts the source into the destination at the proper position.

    Note that this instruction resembles vector.insert, but is restricted to 0-D
    and 1-D vectors and relaxed to dynamic indices.

    It is meant to be closer to LLVM's version:
    https://llvm.org/docs/LangRef.html#insertelement-instruction

    Example:

    ```mlir
    %c = arith.constant 15 : i32
    %f = arith.constant 0.0f : f32
    %1 = vector.insertelement %f, %0[%c : i32]: vector<16xf32>
    %2 = vector.insertelement %f, %z[]: vector<f32>
    ```
  }];
  let assemblyFormat = [{
    $source `,` $dest `[` ($position^ `:` type($position))? `]`  attr-dict `:`
    type($result)
  }];

  let builders = [
    // 0-D builder.
    OpBuilder<(ins "Value":$source, "Value":$dest)>,
  ];
  let extraClassDeclaration = [{
    Type getSourceType() { return getSource().getType(); }
    VectorType getDestVectorType() {
      return getDest().getType().cast<VectorType>();
    }
  }];
  let hasVerifier = 1;
  let hasFolder = 1;
}

def Vector_InsertOp :
  Vector_Op<"insert", [Pure,
     PredOpTrait<"source operand and result have same element type",
                 TCresVTEtIsSameAsOpBase<0, 0>>,
     AllTypesMatch<["dest", "res"]>]>,
     Arguments<(ins AnyType:$source, AnyVector:$dest, I64ArrayAttr:$position)>,
     Results<(outs AnyVector:$res)> {
  let summary = "insert operation";
  let description = [{
    Takes an n-D source vector, an (n+k)-D destination vector and a k-D position
    and inserts the n-D source into the (n+k)-D destination at the proper
    position. Degenerates to a scalar source type when n = 0.

    Example:

    ```mlir
    %2 = vector.insert %0, %1[3] : vector<8x16xf32> into vector<4x8x16xf32>
    %5 = vector.insert %3, %4[3, 3, 3] : f32 into vector<4x8x16xf32>
    ```
  }];
  let assemblyFormat = [{
    $source `,` $dest $position attr-dict `:` type($source) `into` type($dest)
  }];

  let builders = [
    OpBuilder<(ins "Value":$source, "Value":$dest,
      "ArrayRef<int64_t>":$position)>,
    // Convenience builder which assumes all values are constant indices.
    OpBuilder<(ins "Value":$source, "Value":$dest, "ValueRange":$position)>
  ];
  let extraClassDeclaration = [{
    static StringRef getPositionAttrStrName() { return "position"; }
    Type getSourceType() { return getSource().getType(); }
    VectorType getDestVectorType() {
      return getDest().getType().cast<VectorType>();
    }
  }];

  let hasCanonicalizer = 1;
  let hasFolder = 1;
  let hasVerifier = 1;
}

def Vector_InsertStridedSliceOp :
  Vector_Op<"insert_strided_slice", [Pure,
    PredOpTrait<"operand #0 and result have same element type",
                 TCresVTEtIsSameAsOpBase<0, 0>>,
    AllTypesMatch<["dest", "res"]>]>,
    Arguments<(ins AnyVector:$source, AnyVector:$dest, I64ArrayAttr:$offsets,
               I64ArrayAttr:$strides)>,
    Results<(outs AnyVector:$res)> {
  let summary = "strided_slice operation";
  let description = [{
    Takes a k-D source vector, an n-D destination vector (n >= k), n-sized
    `offsets` integer array attribute, a k-sized `strides` integer array attribute
    and inserts the k-D source vector as a strided subvector at the proper offset
    into the n-D destination vector.

    At the moment strides must contain only 1s.

    Returns an n-D vector that is a copy of the n-D destination vector in which
    the last k-D dimensions contain the k-D source vector elements strided at
    the proper location as specified by the offsets.

    Example:

    ```mlir
    %2 = vector.insert_strided_slice %0, %1
        {offsets = [0, 0, 2], strides = [1, 1]}:
      vector<2x4xf32> into vector<16x4x8xf32>
    ```
  }];

  let assemblyFormat = [{
    $source `,` $dest attr-dict `:` type($source) `into` type($dest)
  }];

  let builders = [
    OpBuilder<(ins "Value":$source, "Value":$dest,
      "ArrayRef<int64_t>":$offsets, "ArrayRef<int64_t>":$strides)>
  ];
  let extraClassDeclaration = [{
    static StringRef getOffsetsAttrStrName() { return "offsets"; }
    static StringRef getStridesAttrStrName() { return "strides"; }
    VectorType getSourceVectorType() {
      return getSource().getType().cast<VectorType>();
    }
    VectorType getDestVectorType() {
      return getDest().getType().cast<VectorType>();
    }
    bool hasNonUnitStrides() {
      return llvm::any_of(getStrides(), [](Attribute attr) {
        return attr.cast<IntegerAttr>().getInt() != 1;
      });
    }
  }];

  let hasFolder = 1;
  let hasVerifier = 1;
  let hasCanonicalizer = 1;
}

def Vector_OuterProductOp :
  Vector_Op<"outerproduct", [Pure,
    PredOpTrait<"lhs operand and result have same element type",
                TCresVTEtIsSameAsOpBase<0, 0>>,
    PredOpTrait<"rhs operand and result have same element type",
                TCresVTEtIsSameAsOpBase<0, 1>>]>,
    Arguments<(ins AnyVector:$lhs, AnyType:$rhs,
               Variadic<AnyVector>:$acc,
               DefaultValuedAttr<Vector_CombiningKindAttr, "CombiningKind::ADD">:$kind)>,
    Results<(outs AnyVector)> {
  let summary = "vector outerproduct with optional fused add";
  let description = [{
    Takes 2 1-D vectors and returns the 2-D vector containing the outer-product,
    as illustrated below:
    ```
     outer |   [c, d]
     ------+------------
       [a, | [ [a*c, a*d],
        b] |   [b*c, b*d] ]
    ```
    This operation also accepts a 1-D vector lhs and a scalar rhs. In this
    case a simple AXPY operation is performed, which returns a 1-D vector.
    ```
        [a, b] * c = [a*c, b*c]
    ```

    An optional extra vector argument with the same shape as the output
    vector may be specified in which case the operation returns the sum of
    the outer-product and the extra vector. In this multiply-accumulate
    scenario for floating-point arguments, the rounding mode is enforced
    by guaranteeing that a fused-multiply add operation is emitted. When
    lowered to the LLVMIR dialect, this form emits `llvm.intr.fma`, which
    is guaranteed to lower to actual `fma` instructions on x86.

    An optional kind attribute may be specified to be add/mul/min/max
    for int/fp, and and/or/xor for int only. The default is "add", in which
    case the operation returns a fused multiply-add. In other cases it returns
    a multiply followed by the appropriate operation (for example, a compare and
    select for "max").

    Example:

    ```
    %2 = vector.outerproduct %0, %1: vector<4xf32>, vector<8xf32>
    return %2: vector<4x8xf32>

    %3 = vector.outerproduct %0, %1, %2:
      vector<4xf32>, vector<8xf32>, vector<4x8xf32>
    return %3: vector<4x8xf32>

    %4 = vector.outerproduct %0, %1, %2 {kind = #vector.kind<max>}:
      vector<4xf32>, vector<8xf32>, vector<4x8xf32>
    return %3: vector<4x8xf32>

    %6 = vector.outerproduct %4, %5: vector<10xf32>, f32
    return %6: vector<10xf32>

    ```
  }];
  let builders = [
    // Build an op without mask, use the type of `acc` as the return type.
    OpBuilder<(ins "Value":$lhs, "Value":$rhs, "Value":$acc)>
  ];
  let extraClassDeclaration = [{
    VectorType getOperandVectorTypeLHS() {
      return getLhs().getType().cast<VectorType>();
    }
    Type getOperandTypeRHS() {
      return getRhs().getType();
    }
    VectorType getOperandVectorTypeACC() {
      return getAcc().empty()
        ? VectorType()
        : (*getAcc().begin()).getType().cast<VectorType>();
    }
    VectorType getVectorType() {
      return getResult().getType().cast<VectorType>();
    }
    static constexpr StringRef getKindAttrStrName() {
      return "kind";
    }
    static CombiningKind getDefaultKind() {
      return CombiningKind::ADD;
    }
  }];
  let hasCustomAssemblyFormat = 1;
  let hasVerifier = 1;
}

// TODO: Add transformation which decomposes ReshapeOp into an optimized
// sequence of vector rotate/shuffle/select operations.
def Vector_ReshapeOp :
  Vector_Op<"reshape", [AttrSizedOperandSegments, Pure]>,
    Arguments<(ins AnyVector:$vector, Variadic<Index>:$input_shape,
               Variadic<Index>:$output_shape,
               I64ArrayAttr:$fixed_vector_sizes)>,
    Results<(outs AnyVector:$result)> {
  let summary = "vector reshape operation";
  let description = [{
    Reshapes its vector operand from 'input_shape' to 'output_shape' maintaining
    fixed vector dimension 'fixed_vector_sizes' on the innermost vector
    dimensions.

    The parameters 'input_shape' and 'output_shape' represent valid data shapes
    across fixed vector shapes. For example, if a vector has a valid data
    shape [6] with fixed vector size [8], then the valid data elements are
    assumed to be stored at the beginning of the vector with the remaining
    vector elements undefined.

    In the examples below, valid data elements are represented by an alphabetic
    character, and undefined data elements are represented by '-'.

    Example

      vector<1x8xf32> with valid data shape [6], fixed vector sizes [8]

                input: [a, b, c, d, e, f]

           layout map: (d0) -> (d0 floordiv 8, d0 mod 8)

        vector layout: [a, b, c, d, e, f, -, -]

    Example

      vector<2x8xf32> with valid data shape [10], fixed vector sizes [8]

                input: [a, b, c, d, e, f, g, h, i, j]

           layout map: (d0) -> (d0 floordiv 8, d0 mod 8)

        vector layout: [[a, b, c, d, e, f, g, h],
                        [i, j, -, -, -, -, -, -]]

    Example

      vector<2x2x2x3xf32> with valid data shape [3, 5], fixed vector sizes
      [2, 3]

                input: [[a, b, c, d, e],
                        [f, g, h, i, j],
                        [k, l, m, n, o]]

           layout map: (d0, d1) -> (d0 floordiv 3, d1 floordiv 5,
                                    d0 mod 3, d1 mod 5)

        vector layout: [[[[a, b, c],
                          [f, g, h]]
                         [[d, e, -],
                          [i, j, -]]],
                        [[[k, l, m],
                          [-, -, -]]
                         [[n, o, -],
                          [-, -, -]]]]

    Example

      %1 = vector.reshape %0, [%c3, %c6], [%c2, %c9], [4]
        : vector<3x2x4xf32> to vector<2x3x4xf32>

             input: [[a, b, c, d, e, f],
                     [g, h, i, j, k, l],
                     [m, n, o, p, q, r]]

        layout map: (d0, d1) -> (d0, d1 floordiv 4, d1 mod 4)


      Input vector:  [[[a, b, c, d],
                       [e, f, -, -]],
                      [[g, h, i, j],
                       [k, l, -, -]],
                      [[m, n, o, p],
                       [q, r, -, -]]]

      Output vector:  [[[a, b, c, d],
                        [e, f, g, h],
                        [i, -, -, -]],
                       [[j, k, l, m],
                        [n, o, p, q],
                        [r, -, -, -]]]
  }];

  let extraClassDeclaration = [{
    VectorType getInputVectorType() {
      return getVector().getType().cast<VectorType>();
    }
    VectorType getOutputVectorType() {
      return getResult().getType().cast<VectorType>();
    }

    /// Returns as integer value the number of input shape operands.
    int64_t getNumInputShapeSizes() { return getInputShape().size(); }

    /// Returns as integer value the number of output shape operands.
    int64_t getNumOutputShapeSizes() { return getOutputShape().size(); }

    void getFixedVectorSizes(SmallVectorImpl<int64_t> &results);

    static StringRef getFixedVectorSizesAttrStrName() {
      return "fixed_vector_sizes";
    }
    static StringRef getInputShapeAttrStrName() { return "input_shape"; }
    static StringRef getOutputShapeAttrStrName() { return "output_shape"; }
  }];

  let assemblyFormat = [{
    $vector `,` `[` $input_shape `]` `,` `[` $output_shape `]` `,`
    $fixed_vector_sizes attr-dict `:` type($vector) `to` type($result)
  }];
  let hasVerifier = 1;
}

def Vector_ExtractStridedSliceOp :
  Vector_Op<"extract_strided_slice", [Pure,
    PredOpTrait<"operand and result have same element type",
                 TCresVTEtIsSameAsOpBase<0, 0>>]>,
    Arguments<(ins AnyVector:$vector, I64ArrayAttr:$offsets,
               I64ArrayAttr:$sizes, I64ArrayAttr:$strides)>,
    Results<(outs AnyVector)> {
  let summary = "extract_strided_slice operation";
  let description = [{
    Takes an n-D vector, k-D `offsets` integer array attribute, a k-sized
    `sizes` integer array attribute, a k-sized `strides` integer array
    attribute and extracts the n-D subvector at the proper offset.

    At the moment strides must contain only 1s.
    // TODO: support non-1 strides.

    Returns an n-D vector where the first k-D dimensions match the `sizes`
    attribute. The returned subvector contains the elements starting at offset
    `offsets` and ending at `offsets + sizes`.

    Example:

    ```mlir
    %1 = vector.extract_strided_slice %0
        {offsets = [0, 2], sizes = [2, 4], strides = [1, 1]}:
      vector<4x8x16xf32> to vector<2x4x16xf32>

    // TODO: Evolve to a range form syntax similar to:
    %1 = vector.extract_strided_slice %0[0:2:1][2:4:1]
      vector<4x8x16xf32> to vector<2x4x16xf32>
    ```
  }];
  let builders = [
    OpBuilder<(ins "Value":$source, "ArrayRef<int64_t>":$offsets,
      "ArrayRef<int64_t>":$sizes, "ArrayRef<int64_t>":$strides)>
  ];
  let extraClassDeclaration = [{
    static StringRef getOffsetsAttrStrName() { return "offsets"; }
    static StringRef getSizesAttrStrName() { return "sizes"; }
    static StringRef getStridesAttrStrName() { return "strides"; }
    VectorType getVectorType(){ return getVector().getType().cast<VectorType>(); }
    void getOffsets(SmallVectorImpl<int64_t> &results);
    bool hasNonUnitStrides() {
      return llvm::any_of(getStrides(), [](Attribute attr) {
        return attr.cast<IntegerAttr>().getInt() != 1;
      });
    }
  }];
  let hasCanonicalizer = 1;
  let hasFolder = 1;
  let hasVerifier = 1;
  let assemblyFormat = "$vector attr-dict `:` type($vector) `to` type(results)";
}

def Vector_TransferReadOp :
  Vector_Op<"transfer_read", [
      DeclareOpInterfaceMethods<VectorTransferOpInterface>,
      DeclareOpInterfaceMethods<VectorUnrollOpInterface, ["getShapeForUnroll"]>,
      DeclareOpInterfaceMethods<MaskableOpInterface>,
      DeclareOpInterfaceMethods<MemoryEffectsOpInterface>,
      AttrSizedOperandSegments
    ]>,
    Arguments<(ins AnyShaped:$source,
                   Variadic<Index>:$indices,
                   AffineMapAttr:$permutation_map,
                   AnyType:$padding,
                   Optional<VectorOf<[I1]>>:$mask,
                   OptionalAttr<BoolArrayAttr>:$in_bounds)>,
    Results<(outs AnyVectorOfAnyRank:$vector)> {

  let summary = "Reads a supervector from memory into an SSA vector value.";

  let description = [{
    The `vector.transfer_read` op performs a read from a slice within a
    [MemRef](../LangRef.md#memref-type) or a Ranked
    [Tensor](../LangRef.md#tensor-type) supplied as its first operand
    into a [vector](../LangRef.md#vector-type) of the same base elemental type.

    A memref/tensor operand with vector element type, must have its vector
    element type match a suffix (shape and element type) of the vector (e.g.
    memref<3x2x6x4x3xf32>, vector<1x1x4x3xf32>).

    The slice is further defined by a full-rank index within the MemRef/Tensor,
    supplied as the operands `[1 .. 1 + rank(memref/tensor))` that defines the
    starting point of the transfer (e.g. `%A[%i0, %i1, %i2]`).

    The permutation_map [attribute](../LangRef.md#attributes) is an
    [affine-map](Affine.md#affine-maps) which specifies the transposition on the
    slice to match the vector shape. The permutation map may be implicit and
    omitted from parsing and printing if it is the canonical minor identity map
    (i.e. if it does not permute or broadcast any dimension).

    The size of the slice is specified by the size of the vector, given as the
    return type.

    An SSA value `padding` of the same elemental type as the MemRef/Tensor is
    provided to specify a fallback value in the case of out-of-bounds accesses
    and/or masking.

    An optional SSA value `mask` of the same shape as the vector type may be
    specified to mask out elements. Such elements will be replaces with
    `padding`. Elements whose corresponding mask element is `0` are masked out.

    An optional boolean array attribute `in_bounds` specifies for every vector
    dimension if the transfer is guaranteed to be within the source bounds.
    While the starting point of the transfer has to be in-bounds, accesses may
    run out-of-bounds as indices increase. Broadcast dimensions must always be
    in-bounds. If specified, the `in_bounds` array length has to be equal to the
    vector rank. In absence of the attribute, accesses along all dimensions
    (except for broadcasts) may run out-of-bounds. A `vector.transfer_read` can
    be lowered to a simple load if all dimensions are specified to be within
    bounds and no `mask` was specified.

    This operation is called 'read' by opposition to 'load' because the
    super-vector granularity is generally not representable with a single
    hardware register. A `vector.transfer_read` is thus a mid-level abstraction
    that supports super-vectorization with non-effecting padding for full-tile
    only operations.

    More precisely, let's dive deeper into the permutation_map for the following
    MLIR:

    ```mlir
    vector.transfer_read %A[%expr1, %expr2, %expr3, %expr4]
      { permutation_map : (d0,d1,d2,d3) -> (d2,0,d0) } :
      memref<?x?x?x?xf32>, vector<3x4x5xf32>
    ```

    This operation always reads a slice starting at `%A[%expr1, %expr2, %expr3,
    %expr4]`. The size of the slice is 3 along d2 and 5 along d0, so the slice
    is: `%A[%expr1 : %expr1 + 5, %expr2, %expr3:%expr3 + 3, %expr4]`

    That slice needs to be read into a `vector<3x4x5xf32>`. Since the
    permutation map is not full rank, there must be a broadcast along vector
    dimension `1`.

    A notional lowering of vector.transfer_read could generate code resembling:

    ```mlir
    // %expr1, %expr2, %expr3, %expr4 defined before this point
    %tmp = alloc() : vector<3x4x5xf32>
    %view_in_tmp = "element_type_cast"(%tmp) : memref<1xvector<3x4x5xf32>>
    for %i = 0 to 3 {
      affine.for %j = 0 to 4 {
        affine.for %k = 0 to 5 {
          %a = load %A[%expr1 + %k, %expr2, %expr3 + %i, %expr4] :
            memref<?x?x?x?xf32>
          store %tmp[%i, %j, %k] : vector<3x4x5xf32>
    }}}
    %c0 = arith.constant 0 : index
    %vec = load %view_in_tmp[%c0] : vector<3x4x5xf32>
    ```

    On a GPU one could then map `i`, `j`, `k` to blocks and threads. Notice that
    the temporary storage footprint is `3 * 5` values but `3 * 4 * 5` values are
    actually transferred between `%A` and `%tmp`.

    Alternatively, if a notional vector broadcast operation were available, the
    lowered code would resemble:

    ```mlir
    // %expr1, %expr2, %expr3, %expr4 defined before this point
    %tmp = alloc() : vector<3x4x5xf32>
    %view_in_tmp = "element_type_cast"(%tmp) : memref<1xvector<3x4x5xf32>>
    for %i = 0 to 3 {
      affine.for %k = 0 to 5 {
        %a = load %A[%expr1 + %k, %expr2, %expr3 + %i, %expr4] :
          memref<?x?x?x?xf32>
        store %tmp[%i, 0, %k] : vector<3x4x5xf32>
    }}
    %c0 = arith.constant 0 : index
    %tmpvec = load %view_in_tmp[%c0] : vector<3x4x5xf32>
    %vec = broadcast %tmpvec, 1 : vector<3x4x5xf32>
    ```

    where `broadcast` broadcasts from element 0 to all others along the
    specified dimension. This time, the temporary storage footprint is `3 * 5`
    values which is the same amount of data as the `3 * 5` values transferred.
    An additional `1` broadcast is required. On a GPU this broadcast could be
    implemented using a warp-shuffle if loop `j` were mapped to `threadIdx.x`.

    Syntax
    ```
    operation ::= ssa-id `=` `vector.transfer_read` ssa-use-list
      `{` attribute-entry `} :` memref-type `,` vector-type
    ```

    Example:

    ```mlir
    // Read the slice `%A[%i0, %i1:%i1+256, %i2:%i2+32]` into vector<32x256xf32>
    // and pad with %f0 to handle the boundary case:
    %f0 = arith.constant 0.0f : f32
    for %i0 = 0 to %0 {
      affine.for %i1 = 0 to %1 step 256 {
        affine.for %i2 = 0 to %2 step 32 {
          %v = vector.transfer_read %A[%i0, %i1, %i2], (%f0)
               {permutation_map: (d0, d1, d2) -> (d2, d1)} :
               memref<?x?x?xf32>, vector<32x256xf32>
    }}}

    // Read the slice `%A[%i0, %i1]` (i.e. the element `%A[%i0, %i1]`) into
    // vector<128xf32>. The underlying implementation will require a 1-D vector
    // broadcast:
    for %i0 = 0 to %0 {
      affine.for %i1 = 0 to %1 {
        %3 = vector.transfer_read %A[%i0, %i1]
             {permutation_map: (d0, d1) -> (0)} :
             memref<?x?xf32>, vector<128xf32>
      }
    }

    // Read from a memref with vector element type.
    %4 = vector.transfer_read %arg1[%c3, %c3], %vf0
      {permutation_map = (d0, d1)->(d0, d1)}
        : memref<?x?xvector<4x3xf32>>, vector<1x1x4x3xf32>

    // Read from a tensor with vector element type.
    %4 = vector.transfer_read %arg1[%c3, %c3], %vf0
      {permutation_map = (d0, d1)->(d0, d1)}
        : tensor<?x?xvector<4x3xf32>>, vector<1x1x4x3xf32>

    // Special encoding for 0-d transfer with 0-d tensor/memref, vector shape
    // {1} and permutation_map () -> (0).
    %0 = vector.transfer_read %arg0[], %f0 {permutation_map = affine_map<()->(0)>} :
      tensor<f32>, vector<1xf32>
    ```
  }];

  let builders = [
    /// 1. Builder that sets padding to zero and an empty mask (variant with attrs).
    OpBuilder<(ins "VectorType":$vectorType,
                   "Value":$source,
                   "ValueRange":$indices,
                   "AffineMapAttr":$permutationMapAttr,
                   "ArrayAttr":$inBoundsAttr)>,
    /// 2. Builder that sets padding to zero and an empty mask (variant without attrs).
    OpBuilder<(ins "VectorType":$vectorType,
                   "Value":$source,
                   "ValueRange":$indices,
                   "AffineMap":$permutationMap,
                   CArg<"Optional<ArrayRef<bool>>", "::llvm::None">:$inBounds)>,
    /// 3. Builder that sets permutation map to 'getMinorIdentityMap'.
    OpBuilder<(ins "VectorType":$vectorType,
                   "Value":$source,
                   "ValueRange":$indices,
                   "Value":$padding,
                   CArg<"Optional<ArrayRef<bool>>", "::llvm::None">:$inBounds)>,
    /// 4. Builder that sets padding to zero and permutation map to
    /// 'getMinorIdentityMap'.
    OpBuilder<(ins "VectorType":$vectorType,
                   "Value":$source,
                   "ValueRange":$indices,
                   CArg<"Optional<ArrayRef<bool>>", "::llvm::None">:$inBounds)>,
  ];

  let extraClassDeclaration = [{
    // MaskableOpInterface methods.
    bool supportsPassthru() { return true; }
  }];

  let hasCanonicalizer = 1;
  let hasCustomAssemblyFormat = 1;
  let hasFolder = 1;
  let hasVerifier = 1;
}

def Vector_TransferWriteOp :
  Vector_Op<"transfer_write", [
      DeclareOpInterfaceMethods<VectorTransferOpInterface>,
      DeclareOpInterfaceMethods<VectorUnrollOpInterface, ["getShapeForUnroll"]>,
      DeclareOpInterfaceMethods<MaskableOpInterface>,
      DeclareOpInterfaceMethods<MemoryEffectsOpInterface>,
      AttrSizedOperandSegments,
      DestinationStyleOpInterface
  ]>,
    Arguments<(ins AnyVectorOfAnyRank:$vector,
                   AnyShaped:$source,
                   Variadic<Index>:$indices,
                   AffineMapAttr:$permutation_map,
                   Optional<VectorOf<[I1]>>:$mask,
                   OptionalAttr<BoolArrayAttr>:$in_bounds)>,
    Results<(outs Optional<AnyRankedTensor>:$result)> {

  let summary = "The vector.transfer_write op writes a supervector to memory.";

  let description = [{
    The `vector.transfer_write` op performs a write from a
    [vector](../LangRef.md#vector-type), supplied as its first operand, into a
    slice within a [MemRef](../LangRef.md#memref-type) or a Ranked
    [Tensor](../LangRef.md#tensor-type) of the same base elemental type,
    supplied as its second operand.

    A vector memref/tensor operand must have its vector element type match a
    suffix (shape and element type) of the vector (e.g. memref<3x2x6x4x3xf32>,
    vector<1x1x4x3xf32>). If the operand is a tensor, the operation returns a
    new tensor of the same type.

    The slice is further defined by a full-rank index within the MemRef/Tensor,
    supplied as the operands `[2 .. 2 + rank(memref/tensor))` that defines the
    starting point of the transfer (e.g. `%A[%i0, %i1, %i2, %i3]`).

    The permutation_map [attribute](../LangRef.md#attributes) is an
    [affine-map](Affine.md#affine-maps) which specifies the transposition on the
    slice to match the vector shape. The permutation map may be implicit and
    omitted from parsing and printing if it is the canonical minor identity map
    (i.e. if it does not permute any dimension). In contrast to `transfer_read`,
    write ops cannot have broadcast dimensions.

    The size of the slice is specified by the size of the vector.

    An optional SSA value `mask` of the same shape as the vector type may be
    specified to mask out elements. Elements whose corresponding mask element
    is `0` are masked out.

    An optional boolean array attribute `in_bounds` specifies for every vector
    dimension if the transfer is guaranteed to be within the source bounds.
    While the starting point of the transfer has to be in-bounds, accesses may
    run out-of-bounds as indices increase. If specified, the `in_bounds` array
    length has to be equal to the vector rank. In absence of the attribute,
    accesses along all dimensions may run out-of-bounds. A
    `vector.transfer_write` can be lowered to a simple store if all dimensions
    are specified to be within bounds and no `mask` was specified.

    This operation is called 'write' by opposition to 'store' because the
    super-vector granularity is generally not representable with a single
    hardware register. A `vector.transfer_write` is thus a
    mid-level abstraction that supports super-vectorization with non-effecting
    padding for full-tile-only code. It is the responsibility of
    `vector.transfer_write`'s implementation to ensure the memory writes are
    valid. Different lowerings may be pertinent depending on the hardware
    support.

    Example:

    ```mlir
    // write vector<16x32x64xf32> into the slice
    //   `%A[%i0, %i1:%i1+32, %i2:%i2+64, %i3:%i3+16]`:
    for %i0 = 0 to %0 {
      affine.for %i1 = 0 to %1 step 32 {
        affine.for %i2 = 0 to %2 step 64 {
          affine.for %i3 = 0 to %3 step 16 {
            %val = `ssa-value` : vector<16x32x64xf32>
            vector.transfer_write %val, %A[%i0, %i1, %i2, %i3]
              {permutation_map: (d0, d1, d2, d3) -> (d3, d1, d2)} :
              vector<16x32x64xf32>, memref<?x?x?x?xf32>
    }}}}

    // write to a memref with vector element type.
    vector.transfer_write %4, %arg1[%c3, %c3]
      {permutation_map = (d0, d1)->(d0, d1)}
        : vector<1x1x4x3xf32>, memref<?x?xvector<4x3xf32>>

    // return a tensor where the vector is inserted into the source tensor.
    %5 = vector.transfer_write %4, %arg1[%c3, %c3]
      {permutation_map = (d0, d1)->(d0, d1)}
        : vector<1x1x4x3xf32>, tensor<?x?xvector<4x3xf32>>

    // Special encoding for 0-d transfer with 0-d tensor/memref, vector shape
    // {1} and permutation_map () -> (0).
    %1 = vector.transfer_write %0, %arg0[] {permutation_map = affine_map<()->(0)>} :
      vector<1xf32>, tensor<f32>
    ```
  }];

  let builders = [
    /// 1. Builder with type inference.
    OpBuilder<(ins "Value":$vector,
                   "Value":$dest,
                   "ValueRange":$indices,
                   "AffineMapAttr":$permutationMapAttr,
                   "Value":$mask,
                   "ArrayAttr":$inBoundsAttr)>,
    /// 2. Builder with type inference that sets an empty mask (variant with attrs).
    OpBuilder<(ins "Value":$vector,
                   "Value":$dest,
                   "ValueRange":$indices,
                   "AffineMapAttr":$permutationMapAttr,
                   "ArrayAttr":$inBoundsAttr)>,
    /// 3. Builder with type inference that sets an empty mask (variant without attrs).
    OpBuilder<(ins "Value":$vector,
                   "Value":$dest,
                   "ValueRange":$indices,
                   "AffineMap":$permutationMap,
                   CArg<"Optional<ArrayRef<bool>>", "::llvm::None">:$inBounds)>,
    /// 4. Builder with type inference that sets an empty mask and sets permutation
    /// map to 'getMinorIdentityMap'.
    OpBuilder<(ins "Value":$vector,
                   "Value":$dest,
                   "ValueRange":$indices,
                   CArg<"Optional<ArrayRef<bool>>", "::llvm::None">:$inBounds)>,
  ];

  let extraClassDeclaration = [{
    /// This method is added to maintain uniformity with load/store
    ///  ops of other dialects.
    Value getValue() { return getVector(); }

    std::pair<int64_t, int64_t> getDpsInitsPositionRange() {
      return {1, 2};  // `source` operand
    }
  }];

  let hasFolder = 1;
  let hasCanonicalizer = 1;
  let hasCustomAssemblyFormat = 1;
  let hasVerifier = 1;
}

def Vector_LoadOp : Vector_Op<"load"> {
  let summary = "reads an n-D slice of memory into an n-D vector";
  let description = [{
    The 'vector.load' operation reads an n-D slice of memory into an n-D
    vector. It takes a 'base' memref, an index for each memref dimension and a
    result vector type as arguments. It returns a value of the result vector
    type. The 'base' memref and indices determine the start memory address from
    which to read. Each index provides an offset for each memref dimension
    based on the element type of the memref. The shape of the result vector
    type determines the shape of the slice read from the start memory address.
    The elements along each dimension of the slice are strided by the memref
    strides. Only unit strides are allowed along the most minor memref
    dimension. These constraints guarantee that elements read along the first
    dimension of the slice are contiguous in memory.

    The memref element type can be a scalar or a vector type. If the memref
    element type is a scalar, it should match the element type of the result
    vector. If the memref element type is vector, it should match the result
    vector type.

    Example 1: 1-D vector load on a scalar memref.
    ```mlir
    %result = vector.load %base[%i, %j] : memref<100x100xf32>, vector<8xf32>
    ```

    Example 2: 1-D vector load on a vector memref.
    ```mlir
    %result = vector.load %memref[%i, %j] : memref<200x100xvector<8xf32>>, vector<8xf32>
    ```

    Example 3:  2-D vector load on a scalar memref.
    ```mlir
    %result = vector.load %memref[%i, %j] : memref<200x100xf32>, vector<4x8xf32>
    ```

    Example 4:  2-D vector load on a vector memref.
    ```mlir
    %result = vector.load %memref[%i, %j] : memref<200x100xvector<4x8xf32>>, vector<4x8xf32>
    ```

    Representation-wise, the 'vector.load' operation permits out-of-bounds
    reads. Support and implementation of out-of-bounds vector loads is
    target-specific. No assumptions should be made on the value of elements
    loaded out of bounds. Not all targets may support out-of-bounds vector
    loads.

    Example 5:  Potential out-of-bound vector load.
    ```mlir
    %result = vector.load %memref[%index] : memref<?xf32>, vector<8xf32>
    ```

    Example 6:  Explicit out-of-bound vector load.
    ```mlir
    %result = vector.load %memref[%c0] : memref<7xf32>, vector<8xf32>
    ```
  }];

  let arguments = (ins Arg<AnyMemRef, "the reference to load from",
      [MemRead]>:$base,
      Variadic<Index>:$indices);
  let results = (outs AnyVector:$result);

  let extraClassDeclaration = [{
    MemRefType getMemRefType() {
      return getBase().getType().cast<MemRefType>();
    }

    VectorType getVectorType() {
      return getResult().getType().cast<VectorType>();
    }
  }];

  let hasFolder = 1;
  let hasVerifier = 1;

  let assemblyFormat =
      "$base `[` $indices `]` attr-dict `:` type($base) `,` type($result)";
}

def Vector_StoreOp : Vector_Op<"store"> {
  let summary = "writes an n-D vector to an n-D slice of memory";
  let description = [{
    The 'vector.store' operation writes an n-D vector to an n-D slice of memory.
    It takes the vector value to be stored, a 'base' memref and an index for
    each memref dimension. The 'base' memref and indices determine the start
    memory address from which to write. Each index provides an offset for each
    memref dimension based on the element type of the memref. The shape of the
    vector value to store determines the shape of the slice written from the
    start memory address. The elements along each dimension of the slice are
    strided by the memref strides. Only unit strides are allowed along the most
    minor memref dimension. These constraints guarantee that elements written
    along the first dimension of the slice are contiguous in memory.

    The memref element type can be a scalar or a vector type. If the memref
    element type is a scalar, it should match the element type of the value
    to store. If the memref element type is vector, it should match the type
    of the value to store.

    Example 1: 1-D vector store on a scalar memref.
    ```mlir
    vector.store %valueToStore, %memref[%i, %j] : memref<200x100xf32>, vector<8xf32>
    ```

    Example 2: 1-D vector store on a vector memref.
    ```mlir
    vector.store %valueToStore, %memref[%i, %j] : memref<200x100xvector<8xf32>>, vector<8xf32>
    ```

    Example 3:  2-D vector store on a scalar memref.
    ```mlir
    vector.store %valueToStore, %memref[%i, %j] : memref<200x100xf32>, vector<4x8xf32>
    ```

    Example 4:  2-D vector store on a vector memref.
    ```mlir
    vector.store %valueToStore, %memref[%i, %j] : memref<200x100xvector<4x8xf32>>, vector<4x8xf32>
    ```

    Representation-wise, the 'vector.store' operation permits out-of-bounds
    writes. Support and implementation of out-of-bounds vector stores are
    target-specific. No assumptions should be made on the memory written out of
    bounds. Not all targets may support out-of-bounds vector stores.

    Example 5:  Potential out-of-bounds vector store.
    ```mlir
    vector.store %valueToStore, %memref[%index] : memref<?xf32>, vector<8xf32>
    ```

    Example 6:  Explicit out-of-bounds vector store.
    ```mlir
    vector.store %valueToStore, %memref[%c0] : memref<7xf32>, vector<8xf32>
    ```
  }];

  let arguments = (ins AnyVector:$valueToStore,
      Arg<AnyMemRef, "the reference to store to",
      [MemWrite]>:$base,
      Variadic<Index>:$indices);

  let extraClassDeclaration = [{
    MemRefType getMemRefType() {
      return getBase().getType().cast<MemRefType>();
    }

    VectorType getVectorType() {
      return getValueToStore().getType().cast<VectorType>();
    }
  }];

  let hasFolder = 1;
  let hasVerifier = 1;

  let assemblyFormat = "$valueToStore `,` $base `[` $indices `]` attr-dict "
                       "`:` type($base) `,` type($valueToStore)";
}

def Vector_MaskedLoadOp :
  Vector_Op<"maskedload">,
    Arguments<(ins Arg<AnyMemRef, "", [MemRead]>:$base,
               Variadic<Index>:$indices,
               VectorOfRankAndType<[1], [I1]>:$mask,
               VectorOfRank<[1]>:$pass_thru)>,
    Results<(outs VectorOfRank<[1]>:$result)> {

  let summary = "loads elements from memory into a vector as defined by a mask vector";

  let description = [{
    The masked load reads elements from memory into a 1-D vector as defined
    by a base with indices and a 1-D mask vector. When the mask is set, the
    element is read from memory. Otherwise, the corresponding element is taken
    from a 1-D pass-through vector. Informally the semantics are:
    ```
    result[0] := mask[0] ? base[i+0] : pass_thru[0]
    result[1] := mask[1] ? base[i+1] : pass_thru[1]
    etc.
    ```
    The masked load can be used directly where applicable, or can be used
    during progressively lowering to bring other memory operations closer to
    hardware ISA support for a masked load. The semantics of the operation
    closely correspond to those of the `llvm.masked.load`
    [intrinsic](https://llvm.org/docs/LangRef.html#llvm-masked-load-intrinsics).

    Examples:

    ```mlir
    %0 = vector.maskedload %base[%i], %mask, %pass_thru
       : memref<?xf32>, vector<8xi1>, vector<8xf32> into vector<8xf32>

    %1 = vector.maskedload %base[%i, %j], %mask, %pass_thru
       : memref<?x?xf32>, vector<16xi1>, vector<16xf32> into vector<16xf32>
    ```
  }];
  let extraClassDeclaration = [{
    MemRefType getMemRefType() {
      return getBase().getType().cast<MemRefType>();
    }
    VectorType getMaskVectorType() {
      return getMask().getType().cast<VectorType>();
    }
    VectorType getPassThruVectorType() {
      return getPassThru().getType().cast<VectorType>();
    }
    VectorType getVectorType() {
      return getResult().getType().cast<VectorType>();
    }
  }];
  let assemblyFormat = "$base `[` $indices `]` `,` $mask `,` $pass_thru attr-dict `:` "
    "type($base) `,` type($mask) `,` type($pass_thru) `into` type($result)";
  let hasCanonicalizer = 1;
  let hasFolder = 1;
  let hasVerifier = 1;
}

def Vector_MaskedStoreOp :
  Vector_Op<"maskedstore">,
    Arguments<(ins Arg<AnyMemRef, "", [MemWrite]>:$base,
               Variadic<Index>:$indices,
               VectorOfRankAndType<[1], [I1]>:$mask,
               VectorOfRank<[1]>:$valueToStore)> {

  let summary = "stores elements from a vector into memory as defined by a mask vector";

  let description = [{
    The masked store operation writes elements from a 1-D vector into memory
    as defined by a base with indices and a 1-D mask vector. When the mask is
    set, the corresponding element from the vector is written to memory. Otherwise,
    no action is taken for the element. Informally the semantics are:
    ```
    if (mask[0]) base[i+0] = value[0]
    if (mask[1]) base[i+1] = value[1]
    etc.
    ```
    The masked store can be used directly where applicable, or can be used
    during progressively lowering to bring other memory operations closer to
    hardware ISA support for a masked store. The semantics of the operation
    closely correspond to those of the `llvm.masked.store`
    [intrinsic](https://llvm.org/docs/LangRef.html#llvm-masked-store-intrinsics).

    Examples:

    ```mlir
    vector.maskedstore %base[%i], %mask, %value
      : memref<?xf32>, vector<8xi1>, vector<8xf32>

    vector.maskedstore %base[%i, %j], %mask, %value
      : memref<?x?xf32>, vector<16xi1>, vector<16xf32>
    ```
  }];
  let extraClassDeclaration = [{
    MemRefType getMemRefType() {
      return getBase().getType().cast<MemRefType>();
    }
    VectorType getMaskVectorType() {
      return getMask().getType().cast<VectorType>();
    }
    VectorType getVectorType() {
      return getValueToStore().getType().cast<VectorType>();
    }
  }];
  let assemblyFormat =
      "$base `[` $indices `]` `,` $mask `,` $valueToStore "
      "attr-dict `:` type($base) `,` type($mask) `,` type($valueToStore)";
  let hasCanonicalizer = 1;
  let hasFolder = 1;
  let hasVerifier = 1;
}

def Vector_GatherOp :
  Vector_Op<"gather">,
    Arguments<(ins Arg<AnyShaped, "", [MemRead]>:$base,
               Variadic<Index>:$indices,
               VectorOf<[AnyInteger, Index]>:$index_vec,
               VectorOf<[I1]>:$mask,
               AnyVector:$pass_thru)>,
    Results<(outs AnyVector:$result)> {

  let summary = [{
    gathers elements from memory or ranked tensor into a vector as defined by an
    index vector and mask
  }];

  let description = [{
    The gather operation gathers elements from memory or ranked tensor into a
    n-D vector as defined by a base with indices and an additional n-D index
    vector (each index is a 1-D offset on the base), but only if the
    corresponding bit is set in a n-D mask vector. Otherwise, the element is
    taken from a n-D pass-through vector. Informally the semantics are:
    ```
    result[0] := mask[0] ? base[index[0]] : pass_thru[0]
    result[1] := mask[1] ? base[index[1]] : pass_thru[1]
    etc.
    ```
    The vector dialect leaves out-of-bounds behavior undefined.

    The gather operation can be used directly where applicable, or can be used
    during progressively lowering to bring other memory operations closer to
    hardware ISA support for a gather.

    Examples:

    ```mlir
    %0 = vector.gather %base[%c0][%v], %mask, %pass_thru
       : memref<?xf32>, vector<2x16xi32>, vector<2x16xi1>, vector<2x16xf32> into vector<2x16xf32>

    %1 = vector.gather %base[%i, %j][%v], %mask, %pass_thru
       : memref<16x16xf32>, vector<16xi32>, vector<16xi1>, vector<16xf32> into vector<16xf32>
    ```
  }];
  let extraClassDeclaration = [{
    ShapedType getBaseType() {
      return getBase().getType().cast<ShapedType>();
    }
    VectorType getIndexVectorType() {
      return getIndexVec().getType().cast<VectorType>();
    }
    VectorType getMaskVectorType() {
      return getMask().getType().cast<VectorType>();
    }
    VectorType getPassThruVectorType() {
      return getPassThru().getType().cast<VectorType>();
    }
    VectorType getVectorType() {
      return getResult().getType().cast<VectorType>();
    }
  }];
  let assemblyFormat =
    "$base `[` $indices `]` `[` $index_vec `]` `,` "
    "$mask `,` $pass_thru attr-dict `:` type($base) `,` "
    "type($index_vec)  `,` type($mask) `,` type($pass_thru) "
    "`into` type($result)";
  let hasCanonicalizer = 1;
  let hasVerifier = 1;
}

def Vector_ScatterOp :
  Vector_Op<"scatter">,
    Arguments<(ins Arg<AnyMemRef, "", [MemWrite]>:$base,
               Variadic<Index>:$indices,
               VectorOfRankAndType<[1], [AnyInteger, Index]>:$index_vec,
               VectorOfRankAndType<[1], [I1]>:$mask,
               VectorOfRank<[1]>:$valueToStore)> {

  let summary = "scatters elements from a vector into memory as defined by an index vector and mask";

  let description = [{
    The scatter operation scatters elements from a 1-D vector into memory as
    defined by a base with indices and an additional 1-D index vector, but
    only if the corresponding bit in a 1-D mask vector is set. Otherwise, no
    action is taken for that element. Informally the semantics are:
    ```
    if (mask[0]) base[index[0]] = value[0]
    if (mask[1]) base[index[1]] = value[1]
    etc.
    ```
    The vector dialect leaves out-of-bounds and repeated index behavior
    undefined. Underlying implementations may enforce strict sequential
    semantics for the latter, though.
    TODO: enforce the latter always?

    The scatter operation can be used directly where applicable, or can be used
    during progressively lowering to bring other memory operations closer to
    hardware ISA support for a scatter. The semantics of the operation closely
    correspond to those of the `llvm.masked.scatter`
    [intrinsic](https://llvm.org/docs/LangRef.html#llvm-masked-scatter-intrinsics).

    Examples:

    ```mlir
    vector.scatter %base[%c0][%v], %mask, %value
        : memref<?xf32>, vector<16xi32>, vector<16xi1>, vector<16xf32>

    vector.scatter %base[%i, %j][%v], %mask, %value
        : memref<16x16xf32>, vector<16xi32>, vector<16xi1>, vector<16xf32>
    ```
  }];
  let extraClassDeclaration = [{
    MemRefType getMemRefType() {
      return getBase().getType().cast<MemRefType>();
    }
    VectorType getIndexVectorType() {
      return getIndexVec().getType().cast<VectorType>();
    }
    VectorType getMaskVectorType() {
      return getMask().getType().cast<VectorType>();
    }
    VectorType getVectorType() {
      return getValueToStore().getType().cast<VectorType>();
    }
  }];
  let assemblyFormat =
      "$base `[` $indices `]` `[` $index_vec `]` `,` "
      "$mask `,` $valueToStore attr-dict `:` type($base) `,` "
      "type($index_vec)  `,` type($mask) `,` type($valueToStore)";
  let hasCanonicalizer = 1;
  let hasVerifier = 1;
}

def Vector_ExpandLoadOp :
  Vector_Op<"expandload">,
    Arguments<(ins Arg<AnyMemRef, "", [MemRead]>:$base,
               Variadic<Index>:$indices,
               VectorOfRankAndType<[1], [I1]>:$mask,
               VectorOfRank<[1]>:$pass_thru)>,
    Results<(outs VectorOfRank<[1]>:$result)> {

  let summary = "reads elements from memory and spreads them into a vector as defined by a mask";

  let description = [{
    The expand load reads elements from memory into a 1-D vector as defined
    by a base with indices and a 1-D mask vector. When the mask is set, the
    next element is read from memory. Otherwise, the corresponding element
    is taken from a 1-D pass-through vector. Informally the semantics are:
    ```
    index = i
    result[0] := mask[0] ? base[index++] : pass_thru[0]
    result[1] := mask[1] ? base[index++] : pass_thru[1]
    etc.
    ```
    Note that the index increment is done conditionally.

    The expand load can be used directly where applicable, or can be used
    during progressively lowering to bring other memory operations closer to
    hardware ISA support for an expand. The semantics of the operation closely
    correspond to those of the `llvm.masked.expandload`
    [intrinsic](https://llvm.org/docs/LangRef.html#llvm-masked-expandload-intrinsics).

    Examples:

    ```mlir
    %0 = vector.expandload %base[%i], %mask, %pass_thru
       : memref<?xf32>, vector<8xi1>, vector<8xf32> into vector<8xf32>

    %1 = vector.expandload %base[%i, %j], %mask, %pass_thru
       : memref<?x?xf32>, vector<16xi1>, vector<16xf32> into vector<16xf32>
    ```
  }];
  let extraClassDeclaration = [{
    MemRefType getMemRefType() {
      return getBase().getType().cast<MemRefType>();
    }
    VectorType getMaskVectorType() {
      return getMask().getType().cast<VectorType>();
    }
    VectorType getPassThruVectorType() {
      return getPassThru().getType().cast<VectorType>();
    }
    VectorType getVectorType() {
      return getResult().getType().cast<VectorType>();
    }
  }];
  let assemblyFormat = "$base `[` $indices `]` `,` $mask `,` $pass_thru attr-dict `:` "
    "type($base) `,` type($mask) `,` type($pass_thru) `into` type($result)";
  let hasCanonicalizer = 1;
  let hasVerifier = 1;
}

def Vector_CompressStoreOp :
  Vector_Op<"compressstore">,
    Arguments<(ins Arg<AnyMemRef, "", [MemWrite]>:$base,
               Variadic<Index>:$indices,
               VectorOfRankAndType<[1], [I1]>:$mask,
               VectorOfRank<[1]>:$valueToStore)> {

  let summary = "writes elements selectively from a vector as defined by a mask";

  let description = [{
    The compress store operation writes elements from a 1-D vector into memory
    as defined by a base with indices and a 1-D mask vector. When the mask is
    set, the corresponding element from the vector is written next to memory.
    Otherwise, no action is taken for the element. Informally the semantics are:
    ```
    index = i
    if (mask[0]) base[index++] = value[0]
    if (mask[1]) base[index++] = value[1]
    etc.
    ```
    Note that the index increment is done conditionally.

    The compress store can be used directly where applicable, or can be used
    during progressively lowering to bring other memory operations closer to
    hardware ISA support for a compress. The semantics of the operation closely
    correspond to those of the `llvm.masked.compressstore`
    [intrinsic](https://llvm.org/docs/LangRef.html#llvm-masked-compressstore-intrinsics).

    Examples:

    ```mlir
    vector.compressstore %base[%i], %mask, %value
      : memref<?xf32>, vector<8xi1>, vector<8xf32>

    vector.compressstore %base[%i, %j], %mask, %value
      : memref<?x?xf32>, vector<16xi1>, vector<16xf32>
    ```
  }];
  let extraClassDeclaration = [{
    MemRefType getMemRefType() {
      return getBase().getType().cast<MemRefType>();
    }
    VectorType getMaskVectorType() {
      return getMask().getType().cast<VectorType>();
    }
    VectorType getVectorType() {
      return getValueToStore().getType().cast<VectorType>();
    }
  }];
  let assemblyFormat =
      "$base `[` $indices `]` `,` $mask `,` $valueToStore attr-dict `:` "
      "type($base) `,` type($mask) `,` type($valueToStore)";
  let hasCanonicalizer = 1;
  let hasVerifier = 1;
}

def Vector_ShapeCastOp :
  Vector_Op<"shape_cast", [Pure]>,
    Arguments<(ins AnyVector:$source)>,
    Results<(outs AnyVector:$result)> {
  let summary = "shape_cast casts between vector shapes";
  let description = [{
    The shape_cast operation casts between an n-D source vector shape and
    a k-D result vector shape (the element type remains the same).

    If reducing rank (n > k), result dimension sizes must be a product
    of contiguous source dimension sizes.
    If expanding rank (n < k), source dimensions must factor into a
    contiguous sequence of destination dimension sizes.
    Each source dim is expanded (or contiguous sequence of source dims combined)
    in source dimension list order (i.e. 0 <= i < n), to produce a contiguous
    sequence of result dims (or a single result dim), in result dimension list
    order (i.e. 0 <= j < k). The product of all source dimension sizes and all
    result dimension sizes must match.

    It is currently assumed that this operation does not require moving data,
    and that it will be folded away before lowering vector operations.

    There is an exception to the folding expectation when targeting
    llvm.intr.matrix operations. We need a type conversion back and forth from a
    2-D MLIR vector to a 1-D flattened LLVM vector.shape_cast lowering to LLVM
    is supported in that particular case, for now.

    Example:

    ```mlir
    // Example casting to a lower vector rank.
    %1 = vector.shape_cast %0 : vector<5x1x4x3xf32> to vector<20x3xf32>

    // Example casting to a higher vector rank.
    %3 = vector.shape_cast %2 : vector<10x12x8xf32> to vector<5x2x3x4x8xf32>

    ```
  }];
  let extraClassDeclaration = [{
    VectorType getSourceVectorType() {
      return getSource().getType().cast<VectorType>();
    }
    VectorType getResultVectorType() {
      return getResult().getType().cast<VectorType>();
    }
  }];
  let assemblyFormat = "$source attr-dict `:` type($source) `to` type($result)";
  let hasFolder = 1;
  let hasCanonicalizer = 1;
  let hasVerifier = 1;
}

def Vector_BitCastOp :
  Vector_Op<"bitcast", [Pure, AllRanksMatch<["source", "result"]>]>,
    Arguments<(ins AnyVectorOfAnyRank:$source)>,
    Results<(outs AnyVectorOfAnyRank:$result)>{
  let summary = "bitcast casts between vectors";
  let description = [{
    The bitcast operation casts between vectors of the same rank, the minor 1-D
    vector size is casted to a vector with a different element type but same
    bitwidth. In case of 0-D vectors, the bitwidth of element types must be
    equal.

    Example:

    ```mlir
    // Example casting to a smaller element type.
    %1 = vector.bitcast %0 : vector<5x1x4x3xf32> to vector<5x1x4x6xi16>

    // Example casting to a bigger element type.
    %3 = vector.bitcast %2 : vector<10x12x8xi8> to vector<10x12x2xi32>

    // Example casting to an element type of the same size.
    %5 = vector.bitcast %4 : vector<5x1x4x3xf32> to vector<5x1x4x3xi32>

    // Example casting of 0-D vectors.
    %7 = vector.bitcast %6 : vector<f32> to vector<i32>
    ```
  }];
  let extraClassDeclaration = [{
    VectorType getSourceVectorType() {
      return getSource().getType().cast<VectorType>();
    }
    VectorType getResultVectorType() {
      return getResult().getType().cast<VectorType>();
    }
  }];
  let assemblyFormat = "$source attr-dict `:` type($source) `to` type($result)";
  let hasFolder = 1;
  let hasVerifier = 1;
}

def Vector_TypeCastOp :
  Vector_Op<"type_cast", [Pure, ViewLikeOpInterface]>,
    Arguments<(ins StaticShapeMemRefOf<[AnyType]>:$memref)>,
    Results<(outs AnyMemRef:$result)> {
  let summary = "type_cast op converts a scalar memref to a vector memref";
  let description = [{
    Performs a conversion from a memref with scalar element to a memref with a
    *single* vector element, copying the shape of the memref to the vector. This
    is the minimal viable operation that is required to makeke
    super-vectorization operational. It can be seen as a special case of the
    `view` operation but scoped in the super-vectorization context.

    Syntax:

    ```
    operation ::= `vector.type_cast` ssa-use : memref-type to memref-type
    ```

    Example:

    ```mlir
    %A  = memref.alloc() : memref<5x4x3xf32>
    %VA = vector.type_cast %A : memref<5x4x3xf32> to memref<vector<5x4x3xf32>>
    ```
  }];

  /// Build the canonical memRefType with a single vector.
  /// E.g. memref<4 x 5 x vector<6 x f32>> -> memref<vector<4 x 5 x 6 x f32>>.
  let builders = [OpBuilder<(ins "Value":$source)>];

  let extraClassDeclaration = [{
    MemRefType getMemRefType() {
      return getMemref().getType().cast<MemRefType>();
    }
    MemRefType getResultMemRefType() {
      return getResult().getType().cast<MemRefType>();
    }
    // Implement ViewLikeOpInterface.
    Value getViewSource() { return getMemref(); }
  }];

  let assemblyFormat = [{
    $memref attr-dict `:` type($memref) `to` type($result)
  }];
  let hasVerifier = 1;
}

def Vector_ConstantMaskOp :
  Vector_Op<"constant_mask", [Pure]>,
    Arguments<(ins I64ArrayAttr:$mask_dim_sizes)>,
    Results<(outs VectorOfAnyRankOf<[I1]>)> {
  let summary = "creates a constant vector mask";
  let description = [{
    Creates and returns a vector mask where elements of the result vector
    are set to '0' or '1', based on whether the element indices are contained
    within a hyper-rectangular region specified by the 'mask_dim_sizes'
    array attribute argument. Each element of the 'mask_dim_sizes' array,
    specifies an exclusive upper bound [0, mask-dim-size-element-value)
    for a unique dimension in the vector result. The conjunction of the ranges
    define a hyper-rectangular region within which elements values are set to 1
    (otherwise element values are set to 0). Each value of 'mask_dim_sizes' must
    be non-negative and not greater than the size of the corresponding vector
    dimension (as opposed to vector.create_mask which allows this).

    Example:

    ```mlir
    // create a constant vector mask of size 4x3xi1 with elements in range
    // 0 <= row <= 2 and 0 <= col <= 1 are set to 1 (others to 0).
    %1 = vector.constant_mask [3, 2] : vector<4x3xi1>

    print %1
                  columns
                0    1    2
              |------------
            0 | 1    1    0
      rows  1 | 1    1    0
            2 | 1    1    0
            3 | 0    0    0
    ```
  }];

  let extraClassDeclaration = [{
    static StringRef getMaskDimSizesAttrStrName() { return "mask_dim_sizes"; }
  }];
  let assemblyFormat = "$mask_dim_sizes attr-dict `:` type(results)";
  let hasVerifier = 1;
}

def Vector_CreateMaskOp :
  Vector_Op<"create_mask", [Pure]>,
    Arguments<(ins Variadic<Index>:$operands)>,
    Results<(outs VectorOfAnyRankOf<[I1]>)> {
  let summary = "creates a vector mask";
  let description = [{
    Creates and returns a vector mask where elements of the result vector
    are set to '0' or '1', based on whether the element indices are contained
    within a hyper-rectangular region specified by the operands. Specifically,
    each operand specifies a range [0, operand-value) for a unique dimension in
    the vector result. The conjunction of the operand ranges define a
    hyper-rectangular region within which elements values are set to 1
    (otherwise element values are set to 0). If operand-value is negative, it is
    treated as if it were zero, and if it is greater than the corresponding
    dimension size, it is treated as if it were equal to the dimension size.

    Example:

    ```mlir
    // create a vector mask of size 4x3xi1 where elements in range
    // 0 <= row <= 2 and 0 <= col <= 1 are set to 1 (others to 0).
    %1 = vector.create_mask %c3, %c2 : vector<4x3xi1>

    print %1
                  columns
                0    1    2
              |------------
            0 | 1    1    0
      rows  1 | 1    1    0
            2 | 1    1    0
            3 | 0    0    0
    ```
  }];

  let hasCanonicalizer = 1;
  let hasVerifier = 1;
  let assemblyFormat = "$operands attr-dict `:` type(results)";
}

def Vector_MaskOp : Vector_Op<"mask", [
<<<<<<< HEAD
  SingleBlockImplicitTerminator<"vector::YieldOp">, RecursiveMemoryEffects,
  NoRegionArguments
]> {
  let summary = "Predicates a maskable vector operation";
  let description = [{
    The `vector.mask` operation predicates the execution of another operation.
    It takes an `i1` vector mask and an optional pass-thru vector as arguments.
=======
  SingleBlockImplicitTerminator<"vector::YieldOp">,
  DeclareOpInterfaceMethods<MaskingOpInterface>,
  RecursiveMemoryEffects, NoRegionArguments
]> {
  let summary = "Predicates a maskable vector operation";
  let description = [{
    The `vector.mask` is a `MaskingOpInterface` operation that predicates the
    execution of another operation. It takes an `i1` vector mask and an
    optional passthru vector as arguments.
>>>>>>> e7aa6127
    A `vector.yield`-terminated region encloses the operation to be masked.
    Values used within the region are captured from above. Only one *maskable*
    operation can be masked with a `vector.mask` operation at a time. An
    operation is *maskable* if it implements the `MaskableOpInterface`.

    The vector mask argument holds a bit for each vector lane and determines
    which vector lanes should execute the maskable operation and which ones
    should not. The `vector.mask` operation returns the value produced by the
    masked execution of the nested operation, if any. The masked-off lanes in
    the result vector are taken from the corresponding lanes of the pass-thru
    argument, if provided, or left unmodified, otherwise.

    The `vector.mask` operation does not prescribe how a maskable operation
    should be masked or how a masked operation should be lowered. Masking
    constraints and some semantic details are provided by each maskable
    operation through the `MaskableOpInterface`. Lowering of masked operations
    is implementation defined. For instance, scalarizing the masked operation
    or executing the operation for the masked-off lanes are valid lowerings as
    long as the execution of masked-off lanes does not change the observable
    behavior of the program.

    Examples:

    ```
      %0 = vector.mask %mask { vector.reduction <add>, %a : vector<8xi32> into i32 } : vector<8xi1> -> i32
    ```

    ```
      %0 = vector.mask %mask, %passthru { arith.divsi %a, %b : vector<8xi32> } : vector<8xi1> -> vector<8xi32>
    ```

    ```
      vector.mask %mask { vector.transfer_write %val, %t0[%idx] : vector<16xf32>, memref<?xf32> } : vector<16xi1>
    ```
  }];

  // TODO: Support multiple results and passthru values.
  let arguments = (ins VectorOf<[I1]>:$mask,
                   Optional<AnyType>:$passthru);
  let results = (outs Optional<AnyType>:$results);
  let regions = (region SizedRegion<1>:$maskRegion);

  let skipDefaultBuilders = 1;
  let builders = [
    OpBuilder<(ins "Value":$mask,
                   CArg<"function_ref<void(OpBuilder &, Location)>",
                        "buildTerminatedBody">:$maskRegion)>,
    OpBuilder<(ins "Type":$resultType, "Value":$mask,
                   CArg<"function_ref<void(OpBuilder &, Location)>",
                        "buildTerminatedBody">:$maskRegion)>,
    OpBuilder<(ins "Type":$resultType, "Value":$mask,
                   "Value":$passthru,
                   CArg<"function_ref<void(OpBuilder &, Location)>",
                        "buildTerminatedBody">:$maskRegion)>
  ];

  let extraClassDeclaration = [{
    static void ensureTerminator(Region &region, Builder &builder, Location loc);
  }];

  let hasCustomAssemblyFormat = 1;
  let hasVerifier = 1;
}

def Vector_TransposeOp :
  Vector_Op<"transpose", [Pure,
    DeclareOpInterfaceMethods<VectorUnrollOpInterface, ["getShapeForUnroll"]>,
    PredOpTrait<"operand and result have same element type",
                 TCresVTEtIsSameAsOpBase<0, 0>>]>,
    Arguments<(ins AnyVectorOfAnyRank:$vector, I64ArrayAttr:$transp)>,
    Results<(outs AnyVectorOfAnyRank:$result)> {
  let summary = "vector transpose operation";
  let description = [{
    Takes a n-D vector and returns the transposed n-D vector defined by
    the permutation of ranks in the n-sized integer array attribute (in case
    of 0-D vectors the array attribute must be empty).
    In the operation

    ```mlir
    %1 = vector.transpose %0, [i_1, .., i_n]
      : vector<d_1 x .. x d_n x f32>
      to vector<d_trans[0] x .. x d_trans[n-1] x f32>
    ```

    the transp array [i_1, .., i_n] must be a permutation of [0, .., n-1].

    Example:

    ```mlir
    %1 = vector.transpose %0, [1, 0] : vector<2x3xf32> to vector<3x2xf32>

     [ [a, b, c],       [ [a, d],
       [d, e, f] ]  ->    [b, e],
                          [c, f] ]
    ```
  }];
  let builders = [
    OpBuilder<(ins "Value":$vector, "ArrayRef<int64_t>":$transp)>
  ];
  let extraClassDeclaration = [{
    VectorType getVectorType() {
      return getVector().getType().cast<VectorType>();
    }
    VectorType getResultType() {
      return getResult().getType().cast<VectorType>();
    }
    void getTransp(SmallVectorImpl<int64_t> &results);
    static StringRef getTranspAttrStrName() { return "transp"; }
  }];
  let assemblyFormat = [{
    $vector `,` $transp attr-dict `:` type($vector) `to` type($result)
  }];
  let hasCanonicalizer = 1;
  let hasFolder = 1;
  let hasVerifier = 1;
}

def Vector_PrintOp :
  Vector_Op<"print", []>, Arguments<(ins AnyType:$source)> {
  let summary = "print operation (for testing and debugging)";
  let description = [{
    Prints the source vector (or scalar) to stdout in human readable
    format (for testing and debugging). No return value.

    Example:

    ```mlir
    %0 = arith.constant 0.0 : f32
    %1 = vector.broadcast %0 : f32 to vector<4xf32>
    vector.print %1 : vector<4xf32>

    when lowered to LLVM, the vector print is unrolled into
    elementary printing method calls that at runtime will yield

    ( 0.0, 0.0, 0.0, 0.0 )

    on stdout when linked with a small runtime support library,
    which only needs to provide a few printing methods (single
    value for all data types, opening/closing bracket, comma,
    newline).
    ```
  }];
  let extraClassDeclaration = [{
    Type getPrintType() {
      return getSource().getType();
    }
  }];
  let assemblyFormat = "$source attr-dict `:` type($source)";
}

//===----------------------------------------------------------------------===//
// Ops used for supporting progressive lowering and conversion type changes.
// The Ops are typically not used directly by higher level dialects, but are
// used by intra-dialect rewriting rules to bring vector operations closer
// to the hardware ISA.
//===----------------------------------------------------------------------===//

/// Vector dialect matrix multiplication op that operates on flattened 1-D
/// MLIR vectors. This is the counterpart of llvm.matrix.multiply in MLIR.
/// This may seem redundant with vector.contract but it serves the purposes of
/// more progressive lowering and localized type conversion on the path:
///   `vector<...x...xf32> -> vector<...xf32> -> !llvm<... x float>`.
def Vector_MatmulOp : Vector_Op<"matrix_multiply", [Pure,
        PredOpTrait<"lhs operand and result have same element type",
                    TCresVTEtIsSameAsOpBase<0, 0>>,
        PredOpTrait<"rhs operand and result have same element type",
                    TCresVTEtIsSameAsOpBase<0, 1>>]>,
      Arguments<(
        // TODO: tighten vector element types that make sense.
        ins VectorOfRankAndType<[1],
              [AnySignlessInteger, AnySignedInteger, Index, AnyFloat]>:$lhs,
            VectorOfRankAndType<[1],
              [AnySignlessInteger, AnySignedInteger, Index, AnyFloat]>:$rhs,
            I32Attr:$lhs_rows, I32Attr:$lhs_columns, I32Attr:$rhs_columns)>,
      Results<(
        outs VectorOfRankAndType<[1],
               [AnySignlessInteger, AnySignedInteger, Index, AnyFloat]>:$res)>
{
  let summary = "Vector matrix multiplication op that operates on flattened 1-D"
    " MLIR vectors";
  let description = [{
    This is the counterpart of llvm.matrix.multiply in MLIR. It serves the
    purposes of more progressive lowering and localized type conversion.
    Higher levels typically lower matrix multiplications into 'vector.contract'
    operations. Subsequent rewriting rule progressively lower these operations
    into 'vector.matrix_multiply' operations to bring the operations closer
    to the hardware ISA.

    The ‘vector.matrix_multiply’ op treats `lhs` as matrix with <lhs_rows> rows
    and <lhs_columns> columns, `rhs` as matrix with <lhs_columns> rows and
    <rhs_columns> and multiplies them. The result matrix is returned embedded in
    the result vector.

    Also see:

    http://llvm.org/docs/LangRef.html#llvm-matrix-multiply-intrinsic

    Example:

    ```mlir
    %C = vector.matrix_multiply %A, %B
      { lhs_rows = 4: i32, lhs_columns = 16: i32 , rhs_columns = 3: i32 } :
      (vector<64xf64>, vector<48xf64>) -> vector<12xf64>
    ```
  }];
  let builders = [
   OpBuilder<(ins "Value":$lhs, "Value":$rhs, "unsigned":$lhsRows,
     "unsigned":$lhsColumns, "unsigned":$rhsColumns),
   [{
     $_state.addOperands({lhs, rhs});
     $_state.addAttribute("lhs_rows",$_builder.getI32IntegerAttr(lhsRows));
     $_state.addAttribute("lhs_columns",$_builder.getI32IntegerAttr(lhsColumns));
     $_state.addAttribute("rhs_columns",$_builder.getI32IntegerAttr(rhsColumns));
     $_state.addTypes(VectorType::get(lhsRows * rhsColumns,
       lhs.getType().cast<VectorType>().getElementType()));
   }]>,
  ];
  let assemblyFormat = "$lhs `,` $rhs attr-dict "
    "`:` `(` type($lhs) `,` type($rhs) `)` `->` type($res)";
}

/// Vector dialect matrix tranposition op that operates on flattened 1-D
/// MLIR vectors. This is the counterpart of llvm.matrix.transpose in MLIR.
/// This may seem redundant with vector.transpose but it serves the purposes of
/// more progressive lowering and localized type conversion on the path:
///   `vector<...x...xf32> -> vector<...xf32> -> !llvm<... x float>`.
def Vector_FlatTransposeOp : Vector_Op<"flat_transpose", [Pure,
  PredOpTrait<"source operand and result have same element type",
                 TCresVTEtIsSameAsOpBase<0, 0>>]>,
    Arguments<(
      // TODO: tighten vector element types that make sense.
      ins VectorOfRankAndType<[1],
            [AnySignlessInteger, AnySignedInteger, Index, AnyFloat]>:$matrix,
          I32Attr:$rows, I32Attr:$columns)>,
    Results<(
      outs VectorOfRankAndType<[1],
             [AnySignlessInteger, AnySignedInteger, Index, AnyFloat]>:$res)> {
  let summary = "Vector matrix transposition on flattened 1-D MLIR vectors";
  let description = [{
    This is the counterpart of llvm.matrix.transpose in MLIR. It serves
    the purposes of more progressive lowering and localized type conversion.
    Higher levels typically lower matrix tranpositions into 'vector.transpose'
    operations. Subsequent rewriting rule progressively lower these operations
    into 'vector.flat_transpose' operations to bring the operations closer
    to the hardware ISA.

    The ‘vector.flat_transpose’ op treats the 1-D input `matrix` as
    a 2-D matrix with <rows> rows and <columns> columns, and returns the
    transposed matrix in flattened form in 'res'.

    Also see:

    http://llvm.org/docs/LangRef.html#llvm-matrix-transpose-intrinsic

    Example:

    ```mlir
    %1 = vector.flat_transpose %0 { rows = 4: i32, columns = 4: i32 }
       : (vector<16xf32>) -> vector<16xf32>
    ```
  }];
  let assemblyFormat = "$matrix attr-dict `:` type($matrix) `->` type($res)";
}

//===----------------------------------------------------------------------===//
// SplatOp
//===----------------------------------------------------------------------===//

def Vector_SplatOp : Vector_Op<"splat", [
    Pure,
    TypesMatchWith<"operand type matches element type of result",
                   "aggregate", "input",
                   "$_self.cast<VectorType>().getElementType()">
  ]> {
  let summary = "vector splat or broadcast operation";
  let description = [{
    Broadcast the operand to all elements of the result vector. The operand is
    required to be of integer/index/float type.

    Example:

    ```mlir
    %s = arith.constant 10.1 : f32
    %t = vector.splat %s : vector<8x16xi32>
    ```
  }];

  let arguments = (ins AnyTypeOf<[AnySignlessInteger, Index, AnyFloat],
                                 "integer/index/float type">:$input);
  let results = (outs AnyVectorOfAnyRank:$aggregate);

  let builders = [
    OpBuilder<(ins "Value":$element, "Type":$aggregateType),
    [{ build($_builder, $_state, aggregateType, element); }]>];
  let assemblyFormat = "$input attr-dict `:` type($aggregate)";

  let hasFolder = 1;
}

//===----------------------------------------------------------------------===//
// VectorScaleOp
//===----------------------------------------------------------------------===//

// TODO: In the future, we might want to have scalable vectors with different
//       scales for different dimensions. E.g.: vector<[16]x[16]xf32>, in
//       which case we might need to add an index to 'vscale' to select one
//       of them. In order to support GPUs, we might also want to differentiate
//       between a 'global' scale, a scale that's fixed throughout the
//       execution, and a 'local' scale that is fixed but might vary with each
//       call to the function. For that, it might be useful to have a
//       'vector.scale.global' and a 'vector.scale.local' operation.
def VectorScaleOp : Vector_Op<"vscale",
                 [Pure]> {
  let summary = "Load vector scale size";
  let description = [{
    The `vscale` op returns the scale of the scalable vectors, a positive
    integer value that is constant at runtime but unknown at compile-time.
    The scale of the vector indicates the multiplicity of the vectors and
    vector operations. For example, a `vector<[4]xi32>` is equivalent to
    `vscale` consecutive `vector<4xi32>`; and an operation on a
    `vector<[4]xi32>` is equivalent to performing that operation `vscale`
    times, once on each `<4xi32>` segment of the scalable vector. The `vscale`
    op can be used to calculate the step in vector-length agnostic (VLA) loops.
    Right now we only support one contiguous set of scalable dimensions, all of
    them grouped and scaled with the value returned by 'vscale'.
  }];
  let results = (outs Index:$res);
  let assemblyFormat = "attr-dict";
}

//===----------------------------------------------------------------------===//
// VectorScanOp
//===----------------------------------------------------------------------===//

def Vector_ScanOp :
  Vector_Op<"scan", [Pure,
    AllTypesMatch<["source", "dest"]>,
    AllTypesMatch<["initial_value", "accumulated_value"]> ]>,
    Arguments<(ins Vector_CombiningKindAttr:$kind,
                   AnyVector:$source,
                   AnyVectorOfAnyRank:$initial_value,
                   I64Attr:$reduction_dim,
                   BoolAttr:$inclusive)>,
    Results<(outs AnyVector:$dest,
                  AnyVectorOfAnyRank:$accumulated_value)> {
  let summary = "Scan operation";
  let description = [{
    Performs an inclusive/exclusive scan on an n-D vector along a single
    dimension returning an n-D result vector using the given
    operation (add/mul/min/max for int/fp and and/or/xor for
    int only) and a specified value for the initial value. The operator
    returns the result of scan as well as the result of the last
    reduction in the scan.

    Example:

    ```mlir
    %1:2 = vector.scan <add>, %0, %acc {inclusive = false, reduction_dim = 1 : i64} :
      vector<4x8x16x32xf32>, vector<4x16x32xf32>
    ```
  }];
  let builders = [
    OpBuilder<(ins "Value":$source, "Value":$initial_value,
                   "CombiningKind":$kind,
                   CArg<"int64_t", "0">:$reduction_dim,
                   CArg<"bool", "true">:$inclusive)>
  ];
  let extraClassDeclaration = [{
    static StringRef getKindAttrStrName() { return "kind"; }
    static StringRef getReductionDimAttrStrName() { return "reduction_dim"; }
    VectorType getSourceType() {
      return getSource().getType().cast<VectorType>();
    }
    VectorType getDestType() {
      return getDest().getType().cast<VectorType>();
    }
    VectorType getAccumulatorType() {
      return getAccumulatedValue().getType().cast<VectorType>();
    }
    VectorType getInitialValueType() {
      return getInitialValue().getType().cast<VectorType>();
    }
  }];
  let assemblyFormat =
    "$kind `,` $source `,` $initial_value attr-dict `:` "
    "type($source) `,` type($initial_value) ";
  let hasVerifier = 1;
}

def Vector_YieldOp : Vector_Op<"yield", [
    Pure, ReturnLike, Terminator]> {
  let summary = "Terminates and yields values from vector regions.";
  let description = [{
    "vector.yield" yields an SSA value from the Vector dialect op region and
    terminates the regions. The semantics of how the values are yielded is
    defined by the parent operation.
    If "vector.yield" has any operands, the operands must correspond to the
    parent operation's results.
    If the parent operation defines no value the vector.yield may be omitted
    when printing the region.
  }];

  let arguments = (ins Variadic<AnyType>:$operands);

  let builders = [
    OpBuilder<(ins), [{ /* nothing to do */ }]>,
  ];

  let assemblyFormat = "attr-dict ($operands^ `:` type($operands))?";
}

def Vector_WarpExecuteOnLane0Op : Vector_Op<"warp_execute_on_lane_0",
      [DeclareOpInterfaceMethods<RegionBranchOpInterface, ["areTypesCompatible"]>,
       SingleBlockImplicitTerminator<"vector::YieldOp">,
       RecursiveMemoryEffects]> {
  let summary = "Executes operations in the associated region on thread #0 of a"
                "SPMD program";
  let description = [{
    `warp_execute_on_lane_0` is an operation used to bridge the gap between
    vector programming and SPMD programming model like GPU SIMT. It allows to
    trivially convert a region of vector code meant to run on a multiple threads
    into a valid SPMD region and then allows incremental transformation to
    distribute vector operations on the threads.

    Any code present in the region would only be executed on first thread/lane
    based on the `laneid` operand. The `laneid` operand is an integer ID between
    [0, `warp_size`). The `warp_size` attribute indicates the number of lanes in
    a warp.

    Operands are vector values distributed on all lanes that may be used by
    the single lane execution. The matching region argument is a vector of all
    the values of those lanes available to the single active lane. The
    distributed dimension is implicit based on the shape of the operand and
    argument. the properties of the distribution may be described by extra
    attributes (e.g. affine map).

    Return values are distributed on all lanes using laneId as index. The
    vector is distributed based on the shape ratio between the vector type of
    the yield and the result type.
    If the shapes are the same this means the value is broadcasted to all lanes.
    In the future the distribution can be made more explicit using affine_maps
    and will support having multiple Ids.

    Therefore the `warp_execute_on_lane_0` operations allow to implicitly copy
    between lane0 and the lanes of the warp. When distributing a vector
    from lane0 to all the lanes, the data are distributed in a block cyclic way.
    For exemple `vector<64xf32>` gets distributed on 32 threads and map to
    `vector<2xf32>` where thread 0 contains vector[0] and vector[1].

    During lowering values passed as operands and return value need to be
    visible to different lanes within the warp. This would usually be done by
    going through memory.

    The region is *not* isolated from above. For values coming from the parent
    region not going through operands only the lane 0 value will be accesible so
    it generally only make sense for uniform values.

    Example:
    ```
    // Execute in parallel on all threads/lanes.
    vector.warp_execute_on_lane_0 (%laneid)[32] {
      // Serial code running only on thread/lane 0.
      ...
    }
    // Execute in parallel on all threads/lanes.
    ```

    This may be lowered to an scf.if region as below:
    ```
      // Execute in parallel on all threads/lanes.
      %cnd = arith.cmpi eq, %laneid, %c0 : index
      scf.if %cnd {
        // Serial code running only on thread/lane 0.
        ...
      }
      // Execute in parallel on all threads/lanes.
    ```

    When the region has operands and/or return values:
    ```
    // Execute in parallel on all threads/lanes.
    %0 = vector.warp_execute_on_lane_0(%laneid)[32]
    args(%v0 : vector<4xi32>) -> (vector<1xf32>) {
    ^bb0(%arg0 : vector<128xi32>) :
      // Serial code running only on thread/lane 0.
      ...
      vector.yield %1 : vector<32xf32>
    }
    // Execute in parallel on all threads/lanes.
    ```

    values at the region boundary would go through memory:
    ```
    // Execute in parallel on all threads/lanes.
    ...
    // Store the data from each thread into memory and Synchronization.
    %tmp0 = memreg.alloc() : memref<128xf32>
    %tmp1 = memreg.alloc() : memref<32xf32>
    %cnd = arith.cmpi eq, %laneid, %c0 : index
    vector.store %v0, %tmp0[%laneid] : memref<128xf32>, vector<4xf32>
    some_synchronization_primitive
    scf.if %cnd {
      // Serialized code running only on thread 0.
      // Load the data from all the threads into a register from thread 0. This
      // allow threads 0 to access data from all the threads.
      %arg0 = vector.load %tmp0[%c0] : memref<128xf32>, vector<128xf32>
      ...
      // Store the data from thread 0 into memory.
      vector.store %1, %tmp1[%c0] : memref<32xf32>, vector<32xf32>
    }
    // Synchronization and load the data in a block cyclic way so that the
    // vector is distributed on all threads.
    some_synchronization_primitive
    %0 = vector.load %tmp1[%laneid] : memref<32xf32>, vector<32xf32>
    // Execute in parallel on all threads/lanes.
    ```

  }];

  let hasVerifier = 1;
  let hasCustomAssemblyFormat = 1;
  let arguments = (ins Index:$laneid, I64Attr:$warp_size,
                       Variadic<AnyType>:$args);
  let results = (outs Variadic<AnyType>:$results);
  let regions = (region SizedRegion<1>:$warpRegion);

  let skipDefaultBuilders = 1;
  let builders = [
    OpBuilder<(ins "Value":$laneid, "int64_t":$warpSize)>,
    OpBuilder<(ins "TypeRange":$resultTypes, "Value":$laneid,
                   "int64_t":$warpSize)>,
    // `blockArgTypes` are different than `args` types as they are they
    // represent all the `args` instances visibile to lane 0. Therefore we need
    // to explicit pass the type.
    OpBuilder<(ins "TypeRange":$resultTypes, "Value":$laneid,
                   "int64_t":$warpSize, "ValueRange":$args,
                   "TypeRange":$blockArgTypes)>
  ];

  let extraClassDeclaration = [{
    bool isDefinedOutsideOfRegion(Value value) {
      return !getRegion().isAncestor(value.getParentRegion());
    }
  }];
}

#endif // VECTOR_OPS<|MERGE_RESOLUTION|>--- conflicted
+++ resolved
@@ -13,12 +13,8 @@
 #ifndef VECTOR_OPS
 #define VECTOR_OPS
 
-<<<<<<< HEAD
-include "mlir/Dialect/Vector/Interfaces/MaskingInterfaces.td"
-=======
 include "mlir/Dialect/Vector/Interfaces/MaskableOpInterface.td"
 include "mlir/Dialect/Vector/Interfaces/MaskingOpInterface.td"
->>>>>>> e7aa6127
 include "mlir/IR/EnumAttr.td"
 include "mlir/Interfaces/ControlFlowInterfaces.td"
 include "mlir/Interfaces/DestinationStyleOpInterface.td"
@@ -2145,15 +2141,6 @@
 }
 
 def Vector_MaskOp : Vector_Op<"mask", [
-<<<<<<< HEAD
-  SingleBlockImplicitTerminator<"vector::YieldOp">, RecursiveMemoryEffects,
-  NoRegionArguments
-]> {
-  let summary = "Predicates a maskable vector operation";
-  let description = [{
-    The `vector.mask` operation predicates the execution of another operation.
-    It takes an `i1` vector mask and an optional pass-thru vector as arguments.
-=======
   SingleBlockImplicitTerminator<"vector::YieldOp">,
   DeclareOpInterfaceMethods<MaskingOpInterface>,
   RecursiveMemoryEffects, NoRegionArguments
@@ -2163,7 +2150,6 @@
     The `vector.mask` is a `MaskingOpInterface` operation that predicates the
     execution of another operation. It takes an `i1` vector mask and an
     optional passthru vector as arguments.
->>>>>>> e7aa6127
     A `vector.yield`-terminated region encloses the operation to be masked.
     Values used within the region are captured from above. Only one *maskable*
     operation can be masked with a `vector.mask` operation at a time. An
