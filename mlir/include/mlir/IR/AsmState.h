//===- AsmState.h - Assembly State Utilities --------------------*- C++ -*-===//
//
// Part of the LLVM Project, under the Apache License v2.0 with LLVM Exceptions.
// See https://llvm.org/LICENSE.txt for license information.
// SPDX-License-Identifier: Apache-2.0 WITH LLVM-exception
//
//===----------------------------------------------------------------------===//
//
// This file defines various classes and utilites for interacting with the MLIR
// assembly formats.
//
//===----------------------------------------------------------------------===//

#ifndef MLIR_IR_ASMSTATE_H_
#define MLIR_IR_ASMSTATE_H_

#include "mlir/IR/OperationSupport.h"
#include "mlir/Support/LLVM.h"
#include "llvm/ADT/MapVector.h"
#include "llvm/ADT/StringMap.h"

#include <memory>

namespace mlir {
class AsmResourcePrinter;
class AsmDialectResourceHandle;
class Operation;

namespace detail {
class AsmStateImpl;
} // namespace detail

//===----------------------------------------------------------------------===//
// Resources
//===----------------------------------------------------------------------===//

/// The following classes enable support for parsing and printing resources
/// within MLIR assembly formats. Resources are a mechanism by which dialects,
/// and external clients, may attach additional information when parsing or
/// printing IR without that information being encoded in the IR itself.
/// Resources are not uniqued within the MLIR context, are not attached directly
/// to any operation, and are solely intended to live and be processed outside
/// of the immediate IR.
///
/// Resources are encoded using a key-value pair nested within dictionaries
/// anchored either on a dialect, or an externally registered entity.
/// Dictionaries anchored on dialects use the dialect namespace directly, and
/// dictionaries anchored on external entities use a provided unique identifier.
/// The resource key is an identifier used to disambiguate the data. The
/// resource value may be stored in various limited forms, but general encodings
/// use a string (human readable) or blob format (binary). Within the textual
/// format, an example may be of the form:
///
/// {-#
///   // The `dialect_resources` section within the file-level metadata
///   // dictionary is used to contain any dialect resource entries.
///   dialect_resources: {
///     // Here is a dictionary anchored on "foo_dialect", which is a dialect
///     // namespace.
///     foo_dialect: {
///       // `some_dialect_resource` is a key to be interpreted by the dialect,
///       // and used to initialize/configure/etc.
///       some_dialect_resource: "Some important resource value"
///     }
///   },
///   // The `external_resources` section within the file-level metadata
///   // dictionary is used to contain any non-dialect resource entries.
///   external_resources: {
///     // Here is a dictionary anchored on "mlir_reproducer", which is an
///     // external entity representing MLIR's crash reproducer functionality.
///     mlir_reproducer: {
///       // `pipeline` is an entry that holds a crash reproducer pipeline
///       // resource.
///       pipeline: "func.func(canonicalize,cse)"
///     }
///   }
/// #-}
///

//===----------------------------------------------------------------------===//
// Resource Entry

/// This class represents a processed binary blob of data. A resource blob is
/// essentially a collection of data, potentially mutable, with an associated
/// deleter function (used if the data needs to be destroyed).
class AsmResourceBlob {
public:
  /// A deleter function that frees a blob given the data, allocation size, and
  /// allocation aligment.
  using DeleterFn =
      llvm::unique_function<void(void *data, size_t size, size_t align)>;

  //===--------------------------------------------------------------------===//
  // Construction
  //===--------------------------------------------------------------------===//

  AsmResourceBlob() = default;
  AsmResourceBlob(ArrayRef<char> data, size_t dataAlignment, DeleterFn deleter,
                  bool dataIsMutable)
      : data(data), dataAlignment(dataAlignment), deleter(std::move(deleter)),
        dataIsMutable(dataIsMutable) {}
  /// Utility constructor that initializes a blob with a non-char type T.
  template <typename T, typename DelT>
  AsmResourceBlob(ArrayRef<T> data, DelT &&deleteFn, bool dataIsMutable)
      : data((const char *)data.data(), data.size() * sizeof(T)),
        dataAlignment(alignof(T)),
        deleter([deleteFn = std::forward<DelT>(deleteFn)](
                    void *data, size_t size, size_t align) {
          return deleteFn((T *)data, size, align);
        }),
        dataIsMutable(dataIsMutable) {}
  AsmResourceBlob(AsmResourceBlob &&) = default;
  AsmResourceBlob &operator=(AsmResourceBlob &&rhs) {
    // Delete the current blob if necessary.
    if (deleter)
      deleter(const_cast<char *>(data.data()), data.size(), dataAlignment);

    // Take the data entries from rhs.
    data = rhs.data;
    dataAlignment = rhs.dataAlignment;
    deleter = std::move(rhs.deleter);
    dataIsMutable = rhs.dataIsMutable;
    return *this;
  }
  AsmResourceBlob(const AsmResourceBlob &) = delete;
  AsmResourceBlob &operator=(const AsmResourceBlob &) = delete;
  ~AsmResourceBlob() {
    if (deleter)
      deleter(const_cast<char *>(data.data()), data.size(), dataAlignment);
  }

  //===--------------------------------------------------------------------===//
  // Data Access
  //===--------------------------------------------------------------------===//

  /// Return the alignment of the underlying data.
  size_t getDataAlignment() const { return dataAlignment; }

  /// Return the raw underlying data of this blob.
  ArrayRef<char> getData() const { return data; }

  /// Return the underlying data as an array of the given type. This is an
  /// inherrently unsafe operation, and should only be used when the data is
  /// known to be of the correct type.
  template <typename T>
  ArrayRef<T> getDataAs() const {
    return llvm::makeArrayRef<T>((const T *)data.data(),
                                 data.size() / sizeof(T));
  }

  /// Return a mutable reference to the raw underlying data of this blob.
  /// Asserts that the blob `isMutable`.
  MutableArrayRef<char> getMutableData() {
    assert(isMutable() &&
           "cannot access mutable reference to non-mutable data");
    return MutableArrayRef<char>(const_cast<char *>(data.data()), data.size());
  }

  /// Return if the data of this blob is mutable.
  bool isMutable() const { return dataIsMutable; }

  /// Return the deleter function of this blob.
  DeleterFn &getDeleter() { return deleter; }
  const DeleterFn &getDeleter() const { return deleter; }

private:
  /// The raw, properly aligned, blob data.
  ArrayRef<char> data;

  /// The alignment of the data.
  size_t dataAlignment = 0;

  /// An optional deleter function used to deallocate the underlying data when
  /// necessary.
  DeleterFn deleter;

  /// Whether the data is mutable.
  bool dataIsMutable;
};

/// This class provides a simple utility wrapper for creating heap allocated
/// AsmResourceBlobs.
class HeapAsmResourceBlob {
public:
  /// Create a new heap allocated blob with the given size and alignment.
  /// `dataIsMutable` indicates if the allocated data can be mutated. By
  /// default, we treat heap allocated blobs as mutable.
  static AsmResourceBlob allocate(size_t size, size_t align,
                                  bool dataIsMutable = true) {
    return AsmResourceBlob(
        ArrayRef<char>((char *)llvm::allocate_buffer(size, align), size), align,
        llvm::deallocate_buffer, dataIsMutable);
  }
  /// Create a new heap allocated blob and copy the provided data into it.
  static AsmResourceBlob allocateAndCopy(ArrayRef<char> data, size_t align,
                                         bool dataIsMutable = true) {
    AsmResourceBlob blob = allocate(data.size(), align, dataIsMutable);
    std::memcpy(blob.getMutableData().data(), data.data(), data.size());
    return blob;
  }
  template <typename T>
  static std::enable_if_t<!std::is_same<T, char>::value, AsmResourceBlob>
  allocateAndCopy(ArrayRef<T> data, bool dataIsMutable = true) {
    return allocateAndCopy(
        ArrayRef<char>((const char *)data.data(), data.size() * sizeof(T)),
        alignof(T));
  }
};
/// This class provides a simple utility wrapper for creating "unmanaged"
/// AsmResourceBlobs. The lifetime of the data provided to these blobs is
/// guaranteed to persist beyond the lifetime of this reference.
class UnmanagedAsmResourceBlob {
public:
  /// Create a new unmanaged resource directly referencing the provided data.
  /// `dataIsMutable` indicates if the allocated data can be mutated. By
  /// default, we treat unmanaged blobs as immutable.
  static AsmResourceBlob allocateWithAlign(ArrayRef<char> data, size_t align,
                                           bool dataIsMutable = false) {
    return AsmResourceBlob(data, align, /*deleter=*/{},
                           /*dataIsMutable=*/false);
  }
  template <typename T>
  static AsmResourceBlob allocateInferAlign(ArrayRef<T> data,
                                            bool dataIsMutable = false) {
    return allocateWithAlign(
        ArrayRef<char>((const char *)data.data(), data.size() * sizeof(T)),
        alignof(T));
  }
};

/// This class is used to build resource entries for use by the printer. Each
/// resource entry is represented using a key/value pair. The provided key must
/// be unique within the current context, which allows for a client to provide
/// resource entries without worrying about overlap with other clients.
class AsmResourceBuilder {
public:
  virtual ~AsmResourceBuilder();

  /// Build a resource entry represented by the given bool.
  virtual void buildBool(StringRef key, bool data) = 0;

  /// Build a resource entry represented by the given human-readable string
  /// value.
  virtual void buildString(StringRef key, StringRef data) = 0;

  /// Build an resource entry represented by the given binary blob data.
  virtual void buildBlob(StringRef key, ArrayRef<char> data,
                         uint32_t dataAlignment) = 0;
  /// Build an resource entry represented by the given binary blob data. This is
  /// a useful overload if the data type is known. Note that this does not
  /// support `char` element types to avoid accidentally not providing the
  /// expected alignment of data in situations that treat blobs generically.
  template <typename T>
  std::enable_if_t<!std::is_same<T, char>::value> buildBlob(StringRef key,
                                                            ArrayRef<T> data) {
    buildBlob(
        key, ArrayRef<char>((const char *)data.data(), data.size() * sizeof(T)),
        alignof(T));
  }
  /// Build an resource entry represented by the given resource blob. This is
  /// a useful overload if a blob already exists in-memory.
  void buildBlob(StringRef key, const AsmResourceBlob &blob) {
    buildBlob(key, blob.getData(), blob.getDataAlignment());
  }
};

/// This enum represents the different kinds of resource values.
enum class AsmResourceEntryKind {
  /// A blob of data with an accompanying alignment.
  Blob,
  /// A boolean value.
  Bool,
  /// A string value.
  String,
};
StringRef toString(AsmResourceEntryKind kind);

/// This class represents a single parsed resource entry.
class AsmParsedResourceEntry {
public:
  virtual ~AsmParsedResourceEntry();

  /// Return the key of the resource entry.
  virtual StringRef getKey() const = 0;

  /// Emit an error at the location of this entry.
  virtual InFlightDiagnostic emitError() const = 0;

  /// Return the kind of this value.
  virtual AsmResourceEntryKind getKind() const = 0;

  /// Parse the resource entry represented by a boolean. Returns failure if the
  /// entry does not correspond to a bool.
  virtual FailureOr<bool> parseAsBool() const = 0;

  /// Parse the resource entry represented by a human-readable string. Returns
  /// failure if the entry does not correspond to a string.
  virtual FailureOr<std::string> parseAsString() const = 0;

  /// An allocator function used to allocate memory for a blob when required.
  /// The function is provided a size and alignment, and should return an
  /// aligned allocation buffer.
  using BlobAllocatorFn =
      function_ref<AsmResourceBlob(size_t size, size_t align)>;

  /// Parse the resource entry represented by a binary blob. Returns failure if
  /// the entry does not correspond to a blob. If the blob needed to be
  /// allocated, the given allocator function is invoked.
  virtual FailureOr<AsmResourceBlob>
  parseAsBlob(BlobAllocatorFn allocator) const = 0;
  /// Parse the resource entry represented by a binary blob using heap
  /// allocation.
  FailureOr<AsmResourceBlob> parseAsBlob() const {
    return parseAsBlob([](size_t size, size_t align) {
      return HeapAsmResourceBlob::allocate(size, align);
    });
  }
};

//===----------------------------------------------------------------------===//
// Resource Parser/Printer

/// This class represents an instance of a resource parser. This class should be
/// implemented by non-dialect clients that want to inject additional resources
/// into MLIR assembly formats.
class AsmResourceParser {
public:
  /// Create a new parser with the given identifying name. This name uniquely
  /// identifies the entries of this parser, and differentiates them from other
  /// contexts.
  AsmResourceParser(StringRef name) : name(name.str()) {}
  virtual ~AsmResourceParser();

  /// Return the name of this parser.
  StringRef getName() const { return name; }

  /// Parse the given resource entry. Returns failure if the key/data were not
  /// valid, or could otherwise not be processed correctly. Any necessary errors
  /// should be emitted with the provided entry.
  virtual LogicalResult parseResource(AsmParsedResourceEntry &entry) = 0;

  /// Return a resource parser implemented via the given callable, whose form
  /// should match that of `parseResource` above.
  template <typename CallableT>
  static std::unique_ptr<AsmResourceParser> fromCallable(StringRef name,
                                                         CallableT &&parseFn) {
    struct Processor : public AsmResourceParser {
      Processor(StringRef name, CallableT &&parseFn)
          : AsmResourceParser(name), parseFn(std::move(parseFn)) {}
      LogicalResult parseResource(AsmParsedResourceEntry &entry) override {
        return parseFn(entry);
      }

      std::decay_t<CallableT> parseFn;
    };
    return std::make_unique<Processor>(name, std::forward<CallableT>(parseFn));
  }

private:
  std::string name;
};

/// This class represents an instance of a resource printer. This class should
/// be implemented by non-dialect clients that want to inject additional
/// resources into MLIR assembly formats.
class AsmResourcePrinter {
public:
  /// Create a new printer with the given identifying name. This name uniquely
  /// identifies the entries of this printer, and differentiates them from
  /// other contexts.
  AsmResourcePrinter(StringRef name) : name(name.str()) {}
  virtual ~AsmResourcePrinter();

  /// Return the name of this printer.
  StringRef getName() const { return name; }

  /// Build any resources to include during printing, utilizing the given
  /// top-level root operation to help determine what information to include.
  /// Provided data should be registered in the form of a key/data pair, to the
  /// given builder.
  virtual void buildResources(Operation *op,
                              AsmResourceBuilder &builder) const = 0;

  /// Return a resource printer implemented via the given callable, whose form
  /// should match that of `buildResources` above.
  template <typename CallableT>
  static std::unique_ptr<AsmResourcePrinter> fromCallable(StringRef name,
                                                          CallableT &&printFn) {
    struct Printer : public AsmResourcePrinter {
      Printer(StringRef name, CallableT &&printFn)
          : AsmResourcePrinter(name), printFn(std::move(printFn)) {}
      void buildResources(Operation *op,
                          AsmResourceBuilder &builder) const override {
        printFn(op, builder);
      }

      std::decay_t<CallableT> printFn;
    };
    return std::make_unique<Printer>(name, std::forward<CallableT>(printFn));
  }

private:
  std::string name;
};

/// A fallback map containing external resources not explicitly handled by
/// another parser/printer.
class FallbackAsmResourceMap {
public:
  /// This class represents an opaque resource.
  struct OpaqueAsmResource {
    OpaqueAsmResource(StringRef key,
                      std::variant<AsmResourceBlob, bool, std::string> value)
        : key(key.str()), value(std::move(value)) {}

    /// The key identifying the resource.
    std::string key;
    /// An opaque value for the resource, whose variant values align 1-1 with
    /// the kinds defined in AsmResourceEntryKind.
    std::variant<AsmResourceBlob, bool, std::string> value;
  };

  /// Return a parser than can be used for parsing entries for the given
  /// identifier key.
  AsmResourceParser &getParserFor(StringRef key);

  /// Build a set of resource printers to print the resources within this map.
  std::vector<std::unique_ptr<AsmResourcePrinter>> getPrinters();

private:
  struct ResourceCollection : public AsmResourceParser {
    ResourceCollection(StringRef name) : AsmResourceParser(name) {}

    /// Parse a resource into this collection.
    LogicalResult parseResource(AsmParsedResourceEntry &entry) final;

    /// Build the resources held by this collection.
    void buildResources(Operation *op, AsmResourceBuilder &builder) const;

    /// The set of resources parsed into this collection.
    SmallVector<OpaqueAsmResource> resources;
  };

  /// The set of opaque resources.
  llvm::MapVector<std::string, std::unique_ptr<ResourceCollection>,
                  llvm::StringMap<unsigned>>
      keyToResources;
};

//===----------------------------------------------------------------------===//
// ParserConfig
//===----------------------------------------------------------------------===//

/// This class represents a configuration for the MLIR assembly parser. It
/// contains all of the necessary state to parse a MLIR source file.
class ParserConfig {
public:
  /// Construct a parser configuration with the given context.
<<<<<<< HEAD
  /// `fallbackResourceMap` is an optional fallback handler that can be used to
  /// parse external resources not explicitly handled by another parser.
  ParserConfig(MLIRContext *context,
               FallbackAsmResourceMap *fallbackResourceMap = nullptr)
      : context(context), fallbackResourceMap(fallbackResourceMap) {
=======
  /// `verifyAfterParse` indicates if the IR should be verified after parsing.
  /// `fallbackResourceMap` is an optional fallback handler that can be used to
  /// parse external resources not explicitly handled by another parser.
  ParserConfig(MLIRContext *context, bool verifyAfterParse = true,
               FallbackAsmResourceMap *fallbackResourceMap = nullptr)
      : context(context), verifyAfterParse(verifyAfterParse),
        fallbackResourceMap(fallbackResourceMap) {
>>>>>>> f788a4d7
    assert(context && "expected valid MLIR context");
  }

  /// Return the MLIRContext to be used when parsing.
  MLIRContext *getContext() const { return context; }

  /// Returns if the parser should verify the IR after parsing.
  bool shouldVerifyAfterParse() const { return verifyAfterParse; }

  /// Return the resource parser registered to the given name, or nullptr if no
  /// parser with `name` is registered.
  AsmResourceParser *getResourceParser(StringRef name) const {
    auto it = resourceParsers.find(name);
    if (it != resourceParsers.end())
      return it->second.get();
    if (fallbackResourceMap)
      return &fallbackResourceMap->getParserFor(name);
    return nullptr;
  }

  /// Attach the given resource parser.
  void attachResourceParser(std::unique_ptr<AsmResourceParser> parser) {
    StringRef name = parser->getName();
    auto it = resourceParsers.try_emplace(name, std::move(parser));
    (void)it;
    assert(it.second &&
           "resource parser already registered with the given name");
  }

  /// Attach the given callable resource parser with the given name.
  template <typename CallableT>
  std::enable_if_t<std::is_convertible<
      CallableT, function_ref<LogicalResult(AsmParsedResourceEntry &)>>::value>
  attachResourceParser(StringRef name, CallableT &&parserFn) {
    attachResourceParser(AsmResourceParser::fromCallable(
        name, std::forward<CallableT>(parserFn)));
  }

private:
  MLIRContext *context;
  bool verifyAfterParse;
  DenseMap<StringRef, std::unique_ptr<AsmResourceParser>> resourceParsers;
  FallbackAsmResourceMap *fallbackResourceMap;
};

//===----------------------------------------------------------------------===//
// AsmState
//===----------------------------------------------------------------------===//

/// This class provides management for the lifetime of the state used when
/// printing the IR. It allows for alleviating the cost of recomputing the
/// internal state of the asm printer.
///
/// The IR should not be mutated in-between invocations using this state, and
/// the IR being printed must not be an parent of the IR originally used to
/// initialize this state. This means that if a child operation is provided, a
/// parent operation cannot reuse this state.
class AsmState {
public:
  /// This map represents the raw locations of operations within the output
  /// stream. This maps the original pointer to the operation, to a pair of line
  /// and column in the output stream.
  using LocationMap = DenseMap<Operation *, std::pair<unsigned, unsigned>>;

  /// Initialize the asm state at the level of the given operation. A location
  /// map may optionally be provided to be populated when printing. `map` is an
  /// optional fallback resource map, which when provided will attach resource
  /// printers for the fallback resources within the map.
  AsmState(Operation *op,
           const OpPrintingFlags &printerFlags = OpPrintingFlags(),
           LocationMap *locationMap = nullptr,
           FallbackAsmResourceMap *map = nullptr);
  AsmState(MLIRContext *ctx,
           const OpPrintingFlags &printerFlags = OpPrintingFlags(),
           LocationMap *locationMap = nullptr,
           FallbackAsmResourceMap *map = nullptr);
  ~AsmState();

  /// Get the printer flags.
  const OpPrintingFlags &getPrinterFlags() const;

  /// Return an instance of the internal implementation. Returns nullptr if the
  /// state has not been initialized.
  detail::AsmStateImpl &getImpl() { return *impl; }

  //===--------------------------------------------------------------------===//
  // Resources
  //===--------------------------------------------------------------------===//

  /// Attach the given resource printer to the AsmState.
  void attachResourcePrinter(std::unique_ptr<AsmResourcePrinter> printer);

  /// Attach an resource printer, in the form of a callable, to the AsmState.
  template <typename CallableT>
  std::enable_if_t<std::is_convertible<
      CallableT, function_ref<void(Operation *, AsmResourceBuilder &)>>::value>
  attachResourcePrinter(StringRef name, CallableT &&printFn) {
    attachResourcePrinter(AsmResourcePrinter::fromCallable(
        name, std::forward<CallableT>(printFn)));
  }

  /// Attach resource printers to the AsmState for the fallback resources
  /// in the given map.
  void attachFallbackResourcePrinter(FallbackAsmResourceMap &map) {
    for (auto &printer : map.getPrinters())
      attachResourcePrinter(std::move(printer));
  }

  /// Returns a map of dialect resources that were referenced when using this
  /// state to print IR.
  DenseMap<Dialect *, SetVector<AsmDialectResourceHandle>> &
  getDialectResources() const;

private:
  AsmState() = delete;

  /// A pointer to allocated storage for the impl state.
  std::unique_ptr<detail::AsmStateImpl> impl;
};

//===----------------------------------------------------------------------===//
// AsmPrinter CommandLine Options
//===----------------------------------------------------------------------===//

/// Register a set of useful command-line options that can be used to configure
/// various flags within the AsmPrinter.
void registerAsmPrinterCLOptions();

} // namespace mlir

#endif // MLIR_IR_ASMSTATE_H_<|MERGE_RESOLUTION|>--- conflicted
+++ resolved
@@ -456,13 +456,6 @@
 class ParserConfig {
 public:
   /// Construct a parser configuration with the given context.
-<<<<<<< HEAD
-  /// `fallbackResourceMap` is an optional fallback handler that can be used to
-  /// parse external resources not explicitly handled by another parser.
-  ParserConfig(MLIRContext *context,
-               FallbackAsmResourceMap *fallbackResourceMap = nullptr)
-      : context(context), fallbackResourceMap(fallbackResourceMap) {
-=======
   /// `verifyAfterParse` indicates if the IR should be verified after parsing.
   /// `fallbackResourceMap` is an optional fallback handler that can be used to
   /// parse external resources not explicitly handled by another parser.
@@ -470,7 +463,6 @@
                FallbackAsmResourceMap *fallbackResourceMap = nullptr)
       : context(context), verifyAfterParse(verifyAfterParse),
         fallbackResourceMap(fallbackResourceMap) {
->>>>>>> f788a4d7
     assert(context && "expected valid MLIR context");
   }
 
