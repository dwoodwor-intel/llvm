//===- BufferPlacement.h - Buffer Assignment Utilities ---------*- C++ -*-===//
//
// Part of the LLVM Project, under the Apache License v2.0 with LLVM Exceptions.
// See https://llvm.org/LICENSE.txt for license information.
// SPDX-License-Identifier: Apache-2.0 WITH LLVM-exception
//
//===----------------------------------------------------------------------===//
//
// This header file defines buffer assignment helper methods to compute correct
// and valid positions for placing Alloc and Dealloc operations.
//
//===----------------------------------------------------------------------===//

#ifndef MLIR_TRANSFORMS_BUFFERPLACEMENT_H
#define MLIR_TRANSFORMS_BUFFERPLACEMENT_H

#include "mlir/Analysis/Liveness.h"
#include "mlir/Dialect/StandardOps/IR/Ops.h"
#include "mlir/IR/Builders.h"
#include "mlir/IR/Dominance.h"
#include "mlir/IR/Function.h"
#include "mlir/IR/Operation.h"
#include "mlir/Transforms/DialectConversion.h"

namespace mlir {

/// Prepares a buffer placement phase. It can place (user-defined) alloc
/// nodes. This simplifies the integration of the actual buffer-placement
/// pass. Sample usage:
///   BufferAssignmentPlacer baHelper(regionOp);
///   -> determine alloc positions
///   auto allocPosition = baHelper.computeAllocPosition(value);
///   -> place alloc
///   allocBuilder.setInsertionPoint(positions.getAllocPosition());
///   <create alloc>
/// Note: this class is intended to be used during legalization. In order
/// to move alloc and dealloc nodes into the right places you can use the
/// createBufferPlacementPass() function.
class BufferAssignmentPlacer {
public:
  /// Creates a new assignment builder.
  explicit BufferAssignmentPlacer(Operation *op);

  /// Returns the operation this analysis was constructed from.
  Operation *getOperation() const { return operation; }

  /// Computes the actual position to place allocs for the given result.
  OpBuilder::InsertPoint computeAllocPosition(OpResult result);

private:
  /// The operation this analysis was constructed from.
  Operation *operation;
};

/// Helper conversion pattern that encapsulates a BufferAssignmentPlacer
/// instance. Sample usage:
/// class CustomConversionPattern : public
///     BufferAssignmentOpConversionPattern<MyOpT>
/// {
///   ... matchAndRewrite(...) {
///     -> Access stored BufferAssignmentPlacer
///     bufferAssignment->computeAllocPosition(resultOp);
///   }
/// };
template <typename SourceOp>
class BufferAssignmentOpConversionPattern
    : public OpConversionPattern<SourceOp> {
public:
  explicit BufferAssignmentOpConversionPattern(
      MLIRContext *context, BufferAssignmentPlacer *bufferAssignment = nullptr,
      TypeConverter *converter = nullptr, PatternBenefit benefit = 1)
      : OpConversionPattern<SourceOp>(context, benefit),
        bufferAssignment(bufferAssignment), converter(converter) {}

protected:
  BufferAssignmentPlacer *bufferAssignment;
  TypeConverter *converter;
};

/// A helper type converter class for using inside Buffer Assignment operation
/// conversion patterns. The default constructor keeps all the types intact
/// except for the ranked-tensor types which is converted to memref types.
class BufferAssignmentTypeConverter : public TypeConverter {
public:
  BufferAssignmentTypeConverter();

  /// A helper function to check if `type` has been converted from non-memref
  /// type to memref.
  static bool isConvertedMemref(Type type, Type before);
};

namespace detail {

/// Converts the signature of the function based on whether the function is
/// allowed to return memref typed results or not using
/// `allowMemrefFunctionResults` parameter. If this option is false, then it
/// adds an extra function argument as an output buffer for each function result
/// which is going to be a memref type only after type conversion. The
/// other function result types remain unchanged. If
/// `allowMemrefFunctionResults` is true, the types are converted in place.
/// Any changes in function signature need to be applied
/// to return and caller operations. `BufferAssignmentReturnOpConverter` and
/// `BufferAssignmentCallOpConverter` are two helper function that match the
/// return and caller operation with the new function signature. Furthermore,
/// `BufferAssignmentTypeConverter` is a helper `TypeConverter` for converting
/// tensor typed values to memref typed ones.
template <bool allowMemrefFunctionResults>
class BufferAssignmentFuncOpConverter
    : public BufferAssignmentOpConversionPattern<FuncOp> {
public:
  using BufferAssignmentOpConversionPattern<
      FuncOp>::BufferAssignmentOpConversionPattern;

  /// Performs the actual signature rewriting step.
  LogicalResult
  matchAndRewrite(mlir::FuncOp funcOp, ArrayRef<Value> operands,
                  ConversionPatternRewriter &rewriter) const final {
    if (!converter)
      return funcOp.emitError("The type converter has not been defined for "
                              "BufferAssignmentFuncOpConverter");
    auto funcType = funcOp.getType();

    // Convert function arguments using the provided TypeConverter.
    TypeConverter::SignatureConversion conversion(funcType.getNumInputs());
    for (auto argType : llvm::enumerate(funcType.getInputs()))
      conversion.addInputs(argType.index(),
                           converter->convertType(argType.value()));

    // If allowMemrefFunctionResults is false and a function result type is not
    // a memref but it would be a memref after type conversion, a new argument
    // should be appended to the function arguments list for this result.
    // Otherwise, it remains unchanged as a function result.
    SmallVector<Type, 2> newResultTypes;
    newResultTypes.reserve(funcOp.getNumResults());
    for (Type resType : funcType.getResults()) {
      Type convertedType = converter->convertType(resType);
      if (!allowMemrefFunctionResults &&
          BufferAssignmentTypeConverter::isConvertedMemref(convertedType,
                                                           resType))
        conversion.addInputs(convertedType);
      else
        newResultTypes.push_back(convertedType);
    }

    // Update the signature of the function.
    rewriter.updateRootInPlace(funcOp, [&] {
      funcOp.setType(rewriter.getFunctionType(conversion.getConvertedTypes(),
                                              newResultTypes));
      rewriter.applySignatureConversion(&funcOp.getBody(), conversion);
    });
    return success();
  }
};

/// Rewrites the `ReturnOp` to conform with the changed function signature.
/// if allowMemrefFunctionResults is false, operands that correspond to return
/// values and have been rewritten from illegal typed results to memref
/// arguments are dropped. In their place, a corresponding copy operation from
/// the operand to the output function argument is inserted. Otherwise, the
/// memref typed operands are returned.
/// Note: If this pattern rewriter is used with BufferAssignmentFuncOpConverter,
/// allowMemrefFunctionResults must be set/unset for both.
template <typename ReturnOpSourceTy, typename ReturnOpTargetTy,
          typename CopyOpTy, bool allowMemrefFunctionResults>
class BufferAssignmentReturnOpConverter
    : public BufferAssignmentOpConversionPattern<ReturnOpSourceTy> {
public:
  using BufferAssignmentOpConversionPattern<
      ReturnOpSourceTy>::BufferAssignmentOpConversionPattern;

  /// Performs the actual return-op conversion step.
  LogicalResult
  matchAndRewrite(ReturnOpSourceTy returnOp, ArrayRef<Value> operands,
                  ConversionPatternRewriter &rewriter) const final {
    // If the memref typed results can be returned as function results, the new
    // `ReturnOp` should only return the type converted operands.
    if (allowMemrefFunctionResults) {
      rewriter.replaceOpWithNewOp<ReturnOpTargetTy>(returnOp, operands);
      return success();
    }

    // Split the operands by their kinds whether they are converted memref or
    // not.
    SmallVector<Value, 2> needCopyOperands, newOperands;
    unsigned operandsSize = operands.size();
    needCopyOperands.reserve(operandsSize);
    newOperands.reserve(operandsSize);
    for (auto operand : llvm::enumerate(operands))
      if (BufferAssignmentTypeConverter::isConvertedMemref(
              operand.value().getType(),
              returnOp.getOperand(operand.index()).getType()))
        needCopyOperands.push_back(operand.value());
      else
        newOperands.push_back(operand.value());

    Block &entryBlock = returnOp.getParentRegion()->front();
    unsigned numFuncArgs = entryBlock.getNumArguments();

    // Find the index of the first destination buffer.
    assert(needCopyOperands.size() <= numFuncArgs &&
           "The number of operands of return operation is more than the "
           "number of function arguments.");
    unsigned destArgNum = numFuncArgs - needCopyOperands.size();
    rewriter.setInsertionPoint(returnOp);
    for (Value operand : needCopyOperands) {
      // Insert a `CopyOp` for each converted memref-type operand.
      rewriter.create<CopyOpTy>(returnOp.getLoc(), operand,
                                entryBlock.getArgument(destArgNum));
      ++destArgNum;
    }

    // Insert the new target Return operation.
    rewriter.replaceOpWithNewOp<ReturnOpTargetTy>(returnOp, newOperands);
    return success();
  }
};

<<<<<<< HEAD
/// Converts `CallOp` to match its operands and results with the
/// the callee after rewriting the callee with
/// FunctionAndBlockSignatureConverter.
=======
/// Rewrites the `CallOp` to match its operands and results with the signature
/// of the callee after rewriting the callee with
/// BufferAssignmentFuncOpConverter. If allowMemrefFunctionResults is false, a
/// buffer is allocated as an output buffer only for each memref typed result
/// that has been rewritten. The new allocated buffer is passed through the
/// operands list of the new `CallOp`.
/// Note: If this pattern rewriter is used with BufferAssignmentFuncOpConverter,
/// allowMemrefFunctionResults must be set/unset for both.
template <bool allowMemrefFunctionResults>
>>>>>>> 755e53b4
class BufferAssignmentCallOpConverter
    : public BufferAssignmentOpConversionPattern<CallOp> {
public:
  using BufferAssignmentOpConversionPattern<
      CallOp>::BufferAssignmentOpConversionPattern;

<<<<<<< HEAD
  /// Performs the actual `CallOp` conversion step.
  LogicalResult
  matchAndRewrite(CallOp callOp, ArrayRef<Value> operands,
                  ConversionPatternRewriter &rewriter) const final;
};
=======
  LogicalResult
  matchAndRewrite(CallOp callOp, ArrayRef<Value> operands,
                  ConversionPatternRewriter &rewriter) const final {
    if (!converter)
      return callOp.emitError("The type converter has not been defined for "
                              "BufferAssignmentCallOpConverter");
    Location loc = callOp.getLoc();

    // If the memref typed results can be returned as function results, there is
    // no need to create output buffers. It is only required to convert the type
    // of operands and results in place for creating the new `CallOp`.
    if (allowMemrefFunctionResults) {
      SmallVector<Type, 2> resultTypes;
      resultTypes.reserve(callOp.getNumResults());
      for (Type type : callOp.getResultTypes())
        resultTypes.push_back(converter->convertType(type));
      rewriter.replaceOpWithNewOp<CallOp>(callOp, callOp.getCallee(),
                                          resultTypes, operands);
      return success();
    }

    SmallVector<Value, 2> newOperands, replacingValues;
    SmallVector<Type, 2> newResultTypes;
    unsigned numResults = callOp.getNumResults();
    newOperands.reserve(numResults + operands.size());
    newOperands.append(operands.begin(), operands.end());
    newResultTypes.reserve(numResults);
    replacingValues.reserve(numResults);

    // For each memref result of `CallOp` which has not been a memref before
    // the type conversion, a new buffer is allocated and passed to the operands
    // list of the new `CallOp`. Otherwise, it remains as a caller result.
    for (Value result : callOp.getResults()) {
      Type currType = result.getType();
      Type newType = converter->convertType(result.getType());
      if (BufferAssignmentTypeConverter::isConvertedMemref(newType, currType)) {
        OpBuilder::InsertionGuard guard(rewriter);
        rewriter.restoreInsertionPoint(bufferAssignment->computeAllocPosition(
            result.dyn_cast<OpResult>()));
        Value alloc =
            rewriter.create<AllocOp>(loc, newType.dyn_cast<MemRefType>());
        newOperands.push_back(alloc);
        replacingValues.push_back(alloc);
      } else {
        newResultTypes.push_back(currType);

        // No replacing is required.
        replacingValues.push_back(nullptr);
      }
    }

    // Creating the new `CallOp`.
    rewriter.create<CallOp>(loc, callOp.getCallee(), newResultTypes,
                            newOperands);

    // Replacing the results of the old `CallOp`.
    rewriter.replaceOp(callOp, replacingValues);
    return success();
  }
};
} // end namespace detail

/// Populates `patterns` with the conversion patterns of buffer
/// assignment.
template <typename ReturnOpSourceTy, typename ReturnOpTargetTy,
          typename CopyOpTy, bool allowMemrefFunctionResults>
static void populateWithBufferAssignmentOpConversionPatterns(
    MLIRContext *context, BufferAssignmentPlacer *placer,
    TypeConverter *converter, OwningRewritePatternList *patterns) {
  // clang-format off
  patterns->insert<
    detail::BufferAssignmentCallOpConverter<allowMemrefFunctionResults>,
    detail::BufferAssignmentFuncOpConverter<allowMemrefFunctionResults>,
    detail::BufferAssignmentReturnOpConverter
      <ReturnOpSourceTy, ReturnOpTargetTy, CopyOpTy, allowMemrefFunctionResults>
  >(context, placer, converter);
  // clang-format on
}
>>>>>>> 755e53b4
} // end namespace mlir

#endif // MLIR_TRANSFORMS_BUFFERPLACEMENT_H<|MERGE_RESOLUTION|>--- conflicted
+++ resolved
@@ -215,11 +215,6 @@
   }
 };
 
-<<<<<<< HEAD
-/// Converts `CallOp` to match its operands and results with the
-/// the callee after rewriting the callee with
-/// FunctionAndBlockSignatureConverter.
-=======
 /// Rewrites the `CallOp` to match its operands and results with the signature
 /// of the callee after rewriting the callee with
 /// BufferAssignmentFuncOpConverter. If allowMemrefFunctionResults is false, a
@@ -229,20 +224,12 @@
 /// Note: If this pattern rewriter is used with BufferAssignmentFuncOpConverter,
 /// allowMemrefFunctionResults must be set/unset for both.
 template <bool allowMemrefFunctionResults>
->>>>>>> 755e53b4
 class BufferAssignmentCallOpConverter
     : public BufferAssignmentOpConversionPattern<CallOp> {
 public:
   using BufferAssignmentOpConversionPattern<
       CallOp>::BufferAssignmentOpConversionPattern;
 
-<<<<<<< HEAD
-  /// Performs the actual `CallOp` conversion step.
-  LogicalResult
-  matchAndRewrite(CallOp callOp, ArrayRef<Value> operands,
-                  ConversionPatternRewriter &rewriter) const final;
-};
-=======
   LogicalResult
   matchAndRewrite(CallOp callOp, ArrayRef<Value> operands,
                   ConversionPatternRewriter &rewriter) const final {
@@ -321,7 +308,6 @@
   >(context, placer, converter);
   // clang-format on
 }
->>>>>>> 755e53b4
 } // end namespace mlir
 
 #endif // MLIR_TRANSFORMS_BUFFERPLACEMENT_H