--- conflicted
+++ resolved
@@ -9,11 +9,7 @@
     //       CHECK:   spirv.func
     //  CHECK-SAME:     {{%.*}}: f32
     //   CHECK-NOT:     spirv.interface_var_abi
-<<<<<<< HEAD
-    //  CHECK-SAME:     {{%.*}}: !spirv.ptr<f32, CrossWorkgroup>
-=======
     //  CHECK-SAME:     {{%.*}}: !spirv.ptr<!spirv.array<12 x f32>, CrossWorkgroup>
->>>>>>> f788a4d7
     //   CHECK-NOT:     spirv.interface_var_abi
     //  CHECK-SAME:     spirv.entry_point_abi = #spirv.entry_point_abi<local_size = dense<[32, 4, 1]> : vector<3xi32>>
     gpu.func @basic_module_structure(%arg0 : f32, %arg1 : memref<12xf32, #spirv.storage_class<CrossWorkgroup>>) kernel
