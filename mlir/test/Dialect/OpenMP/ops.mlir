--- conflicted
+++ resolved
@@ -1525,8 +1525,6 @@
     omp.terminator
   }
   return
-<<<<<<< HEAD
-=======
 }
 
 // CHECK-LABEL: @omp_taskloop
@@ -1665,5 +1663,4 @@
 
   // CHECK: return
   return
->>>>>>> 3de04b6d
 }