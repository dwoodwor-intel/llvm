--- conflicted
+++ resolved
@@ -585,8 +585,6 @@
 
 // -----
 
-<<<<<<< HEAD
-=======
 #TILE_MAP = affine_map<(d0)[s0] -> (3, -d0 + s0)>
 
 //  CHECK-DAG: #[[$DYN_MAP:.*]] = affine_map<(d0)[s0, s1] -> (d0 * s1 + s0)>
@@ -630,7 +628,6 @@
 
 // -----
 
->>>>>>> 8c82cf7b
 // CHECK: #[[$DYNAMIC:.*]] = affine_map<(d0)[s0, s1] -> (d0 * s1 + s0)>
 
 // CHECK: func private @external_func(memref<?xf32, #[[$DYNAMIC]]>)
