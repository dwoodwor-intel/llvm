# RUN: %PYTHON %s | FileCheck %s

from mlir.ir import *
from mlir.dialects import builtin
from mlir.dialects import func
from mlir.dialects import linalg

from mlir.dialects.linalg.opdsl.lang import *

# This tests miscellaneous features of the emitter that are not tested by the
# fill, matmul, convolution, or pooling tests. The features include:
# - constant defined in the body
# - fix/predefined types
# - some math/arith functions, including abs, ceil, exp, floor, log, and negf
# - custom op names.


@linalg_structured_op
def test_const(O=TensorDef(F32, S.M, S.N, output=True)):
  O[D.m, D.n] = TypeFn.cast_unsigned(F32, const(42)) + TypeFn.cast_unsigned(
      F32, const(2.3283064e-10))


@linalg_structured_op
def test_index(O=TensorDef(I32, S.M, S.N, output=True)):
  O[D.m, D.n] = TypeFn.cast_signed(I32, index(D.m)) + TypeFn.cast_signed(
      I32, index(D.n))


@linalg_structured_op
def elemwise_unary_poly(
    I=TensorDef(T),
    O=TensorDef(U, output=True),
    fun=UnaryFnAttrDef(default=UnaryFn.exp),
    cast=TypeFnAttrDef(default=TypeFn.cast_signed)):
  O[None] = fun(cast(U, I[None]))


@linalg_structured_op(op_name="custom_op_name")
def non_default_op_name(I=TensorDef(T, S.N), O=TensorDef(T, S.N, output=True)):
  O[D.n] = I[D.n]


with Context() as ctx, Location.unknown():
  module = Module.create()
  f32 = F32Type.get()
  i32 = IntegerType.get_signless(32)
  with InsertionPoint(module.body):

    # CHECK-LABEL: @test_f32_const
    # CHECK-DAG:    %[[CST0:.+]] = arith.constant 42 : i64
    # CHECK-DAG:    %[[CST0_CAST:.+]] = arith.uitofp %[[CST0]] : i64 to f32
    # CHECK-DAG:    %[[CST1:.+]] = arith.constant 2.3283063999999999E-10 : f64
    # CHECK-DAG:    %[[CST1_CAST:.+]] = arith.truncf %[[CST1]] : f64 to f32
    # CHECK-DAG:    %[[SUM:.+]] = arith.addf %[[CST0_CAST]], %[[CST1_CAST]] : f32
    # CHECK-NEXT:   linalg.yield %[[SUM]] : f32
<<<<<<< HEAD
    @builtin.FuncOp.from_py_func(RankedTensorType.get((4, 16), f32))
=======
    @func.FuncOp.from_py_func(RankedTensorType.get((4, 16), f32))
>>>>>>> 7f962794
    def test_f32_const(init_result):
      return test_const(outs=[init_result])

    # CHECK-LABEL: @test_i32_index
    # CHECK-DAG:    %[[IDX0:.+]] = linalg.index 0 : index
    # CHECK-DAG:    %[[IDX1:.+]] = linalg.index 1 : index
    # CHECK-DAG:    %[[IDX0_CAST:.+]] = arith.index_cast %[[IDX0]] : index to i32
    # CHECK-DAG:    %[[IDX1_CAST:.+]] = arith.index_cast %[[IDX1]] : index to i32
    # CHECK-DAG:    %[[SUM:.+]] = arith.addi %[[IDX0_CAST]], %[[IDX1_CAST]] : i32
    # CHECK-NEXT:   linalg.yield %[[SUM]] : i32
<<<<<<< HEAD
    @builtin.FuncOp.from_py_func(RankedTensorType.get((4, 16), i32))
=======
    @func.FuncOp.from_py_func(RankedTensorType.get((4, 16), i32))
>>>>>>> 7f962794
    def test_i32_index(init_result):
      return test_index(outs=[init_result])

    # CHECK-LABEL: @test_f32_elemwise_exp
    # CHECK:      ^{{.*}}(%[[IN:.+]]: f32, %[[OUT:.+]]: f32)
    # CHECK-NEXT:   %[[EXP:.+]] = math.exp %[[IN]] : f32
    # CHECK-NEXT:   linalg.yield %[[EXP]] : f32
    # CHECK-NEXT: -> tensor<4x16xf32>
<<<<<<< HEAD
    @builtin.FuncOp.from_py_func(
=======
    @func.FuncOp.from_py_func(
>>>>>>> 7f962794
        RankedTensorType.get((4, 16), f32), RankedTensorType.get((4, 16), f32))
    def test_f32_elemwise_exp(input, init_result):
      return elemwise_unary_poly(input, outs=[init_result], fun=UnaryFn.exp)

    # CHECK-LABEL: @test_f32_elemwise_log
    # CHECK:      ^{{.*}}(%[[IN:.+]]: f32, %[[OUT:.+]]: f32)
    # CHECK-NEXT:   %[[LOG:.+]] = math.log %[[IN]] : f32
    # CHECK-NEXT:   linalg.yield %[[LOG]] : f32
    # CHECK-NEXT: -> tensor<4x16xf32>
    @func.FuncOp.from_py_func(
        RankedTensorType.get((4, 16), f32), RankedTensorType.get((4, 16), f32))
    def test_f32_elemwise_log(input, init_result):
      return elemwise_unary_poly(input, outs=[init_result], fun=UnaryFn.log)

    # CHECK-LABEL: @test_f32_elemwise_abs
    # CHECK:      ^{{.*}}(%[[IN:.+]]: f32, %[[OUT:.+]]: f32)
    # CHECK-NEXT:   %[[EXP:.+]] = math.abs %[[IN]] : f32
    # CHECK-NEXT:   linalg.yield %[[EXP]] : f32
    # CHECK-NEXT: -> tensor<4x16xf32>
    @func.FuncOp.from_py_func(
        RankedTensorType.get((4, 16), f32), RankedTensorType.get((4, 16), f32))
    def test_f32_elemwise_abs(input, init_result):
      return elemwise_unary_poly(input, outs=[init_result], fun=UnaryFn.abs)

    # CHECK-LABEL: @test_f32_elemwise_ceil
    # CHECK:      ^{{.*}}(%[[IN:.+]]: f32, %[[OUT:.+]]: f32)
    # CHECK-NEXT:   %[[EXP:.+]] = math.ceil %[[IN]] : f32
    # CHECK-NEXT:   linalg.yield %[[EXP]] : f32
    # CHECK-NEXT: -> tensor<4x16xf32>
    @func.FuncOp.from_py_func(
        RankedTensorType.get((4, 16), f32), RankedTensorType.get((4, 16), f32))
    def test_f32_elemwise_ceil(input, init_result):
      return elemwise_unary_poly(input, outs=[init_result], fun=UnaryFn.ceil)

    # CHECK-LABEL: @test_f32_elemwise_floor
    # CHECK:      ^{{.*}}(%[[IN:.+]]: f32, %[[OUT:.+]]: f32)
    # CHECK-NEXT:   %[[EXP:.+]] = math.floor %[[IN]] : f32
    # CHECK-NEXT:   linalg.yield %[[EXP]] : f32
    # CHECK-NEXT: -> tensor<4x16xf32>
    @func.FuncOp.from_py_func(
        RankedTensorType.get((4, 16), f32), RankedTensorType.get((4, 16), f32))
    def test_f32_elemwise_floor(input, init_result):
      return elemwise_unary_poly(input, outs=[init_result], fun=UnaryFn.floor)

    # CHECK-LABEL: @test_f32_elemwise_neg
    # CHECK:      ^{{.*}}(%[[IN:.+]]: f32, %[[OUT:.+]]: f32)
    # CHECK-NEXT:   %[[EXP:.+]] = arith.negf %[[IN]] : f32
    # CHECK-NEXT:   linalg.yield %[[EXP]] : f32
    # CHECK-NEXT: -> tensor<4x16xf32>
    @func.FuncOp.from_py_func(
        RankedTensorType.get((4, 16), f32), RankedTensorType.get((4, 16), f32))
<<<<<<< HEAD
    def test_f32_elemwise_log(input, init_result):
      return elemwise_unary_poly(input, outs=[init_result], fun=UnaryFn.log)

    # CHECK-LABEL: @test_f32_elemwise_abs
    # CHECK:      ^{{.*}}(%[[IN:.+]]: f32, %[[OUT:.+]]: f32)
    # CHECK-NEXT:   %[[EXP:.+]] = math.abs %[[IN]] : f32
    # CHECK-NEXT:   linalg.yield %[[EXP]] : f32
    # CHECK-NEXT: -> tensor<4x16xf32>
    @builtin.FuncOp.from_py_func(
        RankedTensorType.get((4, 16), f32), RankedTensorType.get((4, 16), f32))
    def test_f32_elemwise_abs(input, init_result):
      return elemwise_unary_poly(input, outs=[init_result], fun=UnaryFn.abs)

    # CHECK-LABEL: @test_f32_elemwise_ceil
    # CHECK:      ^{{.*}}(%[[IN:.+]]: f32, %[[OUT:.+]]: f32)
    # CHECK-NEXT:   %[[EXP:.+]] = math.ceil %[[IN]] : f32
    # CHECK-NEXT:   linalg.yield %[[EXP]] : f32
    # CHECK-NEXT: -> tensor<4x16xf32>
    @builtin.FuncOp.from_py_func(
        RankedTensorType.get((4, 16), f32), RankedTensorType.get((4, 16), f32))
    def test_f32_elemwise_ceil(input, init_result):
      return elemwise_unary_poly(input, outs=[init_result], fun=UnaryFn.ceil)

    # CHECK-LABEL: @test_f32_elemwise_floor
    # CHECK:      ^{{.*}}(%[[IN:.+]]: f32, %[[OUT:.+]]: f32)
    # CHECK-NEXT:   %[[EXP:.+]] = math.floor %[[IN]] : f32
    # CHECK-NEXT:   linalg.yield %[[EXP]] : f32
    # CHECK-NEXT: -> tensor<4x16xf32>
    @builtin.FuncOp.from_py_func(
        RankedTensorType.get((4, 16), f32), RankedTensorType.get((4, 16), f32))
    def test_f32_elemwise_floor(input, init_result):
      return elemwise_unary_poly(input, outs=[init_result], fun=UnaryFn.floor)

    # CHECK-LABEL: @test_f32_elemwise_neg
    # CHECK:      ^{{.*}}(%[[IN:.+]]: f32, %[[OUT:.+]]: f32)
    # CHECK-NEXT:   %[[EXP:.+]] = arith.negf %[[IN]] : f32
    # CHECK-NEXT:   linalg.yield %[[EXP]] : f32
    # CHECK-NEXT: -> tensor<4x16xf32>
    @builtin.FuncOp.from_py_func(
        RankedTensorType.get((4, 16), f32), RankedTensorType.get((4, 16), f32))
=======
>>>>>>> 7f962794
    def test_f32_elemwise_neg(input, init_result):
      return elemwise_unary_poly(input, outs=[init_result], fun=UnaryFn.negf)

    # Just check that we don't assert out on name mismatch.
    # CHECK-LABEL: @test_non_default_op_name
    @func.FuncOp.from_py_func(
        RankedTensorType.get((42,), f32), RankedTensorType.get((42,), f32))
    def test_non_default_op_name(input, init_result):
      return non_default_op_name(input, outs=[init_result])


print(module)<|MERGE_RESOLUTION|>--- conflicted
+++ resolved
@@ -54,11 +54,7 @@
     # CHECK-DAG:    %[[CST1_CAST:.+]] = arith.truncf %[[CST1]] : f64 to f32
     # CHECK-DAG:    %[[SUM:.+]] = arith.addf %[[CST0_CAST]], %[[CST1_CAST]] : f32
     # CHECK-NEXT:   linalg.yield %[[SUM]] : f32
-<<<<<<< HEAD
-    @builtin.FuncOp.from_py_func(RankedTensorType.get((4, 16), f32))
-=======
     @func.FuncOp.from_py_func(RankedTensorType.get((4, 16), f32))
->>>>>>> 7f962794
     def test_f32_const(init_result):
       return test_const(outs=[init_result])
 
@@ -69,11 +65,7 @@
     # CHECK-DAG:    %[[IDX1_CAST:.+]] = arith.index_cast %[[IDX1]] : index to i32
     # CHECK-DAG:    %[[SUM:.+]] = arith.addi %[[IDX0_CAST]], %[[IDX1_CAST]] : i32
     # CHECK-NEXT:   linalg.yield %[[SUM]] : i32
-<<<<<<< HEAD
-    @builtin.FuncOp.from_py_func(RankedTensorType.get((4, 16), i32))
-=======
     @func.FuncOp.from_py_func(RankedTensorType.get((4, 16), i32))
->>>>>>> 7f962794
     def test_i32_index(init_result):
       return test_index(outs=[init_result])
 
@@ -82,11 +74,7 @@
     # CHECK-NEXT:   %[[EXP:.+]] = math.exp %[[IN]] : f32
     # CHECK-NEXT:   linalg.yield %[[EXP]] : f32
     # CHECK-NEXT: -> tensor<4x16xf32>
-<<<<<<< HEAD
-    @builtin.FuncOp.from_py_func(
-=======
     @func.FuncOp.from_py_func(
->>>>>>> 7f962794
         RankedTensorType.get((4, 16), f32), RankedTensorType.get((4, 16), f32))
     def test_f32_elemwise_exp(input, init_result):
       return elemwise_unary_poly(input, outs=[init_result], fun=UnaryFn.exp)
@@ -138,49 +126,6 @@
     # CHECK-NEXT: -> tensor<4x16xf32>
     @func.FuncOp.from_py_func(
         RankedTensorType.get((4, 16), f32), RankedTensorType.get((4, 16), f32))
-<<<<<<< HEAD
-    def test_f32_elemwise_log(input, init_result):
-      return elemwise_unary_poly(input, outs=[init_result], fun=UnaryFn.log)
-
-    # CHECK-LABEL: @test_f32_elemwise_abs
-    # CHECK:      ^{{.*}}(%[[IN:.+]]: f32, %[[OUT:.+]]: f32)
-    # CHECK-NEXT:   %[[EXP:.+]] = math.abs %[[IN]] : f32
-    # CHECK-NEXT:   linalg.yield %[[EXP]] : f32
-    # CHECK-NEXT: -> tensor<4x16xf32>
-    @builtin.FuncOp.from_py_func(
-        RankedTensorType.get((4, 16), f32), RankedTensorType.get((4, 16), f32))
-    def test_f32_elemwise_abs(input, init_result):
-      return elemwise_unary_poly(input, outs=[init_result], fun=UnaryFn.abs)
-
-    # CHECK-LABEL: @test_f32_elemwise_ceil
-    # CHECK:      ^{{.*}}(%[[IN:.+]]: f32, %[[OUT:.+]]: f32)
-    # CHECK-NEXT:   %[[EXP:.+]] = math.ceil %[[IN]] : f32
-    # CHECK-NEXT:   linalg.yield %[[EXP]] : f32
-    # CHECK-NEXT: -> tensor<4x16xf32>
-    @builtin.FuncOp.from_py_func(
-        RankedTensorType.get((4, 16), f32), RankedTensorType.get((4, 16), f32))
-    def test_f32_elemwise_ceil(input, init_result):
-      return elemwise_unary_poly(input, outs=[init_result], fun=UnaryFn.ceil)
-
-    # CHECK-LABEL: @test_f32_elemwise_floor
-    # CHECK:      ^{{.*}}(%[[IN:.+]]: f32, %[[OUT:.+]]: f32)
-    # CHECK-NEXT:   %[[EXP:.+]] = math.floor %[[IN]] : f32
-    # CHECK-NEXT:   linalg.yield %[[EXP]] : f32
-    # CHECK-NEXT: -> tensor<4x16xf32>
-    @builtin.FuncOp.from_py_func(
-        RankedTensorType.get((4, 16), f32), RankedTensorType.get((4, 16), f32))
-    def test_f32_elemwise_floor(input, init_result):
-      return elemwise_unary_poly(input, outs=[init_result], fun=UnaryFn.floor)
-
-    # CHECK-LABEL: @test_f32_elemwise_neg
-    # CHECK:      ^{{.*}}(%[[IN:.+]]: f32, %[[OUT:.+]]: f32)
-    # CHECK-NEXT:   %[[EXP:.+]] = arith.negf %[[IN]] : f32
-    # CHECK-NEXT:   linalg.yield %[[EXP]] : f32
-    # CHECK-NEXT: -> tensor<4x16xf32>
-    @builtin.FuncOp.from_py_func(
-        RankedTensorType.get((4, 16), f32), RankedTensorType.get((4, 16), f32))
-=======
->>>>>>> 7f962794
     def test_f32_elemwise_neg(input, init_result):
       return elemwise_unary_poly(input, outs=[init_result], fun=UnaryFn.negf)
 
