##===----------------------------------------------------------------------===##
#
# Part of the LLVM Project, under the Apache License v2.0 with LLVM Exceptions.
# See https://llvm.org/LICENSE.txt for license information.
# SPDX-License-Identifier: Apache-2.0 WITH LLVM-exception
#
##===----------------------------------------------------------------------===##
#
# Build the AMDGCN Device RTL bitcode library using clang -ffreestanding
#
##===----------------------------------------------------------------------===##

set(LIBOMPTARGET_BUILD_AMDGCN_BCLIB TRUE CACHE BOOL
  "Can be set to false to disable building this library.")

if (NOT LIBOMPTARGET_BUILD_AMDGCN_BCLIB)
  libomptarget_say("Not building AMDGCN device RTL: Disabled by LIBOMPTARGET_BUILD_AMDGCN_BCLIB")
  return()
endif()

# Copied from nvptx CMakeLists
if(CMAKE_HOST_SYSTEM_PROCESSOR MATCHES "x86_64")
  set(aux_triple x86_64-unknown-linux-gnu)
elseif(CMAKE_HOST_SYSTEM_PROCESSOR MATCHES "ppc64le")
  set(aux_triple powerpc64le-unknown-linux-gnu)
elseif(CMAKE_HOST_SYSTEM_PROCESSOR MATCHES "aarch64")
  set(aux_triple aarch64-unknown-linux-gnu)
else()
  libomptarget_say("Not building AMDGCN device RTL: unknown host arch: ${CMAKE_HOST_SYSTEM_PROCESSOR}")
  return()
endif()

<<<<<<< HEAD
# Copied from nvptx CMakeLists
if(CMAKE_HOST_SYSTEM_PROCESSOR MATCHES "x86_64")
  set(aux_triple x86_64-unknown-linux-gnu)
elseif(CMAKE_HOST_SYSTEM_PROCESSOR MATCHES "ppc64le")
  set(aux_triple powerpc64le-unknown-linux-gnu)
elseif(CMAKE_HOST_SYSTEM_PROCESSOR MATCHES "aarch64")
  set(aux_triple aarch64-unknown-linux-gnu)
else()
  libomptarget_say("Not building AMDGCN device RTL: unknown host arch: ${CMAKE_HOST_SYSTEM_PROCESSOR}")
  return()
endif()

libomptarget_say("Building AMDGCN device RTL. LLVM_COMPILER_PATH=${AOMP_BINDIR}")
=======
if (LLVM_DIR)
  # Builds that use pre-installed LLVM have LLVM_DIR set.
  find_program(CLANG_TOOL clang PATHS ${LLVM_TOOLS_BINARY_DIR} NO_DEFAULT_PATH)
  find_program(LINK_TOOL llvm-link PATHS ${LLVM_TOOLS_BINARY_DIR}
    NO_DEFAULT_PATH)
  find_program(OPT_TOOL opt PATHS ${LLVM_TOOLS_BINARY_DIR} NO_DEFAULT_PATH)
  libomptarget_say("Building AMDGCN device RTL. Using clang: ${CLANG_TOOL}")
else()
  # LLVM in-tree builds may use CMake target names to discover the tools.
  set(CLANG_TOOL $<TARGET_FILE:clang>)
  set(LINK_TOOL $<TARGET_FILE:llvm-link>)
  set(OPT_TOOL $<TARGET_FILE:opt>)
  libomptarget_say("Building AMDGCN device RTL. Using clang from in-tree build")
endif()
>>>>>>> 3f9ee3c9

project(omptarget-amdgcn)

add_custom_target(omptarget-amdgcn ALL)

#optimization level
set(optimization_level 2)

# Activate RTL message dumps if requested by the user.
if(LIBOMPTARGET_NVPTX_DEBUG)
  set(CUDA_DEBUG -DOMPTARGET_NVPTX_DEBUG=-1)
endif()

get_filename_component(devicertl_base_directory
  ${CMAKE_CURRENT_SOURCE_DIR}
  DIRECTORY)

set(cuda_sources
  ${CMAKE_CURRENT_SOURCE_DIR}/src/amdgcn_smid.hip
  ${CMAKE_CURRENT_SOURCE_DIR}/src/amdgcn_locks.hip
  ${CMAKE_CURRENT_SOURCE_DIR}/src/target_impl.hip
  ${devicertl_base_directory}/common/src/cancel.cu
  ${devicertl_base_directory}/common/src/critical.cu
  ${devicertl_base_directory}/common/src/data_sharing.cu
  ${devicertl_base_directory}/common/src/libcall.cu
  ${devicertl_base_directory}/common/src/loop.cu
  ${devicertl_base_directory}/common/src/omp_data.cu
  ${devicertl_base_directory}/common/src/omptarget.cu
  ${devicertl_base_directory}/common/src/parallel.cu
  ${devicertl_base_directory}/common/src/reduction.cu
  ${devicertl_base_directory}/common/src/support.cu
  ${devicertl_base_directory}/common/src/shuffle.cpp
  ${devicertl_base_directory}/common/src/sync.cu
  ${devicertl_base_directory}/common/src/task.cu)

set(h_files
  ${CMAKE_CURRENT_SOURCE_DIR}/src/amdgcn_interface.h
  ${CMAKE_CURRENT_SOURCE_DIR}/src/target_impl.h
  ${devicertl_base_directory}/common/debug.h
  ${devicertl_base_directory}/common/device_environment.h
  ${devicertl_base_directory}/common/omptarget.h
  ${devicertl_base_directory}/common/omptargeti.h
  ${devicertl_base_directory}/common/state-queue.h
  ${devicertl_base_directory}/common/state-queuei.h
  ${devicertl_base_directory}/common/support.h)

# for both in-tree and out-of-tree build
if (NOT CMAKE_ARCHIVE_OUTPUT_DIRECTORY)
  set(OUTPUTDIR ${CMAKE_CURRENT_BINARY_DIR})
else()
  set(OUTPUTDIR ${CMAKE_ARCHIVE_OUTPUT_DIRECTORY})
endif()

# create libraries
set(mcpus gfx700 gfx701 gfx801 gfx803 gfx900 gfx906)
if (DEFINED LIBOMPTARGET_AMDGCN_GFXLIST)
  set(mcpus ${LIBOMPTARGET_AMDGCN_GFXLIST})
endif()

macro(add_cuda_bc_library)
  set(cu_cmd ${CLANG_TOOL}
    -xc++
    -c
    -std=c++14
    -ffreestanding
    -target amdgcn-amd-amdhsa
    -emit-llvm
    -Xclang -aux-triple -Xclang ${aux_triple}
    -fopenmp -fopenmp-cuda-mode -Xclang -fopenmp-is-device
    -D__AMDGCN__
    -Xclang -target-cpu -Xclang ${mcpu}
    -fvisibility=default
    -Wno-unused-value
    -nogpulib
    -O${optimization_level}
    ${CUDA_DEBUG}
    -I${CMAKE_CURRENT_SOURCE_DIR}/src
    -I${devicertl_base_directory}/common/include
    -I${devicertl_base_directory})

  set(bc1_files)

  foreach(file ${ARGN})
    get_filename_component(fname ${file} NAME_WE)
    set(bc1_filename ${fname}.${mcpu}.bc)

    add_custom_command(
      OUTPUT ${bc1_filename}
      COMMAND ${cu_cmd} ${file} -o ${bc1_filename}
      DEPENDS ${file} ${h_files})

    list(APPEND bc1_files ${bc1_filename})
  endforeach()

  add_custom_command(
    OUTPUT linkout.cuda.${mcpu}.bc
    COMMAND ${LINK_TOOL} ${bc1_files} -o linkout.cuda.${mcpu}.bc
    DEPENDS ${bc1_files})

  list(APPEND bc_files linkout.cuda.${mcpu}.bc)
endmacro()

set(libname "omptarget-amdgcn")

foreach(mcpu ${mcpus})
  set(bc_files)
  add_cuda_bc_library(${cuda_sources})

  set(bc_libname lib${libname}-${mcpu}.bc)
  add_custom_command(
    OUTPUT ${bc_libname}
    COMMAND ${LINK_TOOL} ${bc_files} | ${OPT_TOOL} --always-inline -o ${OUTPUTDIR}/${bc_libname}
    DEPENDS ${bc_files})

  add_custom_target(lib${libname}-${mcpu} ALL DEPENDS ${bc_libname})

  install(FILES ${OUTPUTDIR}/${bc_libname}
     DESTINATION "${OPENMP_INSTALL_LIBDIR}"
  )
endforeach()<|MERGE_RESOLUTION|>--- conflicted
+++ resolved
@@ -30,21 +30,6 @@
   return()
 endif()
 
-<<<<<<< HEAD
-# Copied from nvptx CMakeLists
-if(CMAKE_HOST_SYSTEM_PROCESSOR MATCHES "x86_64")
-  set(aux_triple x86_64-unknown-linux-gnu)
-elseif(CMAKE_HOST_SYSTEM_PROCESSOR MATCHES "ppc64le")
-  set(aux_triple powerpc64le-unknown-linux-gnu)
-elseif(CMAKE_HOST_SYSTEM_PROCESSOR MATCHES "aarch64")
-  set(aux_triple aarch64-unknown-linux-gnu)
-else()
-  libomptarget_say("Not building AMDGCN device RTL: unknown host arch: ${CMAKE_HOST_SYSTEM_PROCESSOR}")
-  return()
-endif()
-
-libomptarget_say("Building AMDGCN device RTL. LLVM_COMPILER_PATH=${AOMP_BINDIR}")
-=======
 if (LLVM_DIR)
   # Builds that use pre-installed LLVM have LLVM_DIR set.
   find_program(CLANG_TOOL clang PATHS ${LLVM_TOOLS_BINARY_DIR} NO_DEFAULT_PATH)
@@ -59,7 +44,6 @@
   set(OPT_TOOL $<TARGET_FILE:opt>)
   libomptarget_say("Building AMDGCN device RTL. Using clang from in-tree build")
 endif()
->>>>>>> 3f9ee3c9
 
 project(omptarget-amdgcn)
 
