//===----RTLs/cuda/src/rtl.cpp - Target RTLs Implementation ------- C++ -*-===//
//
// Part of the LLVM Project, under the Apache License v2.0 with LLVM Exceptions.
// See https://llvm.org/LICENSE.txt for license information.
// SPDX-License-Identifier: Apache-2.0 WITH LLVM-exception
//
//===----------------------------------------------------------------------===//
//
// RTL for CUDA machine
//
//===----------------------------------------------------------------------===//

#include <cassert>
#include <cstddef>
#include <cuda.h>
#include <list>
#include <memory>
#include <mutex>
#include <string>
#include <vector>

#include "Debug.h"
#include "omptargetplugin.h"

#define TARGET_NAME CUDA
#define DEBUG_PREFIX "Target " GETNAME(TARGET_NAME) " RTL"

#include "MemoryManager.h"

// Utility for retrieving and printing CUDA error string.
#ifdef OMPTARGET_DEBUG
#define CUDA_ERR_STRING(err)                                                   \
  do {                                                                         \
    if (getDebugLevel() > 0) {                                                 \
      const char *errStr = nullptr;                                            \
      CUresult errStr_status = cuGetErrorString(err, &errStr);                 \
      if (errStr_status == CUDA_ERROR_INVALID_VALUE)                           \
        REPORT("Unrecognized CUDA error code: %d\n", err);                     \
      else if (errStr_status == CUDA_SUCCESS)                                  \
        REPORT("CUDA error is: %s\n", errStr);                                 \
      else {                                                                   \
        REPORT("Unresolved CUDA error code: %d\n", err);                       \
        REPORT("Unsuccessful cuGetErrorString return status: %d\n",            \
               errStr_status);                                                 \
      }                                                                        \
    } else {                                                                   \
      const char *errStr = nullptr;                                            \
      CUresult errStr_status = cuGetErrorString(err, &errStr);                 \
      if (errStr_status == CUDA_SUCCESS)                                       \
        REPORT("%s \n", errStr);                                               \
    }                                                                          \
  } while (false)
#else // OMPTARGET_DEBUG
#define CUDA_ERR_STRING(err)                                                   \
  do {                                                                         \
    const char *errStr = nullptr;                                              \
    CUresult errStr_status = cuGetErrorString(err, &errStr);                   \
    if (errStr_status == CUDA_SUCCESS)                                         \
      REPORT("%s \n", errStr);                                                 \
  } while (false)
#endif // OMPTARGET_DEBUG

#include "elf_common.h"

/// Keep entries table per device.
struct FuncOrGblEntryTy {
  __tgt_target_table Table;
  std::vector<__tgt_offload_entry> Entries;
};

enum ExecutionModeType {
  SPMD, // constructors, destructors,
  // combined constructs (`teams distribute parallel for [simd]`)
  GENERIC, // everything else
  NONE
};

/// Use a single entity to encode a kernel and a set of flags.
struct KernelTy {
  CUfunction Func;

  // execution mode of kernel
  // 0 - SPMD mode (without master warp)
  // 1 - Generic mode (with master warp)
  int8_t ExecutionMode;

  /// Maximal number of threads per block for this kernel.
  int MaxThreadsPerBlock = 0;

  KernelTy(CUfunction _Func, int8_t _ExecutionMode)
      : Func(_Func), ExecutionMode(_ExecutionMode) {}
};

/// Device environment data
/// Manually sync with the deviceRTL side for now, move to a dedicated header
/// file later.
struct omptarget_device_environmentTy {
  int32_t debug_level;
};

namespace {
bool checkResult(CUresult Err, const char *ErrMsg) {
  if (Err == CUDA_SUCCESS)
    return true;

  REPORT("%s", ErrMsg);
  CUDA_ERR_STRING(Err);
  return false;
}

int memcpyDtoD(const void *SrcPtr, void *DstPtr, int64_t Size,
               CUstream Stream) {
  CUresult Err =
      cuMemcpyDtoDAsync((CUdeviceptr)DstPtr, (CUdeviceptr)SrcPtr, Size, Stream);

  if (Err != CUDA_SUCCESS) {
    DP("Error when copying data from device to device. Pointers: src "
       "= " DPxMOD ", dst = " DPxMOD ", size = %" PRId64 "\n",
       DPxPTR(SrcPtr), DPxPTR(DstPtr), Size);
    CUDA_ERR_STRING(Err);
    return OFFLOAD_FAIL;
  }

  return OFFLOAD_SUCCESS;
}

// Structure contains per-device data
struct DeviceDataTy {
  /// List that contains all the kernels.
  std::list<KernelTy> KernelsList;

  std::list<FuncOrGblEntryTy> FuncGblEntries;

  CUcontext Context = nullptr;
  // Device properties
  int ThreadsPerBlock = 0;
  int BlocksPerGrid = 0;
  int WarpSize = 0;
  // OpenMP properties
  int NumTeams = 0;
  int NumThreads = 0;
};

class StreamManagerTy {
  int NumberOfDevices;
  // The initial size of stream pool
  int EnvNumInitialStreams;
  // Per-device stream mutex
  std::vector<std::unique_ptr<std::mutex>> StreamMtx;
  // Per-device stream Id indicates the next available stream in the pool
  std::vector<int> NextStreamId;
  // Per-device stream pool
  std::vector<std::vector<CUstream>> StreamPool;
  // Reference to per-device data
  std::vector<DeviceDataTy> &DeviceData;

  // If there is no CUstream left in the pool, we will resize the pool to
  // allocate more CUstream. This function should be called with device mutex,
  // and we do not resize to smaller one.
  void resizeStreamPool(const int DeviceId, const size_t NewSize) {
    std::vector<CUstream> &Pool = StreamPool[DeviceId];
    const size_t CurrentSize = Pool.size();
    assert(NewSize > CurrentSize && "new size is not larger than current size");

    CUresult Err = cuCtxSetCurrent(DeviceData[DeviceId].Context);
    if (!checkResult(Err, "Error returned from cuCtxSetCurrent\n")) {
      // We will return if cannot switch to the right context in case of
      // creating bunch of streams that are not corresponding to the right
      // device. The offloading will fail later because selected CUstream is
      // nullptr.
      return;
    }

    Pool.resize(NewSize, nullptr);

    for (size_t I = CurrentSize; I < NewSize; ++I) {
      checkResult(cuStreamCreate(&Pool[I], CU_STREAM_NON_BLOCKING),
                  "Error returned from cuStreamCreate\n");
    }
  }

public:
  StreamManagerTy(const int NumberOfDevices,
                  std::vector<DeviceDataTy> &DeviceData)
      : NumberOfDevices(NumberOfDevices), EnvNumInitialStreams(32),
        DeviceData(DeviceData) {
    StreamPool.resize(NumberOfDevices);
    NextStreamId.resize(NumberOfDevices);
    StreamMtx.resize(NumberOfDevices);

    if (const char *EnvStr = getenv("LIBOMPTARGET_NUM_INITIAL_STREAMS"))
      EnvNumInitialStreams = std::stoi(EnvStr);

    // Initialize the next stream id
    std::fill(NextStreamId.begin(), NextStreamId.end(), 0);

    // Initialize stream mutex
    for (std::unique_ptr<std::mutex> &Ptr : StreamMtx)
      Ptr = std::make_unique<std::mutex>();
  }

  ~StreamManagerTy() {
    // Destroy streams
    for (int I = 0; I < NumberOfDevices; ++I) {
      checkResult(cuCtxSetCurrent(DeviceData[I].Context),
                  "Error returned from cuCtxSetCurrent\n");

      for (CUstream &S : StreamPool[I]) {
        if (S)
          checkResult(cuStreamDestroy(S),
                      "Error returned from cuStreamDestroy\n");
      }
    }
  }

  // Get a CUstream from pool. Per-device next stream id always points to the
  // next available CUstream. That means, CUstreams [0, id-1] have been
  // assigned, and [id,] are still available. If there is no CUstream left, we
  // will ask more CUstreams from CUDA RT. Each time a CUstream is assigned,
  // the id will increase one.
  // xxxxxs+++++++++
  //      ^
  //      id
  // After assignment, the pool becomes the following and s is assigned.
  // xxxxxs+++++++++
  //       ^
  //       id
  CUstream getStream(const int DeviceId) {
    const std::lock_guard<std::mutex> Lock(*StreamMtx[DeviceId]);
    int &Id = NextStreamId[DeviceId];
    // No CUstream left in the pool, we need to request from CUDA RT
    if (Id == static_cast<int>(StreamPool[DeviceId].size())) {
      // By default we double the stream pool every time
      resizeStreamPool(DeviceId, Id * 2);
    }
    return StreamPool[DeviceId][Id++];
  }

  // Return a CUstream back to pool. As mentioned above, per-device next
  // stream is always points to the next available CUstream, so when we return
  // a CUstream, we need to first decrease the id, and then copy the CUstream
  // back.
  // It is worth noting that, the order of streams return might be different
  // from that they're assigned, that saying, at some point, there might be
  // two identical CUstreams.
  // xxax+a+++++
  //     ^
  //     id
  // However, it doesn't matter, because they're always on the two sides of
  // id. The left one will in the end be overwritten by another CUstream.
  // Therefore, after several execution, the order of pool might be different
  // from its initial state.
  void returnStream(const int DeviceId, CUstream Stream) {
    const std::lock_guard<std::mutex> Lock(*StreamMtx[DeviceId]);
    int &Id = NextStreamId[DeviceId];
    assert(Id > 0 && "Wrong stream ID");
    StreamPool[DeviceId][--Id] = Stream;
  }

  bool initializeDeviceStreamPool(const int DeviceId) {
    assert(StreamPool[DeviceId].empty() && "stream pool has been initialized");

    resizeStreamPool(DeviceId, EnvNumInitialStreams);

    // Check the size of stream pool
    if (static_cast<int>(StreamPool[DeviceId].size()) != EnvNumInitialStreams)
      return false;

    // Check whether each stream is valid
    for (CUstream &S : StreamPool[DeviceId])
      if (!S)
        return false;

    return true;
  }
};

class DeviceRTLTy {
  int NumberOfDevices;
  // OpenMP environment properties
  int EnvNumTeams;
  int EnvTeamLimit;
  // OpenMP requires flags
  int64_t RequiresFlags;

  static constexpr const int HardTeamLimit = 1U << 16U; // 64k
  static constexpr const int HardThreadLimit = 1024;
  static constexpr const int DefaultNumTeams = 128;
  static constexpr const int DefaultNumThreads = 128;

  std::unique_ptr<StreamManagerTy> StreamManager;
  std::vector<DeviceDataTy> DeviceData;
  std::vector<CUmodule> Modules;

  /// A class responsible for interacting with device native runtime library to
  /// allocate and free memory.
  class CUDADeviceAllocatorTy : public DeviceAllocatorTy {
    const int DeviceId;
    const std::vector<DeviceDataTy> &DeviceData;

  public:
    CUDADeviceAllocatorTy(int DeviceId, std::vector<DeviceDataTy> &DeviceData)
        : DeviceId(DeviceId), DeviceData(DeviceData) {}

    void *allocate(size_t Size, void *) override {
      if (Size == 0)
        return nullptr;

      CUresult Err = cuCtxSetCurrent(DeviceData[DeviceId].Context);
      if (!checkResult(Err, "Error returned from cuCtxSetCurrent\n"))
        return nullptr;

      CUdeviceptr DevicePtr;
      Err = cuMemAlloc(&DevicePtr, Size);
      if (!checkResult(Err, "Error returned from cuMemAlloc\n"))
        return nullptr;

      return (void *)DevicePtr;
    }

    int free(void *TgtPtr) override {
      CUresult Err = cuCtxSetCurrent(DeviceData[DeviceId].Context);
      if (!checkResult(Err, "Error returned from cuCtxSetCurrent\n"))
        return OFFLOAD_FAIL;

      Err = cuMemFree((CUdeviceptr)TgtPtr);
      if (!checkResult(Err, "Error returned from cuMemFree\n"))
        return OFFLOAD_FAIL;

      return OFFLOAD_SUCCESS;
    }
  };

  /// A vector of device allocators
  std::vector<CUDADeviceAllocatorTy> DeviceAllocators;

  /// A vector of memory managers. Since the memory manager is non-copyable and
  // non-removable, we wrap them into std::unique_ptr.
  std::vector<std::unique_ptr<MemoryManagerTy>> MemoryManagers;

  /// Whether use memory manager
  bool UseMemoryManager = true;

  // Record entry point associated with device
  void addOffloadEntry(const int DeviceId, const __tgt_offload_entry entry) {
    FuncOrGblEntryTy &E = DeviceData[DeviceId].FuncGblEntries.back();
    E.Entries.push_back(entry);
  }

  // Return a pointer to the entry associated with the pointer
  const __tgt_offload_entry *getOffloadEntry(const int DeviceId,
                                             const void *Addr) const {
    for (const __tgt_offload_entry &Itr :
         DeviceData[DeviceId].FuncGblEntries.back().Entries)
      if (Itr.addr == Addr)
        return &Itr;

    return nullptr;
  }

  // Return the pointer to the target entries table
  __tgt_target_table *getOffloadEntriesTable(const int DeviceId) {
    FuncOrGblEntryTy &E = DeviceData[DeviceId].FuncGblEntries.back();

    if (E.Entries.empty())
      return nullptr;

    // Update table info according to the entries and return the pointer
    E.Table.EntriesBegin = E.Entries.data();
    E.Table.EntriesEnd = E.Entries.data() + E.Entries.size();

    return &E.Table;
  }

  // Clear entries table for a device
  void clearOffloadEntriesTable(const int DeviceId) {
    DeviceData[DeviceId].FuncGblEntries.emplace_back();
    FuncOrGblEntryTy &E = DeviceData[DeviceId].FuncGblEntries.back();
    E.Entries.clear();
    E.Table.EntriesBegin = E.Table.EntriesEnd = nullptr;
  }

  CUstream getStream(const int DeviceId, __tgt_async_info *AsyncInfo) const {
    assert(AsyncInfo && "AsyncInfo is nullptr");

    if (!AsyncInfo->Queue)
      AsyncInfo->Queue = StreamManager->getStream(DeviceId);

    return reinterpret_cast<CUstream>(AsyncInfo->Queue);
  }

public:
  // This class should not be copied
  DeviceRTLTy(const DeviceRTLTy &) = delete;
  DeviceRTLTy(DeviceRTLTy &&) = delete;

  DeviceRTLTy()
      : NumberOfDevices(0), EnvNumTeams(-1), EnvTeamLimit(-1),
        RequiresFlags(OMP_REQ_UNDEFINED) {

    DP("Start initializing CUDA\n");

    CUresult Err = cuInit(0);
    if (Err == CUDA_ERROR_INVALID_HANDLE) {
      // Can't call cuGetErrorString if dlsym failed
      DP("Failed to load CUDA shared library\n");
      return;
    }
    if (!checkResult(Err, "Error returned from cuInit\n")) {
      return;
    }

    Err = cuDeviceGetCount(&NumberOfDevices);
    if (!checkResult(Err, "Error returned from cuDeviceGetCount\n"))
      return;

    if (NumberOfDevices == 0) {
      DP("There are no devices supporting CUDA.\n");
      return;
    }

    DeviceData.resize(NumberOfDevices);

    // Get environment variables regarding teams
    if (const char *EnvStr = getenv("OMP_TEAM_LIMIT")) {
      // OMP_TEAM_LIMIT has been set
      EnvTeamLimit = std::stoi(EnvStr);
      DP("Parsed OMP_TEAM_LIMIT=%d\n", EnvTeamLimit);
    }
    if (const char *EnvStr = getenv("OMP_NUM_TEAMS")) {
      // OMP_NUM_TEAMS has been set
      EnvNumTeams = std::stoi(EnvStr);
      DP("Parsed OMP_NUM_TEAMS=%d\n", EnvNumTeams);
    }

    StreamManager =
        std::make_unique<StreamManagerTy>(NumberOfDevices, DeviceData);

    for (int I = 0; I < NumberOfDevices; ++I)
      DeviceAllocators.emplace_back(I, DeviceData);

    // Get the size threshold from environment variable
    std::pair<size_t, bool> Res = MemoryManagerTy::getSizeThresholdFromEnv();
    UseMemoryManager = Res.second;
    size_t MemoryManagerThreshold = Res.first;

    if (UseMemoryManager)
      for (int I = 0; I < NumberOfDevices; ++I)
        MemoryManagers.emplace_back(std::make_unique<MemoryManagerTy>(
            DeviceAllocators[I], MemoryManagerThreshold));
  }

  ~DeviceRTLTy() {
    // We first destruct memory managers in case that its dependent data are
    // destroyed before it.
    for (auto &M : MemoryManagers)
      M.release();

    StreamManager = nullptr;

    for (CUmodule &M : Modules)
      // Close module
      if (M)
        checkResult(cuModuleUnload(M), "Error returned from cuModuleUnload\n");

    for (DeviceDataTy &D : DeviceData) {
      // Destroy context
      if (D.Context) {
        checkResult(cuCtxSetCurrent(D.Context),
                    "Error returned from cuCtxSetCurrent\n");
        CUdevice Device;
        checkResult(cuCtxGetDevice(&Device),
                    "Error returned from cuCtxGetDevice\n");
        checkResult(cuDevicePrimaryCtxRelease(Device),
                    "Error returned from cuDevicePrimaryCtxRelease\n");
      }
    }
  }

  // Check whether a given DeviceId is valid
  bool isValidDeviceId(const int DeviceId) const {
    return DeviceId >= 0 && DeviceId < NumberOfDevices;
  }

  int getNumOfDevices() const { return NumberOfDevices; }

  void setRequiresFlag(const int64_t Flags) { this->RequiresFlags = Flags; }

  int initDevice(const int DeviceId) {
    CUdevice Device;

    DP("Getting device %d\n", DeviceId);
    CUresult Err = cuDeviceGet(&Device, DeviceId);
    if (!checkResult(Err, "Error returned from cuDeviceGet\n"))
      return OFFLOAD_FAIL;

    // Query the current flags of the primary context and set its flags if
    // it is inactive
    unsigned int FormerPrimaryCtxFlags = 0;
    int FormerPrimaryCtxIsActive = 0;
    Err = cuDevicePrimaryCtxGetState(Device, &FormerPrimaryCtxFlags,
                                     &FormerPrimaryCtxIsActive);
    if (!checkResult(Err, "Error returned from cuDevicePrimaryCtxGetState\n"))
      return OFFLOAD_FAIL;

    if (FormerPrimaryCtxIsActive) {
      DP("The primary context is active, no change to its flags\n");
      if ((FormerPrimaryCtxFlags & CU_CTX_SCHED_MASK) !=
          CU_CTX_SCHED_BLOCKING_SYNC)
        DP("Warning the current flags are not CU_CTX_SCHED_BLOCKING_SYNC\n");
    } else {
      DP("The primary context is inactive, set its flags to "
         "CU_CTX_SCHED_BLOCKING_SYNC\n");
      Err = cuDevicePrimaryCtxSetFlags(Device, CU_CTX_SCHED_BLOCKING_SYNC);
      if (!checkResult(Err, "Error returned from cuDevicePrimaryCtxSetFlags\n"))
        return OFFLOAD_FAIL;
    }

    // Retain the per device primary context and save it to use whenever this
    // device is selected.
    Err = cuDevicePrimaryCtxRetain(&DeviceData[DeviceId].Context, Device);
    if (!checkResult(Err, "Error returned from cuDevicePrimaryCtxRetain\n"))
      return OFFLOAD_FAIL;

    Err = cuCtxSetCurrent(DeviceData[DeviceId].Context);
    if (!checkResult(Err, "Error returned from cuCtxSetCurrent\n"))
      return OFFLOAD_FAIL;

    // Initialize stream pool
    if (!StreamManager->initializeDeviceStreamPool(DeviceId))
      return OFFLOAD_FAIL;

    // Query attributes to determine number of threads/block and blocks/grid.
    int MaxGridDimX;
    Err = cuDeviceGetAttribute(&MaxGridDimX, CU_DEVICE_ATTRIBUTE_MAX_GRID_DIM_X,
                               Device);
    if (Err != CUDA_SUCCESS) {
      DP("Error getting max grid dimension, use default value %d\n",
         DeviceRTLTy::DefaultNumTeams);
      DeviceData[DeviceId].BlocksPerGrid = DeviceRTLTy::DefaultNumTeams;
    } else if (MaxGridDimX <= DeviceRTLTy::HardTeamLimit) {
      DP("Using %d CUDA blocks per grid\n", MaxGridDimX);
      DeviceData[DeviceId].BlocksPerGrid = MaxGridDimX;
    } else {
      DP("Max CUDA blocks per grid %d exceeds the hard team limit %d, capping "
         "at the hard limit\n",
         MaxGridDimX, DeviceRTLTy::HardTeamLimit);
      DeviceData[DeviceId].BlocksPerGrid = DeviceRTLTy::HardTeamLimit;
    }

    // We are only exploiting threads along the x axis.
    int MaxBlockDimX;
    Err = cuDeviceGetAttribute(&MaxBlockDimX,
                               CU_DEVICE_ATTRIBUTE_MAX_BLOCK_DIM_X, Device);
    if (Err != CUDA_SUCCESS) {
      DP("Error getting max block dimension, use default value %d\n",
         DeviceRTLTy::DefaultNumThreads);
      DeviceData[DeviceId].ThreadsPerBlock = DeviceRTLTy::DefaultNumThreads;
    } else if (MaxBlockDimX <= DeviceRTLTy::HardThreadLimit) {
      DP("Using %d CUDA threads per block\n", MaxBlockDimX);
      DeviceData[DeviceId].ThreadsPerBlock = MaxBlockDimX;
    } else {
      DP("Max CUDA threads per block %d exceeds the hard thread limit %d, "
         "capping at the hard limit\n",
         MaxBlockDimX, DeviceRTLTy::HardThreadLimit);
      DeviceData[DeviceId].ThreadsPerBlock = DeviceRTLTy::HardThreadLimit;
    }

    // Get and set warp size
    int WarpSize;
    Err =
        cuDeviceGetAttribute(&WarpSize, CU_DEVICE_ATTRIBUTE_WARP_SIZE, Device);
    if (Err != CUDA_SUCCESS) {
      DP("Error getting warp size, assume default value 32\n");
      DeviceData[DeviceId].WarpSize = 32;
    } else {
      DP("Using warp size %d\n", WarpSize);
      DeviceData[DeviceId].WarpSize = WarpSize;
    }

    // Adjust teams to the env variables
    if (EnvTeamLimit > 0 && DeviceData[DeviceId].BlocksPerGrid > EnvTeamLimit) {
      DP("Capping max CUDA blocks per grid to OMP_TEAM_LIMIT=%d\n",
         EnvTeamLimit);
      DeviceData[DeviceId].BlocksPerGrid = EnvTeamLimit;
    }

    INFO(OMP_INFOTYPE_PLUGIN_KERNEL, DeviceId,
         "Device supports up to %d CUDA blocks and %d threads with a "
         "warp size of %d\n",
         DeviceData[DeviceId].BlocksPerGrid,
         DeviceData[DeviceId].ThreadsPerBlock, DeviceData[DeviceId].WarpSize);

    // Set default number of teams
    if (EnvNumTeams > 0) {
      DP("Default number of teams set according to environment %d\n",
         EnvNumTeams);
      DeviceData[DeviceId].NumTeams = EnvNumTeams;
    } else {
      DeviceData[DeviceId].NumTeams = DeviceRTLTy::DefaultNumTeams;
      DP("Default number of teams set according to library's default %d\n",
         DeviceRTLTy::DefaultNumTeams);
    }

    if (DeviceData[DeviceId].NumTeams > DeviceData[DeviceId].BlocksPerGrid) {
      DP("Default number of teams exceeds device limit, capping at %d\n",
         DeviceData[DeviceId].BlocksPerGrid);
      DeviceData[DeviceId].NumTeams = DeviceData[DeviceId].BlocksPerGrid;
    }

    // Set default number of threads
    DeviceData[DeviceId].NumThreads = DeviceRTLTy::DefaultNumThreads;
    DP("Default number of threads set according to library's default %d\n",
       DeviceRTLTy::DefaultNumThreads);
    if (DeviceData[DeviceId].NumThreads >
        DeviceData[DeviceId].ThreadsPerBlock) {
      DP("Default number of threads exceeds device limit, capping at %d\n",
         DeviceData[DeviceId].ThreadsPerBlock);
      DeviceData[DeviceId].NumTeams = DeviceData[DeviceId].ThreadsPerBlock;
    }

    return OFFLOAD_SUCCESS;
  }

  __tgt_target_table *loadBinary(const int DeviceId,
                                 const __tgt_device_image *Image) {
    // Set the context we are using
    CUresult Err = cuCtxSetCurrent(DeviceData[DeviceId].Context);
    if (!checkResult(Err, "Error returned from cuCtxSetCurrent\n"))
      return nullptr;

    // Clear the offload table as we are going to create a new one.
    clearOffloadEntriesTable(DeviceId);

    // Create the module and extract the function pointers.
    CUmodule Module;
    DP("Load data from image " DPxMOD "\n", DPxPTR(Image->ImageStart));
    Err = cuModuleLoadDataEx(&Module, Image->ImageStart, 0, nullptr, nullptr);
    if (!checkResult(Err, "Error returned from cuModuleLoadDataEx\n"))
      return nullptr;

    DP("CUDA module successfully loaded!\n");

    Modules.push_back(Module);

    // Find the symbols in the module by name.
    const __tgt_offload_entry *HostBegin = Image->EntriesBegin;
    const __tgt_offload_entry *HostEnd = Image->EntriesEnd;

    std::list<KernelTy> &KernelsList = DeviceData[DeviceId].KernelsList;
    for (const __tgt_offload_entry *E = HostBegin; E != HostEnd; ++E) {
      if (!E->addr) {
        // We return nullptr when something like this happens, the host should
        // have always something in the address to uniquely identify the target
        // region.
        DP("Invalid binary: host entry '<null>' (size = %zd)...\n", E->size);
        return nullptr;
      }

      if (E->size) {
        __tgt_offload_entry Entry = *E;
        CUdeviceptr CUPtr;
        size_t CUSize;
        Err = cuModuleGetGlobal(&CUPtr, &CUSize, Module, E->name);
        // We keep this style here because we need the name
        if (Err != CUDA_SUCCESS) {
          REPORT("Loading global '%s' Failed\n", E->name);
          CUDA_ERR_STRING(Err);
          return nullptr;
        }

        if (CUSize != E->size) {
          DP("Loading global '%s' - size mismatch (%zd != %zd)\n", E->name,
             CUSize, E->size);
          return nullptr;
        }

        DP("Entry point " DPxMOD " maps to global %s (" DPxMOD ")\n",
           DPxPTR(E - HostBegin), E->name, DPxPTR(CUPtr));

        Entry.addr = (void *)(CUPtr);

        // Note: In the current implementation declare target variables
        // can either be link or to. This means that once unified
        // memory is activated via the requires directive, the variable
        // can be used directly from the host in both cases.
        // TODO: when variables types other than to or link are added,
        // the below condition should be changed to explicitly
        // check for to and link variables types:
        // (RequiresFlags & OMP_REQ_UNIFIED_SHARED_MEMORY && (e->flags &
        // OMP_DECLARE_TARGET_LINK || e->flags == OMP_DECLARE_TARGET_TO))
        if (RequiresFlags & OMP_REQ_UNIFIED_SHARED_MEMORY) {
          // If unified memory is present any target link or to variables
          // can access host addresses directly. There is no longer a
          // need for device copies.
          cuMemcpyHtoD(CUPtr, E->addr, sizeof(void *));
          DP("Copy linked variable host address (" DPxMOD
             ") to device address (" DPxMOD ")\n",
             DPxPTR(*((void **)E->addr)), DPxPTR(CUPtr));
        }

        addOffloadEntry(DeviceId, Entry);

        continue;
      }

      CUfunction Func;
      Err = cuModuleGetFunction(&Func, Module, E->name);
      // We keep this style here because we need the name
      if (Err != CUDA_SUCCESS) {
        REPORT("Loading '%s' Failed\n", E->name);
        CUDA_ERR_STRING(Err);
        return nullptr;
      }

      DP("Entry point " DPxMOD " maps to %s (" DPxMOD ")\n",
         DPxPTR(E - HostBegin), E->name, DPxPTR(Func));

      // default value GENERIC (in case symbol is missing from cubin file)
      int8_t ExecModeVal = ExecutionModeType::GENERIC;
      std::string ExecModeNameStr(E->name);
      ExecModeNameStr += "_exec_mode";
      const char *ExecModeName = ExecModeNameStr.c_str();

      CUdeviceptr ExecModePtr;
      size_t CUSize;
      Err = cuModuleGetGlobal(&ExecModePtr, &CUSize, Module, ExecModeName);
      if (Err == CUDA_SUCCESS) {
        if (CUSize != sizeof(int8_t)) {
          DP("Loading global exec_mode '%s' - size mismatch (%zd != %zd)\n",
             ExecModeName, CUSize, sizeof(int8_t));
          return nullptr;
        }

        Err = cuMemcpyDtoH(&ExecModeVal, ExecModePtr, CUSize);
        if (Err != CUDA_SUCCESS) {
          REPORT("Error when copying data from device to host. Pointers: "
                 "host = " DPxMOD ", device = " DPxMOD ", size = %zd\n",
                 DPxPTR(&ExecModeVal), DPxPTR(ExecModePtr), CUSize);
          CUDA_ERR_STRING(Err);
          return nullptr;
        }

        if (ExecModeVal < 0 || ExecModeVal > 1) {
          DP("Error wrong exec_mode value specified in cubin file: %d\n",
             ExecModeVal);
          return nullptr;
        }
      } else {
        REPORT("Loading global exec_mode '%s' - symbol missing, using default "
               "value GENERIC (1)\n",
               ExecModeName);
        CUDA_ERR_STRING(Err);
      }

      KernelsList.emplace_back(Func, ExecModeVal);

      __tgt_offload_entry Entry = *E;
      Entry.addr = &KernelsList.back();
      addOffloadEntry(DeviceId, Entry);
    }

    // send device environment data to the device
    {
      omptarget_device_environmentTy DeviceEnv{0};

#ifdef OMPTARGET_DEBUG
      if (const char *EnvStr = getenv("LIBOMPTARGET_DEVICE_RTL_DEBUG"))
        DeviceEnv.debug_level = std::stoi(EnvStr);
#endif

      const char *DeviceEnvName = "omptarget_device_environment";
      CUdeviceptr DeviceEnvPtr;
      size_t CUSize;

      Err = cuModuleGetGlobal(&DeviceEnvPtr, &CUSize, Module, DeviceEnvName);
      if (Err == CUDA_SUCCESS) {
        if (CUSize != sizeof(DeviceEnv)) {
          REPORT(
              "Global device_environment '%s' - size mismatch (%zu != %zu)\n",
              DeviceEnvName, CUSize, sizeof(int32_t));
          CUDA_ERR_STRING(Err);
          return nullptr;
        }

        Err = cuMemcpyHtoD(DeviceEnvPtr, &DeviceEnv, CUSize);
        if (Err != CUDA_SUCCESS) {
          REPORT("Error when copying data from host to device. Pointers: "
                 "host = " DPxMOD ", device = " DPxMOD ", size = %zu\n",
                 DPxPTR(&DeviceEnv), DPxPTR(DeviceEnvPtr), CUSize);
          CUDA_ERR_STRING(Err);
          return nullptr;
        }

        DP("Sending global device environment data %zu bytes\n", CUSize);
      } else {
        DP("Finding global device environment '%s' - symbol missing.\n",
           DeviceEnvName);
        DP("Continue, considering this is a device RTL which does not accept "
           "environment setting.\n");
      }
    }

    return getOffloadEntriesTable(DeviceId);
  }

  void *dataAlloc(const int DeviceId, const int64_t Size) {
    if (UseMemoryManager)
      return MemoryManagers[DeviceId]->allocate(Size, nullptr);

    return DeviceAllocators[DeviceId].allocate(Size, nullptr);
  }

  int dataSubmit(const int DeviceId, const void *TgtPtr, const void *HstPtr,
                 const int64_t Size, __tgt_async_info *AsyncInfo) const {
    assert(AsyncInfo && "AsyncInfo is nullptr");

    CUresult Err = cuCtxSetCurrent(DeviceData[DeviceId].Context);
    if (!checkResult(Err, "Error returned from cuCtxSetCurrent\n"))
      return OFFLOAD_FAIL;

    CUstream Stream = getStream(DeviceId, AsyncInfo);

    Err = cuMemcpyHtoDAsync((CUdeviceptr)TgtPtr, HstPtr, Size, Stream);
    if (Err != CUDA_SUCCESS) {
      DP("Error when copying data from host to device. Pointers: host "
         "= " DPxMOD ", device = " DPxMOD ", size = %" PRId64 "\n",
         DPxPTR(HstPtr), DPxPTR(TgtPtr), Size);
      CUDA_ERR_STRING(Err);
      return OFFLOAD_FAIL;
    }

    return OFFLOAD_SUCCESS;
  }

  int dataRetrieve(const int DeviceId, void *HstPtr, const void *TgtPtr,
                   const int64_t Size, __tgt_async_info *AsyncInfo) const {
    assert(AsyncInfo && "AsyncInfo is nullptr");

    CUresult Err = cuCtxSetCurrent(DeviceData[DeviceId].Context);
    if (!checkResult(Err, "Error returned from cuCtxSetCurrent\n"))
      return OFFLOAD_FAIL;

    CUstream Stream = getStream(DeviceId, AsyncInfo);

    Err = cuMemcpyDtoHAsync(HstPtr, (CUdeviceptr)TgtPtr, Size, Stream);
    if (Err != CUDA_SUCCESS) {
      DP("Error when copying data from device to host. Pointers: host "
         "= " DPxMOD ", device = " DPxMOD ", size = %" PRId64 "\n",
         DPxPTR(HstPtr), DPxPTR(TgtPtr), Size);
      CUDA_ERR_STRING(Err);
      return OFFLOAD_FAIL;
    }

    return OFFLOAD_SUCCESS;
  }

  int dataExchange(int SrcDevId, const void *SrcPtr, int DstDevId, void *DstPtr,
                   int64_t Size, __tgt_async_info *AsyncInfo) const {
    assert(AsyncInfo && "AsyncInfo is nullptr");

    CUresult Err = cuCtxSetCurrent(DeviceData[SrcDevId].Context);
    if (!checkResult(Err, "Error returned from cuCtxSetCurrent\n"))
      return OFFLOAD_FAIL;

    CUstream Stream = getStream(SrcDevId, AsyncInfo);

    // If they are two devices, we try peer to peer copy first
    if (SrcDevId != DstDevId) {
      int CanAccessPeer = 0;
      Err = cuDeviceCanAccessPeer(&CanAccessPeer, SrcDevId, DstDevId);
      if (Err != CUDA_SUCCESS) {
        REPORT("Error returned from cuDeviceCanAccessPeer. src = %" PRId32
               ", dst = %" PRId32 "\n",
               SrcDevId, DstDevId);
        CUDA_ERR_STRING(Err);
        return memcpyDtoD(SrcPtr, DstPtr, Size, Stream);
      }

      if (!CanAccessPeer) {
        DP("P2P memcpy not supported so fall back to D2D memcpy");
        return memcpyDtoD(SrcPtr, DstPtr, Size, Stream);
      }

      Err = cuCtxEnablePeerAccess(DeviceData[DstDevId].Context, 0);
      if (Err != CUDA_SUCCESS) {
        REPORT("Error returned from cuCtxEnablePeerAccess. src = %" PRId32
               ", dst = %" PRId32 "\n",
               SrcDevId, DstDevId);
        CUDA_ERR_STRING(Err);
        return memcpyDtoD(SrcPtr, DstPtr, Size, Stream);
      }

      Err = cuMemcpyPeerAsync((CUdeviceptr)DstPtr, DeviceData[DstDevId].Context,
                              (CUdeviceptr)SrcPtr, DeviceData[SrcDevId].Context,
                              Size, Stream);
      if (Err == CUDA_SUCCESS)
        return OFFLOAD_SUCCESS;

      DP("Error returned from cuMemcpyPeerAsync. src_ptr = " DPxMOD
         ", src_id =%" PRId32 ", dst_ptr = " DPxMOD ", dst_id =%" PRId32 "\n",
         DPxPTR(SrcPtr), SrcDevId, DPxPTR(DstPtr), DstDevId);
      CUDA_ERR_STRING(Err);
    }

    return memcpyDtoD(SrcPtr, DstPtr, Size, Stream);
  }

  int dataDelete(const int DeviceId, void *TgtPtr) {
    if (UseMemoryManager)
      return MemoryManagers[DeviceId]->free(TgtPtr);

    return DeviceAllocators[DeviceId].free(TgtPtr);
  }

  int runTargetTeamRegion(const int DeviceId, void *TgtEntryPtr, void **TgtArgs,
                          ptrdiff_t *TgtOffsets, const int ArgNum,
                          const int TeamNum, const int ThreadLimit,
                          const unsigned int LoopTripCount,
                          __tgt_async_info *AsyncInfo) const {
    CUresult Err = cuCtxSetCurrent(DeviceData[DeviceId].Context);
    if (!checkResult(Err, "Error returned from cuCtxSetCurrent\n"))
      return OFFLOAD_FAIL;

    // All args are references.
    std::vector<void *> Args(ArgNum);
    std::vector<void *> Ptrs(ArgNum);

    for (int I = 0; I < ArgNum; ++I) {
      Ptrs[I] = (void *)((intptr_t)TgtArgs[I] + TgtOffsets[I]);
      Args[I] = &Ptrs[I];
    }

    KernelTy *KernelInfo = reinterpret_cast<KernelTy *>(TgtEntryPtr);

    int CudaThreadsPerBlock;
    if (ThreadLimit > 0) {
      DP("Setting CUDA threads per block to requested %d\n", ThreadLimit);
      CudaThreadsPerBlock = ThreadLimit;
      // Add master warp if necessary
      if (KernelInfo->ExecutionMode == GENERIC) {
        DP("Adding master warp: +%d threads\n", DeviceData[DeviceId].WarpSize);
        CudaThreadsPerBlock += DeviceData[DeviceId].WarpSize;
      }
    } else {
      DP("Setting CUDA threads per block to default %d\n",
         DeviceData[DeviceId].NumThreads);
      CudaThreadsPerBlock = DeviceData[DeviceId].NumThreads;
    }

    if (CudaThreadsPerBlock > DeviceData[DeviceId].ThreadsPerBlock) {
      DP("Threads per block capped at device limit %d\n",
         DeviceData[DeviceId].ThreadsPerBlock);
      CudaThreadsPerBlock = DeviceData[DeviceId].ThreadsPerBlock;
    }

    if (!KernelInfo->MaxThreadsPerBlock) {
      Err = cuFuncGetAttribute(&KernelInfo->MaxThreadsPerBlock,
                               CU_FUNC_ATTRIBUTE_MAX_THREADS_PER_BLOCK,
                               KernelInfo->Func);
      if (!checkResult(Err, "Error returned from cuFuncGetAttribute\n"))
        return OFFLOAD_FAIL;
    }

    if (KernelInfo->MaxThreadsPerBlock < CudaThreadsPerBlock) {
      DP("Threads per block capped at kernel limit %d\n",
         KernelInfo->MaxThreadsPerBlock);
      CudaThreadsPerBlock = KernelInfo->MaxThreadsPerBlock;
    }

    unsigned int CudaBlocksPerGrid;
    if (TeamNum <= 0) {
      if (LoopTripCount > 0 && EnvNumTeams < 0) {
        if (KernelInfo->ExecutionMode == SPMD) {
          // We have a combined construct, i.e. `target teams distribute
          // parallel for [simd]`. We launch so many teams so that each thread
          // will execute one iteration of the loop. round up to the nearest
          // integer
          CudaBlocksPerGrid = ((LoopTripCount - 1) / CudaThreadsPerBlock) + 1;
        } else {
          // If we reach this point, then we have a non-combined construct, i.e.
          // `teams distribute` with a nested `parallel for` and each team is
          // assigned one iteration of the `distribute` loop. E.g.:
          //
          // #pragma omp target teams distribute
          // for(...loop_tripcount...) {
          //   #pragma omp parallel for
          //   for(...) {}
          // }
          //
          // Threads within a team will execute the iterations of the `parallel`
          // loop.
          CudaBlocksPerGrid = LoopTripCount;
        }
        DP("Using %d teams due to loop trip count %" PRIu32
           " and number of threads per block %d\n",
           CudaBlocksPerGrid, LoopTripCount, CudaThreadsPerBlock);
      } else {
        DP("Using default number of teams %d\n", DeviceData[DeviceId].NumTeams);
        CudaBlocksPerGrid = DeviceData[DeviceId].NumTeams;
      }
    } else if (TeamNum > DeviceData[DeviceId].BlocksPerGrid) {
      DP("Capping number of teams to team limit %d\n",
         DeviceData[DeviceId].BlocksPerGrid);
      CudaBlocksPerGrid = DeviceData[DeviceId].BlocksPerGrid;
    } else {
      DP("Using requested number of teams %d\n", TeamNum);
      CudaBlocksPerGrid = TeamNum;
    }

    INFO(OMP_INFOTYPE_PLUGIN_KERNEL, DeviceId,
         "Launching kernel %s with %d blocks and %d threads in %s "
         "mode\n",
         (getOffloadEntry(DeviceId, TgtEntryPtr))
             ? getOffloadEntry(DeviceId, TgtEntryPtr)->name
             : "(null)",
         CudaBlocksPerGrid, CudaThreadsPerBlock,
         (KernelInfo->ExecutionMode == SPMD) ? "SPMD" : "Generic");

    CUstream Stream = getStream(DeviceId, AsyncInfo);
    Err = cuLaunchKernel(KernelInfo->Func, CudaBlocksPerGrid, /* gridDimY */ 1,
                         /* gridDimZ */ 1, CudaThreadsPerBlock,
                         /* blockDimY */ 1, /* blockDimZ */ 1,
                         /* sharedMemBytes */ 0, Stream, &Args[0], nullptr);
    if (!checkResult(Err, "Error returned from cuLaunchKernel\n"))
      return OFFLOAD_FAIL;

    DP("Launch of entry point at " DPxMOD " successful!\n",
       DPxPTR(TgtEntryPtr));

    return OFFLOAD_SUCCESS;
  }

  int synchronize(const int DeviceId, __tgt_async_info *AsyncInfo) const {
    CUstream Stream = reinterpret_cast<CUstream>(AsyncInfo->Queue);
    CUresult Err = cuStreamSynchronize(Stream);

    // Once the stream is synchronized, return it to stream pool and reset
    // AsyncInfo. This is to make sure the synchronization only works for its
    // own tasks.
    StreamManager->returnStream(DeviceId,
                                reinterpret_cast<CUstream>(AsyncInfo->Queue));
    AsyncInfo->Queue = nullptr;

    if (Err != CUDA_SUCCESS) {
      DP("Error when synchronizing stream. stream = " DPxMOD
         ", async info ptr = " DPxMOD "\n",
         DPxPTR(Stream), DPxPTR(AsyncInfo));
      CUDA_ERR_STRING(Err);
    }
    return (Err == CUDA_SUCCESS) ? OFFLOAD_SUCCESS : OFFLOAD_FAIL;
  }
};

DeviceRTLTy DeviceRTL;
} // namespace

// Exposed library API function
#ifdef __cplusplus
extern "C" {
#endif

int32_t __tgt_rtl_is_valid_binary(__tgt_device_image *image) {
  return elf_check_machine(image, /* EM_CUDA */ 190);
}

int32_t __tgt_rtl_number_of_devices() { return DeviceRTL.getNumOfDevices(); }

int64_t __tgt_rtl_init_requires(int64_t RequiresFlags) {
  DP("Init requires flags to %" PRId64 "\n", RequiresFlags);
  DeviceRTL.setRequiresFlag(RequiresFlags);
  return RequiresFlags;
}

int32_t __tgt_rtl_is_data_exchangable(int32_t src_dev_id, int dst_dev_id) {
  if (DeviceRTL.isValidDeviceId(src_dev_id) &&
      DeviceRTL.isValidDeviceId(dst_dev_id))
    return 1;

  return 0;
}

int32_t __tgt_rtl_init_device(int32_t device_id) {
  assert(DeviceRTL.isValidDeviceId(device_id) && "device_id is invalid");

  return DeviceRTL.initDevice(device_id);
}

__tgt_target_table *__tgt_rtl_load_binary(int32_t device_id,
                                          __tgt_device_image *image) {
  assert(DeviceRTL.isValidDeviceId(device_id) && "device_id is invalid");

  return DeviceRTL.loadBinary(device_id, image);
}

void *__tgt_rtl_data_alloc(int32_t device_id, int64_t size, void *,
                           int32_t kind) {
  assert(DeviceRTL.isValidDeviceId(device_id) && "device_id is invalid");

  if (kind != TARGET_ALLOC_DEFAULT) {
    REPORT("Invalid target data allocation kind or requested allocator not "
           "implemented yet\n");
    return NULL;
  }

  return DeviceRTL.dataAlloc(device_id, size);
}

int32_t __tgt_rtl_data_submit(int32_t device_id, void *tgt_ptr, void *hst_ptr,
                              int64_t size) {
  assert(DeviceRTL.isValidDeviceId(device_id) && "device_id is invalid");

  __tgt_async_info AsyncInfo;
  const int32_t rc = __tgt_rtl_data_submit_async(device_id, tgt_ptr, hst_ptr,
                                                 size, &AsyncInfo);
  if (rc != OFFLOAD_SUCCESS)
    return OFFLOAD_FAIL;

  return __tgt_rtl_synchronize(device_id, &AsyncInfo);
}

int32_t __tgt_rtl_data_submit_async(int32_t device_id, void *tgt_ptr,
                                    void *hst_ptr, int64_t size,
                                    __tgt_async_info *async_info_ptr) {
  assert(DeviceRTL.isValidDeviceId(device_id) && "device_id is invalid");
  assert(async_info_ptr && "async_info_ptr is nullptr");

  return DeviceRTL.dataSubmit(device_id, tgt_ptr, hst_ptr, size,
                              async_info_ptr);
}

int32_t __tgt_rtl_data_retrieve(int32_t device_id, void *hst_ptr, void *tgt_ptr,
                                int64_t size) {
  assert(DeviceRTL.isValidDeviceId(device_id) && "device_id is invalid");

  __tgt_async_info AsyncInfo;
  const int32_t rc = __tgt_rtl_data_retrieve_async(device_id, hst_ptr, tgt_ptr,
                                                   size, &AsyncInfo);
  if (rc != OFFLOAD_SUCCESS)
    return OFFLOAD_FAIL;

  return __tgt_rtl_synchronize(device_id, &AsyncInfo);
}

int32_t __tgt_rtl_data_retrieve_async(int32_t device_id, void *hst_ptr,
                                      void *tgt_ptr, int64_t size,
                                      __tgt_async_info *async_info_ptr) {
  assert(DeviceRTL.isValidDeviceId(device_id) && "device_id is invalid");
  assert(async_info_ptr && "async_info_ptr is nullptr");

  return DeviceRTL.dataRetrieve(device_id, hst_ptr, tgt_ptr, size,
                                async_info_ptr);
}

int32_t __tgt_rtl_data_exchange_async(int32_t src_dev_id, void *src_ptr,
                                      int dst_dev_id, void *dst_ptr,
                                      int64_t size,
                                      __tgt_async_info *AsyncInfo) {
  assert(DeviceRTL.isValidDeviceId(src_dev_id) && "src_dev_id is invalid");
  assert(DeviceRTL.isValidDeviceId(dst_dev_id) && "dst_dev_id is invalid");
  assert(AsyncInfo && "AsyncInfo is nullptr");

  return DeviceRTL.dataExchange(src_dev_id, src_ptr, dst_dev_id, dst_ptr, size,
                                AsyncInfo);
}

int32_t __tgt_rtl_data_exchange(int32_t src_dev_id, void *src_ptr,
                                int32_t dst_dev_id, void *dst_ptr,
                                int64_t size) {
  assert(DeviceRTL.isValidDeviceId(src_dev_id) && "src_dev_id is invalid");
  assert(DeviceRTL.isValidDeviceId(dst_dev_id) && "dst_dev_id is invalid");

  __tgt_async_info AsyncInfo;
  const int32_t rc = __tgt_rtl_data_exchange_async(
      src_dev_id, src_ptr, dst_dev_id, dst_ptr, size, &AsyncInfo);
  if (rc != OFFLOAD_SUCCESS)
    return OFFLOAD_FAIL;

  return __tgt_rtl_synchronize(src_dev_id, &AsyncInfo);
}

int32_t __tgt_rtl_data_delete(int32_t device_id, void *tgt_ptr) {
  assert(DeviceRTL.isValidDeviceId(device_id) && "device_id is invalid");

  return DeviceRTL.dataDelete(device_id, tgt_ptr);
}

int32_t __tgt_rtl_run_target_team_region(int32_t device_id, void *tgt_entry_ptr,
                                         void **tgt_args,
                                         ptrdiff_t *tgt_offsets,
                                         int32_t arg_num, int32_t team_num,
                                         int32_t thread_limit,
                                         uint64_t loop_tripcount) {
  assert(DeviceRTL.isValidDeviceId(device_id) && "device_id is invalid");

  __tgt_async_info AsyncInfo;
  const int32_t rc = __tgt_rtl_run_target_team_region_async(
      device_id, tgt_entry_ptr, tgt_args, tgt_offsets, arg_num, team_num,
      thread_limit, loop_tripcount, &AsyncInfo);
  if (rc != OFFLOAD_SUCCESS)
    return OFFLOAD_FAIL;

  return __tgt_rtl_synchronize(device_id, &AsyncInfo);
}

int32_t __tgt_rtl_run_target_team_region_async(
    int32_t device_id, void *tgt_entry_ptr, void **tgt_args,
    ptrdiff_t *tgt_offsets, int32_t arg_num, int32_t team_num,
    int32_t thread_limit, uint64_t loop_tripcount,
    __tgt_async_info *async_info_ptr) {
  assert(DeviceRTL.isValidDeviceId(device_id) && "device_id is invalid");

  return DeviceRTL.runTargetTeamRegion(
      device_id, tgt_entry_ptr, tgt_args, tgt_offsets, arg_num, team_num,
      thread_limit, loop_tripcount, async_info_ptr);
}

int32_t __tgt_rtl_run_target_region(int32_t device_id, void *tgt_entry_ptr,
                                    void **tgt_args, ptrdiff_t *tgt_offsets,
                                    int32_t arg_num) {
  assert(DeviceRTL.isValidDeviceId(device_id) && "device_id is invalid");

  __tgt_async_info AsyncInfo;
  const int32_t rc = __tgt_rtl_run_target_region_async(
      device_id, tgt_entry_ptr, tgt_args, tgt_offsets, arg_num, &AsyncInfo);
  if (rc != OFFLOAD_SUCCESS)
    return OFFLOAD_FAIL;

  return __tgt_rtl_synchronize(device_id, &AsyncInfo);
}

int32_t __tgt_rtl_run_target_region_async(int32_t device_id,
                                          void *tgt_entry_ptr, void **tgt_args,
                                          ptrdiff_t *tgt_offsets,
                                          int32_t arg_num,
                                          __tgt_async_info *async_info_ptr) {
  assert(DeviceRTL.isValidDeviceId(device_id) && "device_id is invalid");

  return __tgt_rtl_run_target_team_region_async(
      device_id, tgt_entry_ptr, tgt_args, tgt_offsets, arg_num,
      /* team num*/ 1, /* thread_limit */ 1, /* loop_tripcount */ 0,
      async_info_ptr);
}

int32_t __tgt_rtl_synchronize(int32_t device_id,
                              __tgt_async_info *async_info_ptr) {
  assert(DeviceRTL.isValidDeviceId(device_id) && "device_id is invalid");
  assert(async_info_ptr && "async_info_ptr is nullptr");
  assert(async_info_ptr->Queue && "async_info_ptr->Queue is nullptr");

  return DeviceRTL.synchronize(device_id, async_info_ptr);
}

void __tgt_rtl_set_info_flag(uint32_t NewInfoLevel) {
<<<<<<< HEAD
=======
  std::atomic<uint32_t> &InfoLevel = getInfoLevelInternal();
>>>>>>> 11299179
  InfoLevel.store(NewInfoLevel);
}

#ifdef __cplusplus
}
#endif

// Cuda plugin's internal InfoLevel.
std::atomic<uint32_t> InfoLevel;<|MERGE_RESOLUTION|>--- conflicted
+++ resolved
@@ -1252,16 +1252,10 @@
 }
 
 void __tgt_rtl_set_info_flag(uint32_t NewInfoLevel) {
-<<<<<<< HEAD
-=======
   std::atomic<uint32_t> &InfoLevel = getInfoLevelInternal();
->>>>>>> 11299179
   InfoLevel.store(NewInfoLevel);
 }
 
 #ifdef __cplusplus
 }
-#endif
-
-// Cuda plugin's internal InfoLevel.
-std::atomic<uint32_t> InfoLevel;+#endif