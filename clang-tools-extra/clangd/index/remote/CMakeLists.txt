if (CLANGD_ENABLE_REMOTE)
  generate_grpc_protos(RemoteIndexProtos "Index.proto")
  include_directories(${CMAKE_CURRENT_BINARY_DIR})
  include_directories(${CMAKE_CURRENT_SOURCE_DIR}/../../)

  # FIXME(kirillbobyrev): target_compile_definitions is not working with
  # add_clang_library for some reason. Is there any way to make this
  # target-local?
  add_definitions(-DGOOGLE_PROTOBUF_NO_RTTI=1)

  add_clang_library(clangdRemoteIndex
    Client.cpp

    LINK_LIBS
    RemoteIndexProtos
    clangdRemoteMarshalling

    protobuf
    grpc++
    clangDaemon
<<<<<<< HEAD
=======
    clangdSupport

    DEPENDS
    RemoteIndexProtos
>>>>>>> 918d599f
    )

  add_subdirectory(marshalling)
  add_subdirectory(server)
else()
  # Provides a dummy implementation of clangdRemoteIndex.
  add_subdirectory(unimplemented)
endif()<|MERGE_RESOLUTION|>--- conflicted
+++ resolved
@@ -18,13 +18,10 @@
     protobuf
     grpc++
     clangDaemon
-<<<<<<< HEAD
-=======
     clangdSupport
 
     DEPENDS
     RemoteIndexProtos
->>>>>>> 918d599f
     )
 
   add_subdirectory(marshalling)
