--- conflicted
+++ resolved
@@ -110,20 +110,15 @@
 
 public:
   IndexClient(
-<<<<<<< HEAD
-      std::shared_ptr<grpc::Channel> Channel, llvm::StringRef ProjectRoot,
-      llvm::StringRef Address,
-=======
       std::shared_ptr<grpc::Channel> Channel, llvm::StringRef Address,
       llvm::StringRef ProjectRoot,
->>>>>>> e1e3308f
       std::chrono::milliseconds DeadlineTime = std::chrono::milliseconds(1000))
       : Stub(remote::v1::SymbolIndex::NewStub(Channel)), Channel(Channel),
         ServerAddress(Address),
         ConnectionStatus(Channel->GetState(/*try_to_connect=*/true)),
         ProtobufMarshaller(new Marshaller(/*RemoteIndexRoot=*/"",
                                           /*LocalIndexRoot=*/ProjectRoot)),
-        ServerAddress(Address), DeadlineWaitingTime(DeadlineTime) {
+        DeadlineWaitingTime(DeadlineTime) {
     assert(!ProjectRoot.empty());
   }
 
@@ -176,7 +171,6 @@
   llvm::SmallString<256> ServerAddress;
   mutable std::atomic<grpc_connectivity_state> ConnectionStatus;
   std::unique_ptr<Marshaller> ProtobufMarshaller;
-  llvm::SmallString<256> ServerAddress;
   // Each request will be terminated if it takes too long.
   std::chrono::milliseconds DeadlineWaitingTime;
 };
@@ -188,11 +182,7 @@
   const auto Channel =
       grpc::CreateChannel(Address.str(), grpc::InsecureChannelCredentials());
   return std::unique_ptr<clangd::SymbolIndex>(
-<<<<<<< HEAD
-      new IndexClient(Channel, ProjectRoot, Address));
-=======
       new IndexClient(Channel, Address, ProjectRoot));
->>>>>>> e1e3308f
 }
 
 } // namespace remote
