--- conflicted
+++ resolved
@@ -657,22 +657,12 @@
         enable_warnings = self.get_lit_bool('enable_warnings',
                                             default_enable_warnings)
         self.cxx.useWarnings(enable_warnings)
-<<<<<<< HEAD
-        self.cxx.warning_flags += ['-Wall', '-Wextra']
-=======
         self.cxx.warning_flags += ['-Werror', '-Wall', '-Wextra']
->>>>>>> 918d599f
         # On GCC, the libc++ headers cause errors due to throw() decorators
         # on operator new clashing with those from the test suite, so we
         # don't enable warnings in system headers on GCC.
         if self.cxx.type != 'gcc':
             self.cxx.warning_flags += ['-D_LIBCPP_HAS_NO_PRAGMA_SYSTEM_HEADER']
-<<<<<<< HEAD
-        if self.cxx.hasWarningFlag('-Wuser-defined-warnings'):
-            self.cxx.warning_flags += ['-Wuser-defined-warnings']
-            self.config.available_features.add('diagnose-if-support')
-=======
->>>>>>> 918d599f
         self.cxx.addWarningFlagIfSupported('-Wshadow')
         self.cxx.addWarningFlagIfSupported('-Wno-unused-command-line-argument')
         self.cxx.addWarningFlagIfSupported('-Wno-attributes')
@@ -793,11 +783,7 @@
         sub.append(('%{libcxx_src_root}', self.libcxx_src_root))
         # Configure flags substitutions
         flags = self.cxx.flags + (self.cxx.modules_flags if self.cxx.use_modules else [])
-<<<<<<< HEAD
-        compile_flags = self.cxx.compile_flags + self.cxx.warning_flags
-=======
         compile_flags = self.cxx.compile_flags + (self.cxx.warning_flags if self.cxx.use_warnings else [])
->>>>>>> 918d599f
         sub.append(('%{flags}',         ' '.join(map(pipes.quote, flags))))
         sub.append(('%{compile_flags}', ' '.join(map(pipes.quote, compile_flags))))
         sub.append(('%{link_flags}',    ' '.join(map(pipes.quote, self.cxx.link_flags))))
