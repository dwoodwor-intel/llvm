<!--===- docs/FlangDriver.md

   Part of the LLVM Project, under the Apache License v2.0 with LLVM Exceptions.
   See https://llvm.org/LICENSE.txt for license information.
   SPDX-License-Identifier: Apache-2.0 WITH LLVM-exception

-->

# Flang drivers

```eval_rst
.. contents::
   :local:
```

There are two main drivers in Flang:
* the compiler driver, `flang-new`
* the frontend driver, `flang-new -fc1`

The compiler driver will allow you to control all compilation phases (i.e.
preprocessing, frontend code-generation, middlend/backend code-optimisation and
lowering, linking). For frontend specific tasks, the compiler driver creates a
Fortran compilation job and delegates it to `flang-new -fc1`, the frontend driver.

The frontend driver glues all of the frontend libraries together and provides
an easy-to-use and intuitive interface to the frontend. It accepts many
frontend-specific options not available in `flang-new` and as such it provides a
finer control over the frontend. Similarly to `-Xclang` in `clang`, you can use
`-Xflang` to forward the frontend specific flags from the compiler directly to
the frontend driver.

## Compiler Driver

The main entry point for Flang's compiler driver is implemented in
`flang/tools/flang-driver/driver.cpp`.  Flang's compiler driver is implemented
in terms of Clang's driver library, `clangDriver`. This approach allows us to:
* benefit from Clang's support for various targets, platforms and operating systems
* leverage Clang's ability to drive various backends available in LLVM, as well
  as linkers and assemblers.
One implication of this dependency on Clang is that all of Flang's compiler
options are defined alongside Clang's options in
`clang/include/clang/Driver/Options.td`. For options that are common for both
Flang and Clang, the corresponding definitions are shared.

Internally, a `clangDriver` based compiler driver works by creating actions
that correspond to various compilation phases, e.g. `PreprocessJobClass`,
`CompileJobClass`, `BackendJobClass` or `LinkJobClass` from the
`clang::driver::Action::ActionClass` enum. There are also other, more
specialised actions, e.g. `MigrateJobClass` or `InputClass`, that do not map
directly to common compilation steps. The actions to run are determined from
the supplied compiler flags, e.g.

* `-E` for `PreprocessJobClass`,
* `-c` for `CompileJobClass`.

In most cases, the driver creates a chain of actions/jobs/phases where the
output from one action is the input for the subsequent one. You can use the
`-ccc-print-phases` flag to see the sequence of actions that the driver will
create for your compiler invocation:
```bash
flang-new -ccc-print-phases -E file.f
+- 0: input, "file.f", f95-cpp-input
1: preprocessor, {0}, f95
```
As you can see, for `-E` the driver creates only two jobs and stops immediately
after preprocessing. The first job simply prepares the input. For `-c`, the
pipeline of the created jobs is more complex:
```bash
flang-new -ccc-print-phases -c file.f
         +- 0: input, "file.f", f95-cpp-input
      +- 1: preprocessor, {0}, f95
   +- 2: compiler, {1}, ir
+- 3: backend, {2}, assembler
4: assembler, {3}, object
```
Note that currently Flang does not support code-generation and `flang-new` will
fail during the second step above with the following error:
```bash
error: code-generation is not available yet
```
The other phases are printed nonetheless when using `-ccc-print-phases`, as
that reflects what `clangDriver`, the library, will try to create and run.

For actions specific to the frontend (e.g. preprocessing or code generation), a
command to call the frontend driver is generated (more specifically, an
instance of `clang::driver::Command`). Every command is bound to an instance of
`clang::driver::Tool`. For Flang we introduced a specialisation of this class:
`clang::driver::Flang`. This class implements the logic to either translate or
forward compiler options to the frontend driver, `flang-new -fc1`.

You can read more on the design of `clangDriver` in Clang's [Driver Design &
Internals](https://clang.llvm.org/docs/DriverInternals.html).

## Frontend Driver
Flang's frontend driver is the main interface between end-users and the Flang
frontend. The high-level design is similar to Clang's frontend driver, `clang
-cc1` and consists of the following classes:
* `CompilerInstance`, which is a helper class that encapsulates and manages
  various objects that are always required by the frontend (e.g. `AllSources`,
  `AllCookedSources, `Parsing`, `CompilerInvocation`, etc.). In most cases
  `CompilerInstance` owns these objects, but it also can share them with its
  clients when required. It also implements utility methods to construct and
  manipulate them.
* `CompilerInvocation` encapsulates the configuration of the current
  invocation of the compiler as derived from the command-line options and the
  input files (in particular, file extensions). Among other things, it holds an
  instance of `FrontendOptions`. Like `CompilerInstance`, it owns the objects
  that it manages. It can share them with its clients that want to access them
  even after the corresponding `CompilerInvocation` has been destructed.
* `FrontendOptions` holds options that control the behaviour of the frontend,
  as well as e.g. the list of the input files. These options come either
  directly from the users (through command-line flags) or are derived from
  e.g. the host system configuration.
* `FrontendAction` and `FrontendActions` (the former being the base class for
  the latter) implement the actual actions to perform by the frontend. Usually
  there is one specialisation of `FrontendActions` for every compiler action flag
  (e.g. `-E`, `-fdebug-unparse`). These classes also contain various hooks that
  allow you to e.g. fine-tune the configuration of the frontend based on the
  input.

This list is not exhaustive and only covers the main classes that implement the
driver. The main entry point for the frontend driver, `fc1_main`, is
implemented in `flang/tools/flang-driver/driver.cpp`. It can be accessed by
invoking the compiler driver, `flang-new`, with the `-fc1` flag.

The frontend driver will only run one action at a time. If you specify multiple
action flags, only the last one will be taken into account. The default action
is `ParseSyntaxOnlyAction`, which corresponds to `-fsyntax-only`. In other
words, `flang-new -fc1 <input-file>` is equivalent to `flang-new -fc1 -fsyntax-only
<input-file>`.

## The `flang` script
The `flang` wrapper script for `flang-new` was introduced as a development tool
and to facilitate testing. While code-generation is not available in Flang, you
can use it as a drop-in replacement for other Fortran compilers in your build
scripts.

The `flang` wrapper script will:
* use `flang-new` to unparse the input source file (i.e. it will run `flang-new
  -fc1 -fdebug-unparse <input-file>`), and then
* call a host Fortran compiler, e.g. `gfortran`, to compile the unparsed file.

Here's a basic breakdown of what happens inside `flang` when you run `flang
file.f90`:
```bash
flang-new -fc1 -fdebug-unparse file.f90 -o file-unparsed.f90
gfortran file-unparsed.f90
```
This is a simplified version for illustration purposes only. In practice,
`flang` adds a few more frontend options and it also supports various other use
cases (e.g. compiling C files, linking existing object files). `gfortran` is
the default host compiler used by `flang`. You can change it by setting the
`FLANG_FC` environment variable.

Our intention is to replace `flang` with `flang-new`. Please consider `flang`
as a temporary substitute for Flang's compiler driver while the actual driver
is in development.

## Adding new Compiler Options
Adding a new compiler option in Flang consists of two steps:
* define the new option in a dedicated TableGen file,
* parse and implement the option in the relevant drivers that support it.

### Option Definition
All of Flang's compiler and frontend driver options are defined in
`clang/include/clang/Driver/Options.td` in Clang. When adding a new option to
Flang, you will either:
  * extend the existing definition for an option that is already available
    in one of Clang's drivers (e.g.  `clang`), but not yet available in Flang, or
  * add a completely new definition if the option that you are adding has not
    been defined yet.

There are many predefined TableGen classes and records that you can use to fine
tune your new option. The list of available configurations can be overwhelming
at times. Sometimes the easiest approach is to find an existing option that has
similar semantics to your new option and start by copying that.

For every new option, you will also have to define the visibility of the new
option. This is controlled through the `Flags` field. You can use the following
Flang specific option flags to control this:
  * `FlangOption` - this option will be available in the `flang-new` compiler driver,
  * `FC1Option` - this option will be available in the `flang-new -fc1` frontend driver,
  * `FlangOnlyOption` - this option will not be visible in Clang drivers.

Please make sure that options that you add are only visible in drivers that can
support it. For example, options that only make sense for Fortran input files
(e.g. `-ffree-form`) should not be visible in Clang and be marked as
`FlangOnlyOption`.

When deciding what `OptionGroup` to use when defining a new option in the
`Options.td` file, many new options fall into one of the following two
categories:
  * `Action_Group` - options that define an action to run (e.g.
    `-fsyntax-only`, `-E`)
  * `f_Group` - target independent compiler flags (e.g. `-ffixed-form`,
    `-fopenmp`)
There are also other groups and occasionally you will use them instead of the
groups listed above.

### Option Implementation
First, every option needs to be parsed. Flang compiler options are parsed in
two different places, depending on which driver they belong to:

* frontend driver: `flang/lib/Frontend/CompilerInvocation.cpp`,
* compiler driver: `clang/lib/Driver/ToolChains/Flang.cpp`.

The parsing will depend on the semantics encoded in the TableGen definition.

When adding a compiler driver option (i.e. an option that contains
`FlangOption` among its `Flags`) that you also intend to be understood by the
frontend, make sure that it is either forwarded to `flang-new -fc1` or translated
into some other option that is accepted by the frontend driver. In the case of
options that contain both `FlangOption` and `FC1Option` among its flags, we
usually just forward from `flang-new` to `flang-new -fc1`. This is then tested in
`flang/test/Driver/frontend-forward.F90`.

What follows is usually very dependant on the meaning of the corresponding
option. In general, regular compiler flags (e.g. `-ffree-form`) are mapped to
some state within the driver. A lot of this state is stored within an instance
of `FrontendOptions`, but there are other more specialised classes too. Action
flags (e.g. `-fsyntax-only`) are usually more complex overall, but also more
structured in terms of the implementation.

### Action Options
For options that correspond to an action (i.e. marked as `Action_Group`), you
will have to define a dedicated instance of `FrontendActions` in
`flang/include/flang/Frontend/FrontendOptions.h`. For example, for
`-fsyntax-only` we defined:
```cpp
class ParseSyntaxOnlyAction : public PrescanAndSemaAction {
  void ExecuteAction() override;
};
```
Command line options are mapped to frontend actions through the
`Fortran::frontend::ActionKind` enum.  For every new action option that you
add, you will have to add a dedicated entry in that enum (e.g.
`ParseSyntaxOnly` for `-fsyntax-only`) and a corresponding `case` in
`ParseFrontendArgs` function in the `CompilerInvocation.cpp` file, e.g.:
```cpp
    case clang::driver::options::OPT_fsyntax_only:
      opts.programAction = ParseSyntaxOnly;
      break;
```
Note that this simply sets the program/frontend action within the frontend
driver. You still have make sure that the corresponding frontend action class
is instantiated when your new action option is used. The relevant `switch`
statement is implemented in `Fortran::frontend::CreatedFrontendBaseAction` in
the `ExecuteCompilerInvocation.cpp` file. Here's an example for
`-fsyntax-only`:
```cpp
  case ParseSyntaxOnly:
    return std::make_unique<ParseSyntaxOnlyAction>();
```
At this point you should be able to trigger that frontend action that you have
just added using your new frontend option.

# Testing
In LIT, we define two variables that you can use to invoke Flang's drivers:
* `%flang` is expanded as `flang-new` (i.e. the compiler driver)
* `%flang_fc1` is expanded as `flang-new -fc1` (i.e. the frontend driver)

For most regression tests for the frontend, you will want to use `%flang_fc1`.
In some cases, the observable behaviour will be identical regardless of whether
`%flang` or `%flang_fc1` is used. However, when you are using `%flang` instead
of `%flang_fc1`, the compiler driver will add extra flags to the frontend
driver invocation (i.e. `flang-new -fc1 -<extra-flags>`). In some cases that might
be exactly what you want to test.  In fact, you can check these additional
flags by using the `-###` compiler driver command line option.

Lastly, you can use `! REQUIRES: <feature>` for tests that will only work when
`<feature>` is available. For example, you can use`! REQUIRES: shell` to mark a
test as only available on Unix-like systems (i.e. systems that contain a Unix
shell). In practice this means that the corresponding test is skipped on
Windows.

# Frontend Driver Plugins
Plugins are an extension to the frontend driver that make it possible to run
extra user defined frontend actions, in the form of a specialization of a
`PluginParseTreeAction`. These actions are run during compilation, after
semantic checks. Similarly to Clang, Flang leverages `LoadLibraryPermanently`
from LLVM's `llvm::sys::DynamicLibrary` to load dynamic objects that implement
plugins. The process for using plugins includes:
* [Creating a plugin](#creating-a-plugin)
* [Loading and running a plugin](#loading-and-running-a-plugin)

Flang plugins are limited to `flang-new -fc1` and are currently only available /
been tested on Linux.

## Creating a Plugin
There are three parts required for plugins to work:
1. [`PluginParseTreeAction` subclass](#a-pluginparsetreeaction-subclass)
1. [Implementation of `ExecuteAction`](#implementation-of-executeaction)
1. [Plugin registration](#plugin-registration)

There is an example plugin located in `flang/example/PrintFlangFunctionNames`
that demonstrates these points by using the `ParseTree` API to print out
function and subroutine names declared in the input file.

### A `PluginParseTreeAction` Subclass
This subclass will wrap everything together and represent the `FrontendAction`
corresponding to your plugin. It will need to inherit from
`PluginParseTreeAction` (defined in `flang/include/flang/FrontendActions.h`), in
order to have access to the parse tree post semantic checks, and also so that it
can be registered, e.g.
```cpp
class PrintFunctionNamesAction : public PluginParseTreeAction
```

### Implementation of `ExecuteAction`
Like in other frontend actions, the driver looks for an `ExecuteAction` function
to run, so in order for your plugin to do something, you will need to implement
the `ExecuteAction` method in your plugin class. This method will contain the
implementation of what the plugin actually does, for example:
```cpp
void ExecuteAction() override {
  auto &parseTree{instance().parsing().parseTree()};
  ParseTreeVisitor visitor;
  Fortran::parser::Walk(parseTree, visitor);
}
```
In the example plugin, the `ExecuteAction` method first gets a reference to the
parse tree, `instance().parsing().parseTree()`, then declares a `visitor`
struct, before passing both of these to the `Fortran::parser::Walk` function
that will traverse the parse tree. Implementation and details of the `Walk`
function can be found in `flang/include/flang/Parser/parse-tree-visitor.h`.

A `visitor` struct should define different `Pre` and `Post` functions that take
the type of a specific `ParseTree` node as an argument. When the `Walk` function
is traversing the parse tree, these functions will be run before/after a node
of that type is visited. Template functions for `Pre`/`Post` are defined so that
when a node is visited that you have not defined a function for, it will still
be able to continue. `Pre` returns a `bool` indicating whether to visit that
node's children or not. For example:
```cpp
struct ParseTreeVisitor {
  template <typename A> bool Pre(const A&) { return true; }
  template <typename A> void Post(const A&) {}
  void Post(const Fortran::parser::FunctionStmt &f) {
    llvm::outs() << std::get<Fortran::parser::Name>(f.t).ToString() << "\n" ;
  }
}
```
The different types of nodes and also what each node structure contains are
defined in `flang/include/flang/Parser/parse-tree.h`. In the example, there is a
`Post` function, with a line that gets the `Name` element from a tuple `t` in
the `FunctionStmt` struct and prints it. This function will be run after every
`FunctionStmt` node is visited in the parse tree.

### Plugin Registration
A plugin registry is used to store names and descriptions of a collection of
plugins. The Flang plugin registry, defined in
`flang/include/flang/Frontend/FrontendPluginRegistry.h`, is an alias of
`llvm::Registry` of type `PluginParseTreeAction`.

The plugin will need to be registered, which will add the Plugin to the registry
and allow it to be used. The format is as follows, with `print-fns` being the
plugin name that is used later to call the plugin and `Print Function names`
being the description:
```cpp
static FrontendPluginRegistry::Add<PrintFunctionNamesAction> X(
    "print-fns", "Print Function names");
```

## Loading and Running a Plugin
In order to use plugins, there are 2 command line options made available to the
frontend driver, `flang-new -fc1`:
* [`-load <dsopath>`](#the--load-dsopath-option) for loading the dynamic shared
  object of the plugin
* [`-plugin <name>`](#the--plugin-name-option) for calling the registered plugin

Invocation of the example plugin is done through:
```bash
flang-new -fc1 -load flangPrintFunctionNames.so -plugin print-fns file.f90
```

Both these options are parsed in `flang/lib/Frontend/CompilerInvocation.cpp` and
fulfil their actions in
`flang/lib/FrontendTool/ExecuteCompilerInvocation.cpp`

### The `-load <dsopath>` option
This loads the plugin shared object library, with the path given at `<dsopath>`,
using `LoadLibraryPermantly` from LLVM's `llvm::sys::DynamicLibrary`, which
itself uses `dlopen`. During this stage, the plugin is registered with the
registration line from the plugin, storing the name and description.

### The `-plugin <name>` option
This sets `frontend::ActionKind programAction` in `FrontendOptions` to
`PluginAction`, through which it searches the plugin registry for the plugin
name from `<name>`. If found, it returns the instantiated plugin, otherwise it
reports an error diagnostic and returns `nullptr`.

## Enabling In-Tree Plugins
For in-tree plugins, there is the CMake flag `FLANG_PLUGIN_SUPPORT`, enabled by
default, that controls the exporting of executable symbols from `flang-new`,
which plugins need access to. Additionally, there is the CMake flag
`FLANG_BUILD_EXAMPLES`, turned off by default, that is used to control if the
example programs are built. This includes plugins that are in the
`flang/example` directory and added as a `sub_directory` to the
`flang/examples/CMakeLists.txt`, for example, the `PrintFlangFunctionNames`
<<<<<<< HEAD
plugin. It is also possible to develop plugins out-of-tree.
=======
plugin. It is also possible to develop plugins out-of-tree.

## Limitations
Note that the traversal API presented here is under active development and
might change in the future. We expect it to evolve as support for new
language features are added. This document and the examples will be updated
accordingly.

The current `ParseTree` structure is not suitable for modifications. The
copy constructors are not available and hence duplicating code might not be
trivial. Please take this into consideration when designing your plugin. In
particular, creating a transformation plugin will be noticeably harder than
analysis plugins that just consume (rather than edit) `ParseTree`.

Lastly, if `ParseTree` modifications are performed, then it might be necessary
to re-analyze expressions and modify scope or symbols. You can check
[Semantics.md](Semantics.md) for more details on how `ParseTree` is edited
e.g. during the semantic checks.
>>>>>>> 3e87a12c
<|MERGE_RESOLUTION|>--- conflicted
+++ resolved
@@ -397,9 +397,6 @@
 example programs are built. This includes plugins that are in the
 `flang/example` directory and added as a `sub_directory` to the
 `flang/examples/CMakeLists.txt`, for example, the `PrintFlangFunctionNames`
-<<<<<<< HEAD
-plugin. It is also possible to develop plugins out-of-tree.
-=======
 plugin. It is also possible to develop plugins out-of-tree.
 
 ## Limitations
@@ -417,5 +414,4 @@
 Lastly, if `ParseTree` modifications are performed, then it might be necessary
 to re-analyze expressions and modify scope or symbols. You can check
 [Semantics.md](Semantics.md) for more details on how `ParseTree` is edited
-e.g. during the semantic checks.
->>>>>>> 3e87a12c
+e.g. during the semantic checks.