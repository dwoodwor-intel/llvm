--- conflicted
+++ resolved
@@ -1,8 +1,5 @@
 // RUN: %clang_cc1 %s -E -dM | FileCheck %s
-<<<<<<< HEAD
-// RUN: %clang_cc1 %s -fsycl -sycl-std=2017 -E -dM | FileCheck --check-prefix=CHECK-SYCL-STD %s
-// RUN: %clang_cc1 %s -fsycl -fsycl-is-device -sycl-std=1.2.1 -E -dM | FileCheck --check-prefix=CHECK-SYCL-STD %s
-// RUN: %clang_cc1 %s -fsycl -fsycl-is-device -E -dM | FileCheck --check-prefix=CHECK-SYCL %s
+// RUN: %clang_cc1 %s -fsycl-is-device -E -dM | FileCheck --check-prefix=CHECK-SYCL %s
 // RUN: %clang_cc1 %s -fsycl -E -dM | FileCheck --check-prefix=CHECK-ANY-SYCL %s
 // RUN: %clang_cc1 %s -fsycl-is-device -E -dM -fms-compatibility | FileCheck --check-prefix=CHECK-MSVC %s
 // CHECK-NOT:#define __SYCL_DEVICE_ONLY__ 1
@@ -13,11 +10,4 @@
 // CHECK-SYCL:#define CL_SYCL_LANGUAGE_VERSION 121
 // CHECK-SYCL:#define SYCL_EXTERNAL __attribute__((sycl_device))
 // CHECK-MSVC-NOT: __GNUC__
-// CHECK-MSVC-NOT: __STDC__
-// CHECK-SYCL-STD:#define CL_SYCL_LANGUAGE_VERSION 121
-=======
-// RUN: %clang_cc1 %s -fsycl-is-device -E -dM | FileCheck --check-prefix=CHECK-SYCL %s
-
-// CHECK-NOT:#define __SYCL_DEVICE_ONLY__ 1
->>>>>>> 740ed617
-// CHECK-SYCL:#define __SYCL_DEVICE_ONLY__ 1+// CHECK-MSVC-NOT: __STDC__