--- conflicted
+++ resolved
@@ -38,10 +38,7 @@
   // CHECK-STRICT-0-NOT: @__ubsan
   // CHECK-STRICT-1-NOT: @__ubsan
   // CHECK-STRICT-2-NOT: @__ubsan
-<<<<<<< HEAD
-=======
   // CHECK-STRICT-3-NOT: @__ubsan
->>>>>>> e7aa6127
   return p->a[i] + (p->a)[i];
 }
 
@@ -50,10 +47,7 @@
   // CHECK-STRICT-0-NOT: @__ubsan
   // CHECK-STRICT-1-NOT: @__ubsan
   // CHECK-STRICT-2-NOT: @__ubsan
-<<<<<<< HEAD
-=======
   // CHECK-STRICT-3:     call void @__ubsan_handle_out_of_bounds_abort(
->>>>>>> e7aa6127
   return p->a[i] + (p->a)[i];
 }
 
@@ -69,17 +63,6 @@
 // CHECK-LABEL: define {{.*}} @{{.*}}test_two{{.*}}(
 int test_two(struct Two *p, int i) {
   // CHECK-STRICT-0-NOT: @__ubsan
-<<<<<<< HEAD
-  // CHECK-STRICT-1:     call void @__ubsan_handle_out_of_bounds_abort(
-  // CHECK-STRICT-2:     call void @__ubsan_handle_out_of_bounds_abort(
-  return p->a[i] + (p->a)[i];
-}
-
-// CHECK-LABEL: define {{.*}} @{{.*}}test_three{{.*}}(
-int test_three(struct Three *p, int i) {
-  // CHECK-STRICT-0-NOT: @__ubsan
-=======
->>>>>>> e7aa6127
   // CHECK-STRICT-1:     call void @__ubsan_handle_out_of_bounds_abort(
   // CHECK-STRICT-2:     call void @__ubsan_handle_out_of_bounds_abort(
   return p->a[i] + (p->a)[i];
@@ -121,10 +104,7 @@
   // CHECK-STRICT-0-NOT: @__ubsan
   // CHECK-STRICT-1-NOT: @__ubsan
   // CHECK-STRICT-2:     call void @__ubsan_handle_out_of_bounds_abort(
-<<<<<<< HEAD
-=======
   // CHECK-STRICT-3:     call void @__ubsan_handle_out_of_bounds_abort(
->>>>>>> e7aa6127
   return p->a[i] + (p->a)[i];
 }
 
@@ -133,10 +113,7 @@
   // CHECK-STRICT-0-NOT: @__ubsan
   // CHECK-STRICT-1:     call void @__ubsan_handle_out_of_bounds_abort(
   // CHECK-STRICT-2:     call void @__ubsan_handle_out_of_bounds_abort(
-<<<<<<< HEAD
-=======
   // CHECK-STRICT-3:     call void @__ubsan_handle_out_of_bounds_abort(
->>>>>>> e7aa6127
   return p->a[i] + (p->a)[i];
 }
 
@@ -159,10 +136,7 @@
   // CHECK-STRICT-0-NOT: @__ubsan
   // CHECK-STRICT-1-NOT: @__ubsan
   // CHECK-STRICT-2:     call void @__ubsan_handle_out_of_bounds_abort(
-<<<<<<< HEAD
-=======
   // CHECK-STRICT-3:     call void @__ubsan_handle_out_of_bounds_abort(
->>>>>>> e7aa6127
   return p->a[i] + (p->a)[i];
 }
 
