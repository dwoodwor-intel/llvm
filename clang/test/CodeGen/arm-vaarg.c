<<<<<<< HEAD
// RUN: %clang -mfloat-abi=soft -target arm-linux-gnu -emit-llvm -S -o - %s | FileCheck %s
=======
// Added -Xclang -opaque-pointers.
// FIXME: Align with the community code when project is ready to enable opaque
// pointers by default
// RUN: %clang -Xclang -opaque-pointers -mfloat-abi=soft -target arm-linux-gnu -emit-llvm -S -o - %s | FileCheck %s
>>>>>>> 7d5b44f6

struct Empty {};

struct Empty emptyvar;

void take_args(int a, ...) {
// CHECK: [[ALLOCA_VA_LIST:%[a-zA-Z0-9._]+]] = alloca %struct.__va_list, align 4
// CHECK: call void @llvm.va_start
// CHECK-NEXT: [[LOAD_AP:%[a-zA-Z0-9._]+]] = load ptr, ptr [[ALLOCA_VA_LIST]], align 4

  // It's conceivable that EMPTY_PTR may not actually be a valid pointer
  // (e.g. it's at the very bottom of the stack and the next page is
  // invalid). This doesn't matter provided it's never loaded (there's no
  // well-defined way to tell), but it becomes a problem if we do try to use it.
// CHECK-NOT: load %struct.Empty, ptr [[LOAD_AP]]
  __builtin_va_list l;
  __builtin_va_start(l, a);
  emptyvar = __builtin_va_arg(l, struct Empty);
  __builtin_va_end(l);
}<|MERGE_RESOLUTION|>--- conflicted
+++ resolved
@@ -1,11 +1,7 @@
-<<<<<<< HEAD
-// RUN: %clang -mfloat-abi=soft -target arm-linux-gnu -emit-llvm -S -o - %s | FileCheck %s
-=======
 // Added -Xclang -opaque-pointers.
 // FIXME: Align with the community code when project is ready to enable opaque
 // pointers by default
 // RUN: %clang -Xclang -opaque-pointers -mfloat-abi=soft -target arm-linux-gnu -emit-llvm -S -o - %s | FileCheck %s
->>>>>>> 7d5b44f6
 
 struct Empty {};
 
