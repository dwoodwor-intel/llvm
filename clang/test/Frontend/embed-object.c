<<<<<<< HEAD
// RUN: %clang_cc1 -x c -triple x86_64-unknown-linux-gnu -emit-llvm -opaque-pointers -fembed-offload-object=%S/Inputs/empty.h,,, -o - %s | FileCheck %s
=======
// RUN: %clang_cc1 -x c -triple x86_64-unknown-linux-gnu -emit-llvm -fembed-offload-object=%S/Inputs/empty.h -o - %s | FileCheck %s
>>>>>>> 26eb0426

// CHECK: @[[OBJECT:.+]] = private constant [0 x i8] zeroinitializer, section ".llvm.offloading", align 8
// CHECK: @llvm.compiler.used = appending global [1 x ptr] [ptr @[[OBJECT]]], section "llvm.metadata"

void foo(void) {}<|MERGE_RESOLUTION|>--- conflicted
+++ resolved
@@ -1,8 +1,4 @@
-<<<<<<< HEAD
-// RUN: %clang_cc1 -x c -triple x86_64-unknown-linux-gnu -emit-llvm -opaque-pointers -fembed-offload-object=%S/Inputs/empty.h,,, -o - %s | FileCheck %s
-=======
-// RUN: %clang_cc1 -x c -triple x86_64-unknown-linux-gnu -emit-llvm -fembed-offload-object=%S/Inputs/empty.h -o - %s | FileCheck %s
->>>>>>> 26eb0426
+// RUN: %clang_cc1 -x c -triple x86_64-unknown-linux-gnu -emit-llvm -opaque-pointers -fembed-offload-object=%S/Inputs/empty.h -o - %s | FileCheck %s
 
 // CHECK: @[[OBJECT:.+]] = private constant [0 x i8] zeroinitializer, section ".llvm.offloading", align 8
 // CHECK: @llvm.compiler.used = appending global [1 x ptr] [ptr @[[OBJECT]]], section "llvm.metadata"
