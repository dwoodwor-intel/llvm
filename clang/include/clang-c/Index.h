/*===-- clang-c/Index.h - Indexing Public C Interface -------------*- C -*-===*\
|*                                                                            *|
|* Part of the LLVM Project, under the Apache License v2.0 with LLVM          *|
|* Exceptions.                                                                *|
|* See https://llvm.org/LICENSE.txt for license information.                  *|
|* SPDX-License-Identifier: Apache-2.0 WITH LLVM-exception                    *|
|*                                                                            *|
|*===----------------------------------------------------------------------===*|
|*                                                                            *|
|* This header provides a public interface to a Clang library for extracting  *|
|* high-level symbol information from source files without exposing the full  *|
|* Clang C++ API.                                                             *|
|*                                                                            *|
\*===----------------------------------------------------------------------===*/

#ifndef LLVM_CLANG_C_INDEX_H
#define LLVM_CLANG_C_INDEX_H

#include <time.h>

#include "clang-c/BuildSystem.h"
#include "clang-c/CXErrorCode.h"
#include "clang-c/CXString.h"
#include "clang-c/ExternC.h"
#include "clang-c/Platform.h"

/**
 * The version constants for the libclang API.
 * CINDEX_VERSION_MINOR should increase when there are API additions.
 * CINDEX_VERSION_MAJOR is intended for "major" source/ABI breaking changes.
 *
 * The policy about the libclang API was always to keep it source and ABI
 * compatible, thus CINDEX_VERSION_MAJOR is expected to remain stable.
 */
#define CINDEX_VERSION_MAJOR 0
#define CINDEX_VERSION_MINOR 62

#define CINDEX_VERSION_ENCODE(major, minor) (((major)*10000) + ((minor)*1))

#define CINDEX_VERSION                                                         \
  CINDEX_VERSION_ENCODE(CINDEX_VERSION_MAJOR, CINDEX_VERSION_MINOR)

#define CINDEX_VERSION_STRINGIZE_(major, minor) #major "." #minor
#define CINDEX_VERSION_STRINGIZE(major, minor)                                 \
  CINDEX_VERSION_STRINGIZE_(major, minor)

#define CINDEX_VERSION_STRING                                                  \
  CINDEX_VERSION_STRINGIZE(CINDEX_VERSION_MAJOR, CINDEX_VERSION_MINOR)

LLVM_CLANG_C_EXTERN_C_BEGIN

/** \defgroup CINDEX libclang: C Interface to Clang
 *
 * The C Interface to Clang provides a relatively small API that exposes
 * facilities for parsing source code into an abstract syntax tree (AST),
 * loading already-parsed ASTs, traversing the AST, associating
 * physical source locations with elements within the AST, and other
 * facilities that support Clang-based development tools.
 *
 * This C interface to Clang will never provide all of the information
 * representation stored in Clang's C++ AST, nor should it: the intent is to
 * maintain an API that is relatively stable from one release to the next,
 * providing only the basic functionality needed to support development tools.
 *
 * To avoid namespace pollution, data types are prefixed with "CX" and
 * functions are prefixed with "clang_".
 *
 * @{
 */

/**
 * An "index" that consists of a set of translation units that would
 * typically be linked together into an executable or library.
 */
typedef void *CXIndex;

/**
 * An opaque type representing target information for a given translation
 * unit.
 */
typedef struct CXTargetInfoImpl *CXTargetInfo;

/**
 * A single translation unit, which resides in an index.
 */
typedef struct CXTranslationUnitImpl *CXTranslationUnit;

/**
 * Opaque pointer representing client data that will be passed through
 * to various callbacks and visitors.
 */
typedef void *CXClientData;

/**
 * Provides the contents of a file that has not yet been saved to disk.
 *
 * Each CXUnsavedFile instance provides the name of a file on the
 * system along with the current contents of that file that have not
 * yet been saved to disk.
 */
struct CXUnsavedFile {
  /**
   * The file whose contents have not yet been saved.
   *
   * This file must already exist in the file system.
   */
  const char *Filename;

  /**
   * A buffer containing the unsaved contents of this file.
   */
  const char *Contents;

  /**
   * The length of the unsaved contents of this buffer.
   */
  unsigned long Length;
};

/**
 * Describes the availability of a particular entity, which indicates
 * whether the use of this entity will result in a warning or error due to
 * it being deprecated or unavailable.
 */
enum CXAvailabilityKind {
  /**
   * The entity is available.
   */
  CXAvailability_Available,
  /**
   * The entity is available, but has been deprecated (and its use is
   * not recommended).
   */
  CXAvailability_Deprecated,
  /**
   * The entity is not available; any use of it will be an error.
   */
  CXAvailability_NotAvailable,
  /**
   * The entity is available, but not accessible; any use of it will be
   * an error.
   */
  CXAvailability_NotAccessible
};

/**
 * Describes a version number of the form major.minor.subminor.
 */
typedef struct CXVersion {
  /**
   * The major version number, e.g., the '10' in '10.7.3'. A negative
   * value indicates that there is no version number at all.
   */
  int Major;
  /**
   * The minor version number, e.g., the '7' in '10.7.3'. This value
   * will be negative if no minor version number was provided, e.g., for
   * version '10'.
   */
  int Minor;
  /**
   * The subminor version number, e.g., the '3' in '10.7.3'. This value
   * will be negative if no minor or subminor version number was provided,
   * e.g., in version '10' or '10.7'.
   */
  int Subminor;
} CXVersion;

/**
 * Describes the exception specification of a cursor.
 *
 * A negative value indicates that the cursor is not a function declaration.
 */
enum CXCursor_ExceptionSpecificationKind {
  /**
   * The cursor has no exception specification.
   */
  CXCursor_ExceptionSpecificationKind_None,

  /**
   * The cursor has exception specification throw()
   */
  CXCursor_ExceptionSpecificationKind_DynamicNone,

  /**
   * The cursor has exception specification throw(T1, T2)
   */
  CXCursor_ExceptionSpecificationKind_Dynamic,

  /**
   * The cursor has exception specification throw(...).
   */
  CXCursor_ExceptionSpecificationKind_MSAny,

  /**
   * The cursor has exception specification basic noexcept.
   */
  CXCursor_ExceptionSpecificationKind_BasicNoexcept,

  /**
   * The cursor has exception specification computed noexcept.
   */
  CXCursor_ExceptionSpecificationKind_ComputedNoexcept,

  /**
   * The exception specification has not yet been evaluated.
   */
  CXCursor_ExceptionSpecificationKind_Unevaluated,

  /**
   * The exception specification has not yet been instantiated.
   */
  CXCursor_ExceptionSpecificationKind_Uninstantiated,

  /**
   * The exception specification has not been parsed yet.
   */
  CXCursor_ExceptionSpecificationKind_Unparsed,

  /**
   * The cursor has a __declspec(nothrow) exception specification.
   */
  CXCursor_ExceptionSpecificationKind_NoThrow
};

/**
 * Provides a shared context for creating translation units.
 *
 * It provides two options:
 *
 * - excludeDeclarationsFromPCH: When non-zero, allows enumeration of "local"
 * declarations (when loading any new translation units). A "local" declaration
 * is one that belongs in the translation unit itself and not in a precompiled
 * header that was used by the translation unit. If zero, all declarations
 * will be enumerated.
 *
 * Here is an example:
 *
 * \code
 *   // excludeDeclsFromPCH = 1, displayDiagnostics=1
 *   Idx = clang_createIndex(1, 1);
 *
 *   // IndexTest.pch was produced with the following command:
 *   // "clang -x c IndexTest.h -emit-ast -o IndexTest.pch"
 *   TU = clang_createTranslationUnit(Idx, "IndexTest.pch");
 *
 *   // This will load all the symbols from 'IndexTest.pch'
 *   clang_visitChildren(clang_getTranslationUnitCursor(TU),
 *                       TranslationUnitVisitor, 0);
 *   clang_disposeTranslationUnit(TU);
 *
 *   // This will load all the symbols from 'IndexTest.c', excluding symbols
 *   // from 'IndexTest.pch'.
 *   char *args[] = { "-Xclang", "-include-pch=IndexTest.pch" };
 *   TU = clang_createTranslationUnitFromSourceFile(Idx, "IndexTest.c", 2, args,
 *                                                  0, 0);
 *   clang_visitChildren(clang_getTranslationUnitCursor(TU),
 *                       TranslationUnitVisitor, 0);
 *   clang_disposeTranslationUnit(TU);
 * \endcode
 *
 * This process of creating the 'pch', loading it separately, and using it (via
 * -include-pch) allows 'excludeDeclsFromPCH' to remove redundant callbacks
 * (which gives the indexer the same performance benefit as the compiler).
 */
CINDEX_LINKAGE CXIndex clang_createIndex(int excludeDeclarationsFromPCH,
                                         int displayDiagnostics);

/**
 * Destroy the given index.
 *
 * The index must not be destroyed until all of the translation units created
 * within that index have been destroyed.
 */
CINDEX_LINKAGE void clang_disposeIndex(CXIndex index);

typedef enum {
  /**
   * Used to indicate that no special CXIndex options are needed.
   */
  CXGlobalOpt_None = 0x0,

  /**
   * Used to indicate that threads that libclang creates for indexing
   * purposes should use background priority.
   *
   * Affects #clang_indexSourceFile, #clang_indexTranslationUnit,
   * #clang_parseTranslationUnit, #clang_saveTranslationUnit.
   */
  CXGlobalOpt_ThreadBackgroundPriorityForIndexing = 0x1,

  /**
   * Used to indicate that threads that libclang creates for editing
   * purposes should use background priority.
   *
   * Affects #clang_reparseTranslationUnit, #clang_codeCompleteAt,
   * #clang_annotateTokens
   */
  CXGlobalOpt_ThreadBackgroundPriorityForEditing = 0x2,

  /**
   * Used to indicate that all threads that libclang creates should use
   * background priority.
   */
  CXGlobalOpt_ThreadBackgroundPriorityForAll =
      CXGlobalOpt_ThreadBackgroundPriorityForIndexing |
      CXGlobalOpt_ThreadBackgroundPriorityForEditing

} CXGlobalOptFlags;

/**
 * Sets general options associated with a CXIndex.
 *
 * For example:
 * \code
 * CXIndex idx = ...;
 * clang_CXIndex_setGlobalOptions(idx,
 *     clang_CXIndex_getGlobalOptions(idx) |
 *     CXGlobalOpt_ThreadBackgroundPriorityForIndexing);
 * \endcode
 *
 * \param options A bitmask of options, a bitwise OR of CXGlobalOpt_XXX flags.
 */
CINDEX_LINKAGE void clang_CXIndex_setGlobalOptions(CXIndex, unsigned options);

/**
 * Gets the general options associated with a CXIndex.
 *
 * \returns A bitmask of options, a bitwise OR of CXGlobalOpt_XXX flags that
 * are associated with the given CXIndex object.
 */
CINDEX_LINKAGE unsigned clang_CXIndex_getGlobalOptions(CXIndex);

/**
 * Sets the invocation emission path option in a CXIndex.
 *
 * The invocation emission path specifies a path which will contain log
 * files for certain libclang invocations. A null value (default) implies that
 * libclang invocations are not logged..
 */
CINDEX_LINKAGE void
clang_CXIndex_setInvocationEmissionPathOption(CXIndex, const char *Path);

/**
 * \defgroup CINDEX_FILES File manipulation routines
 *
 * @{
 */

/**
 * A particular source file that is part of a translation unit.
 */
typedef void *CXFile;

/**
 * Retrieve the complete file and path name of the given file.
 */
CINDEX_LINKAGE CXString clang_getFileName(CXFile SFile);

/**
 * Retrieve the last modification time of the given file.
 */
CINDEX_LINKAGE time_t clang_getFileTime(CXFile SFile);

/**
 * Uniquely identifies a CXFile, that refers to the same underlying file,
 * across an indexing session.
 */
typedef struct {
  unsigned long long data[3];
} CXFileUniqueID;

/**
 * Retrieve the unique ID for the given \c file.
 *
 * \param file the file to get the ID for.
 * \param outID stores the returned CXFileUniqueID.
 * \returns If there was a failure getting the unique ID, returns non-zero,
 * otherwise returns 0.
 */
CINDEX_LINKAGE int clang_getFileUniqueID(CXFile file, CXFileUniqueID *outID);

/**
 * Determine whether the given header is guarded against
 * multiple inclusions, either with the conventional
 * \#ifndef/\#define/\#endif macro guards or with \#pragma once.
 */
CINDEX_LINKAGE unsigned clang_isFileMultipleIncludeGuarded(CXTranslationUnit tu,
                                                           CXFile file);

/**
 * Retrieve a file handle within the given translation unit.
 *
 * \param tu the translation unit
 *
 * \param file_name the name of the file.
 *
 * \returns the file handle for the named file in the translation unit \p tu,
 * or a NULL file handle if the file was not a part of this translation unit.
 */
CINDEX_LINKAGE CXFile clang_getFile(CXTranslationUnit tu,
                                    const char *file_name);

/**
 * Retrieve the buffer associated with the given file.
 *
 * \param tu the translation unit
 *
 * \param file the file for which to retrieve the buffer.
 *
 * \param size [out] if non-NULL, will be set to the size of the buffer.
 *
 * \returns a pointer to the buffer in memory that holds the contents of
 * \p file, or a NULL pointer when the file is not loaded.
 */
CINDEX_LINKAGE const char *clang_getFileContents(CXTranslationUnit tu,
                                                 CXFile file, size_t *size);

/**
 * Returns non-zero if the \c file1 and \c file2 point to the same file,
 * or they are both NULL.
 */
CINDEX_LINKAGE int clang_File_isEqual(CXFile file1, CXFile file2);

/**
 * Returns the real path name of \c file.
 *
 * An empty string may be returned. Use \c clang_getFileName() in that case.
 */
CINDEX_LINKAGE CXString clang_File_tryGetRealPathName(CXFile file);

/**
 * @}
 */

/**
 * \defgroup CINDEX_LOCATIONS Physical source locations
 *
 * Clang represents physical source locations in its abstract syntax tree in
 * great detail, with file, line, and column information for the majority of
 * the tokens parsed in the source code. These data types and functions are
 * used to represent source location information, either for a particular
 * point in the program or for a range of points in the program, and extract
 * specific location information from those data types.
 *
 * @{
 */

/**
 * Identifies a specific source location within a translation
 * unit.
 *
 * Use clang_getExpansionLocation() or clang_getSpellingLocation()
 * to map a source location to a particular file, line, and column.
 */
typedef struct {
  const void *ptr_data[2];
  unsigned int_data;
} CXSourceLocation;

/**
 * Identifies a half-open character range in the source code.
 *
 * Use clang_getRangeStart() and clang_getRangeEnd() to retrieve the
 * starting and end locations from a source range, respectively.
 */
typedef struct {
  const void *ptr_data[2];
  unsigned begin_int_data;
  unsigned end_int_data;
} CXSourceRange;

/**
 * Retrieve a NULL (invalid) source location.
 */
CINDEX_LINKAGE CXSourceLocation clang_getNullLocation(void);

/**
 * Determine whether two source locations, which must refer into
 * the same translation unit, refer to exactly the same point in the source
 * code.
 *
 * \returns non-zero if the source locations refer to the same location, zero
 * if they refer to different locations.
 */
CINDEX_LINKAGE unsigned clang_equalLocations(CXSourceLocation loc1,
                                             CXSourceLocation loc2);

/**
 * Retrieves the source location associated with a given file/line/column
 * in a particular translation unit.
 */
CINDEX_LINKAGE CXSourceLocation clang_getLocation(CXTranslationUnit tu,
                                                  CXFile file, unsigned line,
                                                  unsigned column);
/**
 * Retrieves the source location associated with a given character offset
 * in a particular translation unit.
 */
CINDEX_LINKAGE CXSourceLocation clang_getLocationForOffset(CXTranslationUnit tu,
                                                           CXFile file,
                                                           unsigned offset);

/**
 * Returns non-zero if the given source location is in a system header.
 */
CINDEX_LINKAGE int clang_Location_isInSystemHeader(CXSourceLocation location);

/**
 * Returns non-zero if the given source location is in the main file of
 * the corresponding translation unit.
 */
CINDEX_LINKAGE int clang_Location_isFromMainFile(CXSourceLocation location);

/**
 * Retrieve a NULL (invalid) source range.
 */
CINDEX_LINKAGE CXSourceRange clang_getNullRange(void);

/**
 * Retrieve a source range given the beginning and ending source
 * locations.
 */
CINDEX_LINKAGE CXSourceRange clang_getRange(CXSourceLocation begin,
                                            CXSourceLocation end);

/**
 * Determine whether two ranges are equivalent.
 *
 * \returns non-zero if the ranges are the same, zero if they differ.
 */
CINDEX_LINKAGE unsigned clang_equalRanges(CXSourceRange range1,
                                          CXSourceRange range2);

/**
 * Returns non-zero if \p range is null.
 */
CINDEX_LINKAGE int clang_Range_isNull(CXSourceRange range);

/**
 * Retrieve the file, line, column, and offset represented by
 * the given source location.
 *
 * If the location refers into a macro expansion, retrieves the
 * location of the macro expansion.
 *
 * \param location the location within a source file that will be decomposed
 * into its parts.
 *
 * \param file [out] if non-NULL, will be set to the file to which the given
 * source location points.
 *
 * \param line [out] if non-NULL, will be set to the line to which the given
 * source location points.
 *
 * \param column [out] if non-NULL, will be set to the column to which the given
 * source location points.
 *
 * \param offset [out] if non-NULL, will be set to the offset into the
 * buffer to which the given source location points.
 */
CINDEX_LINKAGE void clang_getExpansionLocation(CXSourceLocation location,
                                               CXFile *file, unsigned *line,
                                               unsigned *column,
                                               unsigned *offset);

/**
 * Retrieve the file, line and column represented by the given source
 * location, as specified in a # line directive.
 *
 * Example: given the following source code in a file somefile.c
 *
 * \code
 * #123 "dummy.c" 1
 *
 * static int func(void)
 * {
 *     return 0;
 * }
 * \endcode
 *
 * the location information returned by this function would be
 *
 * File: dummy.c Line: 124 Column: 12
 *
 * whereas clang_getExpansionLocation would have returned
 *
 * File: somefile.c Line: 3 Column: 12
 *
 * \param location the location within a source file that will be decomposed
 * into its parts.
 *
 * \param filename [out] if non-NULL, will be set to the filename of the
 * source location. Note that filenames returned will be for "virtual" files,
 * which don't necessarily exist on the machine running clang - e.g. when
 * parsing preprocessed output obtained from a different environment. If
 * a non-NULL value is passed in, remember to dispose of the returned value
 * using \c clang_disposeString() once you've finished with it. For an invalid
 * source location, an empty string is returned.
 *
 * \param line [out] if non-NULL, will be set to the line number of the
 * source location. For an invalid source location, zero is returned.
 *
 * \param column [out] if non-NULL, will be set to the column number of the
 * source location. For an invalid source location, zero is returned.
 */
CINDEX_LINKAGE void clang_getPresumedLocation(CXSourceLocation location,
                                              CXString *filename,
                                              unsigned *line, unsigned *column);

/**
 * Legacy API to retrieve the file, line, column, and offset represented
 * by the given source location.
 *
 * This interface has been replaced by the newer interface
 * #clang_getExpansionLocation(). See that interface's documentation for
 * details.
 */
CINDEX_LINKAGE void clang_getInstantiationLocation(CXSourceLocation location,
                                                   CXFile *file, unsigned *line,
                                                   unsigned *column,
                                                   unsigned *offset);

/**
 * Retrieve the file, line, column, and offset represented by
 * the given source location.
 *
 * If the location refers into a macro instantiation, return where the
 * location was originally spelled in the source file.
 *
 * \param location the location within a source file that will be decomposed
 * into its parts.
 *
 * \param file [out] if non-NULL, will be set to the file to which the given
 * source location points.
 *
 * \param line [out] if non-NULL, will be set to the line to which the given
 * source location points.
 *
 * \param column [out] if non-NULL, will be set to the column to which the given
 * source location points.
 *
 * \param offset [out] if non-NULL, will be set to the offset into the
 * buffer to which the given source location points.
 */
CINDEX_LINKAGE void clang_getSpellingLocation(CXSourceLocation location,
                                              CXFile *file, unsigned *line,
                                              unsigned *column,
                                              unsigned *offset);

/**
 * Retrieve the file, line, column, and offset represented by
 * the given source location.
 *
 * If the location refers into a macro expansion, return where the macro was
 * expanded or where the macro argument was written, if the location points at
 * a macro argument.
 *
 * \param location the location within a source file that will be decomposed
 * into its parts.
 *
 * \param file [out] if non-NULL, will be set to the file to which the given
 * source location points.
 *
 * \param line [out] if non-NULL, will be set to the line to which the given
 * source location points.
 *
 * \param column [out] if non-NULL, will be set to the column to which the given
 * source location points.
 *
 * \param offset [out] if non-NULL, will be set to the offset into the
 * buffer to which the given source location points.
 */
CINDEX_LINKAGE void clang_getFileLocation(CXSourceLocation location,
                                          CXFile *file, unsigned *line,
                                          unsigned *column, unsigned *offset);

/**
 * Retrieve a source location representing the first character within a
 * source range.
 */
CINDEX_LINKAGE CXSourceLocation clang_getRangeStart(CXSourceRange range);

/**
 * Retrieve a source location representing the last character within a
 * source range.
 */
CINDEX_LINKAGE CXSourceLocation clang_getRangeEnd(CXSourceRange range);

/**
 * Identifies an array of ranges.
 */
typedef struct {
  /** The number of ranges in the \c ranges array. */
  unsigned count;
  /**
   * An array of \c CXSourceRanges.
   */
  CXSourceRange *ranges;
} CXSourceRangeList;

/**
 * Retrieve all ranges that were skipped by the preprocessor.
 *
 * The preprocessor will skip lines when they are surrounded by an
 * if/ifdef/ifndef directive whose condition does not evaluate to true.
 */
CINDEX_LINKAGE CXSourceRangeList *clang_getSkippedRanges(CXTranslationUnit tu,
                                                         CXFile file);

/**
 * Retrieve all ranges from all files that were skipped by the
 * preprocessor.
 *
 * The preprocessor will skip lines when they are surrounded by an
 * if/ifdef/ifndef directive whose condition does not evaluate to true.
 */
CINDEX_LINKAGE CXSourceRangeList *
clang_getAllSkippedRanges(CXTranslationUnit tu);

/**
 * Destroy the given \c CXSourceRangeList.
 */
CINDEX_LINKAGE void clang_disposeSourceRangeList(CXSourceRangeList *ranges);

/**
 * @}
 */

/**
 * \defgroup CINDEX_DIAG Diagnostic reporting
 *
 * @{
 */

/**
 * Describes the severity of a particular diagnostic.
 */
enum CXDiagnosticSeverity {
  /**
   * A diagnostic that has been suppressed, e.g., by a command-line
   * option.
   */
  CXDiagnostic_Ignored = 0,

  /**
   * This diagnostic is a note that should be attached to the
   * previous (non-note) diagnostic.
   */
  CXDiagnostic_Note = 1,

  /**
   * This diagnostic indicates suspicious code that may not be
   * wrong.
   */
  CXDiagnostic_Warning = 2,

  /**
   * This diagnostic indicates that the code is ill-formed.
   */
  CXDiagnostic_Error = 3,

  /**
   * This diagnostic indicates that the code is ill-formed such
   * that future parser recovery is unlikely to produce useful
   * results.
   */
  CXDiagnostic_Fatal = 4
};

/**
 * A single diagnostic, containing the diagnostic's severity,
 * location, text, source ranges, and fix-it hints.
 */
typedef void *CXDiagnostic;

/**
 * A group of CXDiagnostics.
 */
typedef void *CXDiagnosticSet;

/**
 * Determine the number of diagnostics in a CXDiagnosticSet.
 */
CINDEX_LINKAGE unsigned clang_getNumDiagnosticsInSet(CXDiagnosticSet Diags);

/**
 * Retrieve a diagnostic associated with the given CXDiagnosticSet.
 *
 * \param Diags the CXDiagnosticSet to query.
 * \param Index the zero-based diagnostic number to retrieve.
 *
 * \returns the requested diagnostic. This diagnostic must be freed
 * via a call to \c clang_disposeDiagnostic().
 */
CINDEX_LINKAGE CXDiagnostic clang_getDiagnosticInSet(CXDiagnosticSet Diags,
                                                     unsigned Index);

/**
 * Describes the kind of error that occurred (if any) in a call to
 * \c clang_loadDiagnostics.
 */
enum CXLoadDiag_Error {
  /**
   * Indicates that no error occurred.
   */
  CXLoadDiag_None = 0,

  /**
   * Indicates that an unknown error occurred while attempting to
   * deserialize diagnostics.
   */
  CXLoadDiag_Unknown = 1,

  /**
   * Indicates that the file containing the serialized diagnostics
   * could not be opened.
   */
  CXLoadDiag_CannotLoad = 2,

  /**
   * Indicates that the serialized diagnostics file is invalid or
   * corrupt.
   */
  CXLoadDiag_InvalidFile = 3
};

/**
 * Deserialize a set of diagnostics from a Clang diagnostics bitcode
 * file.
 *
 * \param file The name of the file to deserialize.
 * \param error A pointer to a enum value recording if there was a problem
 *        deserializing the diagnostics.
 * \param errorString A pointer to a CXString for recording the error string
 *        if the file was not successfully loaded.
 *
 * \returns A loaded CXDiagnosticSet if successful, and NULL otherwise.  These
 * diagnostics should be released using clang_disposeDiagnosticSet().
 */
CINDEX_LINKAGE CXDiagnosticSet clang_loadDiagnostics(
    const char *file, enum CXLoadDiag_Error *error, CXString *errorString);

/**
 * Release a CXDiagnosticSet and all of its contained diagnostics.
 */
CINDEX_LINKAGE void clang_disposeDiagnosticSet(CXDiagnosticSet Diags);

/**
 * Retrieve the child diagnostics of a CXDiagnostic.
 *
 * This CXDiagnosticSet does not need to be released by
 * clang_disposeDiagnosticSet.
 */
CINDEX_LINKAGE CXDiagnosticSet clang_getChildDiagnostics(CXDiagnostic D);

/**
 * Determine the number of diagnostics produced for the given
 * translation unit.
 */
CINDEX_LINKAGE unsigned clang_getNumDiagnostics(CXTranslationUnit Unit);

/**
 * Retrieve a diagnostic associated with the given translation unit.
 *
 * \param Unit the translation unit to query.
 * \param Index the zero-based diagnostic number to retrieve.
 *
 * \returns the requested diagnostic. This diagnostic must be freed
 * via a call to \c clang_disposeDiagnostic().
 */
CINDEX_LINKAGE CXDiagnostic clang_getDiagnostic(CXTranslationUnit Unit,
                                                unsigned Index);

/**
 * Retrieve the complete set of diagnostics associated with a
 *        translation unit.
 *
 * \param Unit the translation unit to query.
 */
CINDEX_LINKAGE CXDiagnosticSet
clang_getDiagnosticSetFromTU(CXTranslationUnit Unit);

/**
 * Destroy a diagnostic.
 */
CINDEX_LINKAGE void clang_disposeDiagnostic(CXDiagnostic Diagnostic);

/**
 * Options to control the display of diagnostics.
 *
 * The values in this enum are meant to be combined to customize the
 * behavior of \c clang_formatDiagnostic().
 */
enum CXDiagnosticDisplayOptions {
  /**
   * Display the source-location information where the
   * diagnostic was located.
   *
   * When set, diagnostics will be prefixed by the file, line, and
   * (optionally) column to which the diagnostic refers. For example,
   *
   * \code
   * test.c:28: warning: extra tokens at end of #endif directive
   * \endcode
   *
   * This option corresponds to the clang flag \c -fshow-source-location.
   */
  CXDiagnostic_DisplaySourceLocation = 0x01,

  /**
   * If displaying the source-location information of the
   * diagnostic, also include the column number.
   *
   * This option corresponds to the clang flag \c -fshow-column.
   */
  CXDiagnostic_DisplayColumn = 0x02,

  /**
   * If displaying the source-location information of the
   * diagnostic, also include information about source ranges in a
   * machine-parsable format.
   *
   * This option corresponds to the clang flag
   * \c -fdiagnostics-print-source-range-info.
   */
  CXDiagnostic_DisplaySourceRanges = 0x04,

  /**
   * Display the option name associated with this diagnostic, if any.
   *
   * The option name displayed (e.g., -Wconversion) will be placed in brackets
   * after the diagnostic text. This option corresponds to the clang flag
   * \c -fdiagnostics-show-option.
   */
  CXDiagnostic_DisplayOption = 0x08,

  /**
   * Display the category number associated with this diagnostic, if any.
   *
   * The category number is displayed within brackets after the diagnostic text.
   * This option corresponds to the clang flag
   * \c -fdiagnostics-show-category=id.
   */
  CXDiagnostic_DisplayCategoryId = 0x10,

  /**
   * Display the category name associated with this diagnostic, if any.
   *
   * The category name is displayed within brackets after the diagnostic text.
   * This option corresponds to the clang flag
   * \c -fdiagnostics-show-category=name.
   */
  CXDiagnostic_DisplayCategoryName = 0x20
};

/**
 * Format the given diagnostic in a manner that is suitable for display.
 *
 * This routine will format the given diagnostic to a string, rendering
 * the diagnostic according to the various options given. The
 * \c clang_defaultDiagnosticDisplayOptions() function returns the set of
 * options that most closely mimics the behavior of the clang compiler.
 *
 * \param Diagnostic The diagnostic to print.
 *
 * \param Options A set of options that control the diagnostic display,
 * created by combining \c CXDiagnosticDisplayOptions values.
 *
 * \returns A new string containing for formatted diagnostic.
 */
CINDEX_LINKAGE CXString clang_formatDiagnostic(CXDiagnostic Diagnostic,
                                               unsigned Options);

/**
 * Retrieve the set of display options most similar to the
 * default behavior of the clang compiler.
 *
 * \returns A set of display options suitable for use with \c
 * clang_formatDiagnostic().
 */
CINDEX_LINKAGE unsigned clang_defaultDiagnosticDisplayOptions(void);

/**
 * Determine the severity of the given diagnostic.
 */
CINDEX_LINKAGE enum CXDiagnosticSeverity
    clang_getDiagnosticSeverity(CXDiagnostic);

/**
 * Retrieve the source location of the given diagnostic.
 *
 * This location is where Clang would print the caret ('^') when
 * displaying the diagnostic on the command line.
 */
CINDEX_LINKAGE CXSourceLocation clang_getDiagnosticLocation(CXDiagnostic);

/**
 * Retrieve the text of the given diagnostic.
 */
CINDEX_LINKAGE CXString clang_getDiagnosticSpelling(CXDiagnostic);

/**
 * Retrieve the name of the command-line option that enabled this
 * diagnostic.
 *
 * \param Diag The diagnostic to be queried.
 *
 * \param Disable If non-NULL, will be set to the option that disables this
 * diagnostic (if any).
 *
 * \returns A string that contains the command-line option used to enable this
 * warning, such as "-Wconversion" or "-pedantic".
 */
CINDEX_LINKAGE CXString clang_getDiagnosticOption(CXDiagnostic Diag,
                                                  CXString *Disable);

/**
 * Retrieve the category number for this diagnostic.
 *
 * Diagnostics can be categorized into groups along with other, related
 * diagnostics (e.g., diagnostics under the same warning flag). This routine
 * retrieves the category number for the given diagnostic.
 *
 * \returns The number of the category that contains this diagnostic, or zero
 * if this diagnostic is uncategorized.
 */
CINDEX_LINKAGE unsigned clang_getDiagnosticCategory(CXDiagnostic);

/**
 * Retrieve the name of a particular diagnostic category.  This
 *  is now deprecated.  Use clang_getDiagnosticCategoryText()
 *  instead.
 *
 * \param Category A diagnostic category number, as returned by
 * \c clang_getDiagnosticCategory().
 *
 * \returns The name of the given diagnostic category.
 */
CINDEX_DEPRECATED CINDEX_LINKAGE CXString
clang_getDiagnosticCategoryName(unsigned Category);

/**
 * Retrieve the diagnostic category text for a given diagnostic.
 *
 * \returns The text of the given diagnostic category.
 */
CINDEX_LINKAGE CXString clang_getDiagnosticCategoryText(CXDiagnostic);

/**
 * Determine the number of source ranges associated with the given
 * diagnostic.
 */
CINDEX_LINKAGE unsigned clang_getDiagnosticNumRanges(CXDiagnostic);

/**
 * Retrieve a source range associated with the diagnostic.
 *
 * A diagnostic's source ranges highlight important elements in the source
 * code. On the command line, Clang displays source ranges by
 * underlining them with '~' characters.
 *
 * \param Diagnostic the diagnostic whose range is being extracted.
 *
 * \param Range the zero-based index specifying which range to
 *
 * \returns the requested source range.
 */
CINDEX_LINKAGE CXSourceRange clang_getDiagnosticRange(CXDiagnostic Diagnostic,
                                                      unsigned Range);

/**
 * Determine the number of fix-it hints associated with the
 * given diagnostic.
 */
CINDEX_LINKAGE unsigned clang_getDiagnosticNumFixIts(CXDiagnostic Diagnostic);

/**
 * Retrieve the replacement information for a given fix-it.
 *
 * Fix-its are described in terms of a source range whose contents
 * should be replaced by a string. This approach generalizes over
 * three kinds of operations: removal of source code (the range covers
 * the code to be removed and the replacement string is empty),
 * replacement of source code (the range covers the code to be
 * replaced and the replacement string provides the new code), and
 * insertion (both the start and end of the range point at the
 * insertion location, and the replacement string provides the text to
 * insert).
 *
 * \param Diagnostic The diagnostic whose fix-its are being queried.
 *
 * \param FixIt The zero-based index of the fix-it.
 *
 * \param ReplacementRange The source range whose contents will be
 * replaced with the returned replacement string. Note that source
 * ranges are half-open ranges [a, b), so the source code should be
 * replaced from a and up to (but not including) b.
 *
 * \returns A string containing text that should be replace the source
 * code indicated by the \c ReplacementRange.
 */
CINDEX_LINKAGE CXString clang_getDiagnosticFixIt(
    CXDiagnostic Diagnostic, unsigned FixIt, CXSourceRange *ReplacementRange);

/**
 * @}
 */

/**
 * \defgroup CINDEX_TRANSLATION_UNIT Translation unit manipulation
 *
 * The routines in this group provide the ability to create and destroy
 * translation units from files, either by parsing the contents of the files or
 * by reading in a serialized representation of a translation unit.
 *
 * @{
 */

/**
 * Get the original translation unit source file name.
 */
CINDEX_LINKAGE CXString
clang_getTranslationUnitSpelling(CXTranslationUnit CTUnit);

/**
 * Return the CXTranslationUnit for a given source file and the provided
 * command line arguments one would pass to the compiler.
 *
 * Note: The 'source_filename' argument is optional.  If the caller provides a
 * NULL pointer, the name of the source file is expected to reside in the
 * specified command line arguments.
 *
 * Note: When encountered in 'clang_command_line_args', the following options
 * are ignored:
 *
 *   '-c'
 *   '-emit-ast'
 *   '-fsyntax-only'
 *   '-o \<output file>'  (both '-o' and '\<output file>' are ignored)
 *
 * \param CIdx The index object with which the translation unit will be
 * associated.
 *
 * \param source_filename The name of the source file to load, or NULL if the
 * source file is included in \p clang_command_line_args.
 *
 * \param num_clang_command_line_args The number of command-line arguments in
 * \p clang_command_line_args.
 *
 * \param clang_command_line_args The command-line arguments that would be
 * passed to the \c clang executable if it were being invoked out-of-process.
 * These command-line options will be parsed and will affect how the translation
 * unit is parsed. Note that the following options are ignored: '-c',
 * '-emit-ast', '-fsyntax-only' (which is the default), and '-o \<output file>'.
 *
 * \param num_unsaved_files the number of unsaved file entries in \p
 * unsaved_files.
 *
 * \param unsaved_files the files that have not yet been saved to disk
 * but may be required for code completion, including the contents of
 * those files.  The contents and name of these files (as specified by
 * CXUnsavedFile) are copied when necessary, so the client only needs to
 * guarantee their validity until the call to this function returns.
 */
CINDEX_LINKAGE CXTranslationUnit clang_createTranslationUnitFromSourceFile(
    CXIndex CIdx, const char *source_filename, int num_clang_command_line_args,
    const char *const *clang_command_line_args, unsigned num_unsaved_files,
    struct CXUnsavedFile *unsaved_files);

/**
 * Same as \c clang_createTranslationUnit2, but returns
 * the \c CXTranslationUnit instead of an error code.  In case of an error this
 * routine returns a \c NULL \c CXTranslationUnit, without further detailed
 * error codes.
 */
CINDEX_LINKAGE CXTranslationUnit
clang_createTranslationUnit(CXIndex CIdx, const char *ast_filename);

/**
 * Create a translation unit from an AST file (\c -emit-ast).
 *
 * \param[out] out_TU A non-NULL pointer to store the created
 * \c CXTranslationUnit.
 *
 * \returns Zero on success, otherwise returns an error code.
 */
CINDEX_LINKAGE enum CXErrorCode
clang_createTranslationUnit2(CXIndex CIdx, const char *ast_filename,
                             CXTranslationUnit *out_TU);

/**
 * Flags that control the creation of translation units.
 *
 * The enumerators in this enumeration type are meant to be bitwise
 * ORed together to specify which options should be used when
 * constructing the translation unit.
 */
enum CXTranslationUnit_Flags {
  /**
   * Used to indicate that no special translation-unit options are
   * needed.
   */
  CXTranslationUnit_None = 0x0,

  /**
   * Used to indicate that the parser should construct a "detailed"
   * preprocessing record, including all macro definitions and instantiations.
   *
   * Constructing a detailed preprocessing record requires more memory
   * and time to parse, since the information contained in the record
   * is usually not retained. However, it can be useful for
   * applications that require more detailed information about the
   * behavior of the preprocessor.
   */
  CXTranslationUnit_DetailedPreprocessingRecord = 0x01,

  /**
   * Used to indicate that the translation unit is incomplete.
   *
   * When a translation unit is considered "incomplete", semantic
   * analysis that is typically performed at the end of the
   * translation unit will be suppressed. For example, this suppresses
   * the completion of tentative declarations in C and of
   * instantiation of implicitly-instantiation function templates in
   * C++. This option is typically used when parsing a header with the
   * intent of producing a precompiled header.
   */
  CXTranslationUnit_Incomplete = 0x02,

  /**
   * Used to indicate that the translation unit should be built with an
   * implicit precompiled header for the preamble.
   *
   * An implicit precompiled header is used as an optimization when a
   * particular translation unit is likely to be reparsed many times
   * when the sources aren't changing that often. In this case, an
   * implicit precompiled header will be built containing all of the
   * initial includes at the top of the main file (what we refer to as
   * the "preamble" of the file). In subsequent parses, if the
   * preamble or the files in it have not changed, \c
   * clang_reparseTranslationUnit() will re-use the implicit
   * precompiled header to improve parsing performance.
   */
  CXTranslationUnit_PrecompiledPreamble = 0x04,

  /**
   * Used to indicate that the translation unit should cache some
   * code-completion results with each reparse of the source file.
   *
   * Caching of code-completion results is a performance optimization that
   * introduces some overhead to reparsing but improves the performance of
   * code-completion operations.
   */
  CXTranslationUnit_CacheCompletionResults = 0x08,

  /**
   * Used to indicate that the translation unit will be serialized with
   * \c clang_saveTranslationUnit.
   *
   * This option is typically used when parsing a header with the intent of
   * producing a precompiled header.
   */
  CXTranslationUnit_ForSerialization = 0x10,

  /**
   * DEPRECATED: Enabled chained precompiled preambles in C++.
   *
   * Note: this is a *temporary* option that is available only while
   * we are testing C++ precompiled preamble support. It is deprecated.
   */
  CXTranslationUnit_CXXChainedPCH = 0x20,

  /**
   * Used to indicate that function/method bodies should be skipped while
   * parsing.
   *
   * This option can be used to search for declarations/definitions while
   * ignoring the usages.
   */
  CXTranslationUnit_SkipFunctionBodies = 0x40,

  /**
   * Used to indicate that brief documentation comments should be
   * included into the set of code completions returned from this translation
   * unit.
   */
  CXTranslationUnit_IncludeBriefCommentsInCodeCompletion = 0x80,

  /**
   * Used to indicate that the precompiled preamble should be created on
   * the first parse. Otherwise it will be created on the first reparse. This
   * trades runtime on the first parse (serializing the preamble takes time) for
   * reduced runtime on the second parse (can now reuse the preamble).
   */
  CXTranslationUnit_CreatePreambleOnFirstParse = 0x100,

  /**
   * Do not stop processing when fatal errors are encountered.
   *
   * When fatal errors are encountered while parsing a translation unit,
   * semantic analysis is typically stopped early when compiling code. A common
   * source for fatal errors are unresolvable include files. For the
   * purposes of an IDE, this is undesirable behavior and as much information
   * as possible should be reported. Use this flag to enable this behavior.
   */
  CXTranslationUnit_KeepGoing = 0x200,

  /**
   * Sets the preprocessor in a mode for parsing a single file only.
   */
  CXTranslationUnit_SingleFileParse = 0x400,

  /**
   * Used in combination with CXTranslationUnit_SkipFunctionBodies to
   * constrain the skipping of function bodies to the preamble.
   *
   * The function bodies of the main file are not skipped.
   */
  CXTranslationUnit_LimitSkipFunctionBodiesToPreamble = 0x800,

  /**
   * Used to indicate that attributed types should be included in CXType.
   */
  CXTranslationUnit_IncludeAttributedTypes = 0x1000,

  /**
   * Used to indicate that implicit attributes should be visited.
   */
  CXTranslationUnit_VisitImplicitAttributes = 0x2000,

  /**
   * Used to indicate that non-errors from included files should be ignored.
   *
   * If set, clang_getDiagnosticSetFromTU() will not report e.g. warnings from
   * included files anymore. This speeds up clang_getDiagnosticSetFromTU() for
   * the case where these warnings are not of interest, as for an IDE for
   * example, which typically shows only the diagnostics in the main file.
   */
  CXTranslationUnit_IgnoreNonErrorsFromIncludedFiles = 0x4000,

  /**
   * Tells the preprocessor not to skip excluded conditional blocks.
   */
  CXTranslationUnit_RetainExcludedConditionalBlocks = 0x8000
};

/**
 * Returns the set of flags that is suitable for parsing a translation
 * unit that is being edited.
 *
 * The set of flags returned provide options for \c clang_parseTranslationUnit()
 * to indicate that the translation unit is likely to be reparsed many times,
 * either explicitly (via \c clang_reparseTranslationUnit()) or implicitly
 * (e.g., by code completion (\c clang_codeCompletionAt())). The returned flag
 * set contains an unspecified set of optimizations (e.g., the precompiled
 * preamble) geared toward improving the performance of these routines. The
 * set of optimizations enabled may change from one version to the next.
 */
CINDEX_LINKAGE unsigned clang_defaultEditingTranslationUnitOptions(void);

/**
 * Same as \c clang_parseTranslationUnit2, but returns
 * the \c CXTranslationUnit instead of an error code.  In case of an error this
 * routine returns a \c NULL \c CXTranslationUnit, without further detailed
 * error codes.
 */
CINDEX_LINKAGE CXTranslationUnit clang_parseTranslationUnit(
    CXIndex CIdx, const char *source_filename,
    const char *const *command_line_args, int num_command_line_args,
    struct CXUnsavedFile *unsaved_files, unsigned num_unsaved_files,
    unsigned options);

/**
 * Parse the given source file and the translation unit corresponding
 * to that file.
 *
 * This routine is the main entry point for the Clang C API, providing the
 * ability to parse a source file into a translation unit that can then be
 * queried by other functions in the API. This routine accepts a set of
 * command-line arguments so that the compilation can be configured in the same
 * way that the compiler is configured on the command line.
 *
 * \param CIdx The index object with which the translation unit will be
 * associated.
 *
 * \param source_filename The name of the source file to load, or NULL if the
 * source file is included in \c command_line_args.
 *
 * \param command_line_args The command-line arguments that would be
 * passed to the \c clang executable if it were being invoked out-of-process.
 * These command-line options will be parsed and will affect how the translation
 * unit is parsed. Note that the following options are ignored: '-c',
 * '-emit-ast', '-fsyntax-only' (which is the default), and '-o \<output file>'.
 *
 * \param num_command_line_args The number of command-line arguments in
 * \c command_line_args.
 *
 * \param unsaved_files the files that have not yet been saved to disk
 * but may be required for parsing, including the contents of
 * those files.  The contents and name of these files (as specified by
 * CXUnsavedFile) are copied when necessary, so the client only needs to
 * guarantee their validity until the call to this function returns.
 *
 * \param num_unsaved_files the number of unsaved file entries in \p
 * unsaved_files.
 *
 * \param options A bitmask of options that affects how the translation unit
 * is managed but not its compilation. This should be a bitwise OR of the
 * CXTranslationUnit_XXX flags.
 *
 * \param[out] out_TU A non-NULL pointer to store the created
 * \c CXTranslationUnit, describing the parsed code and containing any
 * diagnostics produced by the compiler.
 *
 * \returns Zero on success, otherwise returns an error code.
 */
CINDEX_LINKAGE enum CXErrorCode clang_parseTranslationUnit2(
    CXIndex CIdx, const char *source_filename,
    const char *const *command_line_args, int num_command_line_args,
    struct CXUnsavedFile *unsaved_files, unsigned num_unsaved_files,
    unsigned options, CXTranslationUnit *out_TU);

/**
 * Same as clang_parseTranslationUnit2 but requires a full command line
 * for \c command_line_args including argv[0]. This is useful if the standard
 * library paths are relative to the binary.
 */
CINDEX_LINKAGE enum CXErrorCode clang_parseTranslationUnit2FullArgv(
    CXIndex CIdx, const char *source_filename,
    const char *const *command_line_args, int num_command_line_args,
    struct CXUnsavedFile *unsaved_files, unsigned num_unsaved_files,
    unsigned options, CXTranslationUnit *out_TU);

/**
 * Flags that control how translation units are saved.
 *
 * The enumerators in this enumeration type are meant to be bitwise
 * ORed together to specify which options should be used when
 * saving the translation unit.
 */
enum CXSaveTranslationUnit_Flags {
  /**
   * Used to indicate that no special saving options are needed.
   */
  CXSaveTranslationUnit_None = 0x0
};

/**
 * Returns the set of flags that is suitable for saving a translation
 * unit.
 *
 * The set of flags returned provide options for
 * \c clang_saveTranslationUnit() by default. The returned flag
 * set contains an unspecified set of options that save translation units with
 * the most commonly-requested data.
 */
CINDEX_LINKAGE unsigned clang_defaultSaveOptions(CXTranslationUnit TU);

/**
 * Describes the kind of error that occurred (if any) in a call to
 * \c clang_saveTranslationUnit().
 */
enum CXSaveError {
  /**
   * Indicates that no error occurred while saving a translation unit.
   */
  CXSaveError_None = 0,

  /**
   * Indicates that an unknown error occurred while attempting to save
   * the file.
   *
   * This error typically indicates that file I/O failed when attempting to
   * write the file.
   */
  CXSaveError_Unknown = 1,

  /**
   * Indicates that errors during translation prevented this attempt
   * to save the translation unit.
   *
   * Errors that prevent the translation unit from being saved can be
   * extracted using \c clang_getNumDiagnostics() and \c clang_getDiagnostic().
   */
  CXSaveError_TranslationErrors = 2,

  /**
   * Indicates that the translation unit to be saved was somehow
   * invalid (e.g., NULL).
   */
  CXSaveError_InvalidTU = 3
};

/**
 * Saves a translation unit into a serialized representation of
 * that translation unit on disk.
 *
 * Any translation unit that was parsed without error can be saved
 * into a file. The translation unit can then be deserialized into a
 * new \c CXTranslationUnit with \c clang_createTranslationUnit() or,
 * if it is an incomplete translation unit that corresponds to a
 * header, used as a precompiled header when parsing other translation
 * units.
 *
 * \param TU The translation unit to save.
 *
 * \param FileName The file to which the translation unit will be saved.
 *
 * \param options A bitmask of options that affects how the translation unit
 * is saved. This should be a bitwise OR of the
 * CXSaveTranslationUnit_XXX flags.
 *
 * \returns A value that will match one of the enumerators of the CXSaveError
 * enumeration. Zero (CXSaveError_None) indicates that the translation unit was
 * saved successfully, while a non-zero value indicates that a problem occurred.
 */
CINDEX_LINKAGE int clang_saveTranslationUnit(CXTranslationUnit TU,
                                             const char *FileName,
                                             unsigned options);

/**
 * Suspend a translation unit in order to free memory associated with it.
 *
 * A suspended translation unit uses significantly less memory but on the other
 * side does not support any other calls than \c clang_reparseTranslationUnit
 * to resume it or \c clang_disposeTranslationUnit to dispose it completely.
 */
CINDEX_LINKAGE unsigned clang_suspendTranslationUnit(CXTranslationUnit);

/**
 * Destroy the specified CXTranslationUnit object.
 */
CINDEX_LINKAGE void clang_disposeTranslationUnit(CXTranslationUnit);

/**
 * Flags that control the reparsing of translation units.
 *
 * The enumerators in this enumeration type are meant to be bitwise
 * ORed together to specify which options should be used when
 * reparsing the translation unit.
 */
enum CXReparse_Flags {
  /**
   * Used to indicate that no special reparsing options are needed.
   */
  CXReparse_None = 0x0
};

/**
 * Returns the set of flags that is suitable for reparsing a translation
 * unit.
 *
 * The set of flags returned provide options for
 * \c clang_reparseTranslationUnit() by default. The returned flag
 * set contains an unspecified set of optimizations geared toward common uses
 * of reparsing. The set of optimizations enabled may change from one version
 * to the next.
 */
CINDEX_LINKAGE unsigned clang_defaultReparseOptions(CXTranslationUnit TU);

/**
 * Reparse the source files that produced this translation unit.
 *
 * This routine can be used to re-parse the source files that originally
 * created the given translation unit, for example because those source files
 * have changed (either on disk or as passed via \p unsaved_files). The
 * source code will be reparsed with the same command-line options as it
 * was originally parsed.
 *
 * Reparsing a translation unit invalidates all cursors and source locations
 * that refer into that translation unit. This makes reparsing a translation
 * unit semantically equivalent to destroying the translation unit and then
 * creating a new translation unit with the same command-line arguments.
 * However, it may be more efficient to reparse a translation
 * unit using this routine.
 *
 * \param TU The translation unit whose contents will be re-parsed. The
 * translation unit must originally have been built with
 * \c clang_createTranslationUnitFromSourceFile().
 *
 * \param num_unsaved_files The number of unsaved file entries in \p
 * unsaved_files.
 *
 * \param unsaved_files The files that have not yet been saved to disk
 * but may be required for parsing, including the contents of
 * those files.  The contents and name of these files (as specified by
 * CXUnsavedFile) are copied when necessary, so the client only needs to
 * guarantee their validity until the call to this function returns.
 *
 * \param options A bitset of options composed of the flags in CXReparse_Flags.
 * The function \c clang_defaultReparseOptions() produces a default set of
 * options recommended for most uses, based on the translation unit.
 *
 * \returns 0 if the sources could be reparsed.  A non-zero error code will be
 * returned if reparsing was impossible, such that the translation unit is
 * invalid. In such cases, the only valid call for \c TU is
 * \c clang_disposeTranslationUnit(TU).  The error codes returned by this
 * routine are described by the \c CXErrorCode enum.
 */
CINDEX_LINKAGE int
clang_reparseTranslationUnit(CXTranslationUnit TU, unsigned num_unsaved_files,
                             struct CXUnsavedFile *unsaved_files,
                             unsigned options);

/**
 * Categorizes how memory is being used by a translation unit.
 */
enum CXTUResourceUsageKind {
  CXTUResourceUsage_AST = 1,
  CXTUResourceUsage_Identifiers = 2,
  CXTUResourceUsage_Selectors = 3,
  CXTUResourceUsage_GlobalCompletionResults = 4,
  CXTUResourceUsage_SourceManagerContentCache = 5,
  CXTUResourceUsage_AST_SideTables = 6,
  CXTUResourceUsage_SourceManager_Membuffer_Malloc = 7,
  CXTUResourceUsage_SourceManager_Membuffer_MMap = 8,
  CXTUResourceUsage_ExternalASTSource_Membuffer_Malloc = 9,
  CXTUResourceUsage_ExternalASTSource_Membuffer_MMap = 10,
  CXTUResourceUsage_Preprocessor = 11,
  CXTUResourceUsage_PreprocessingRecord = 12,
  CXTUResourceUsage_SourceManager_DataStructures = 13,
  CXTUResourceUsage_Preprocessor_HeaderSearch = 14,
  CXTUResourceUsage_MEMORY_IN_BYTES_BEGIN = CXTUResourceUsage_AST,
  CXTUResourceUsage_MEMORY_IN_BYTES_END =
      CXTUResourceUsage_Preprocessor_HeaderSearch,

  CXTUResourceUsage_First = CXTUResourceUsage_AST,
  CXTUResourceUsage_Last = CXTUResourceUsage_Preprocessor_HeaderSearch
};

/**
 * Returns the human-readable null-terminated C string that represents
 *  the name of the memory category.  This string should never be freed.
 */
CINDEX_LINKAGE
const char *clang_getTUResourceUsageName(enum CXTUResourceUsageKind kind);

typedef struct CXTUResourceUsageEntry {
  /* The memory usage category. */
  enum CXTUResourceUsageKind kind;
  /* Amount of resources used.
      The units will depend on the resource kind. */
  unsigned long amount;
} CXTUResourceUsageEntry;

/**
 * The memory usage of a CXTranslationUnit, broken into categories.
 */
typedef struct CXTUResourceUsage {
  /* Private data member, used for queries. */
  void *data;

  /* The number of entries in the 'entries' array. */
  unsigned numEntries;

  /* An array of key-value pairs, representing the breakdown of memory
            usage. */
  CXTUResourceUsageEntry *entries;

} CXTUResourceUsage;

/**
 * Return the memory usage of a translation unit.  This object
 *  should be released with clang_disposeCXTUResourceUsage().
 */
CINDEX_LINKAGE CXTUResourceUsage
clang_getCXTUResourceUsage(CXTranslationUnit TU);

CINDEX_LINKAGE void clang_disposeCXTUResourceUsage(CXTUResourceUsage usage);

/**
 * Get target information for this translation unit.
 *
 * The CXTargetInfo object cannot outlive the CXTranslationUnit object.
 */
CINDEX_LINKAGE CXTargetInfo
clang_getTranslationUnitTargetInfo(CXTranslationUnit CTUnit);

/**
 * Destroy the CXTargetInfo object.
 */
CINDEX_LINKAGE void clang_TargetInfo_dispose(CXTargetInfo Info);

/**
 * Get the normalized target triple as a string.
 *
 * Returns the empty string in case of any error.
 */
CINDEX_LINKAGE CXString clang_TargetInfo_getTriple(CXTargetInfo Info);

/**
 * Get the pointer width of the target in bits.
 *
 * Returns -1 in case of error.
 */
CINDEX_LINKAGE int clang_TargetInfo_getPointerWidth(CXTargetInfo Info);

/**
 * @}
 */

/**
 * Describes the kind of entity that a cursor refers to.
 */
enum CXCursorKind {
  /* Declarations */
  /**
   * A declaration whose specific kind is not exposed via this
   * interface.
   *
   * Unexposed declarations have the same operations as any other kind
   * of declaration; one can extract their location information,
   * spelling, find their definitions, etc. However, the specific kind
   * of the declaration is not reported.
   */
  CXCursor_UnexposedDecl = 1,
  /** A C or C++ struct. */
  CXCursor_StructDecl = 2,
  /** A C or C++ union. */
  CXCursor_UnionDecl = 3,
  /** A C++ class. */
  CXCursor_ClassDecl = 4,
  /** An enumeration. */
  CXCursor_EnumDecl = 5,
  /**
   * A field (in C) or non-static data member (in C++) in a
   * struct, union, or C++ class.
   */
  CXCursor_FieldDecl = 6,
  /** An enumerator constant. */
  CXCursor_EnumConstantDecl = 7,
  /** A function. */
  CXCursor_FunctionDecl = 8,
  /** A variable. */
  CXCursor_VarDecl = 9,
  /** A function or method parameter. */
  CXCursor_ParmDecl = 10,
  /** An Objective-C \@interface. */
  CXCursor_ObjCInterfaceDecl = 11,
  /** An Objective-C \@interface for a category. */
  CXCursor_ObjCCategoryDecl = 12,
  /** An Objective-C \@protocol declaration. */
  CXCursor_ObjCProtocolDecl = 13,
  /** An Objective-C \@property declaration. */
  CXCursor_ObjCPropertyDecl = 14,
  /** An Objective-C instance variable. */
  CXCursor_ObjCIvarDecl = 15,
  /** An Objective-C instance method. */
  CXCursor_ObjCInstanceMethodDecl = 16,
  /** An Objective-C class method. */
  CXCursor_ObjCClassMethodDecl = 17,
  /** An Objective-C \@implementation. */
  CXCursor_ObjCImplementationDecl = 18,
  /** An Objective-C \@implementation for a category. */
  CXCursor_ObjCCategoryImplDecl = 19,
  /** A typedef. */
  CXCursor_TypedefDecl = 20,
  /** A C++ class method. */
  CXCursor_CXXMethod = 21,
  /** A C++ namespace. */
  CXCursor_Namespace = 22,
  /** A linkage specification, e.g. 'extern "C"'. */
  CXCursor_LinkageSpec = 23,
  /** A C++ constructor. */
  CXCursor_Constructor = 24,
  /** A C++ destructor. */
  CXCursor_Destructor = 25,
  /** A C++ conversion function. */
  CXCursor_ConversionFunction = 26,
  /** A C++ template type parameter. */
  CXCursor_TemplateTypeParameter = 27,
  /** A C++ non-type template parameter. */
  CXCursor_NonTypeTemplateParameter = 28,
  /** A C++ template template parameter. */
  CXCursor_TemplateTemplateParameter = 29,
  /** A C++ function template. */
  CXCursor_FunctionTemplate = 30,
  /** A C++ class template. */
  CXCursor_ClassTemplate = 31,
  /** A C++ class template partial specialization. */
  CXCursor_ClassTemplatePartialSpecialization = 32,
  /** A C++ namespace alias declaration. */
  CXCursor_NamespaceAlias = 33,
  /** A C++ using directive. */
  CXCursor_UsingDirective = 34,
  /** A C++ using declaration. */
  CXCursor_UsingDeclaration = 35,
  /** A C++ alias declaration */
  CXCursor_TypeAliasDecl = 36,
  /** An Objective-C \@synthesize definition. */
  CXCursor_ObjCSynthesizeDecl = 37,
  /** An Objective-C \@dynamic definition. */
  CXCursor_ObjCDynamicDecl = 38,
  /** An access specifier. */
  CXCursor_CXXAccessSpecifier = 39,

  CXCursor_FirstDecl = CXCursor_UnexposedDecl,
  CXCursor_LastDecl = CXCursor_CXXAccessSpecifier,

  /* References */
  CXCursor_FirstRef = 40, /* Decl references */
  CXCursor_ObjCSuperClassRef = 40,
  CXCursor_ObjCProtocolRef = 41,
  CXCursor_ObjCClassRef = 42,
  /**
   * A reference to a type declaration.
   *
   * A type reference occurs anywhere where a type is named but not
   * declared. For example, given:
   *
   * \code
   * typedef unsigned size_type;
   * size_type size;
   * \endcode
   *
   * The typedef is a declaration of size_type (CXCursor_TypedefDecl),
   * while the type of the variable "size" is referenced. The cursor
   * referenced by the type of size is the typedef for size_type.
   */
  CXCursor_TypeRef = 43,
  CXCursor_CXXBaseSpecifier = 44,
  /**
   * A reference to a class template, function template, template
   * template parameter, or class template partial specialization.
   */
  CXCursor_TemplateRef = 45,
  /**
   * A reference to a namespace or namespace alias.
   */
  CXCursor_NamespaceRef = 46,
  /**
   * A reference to a member of a struct, union, or class that occurs in
   * some non-expression context, e.g., a designated initializer.
   */
  CXCursor_MemberRef = 47,
  /**
   * A reference to a labeled statement.
   *
   * This cursor kind is used to describe the jump to "start_over" in the
   * goto statement in the following example:
   *
   * \code
   *   start_over:
   *     ++counter;
   *
   *     goto start_over;
   * \endcode
   *
   * A label reference cursor refers to a label statement.
   */
  CXCursor_LabelRef = 48,

  /**
   * A reference to a set of overloaded functions or function templates
   * that has not yet been resolved to a specific function or function template.
   *
   * An overloaded declaration reference cursor occurs in C++ templates where
   * a dependent name refers to a function. For example:
   *
   * \code
   * template<typename T> void swap(T&, T&);
   *
   * struct X { ... };
   * void swap(X&, X&);
   *
   * template<typename T>
   * void reverse(T* first, T* last) {
   *   while (first < last - 1) {
   *     swap(*first, *--last);
   *     ++first;
   *   }
   * }
   *
   * struct Y { };
   * void swap(Y&, Y&);
   * \endcode
   *
   * Here, the identifier "swap" is associated with an overloaded declaration
   * reference. In the template definition, "swap" refers to either of the two
   * "swap" functions declared above, so both results will be available. At
   * instantiation time, "swap" may also refer to other functions found via
   * argument-dependent lookup (e.g., the "swap" function at the end of the
   * example).
   *
   * The functions \c clang_getNumOverloadedDecls() and
   * \c clang_getOverloadedDecl() can be used to retrieve the definitions
   * referenced by this cursor.
   */
  CXCursor_OverloadedDeclRef = 49,

  /**
   * A reference to a variable that occurs in some non-expression
   * context, e.g., a C++ lambda capture list.
   */
  CXCursor_VariableRef = 50,

  CXCursor_LastRef = CXCursor_VariableRef,

  /* Error conditions */
  CXCursor_FirstInvalid = 70,
  CXCursor_InvalidFile = 70,
  CXCursor_NoDeclFound = 71,
  CXCursor_NotImplemented = 72,
  CXCursor_InvalidCode = 73,
  CXCursor_LastInvalid = CXCursor_InvalidCode,

  /* Expressions */
  CXCursor_FirstExpr = 100,

  /**
   * An expression whose specific kind is not exposed via this
   * interface.
   *
   * Unexposed expressions have the same operations as any other kind
   * of expression; one can extract their location information,
   * spelling, children, etc. However, the specific kind of the
   * expression is not reported.
   */
  CXCursor_UnexposedExpr = 100,

  /**
   * An expression that refers to some value declaration, such
   * as a function, variable, or enumerator.
   */
  CXCursor_DeclRefExpr = 101,

  /**
   * An expression that refers to a member of a struct, union,
   * class, Objective-C class, etc.
   */
  CXCursor_MemberRefExpr = 102,

  /** An expression that calls a function. */
  CXCursor_CallExpr = 103,

  /** An expression that sends a message to an Objective-C
   object or class. */
  CXCursor_ObjCMessageExpr = 104,

  /** An expression that represents a block literal. */
  CXCursor_BlockExpr = 105,

  /** An integer literal.
   */
  CXCursor_IntegerLiteral = 106,

  /** A floating point number literal.
   */
  CXCursor_FloatingLiteral = 107,

  /** An imaginary number literal.
   */
  CXCursor_ImaginaryLiteral = 108,

  /** A string literal.
   */
  CXCursor_StringLiteral = 109,

  /** A character literal.
   */
  CXCursor_CharacterLiteral = 110,

  /** A parenthesized expression, e.g. "(1)".
   *
   * This AST node is only formed if full location information is requested.
   */
  CXCursor_ParenExpr = 111,

  /** This represents the unary-expression's (except sizeof and
   * alignof).
   */
  CXCursor_UnaryOperator = 112,

  /** [C99 6.5.2.1] Array Subscripting.
   */
  CXCursor_ArraySubscriptExpr = 113,

  /** A builtin binary operation expression such as "x + y" or
   * "x <= y".
   */
  CXCursor_BinaryOperator = 114,

  /** Compound assignment such as "+=".
   */
  CXCursor_CompoundAssignOperator = 115,

  /** The ?: ternary operator.
   */
  CXCursor_ConditionalOperator = 116,

  /** An explicit cast in C (C99 6.5.4) or a C-style cast in C++
   * (C++ [expr.cast]), which uses the syntax (Type)expr.
   *
   * For example: (int)f.
   */
  CXCursor_CStyleCastExpr = 117,

  /** [C99 6.5.2.5]
   */
  CXCursor_CompoundLiteralExpr = 118,

  /** Describes an C or C++ initializer list.
   */
  CXCursor_InitListExpr = 119,

  /** The GNU address of label extension, representing &&label.
   */
  CXCursor_AddrLabelExpr = 120,

  /** This is the GNU Statement Expression extension: ({int X=4; X;})
   */
  CXCursor_StmtExpr = 121,

  /** Represents a C11 generic selection.
   */
  CXCursor_GenericSelectionExpr = 122,

  /** Implements the GNU __null extension, which is a name for a null
   * pointer constant that has integral type (e.g., int or long) and is the same
   * size and alignment as a pointer.
   *
   * The __null extension is typically only used by system headers, which define
   * NULL as __null in C++ rather than using 0 (which is an integer that may not
   * match the size of a pointer).
   */
  CXCursor_GNUNullExpr = 123,

  /** C++'s static_cast<> expression.
   */
  CXCursor_CXXStaticCastExpr = 124,

  /** C++'s dynamic_cast<> expression.
   */
  CXCursor_CXXDynamicCastExpr = 125,

  /** C++'s reinterpret_cast<> expression.
   */
  CXCursor_CXXReinterpretCastExpr = 126,

  /** C++'s const_cast<> expression.
   */
  CXCursor_CXXConstCastExpr = 127,

  /** Represents an explicit C++ type conversion that uses "functional"
   * notion (C++ [expr.type.conv]).
   *
   * Example:
   * \code
   *   x = int(0.5);
   * \endcode
   */
  CXCursor_CXXFunctionalCastExpr = 128,

  /** A C++ typeid expression (C++ [expr.typeid]).
   */
  CXCursor_CXXTypeidExpr = 129,

  /** [C++ 2.13.5] C++ Boolean Literal.
   */
  CXCursor_CXXBoolLiteralExpr = 130,

  /** [C++0x 2.14.7] C++ Pointer Literal.
   */
  CXCursor_CXXNullPtrLiteralExpr = 131,

  /** Represents the "this" expression in C++
   */
  CXCursor_CXXThisExpr = 132,

  /** [C++ 15] C++ Throw Expression.
   *
   * This handles 'throw' and 'throw' assignment-expression. When
   * assignment-expression isn't present, Op will be null.
   */
  CXCursor_CXXThrowExpr = 133,

  /** A new expression for memory allocation and constructor calls, e.g:
   * "new CXXNewExpr(foo)".
   */
  CXCursor_CXXNewExpr = 134,

  /** A delete expression for memory deallocation and destructor calls,
   * e.g. "delete[] pArray".
   */
  CXCursor_CXXDeleteExpr = 135,

  /** A unary expression. (noexcept, sizeof, or other traits)
   */
  CXCursor_UnaryExpr = 136,

  /** An Objective-C string literal i.e. @"foo".
   */
  CXCursor_ObjCStringLiteral = 137,

  /** An Objective-C \@encode expression.
   */
  CXCursor_ObjCEncodeExpr = 138,

  /** An Objective-C \@selector expression.
   */
  CXCursor_ObjCSelectorExpr = 139,

  /** An Objective-C \@protocol expression.
   */
  CXCursor_ObjCProtocolExpr = 140,

  /** An Objective-C "bridged" cast expression, which casts between
   * Objective-C pointers and C pointers, transferring ownership in the process.
   *
   * \code
   *   NSString *str = (__bridge_transfer NSString *)CFCreateString();
   * \endcode
   */
  CXCursor_ObjCBridgedCastExpr = 141,

  /** Represents a C++0x pack expansion that produces a sequence of
   * expressions.
   *
   * A pack expansion expression contains a pattern (which itself is an
   * expression) followed by an ellipsis. For example:
   *
   * \code
   * template<typename F, typename ...Types>
   * void forward(F f, Types &&...args) {
   *  f(static_cast<Types&&>(args)...);
   * }
   * \endcode
   */
  CXCursor_PackExpansionExpr = 142,

  /** Represents an expression that computes the length of a parameter
   * pack.
   *
   * \code
   * template<typename ...Types>
   * struct count {
   *   static const unsigned value = sizeof...(Types);
   * };
   * \endcode
   */
  CXCursor_SizeOfPackExpr = 143,

  /* Represents a C++ lambda expression that produces a local function
   * object.
   *
   * \code
   * void abssort(float *x, unsigned N) {
   *   std::sort(x, x + N,
   *             [](float a, float b) {
   *               return std::abs(a) < std::abs(b);
   *             });
   * }
   * \endcode
   */
  CXCursor_LambdaExpr = 144,

  /** Objective-c Boolean Literal.
   */
  CXCursor_ObjCBoolLiteralExpr = 145,

  /** Represents the "self" expression in an Objective-C method.
   */
  CXCursor_ObjCSelfExpr = 146,

  /** OpenMP 5.0 [2.1.5, Array Section].
   */
  CXCursor_OMPArraySectionExpr = 147,

  /** Represents an @available(...) check.
   */
  CXCursor_ObjCAvailabilityCheckExpr = 148,

  /**
   * Fixed point literal
   */
  CXCursor_FixedPointLiteral = 149,

  /** OpenMP 5.0 [2.1.4, Array Shaping].
   */
  CXCursor_OMPArrayShapingExpr = 150,

  /**
   * OpenMP 5.0 [2.1.6 Iterators]
   */
  CXCursor_OMPIteratorExpr = 151,

  /** OpenCL's addrspace_cast<> expression.
   */
  CXCursor_CXXAddrspaceCastExpr = 152,

  CXCursor_LastExpr = CXCursor_CXXAddrspaceCastExpr,

  /* Statements */
  CXCursor_FirstStmt = 200,
  /**
   * A statement whose specific kind is not exposed via this
   * interface.
   *
   * Unexposed statements have the same operations as any other kind of
   * statement; one can extract their location information, spelling,
   * children, etc. However, the specific kind of the statement is not
   * reported.
   */
  CXCursor_UnexposedStmt = 200,

  /** A labelled statement in a function.
   *
   * This cursor kind is used to describe the "start_over:" label statement in
   * the following example:
   *
   * \code
   *   start_over:
   *     ++counter;
   * \endcode
   *
   */
  CXCursor_LabelStmt = 201,

  /** A group of statements like { stmt stmt }.
   *
   * This cursor kind is used to describe compound statements, e.g. function
   * bodies.
   */
  CXCursor_CompoundStmt = 202,

  /** A case statement.
   */
  CXCursor_CaseStmt = 203,

  /** A default statement.
   */
  CXCursor_DefaultStmt = 204,

  /** An if statement
   */
  CXCursor_IfStmt = 205,

  /** A switch statement.
   */
  CXCursor_SwitchStmt = 206,

  /** A while statement.
   */
  CXCursor_WhileStmt = 207,

  /** A do statement.
   */
  CXCursor_DoStmt = 208,

  /** A for statement.
   */
  CXCursor_ForStmt = 209,

  /** A goto statement.
   */
  CXCursor_GotoStmt = 210,

  /** An indirect goto statement.
   */
  CXCursor_IndirectGotoStmt = 211,

  /** A continue statement.
   */
  CXCursor_ContinueStmt = 212,

  /** A break statement.
   */
  CXCursor_BreakStmt = 213,

  /** A return statement.
   */
  CXCursor_ReturnStmt = 214,

  /** A GCC inline assembly statement extension.
   */
  CXCursor_GCCAsmStmt = 215,
  CXCursor_AsmStmt = CXCursor_GCCAsmStmt,

  /** Objective-C's overall \@try-\@catch-\@finally statement.
   */
  CXCursor_ObjCAtTryStmt = 216,

  /** Objective-C's \@catch statement.
   */
  CXCursor_ObjCAtCatchStmt = 217,

  /** Objective-C's \@finally statement.
   */
  CXCursor_ObjCAtFinallyStmt = 218,

  /** Objective-C's \@throw statement.
   */
  CXCursor_ObjCAtThrowStmt = 219,

  /** Objective-C's \@synchronized statement.
   */
  CXCursor_ObjCAtSynchronizedStmt = 220,

  /** Objective-C's autorelease pool statement.
   */
  CXCursor_ObjCAutoreleasePoolStmt = 221,

  /** Objective-C's collection statement.
   */
  CXCursor_ObjCForCollectionStmt = 222,

  /** C++'s catch statement.
   */
  CXCursor_CXXCatchStmt = 223,

  /** C++'s try statement.
   */
  CXCursor_CXXTryStmt = 224,

  /** C++'s for (* : *) statement.
   */
  CXCursor_CXXForRangeStmt = 225,

  /** Windows Structured Exception Handling's try statement.
   */
  CXCursor_SEHTryStmt = 226,

  /** Windows Structured Exception Handling's except statement.
   */
  CXCursor_SEHExceptStmt = 227,

  /** Windows Structured Exception Handling's finally statement.
   */
  CXCursor_SEHFinallyStmt = 228,

  /** A MS inline assembly statement extension.
   */
  CXCursor_MSAsmStmt = 229,

  /** The null statement ";": C99 6.8.3p3.
   *
   * This cursor kind is used to describe the null statement.
   */
  CXCursor_NullStmt = 230,

  /** Adaptor class for mixing declarations with statements and
   * expressions.
   */
  CXCursor_DeclStmt = 231,

  /** OpenMP parallel directive.
   */
  CXCursor_OMPParallelDirective = 232,

  /** OpenMP SIMD directive.
   */
  CXCursor_OMPSimdDirective = 233,

  /** OpenMP for directive.
   */
  CXCursor_OMPForDirective = 234,

  /** OpenMP sections directive.
   */
  CXCursor_OMPSectionsDirective = 235,

  /** OpenMP section directive.
   */
  CXCursor_OMPSectionDirective = 236,

  /** OpenMP single directive.
   */
  CXCursor_OMPSingleDirective = 237,

  /** OpenMP parallel for directive.
   */
  CXCursor_OMPParallelForDirective = 238,

  /** OpenMP parallel sections directive.
   */
  CXCursor_OMPParallelSectionsDirective = 239,

  /** OpenMP task directive.
   */
  CXCursor_OMPTaskDirective = 240,

  /** OpenMP master directive.
   */
  CXCursor_OMPMasterDirective = 241,

  /** OpenMP critical directive.
   */
  CXCursor_OMPCriticalDirective = 242,

  /** OpenMP taskyield directive.
   */
  CXCursor_OMPTaskyieldDirective = 243,

  /** OpenMP barrier directive.
   */
  CXCursor_OMPBarrierDirective = 244,

  /** OpenMP taskwait directive.
   */
  CXCursor_OMPTaskwaitDirective = 245,

  /** OpenMP flush directive.
   */
  CXCursor_OMPFlushDirective = 246,

  /** Windows Structured Exception Handling's leave statement.
   */
  CXCursor_SEHLeaveStmt = 247,

  /** OpenMP ordered directive.
   */
  CXCursor_OMPOrderedDirective = 248,

  /** OpenMP atomic directive.
   */
  CXCursor_OMPAtomicDirective = 249,

  /** OpenMP for SIMD directive.
   */
  CXCursor_OMPForSimdDirective = 250,

  /** OpenMP parallel for SIMD directive.
   */
  CXCursor_OMPParallelForSimdDirective = 251,

  /** OpenMP target directive.
   */
  CXCursor_OMPTargetDirective = 252,

  /** OpenMP teams directive.
   */
  CXCursor_OMPTeamsDirective = 253,

  /** OpenMP taskgroup directive.
   */
  CXCursor_OMPTaskgroupDirective = 254,

  /** OpenMP cancellation point directive.
   */
  CXCursor_OMPCancellationPointDirective = 255,

  /** OpenMP cancel directive.
   */
  CXCursor_OMPCancelDirective = 256,

  /** OpenMP target data directive.
   */
  CXCursor_OMPTargetDataDirective = 257,

  /** OpenMP taskloop directive.
   */
  CXCursor_OMPTaskLoopDirective = 258,

  /** OpenMP taskloop simd directive.
   */
  CXCursor_OMPTaskLoopSimdDirective = 259,

  /** OpenMP distribute directive.
   */
  CXCursor_OMPDistributeDirective = 260,

  /** OpenMP target enter data directive.
   */
  CXCursor_OMPTargetEnterDataDirective = 261,

  /** OpenMP target exit data directive.
   */
  CXCursor_OMPTargetExitDataDirective = 262,

  /** OpenMP target parallel directive.
   */
  CXCursor_OMPTargetParallelDirective = 263,

  /** OpenMP target parallel for directive.
   */
  CXCursor_OMPTargetParallelForDirective = 264,

  /** OpenMP target update directive.
   */
  CXCursor_OMPTargetUpdateDirective = 265,

  /** OpenMP distribute parallel for directive.
   */
  CXCursor_OMPDistributeParallelForDirective = 266,

  /** OpenMP distribute parallel for simd directive.
   */
  CXCursor_OMPDistributeParallelForSimdDirective = 267,

  /** OpenMP distribute simd directive.
   */
  CXCursor_OMPDistributeSimdDirective = 268,

  /** OpenMP target parallel for simd directive.
   */
  CXCursor_OMPTargetParallelForSimdDirective = 269,

  /** OpenMP target simd directive.
   */
  CXCursor_OMPTargetSimdDirective = 270,

  /** OpenMP teams distribute directive.
   */
  CXCursor_OMPTeamsDistributeDirective = 271,

  /** OpenMP teams distribute simd directive.
   */
  CXCursor_OMPTeamsDistributeSimdDirective = 272,

  /** OpenMP teams distribute parallel for simd directive.
   */
  CXCursor_OMPTeamsDistributeParallelForSimdDirective = 273,

  /** OpenMP teams distribute parallel for directive.
   */
  CXCursor_OMPTeamsDistributeParallelForDirective = 274,

  /** OpenMP target teams directive.
   */
  CXCursor_OMPTargetTeamsDirective = 275,

  /** OpenMP target teams distribute directive.
   */
  CXCursor_OMPTargetTeamsDistributeDirective = 276,

  /** OpenMP target teams distribute parallel for directive.
   */
  CXCursor_OMPTargetTeamsDistributeParallelForDirective = 277,

  /** OpenMP target teams distribute parallel for simd directive.
   */
  CXCursor_OMPTargetTeamsDistributeParallelForSimdDirective = 278,

  /** OpenMP target teams distribute simd directive.
   */
  CXCursor_OMPTargetTeamsDistributeSimdDirective = 279,

  /** C++2a std::bit_cast expression.
   */
  CXCursor_BuiltinBitCastExpr = 280,

  /** OpenMP master taskloop directive.
   */
  CXCursor_OMPMasterTaskLoopDirective = 281,

  /** OpenMP parallel master taskloop directive.
   */
  CXCursor_OMPParallelMasterTaskLoopDirective = 282,

  /** OpenMP master taskloop simd directive.
   */
  CXCursor_OMPMasterTaskLoopSimdDirective = 283,

  /** OpenMP parallel master taskloop simd directive.
   */
  CXCursor_OMPParallelMasterTaskLoopSimdDirective = 284,

  /** OpenMP parallel master directive.
   */
  CXCursor_OMPParallelMasterDirective = 285,

  /** OpenMP depobj directive.
   */
  CXCursor_OMPDepobjDirective = 286,

  /** OpenMP scan directive.
   */
  CXCursor_OMPScanDirective = 287,

  /** OpenMP tile directive.
   */
  CXCursor_OMPTileDirective = 288,

  /** OpenMP canonical loop.
   */
  CXCursor_OMPCanonicalLoop = 289,

  /** OpenMP interop directive.
   */
  CXCursor_OMPInteropDirective = 290,

  /** OpenMP dispatch directive.
   */
  CXCursor_OMPDispatchDirective = 291,

  /** OpenMP masked directive.
   */
  CXCursor_OMPMaskedDirective = 292,

  /** OpenMP unroll directive.
   */
  CXCursor_OMPUnrollDirective = 293,

  /** OpenMP metadirective directive.
   */
  CXCursor_OMPMetaDirective = 294,

  /** OpenMP loop directive.
   */
  CXCursor_OMPGenericLoopDirective = 295,

  CXCursor_LastStmt = CXCursor_OMPGenericLoopDirective,

  /**
   * Cursor that represents the translation unit itself.
   *
   * The translation unit cursor exists primarily to act as the root
   * cursor for traversing the contents of a translation unit.
   */
  CXCursor_TranslationUnit = 300,

  /* Attributes */
  CXCursor_FirstAttr = 400,
  /**
   * An attribute whose specific kind is not exposed via this
   * interface.
   */
  CXCursor_UnexposedAttr = 400,

  CXCursor_IBActionAttr = 401,
  CXCursor_IBOutletAttr = 402,
  CXCursor_IBOutletCollectionAttr = 403,
  CXCursor_CXXFinalAttr = 404,
  CXCursor_CXXOverrideAttr = 405,
  CXCursor_AnnotateAttr = 406,
  CXCursor_AsmLabelAttr = 407,
  CXCursor_PackedAttr = 408,
  CXCursor_PureAttr = 409,
  CXCursor_ConstAttr = 410,
  CXCursor_NoDuplicateAttr = 411,
  CXCursor_CUDAConstantAttr = 412,
  CXCursor_CUDADeviceAttr = 413,
  CXCursor_CUDAGlobalAttr = 414,
  CXCursor_CUDAHostAttr = 415,
  CXCursor_CUDASharedAttr = 416,
  CXCursor_VisibilityAttr = 417,
  CXCursor_DLLExport = 418,
  CXCursor_DLLImport = 419,
  CXCursor_NSReturnsRetained = 420,
  CXCursor_NSReturnsNotRetained = 421,
  CXCursor_NSReturnsAutoreleased = 422,
  CXCursor_NSConsumesSelf = 423,
  CXCursor_NSConsumed = 424,
  CXCursor_ObjCException = 425,
  CXCursor_ObjCNSObject = 426,
  CXCursor_ObjCIndependentClass = 427,
  CXCursor_ObjCPreciseLifetime = 428,
  CXCursor_ObjCReturnsInnerPointer = 429,
  CXCursor_ObjCRequiresSuper = 430,
  CXCursor_ObjCRootClass = 431,
  CXCursor_ObjCSubclassingRestricted = 432,
  CXCursor_ObjCExplicitProtocolImpl = 433,
  CXCursor_ObjCDesignatedInitializer = 434,
  CXCursor_ObjCRuntimeVisible = 435,
  CXCursor_ObjCBoxable = 436,
  CXCursor_FlagEnum = 437,
  CXCursor_ConvergentAttr = 438,
  CXCursor_WarnUnusedAttr = 439,
  CXCursor_WarnUnusedResultAttr = 440,
  CXCursor_AlignedAttr = 441,
  CXCursor_LastAttr = CXCursor_AlignedAttr,

  /* Preprocessing */
  CXCursor_PreprocessingDirective = 500,
  CXCursor_MacroDefinition = 501,
  CXCursor_MacroExpansion = 502,
  CXCursor_MacroInstantiation = CXCursor_MacroExpansion,
  CXCursor_InclusionDirective = 503,
  CXCursor_FirstPreprocessing = CXCursor_PreprocessingDirective,
  CXCursor_LastPreprocessing = CXCursor_InclusionDirective,

  /* Extra Declarations */
  /**
   * A module import declaration.
   */
  CXCursor_ModuleImportDecl = 600,
  CXCursor_TypeAliasTemplateDecl = 601,
  /**
   * A static_assert or _Static_assert node
   */
  CXCursor_StaticAssert = 602,
  /**
   * a friend declaration.
   */
  CXCursor_FriendDecl = 603,
  CXCursor_FirstExtraDecl = CXCursor_ModuleImportDecl,
  CXCursor_LastExtraDecl = CXCursor_FriendDecl,

  /**
   * A code completion overload candidate.
   */
  CXCursor_OverloadCandidate = 700
};

/**
 * A cursor representing some element in the abstract syntax tree for
 * a translation unit.
 *
 * The cursor abstraction unifies the different kinds of entities in a
 * program--declaration, statements, expressions, references to declarations,
 * etc.--under a single "cursor" abstraction with a common set of operations.
 * Common operation for a cursor include: getting the physical location in
 * a source file where the cursor points, getting the name associated with a
 * cursor, and retrieving cursors for any child nodes of a particular cursor.
 *
 * Cursors can be produced in two specific ways.
 * clang_getTranslationUnitCursor() produces a cursor for a translation unit,
 * from which one can use clang_visitChildren() to explore the rest of the
 * translation unit. clang_getCursor() maps from a physical source location
 * to the entity that resides at that location, allowing one to map from the
 * source code into the AST.
 */
typedef struct {
  enum CXCursorKind kind;
  int xdata;
  const void *data[3];
} CXCursor;

/**
 * \defgroup CINDEX_CURSOR_MANIP Cursor manipulations
 *
 * @{
 */

/**
 * Retrieve the NULL cursor, which represents no entity.
 */
CINDEX_LINKAGE CXCursor clang_getNullCursor(void);

/**
 * Retrieve the cursor that represents the given translation unit.
 *
 * The translation unit cursor can be used to start traversing the
 * various declarations within the given translation unit.
 */
CINDEX_LINKAGE CXCursor clang_getTranslationUnitCursor(CXTranslationUnit);

/**
 * Determine whether two cursors are equivalent.
 */
CINDEX_LINKAGE unsigned clang_equalCursors(CXCursor, CXCursor);

/**
 * Returns non-zero if \p cursor is null.
 */
CINDEX_LINKAGE int clang_Cursor_isNull(CXCursor cursor);

/**
 * Compute a hash value for the given cursor.
 */
CINDEX_LINKAGE unsigned clang_hashCursor(CXCursor);

/**
 * Retrieve the kind of the given cursor.
 */
CINDEX_LINKAGE enum CXCursorKind clang_getCursorKind(CXCursor);

/**
 * Determine whether the given cursor kind represents a declaration.
 */
CINDEX_LINKAGE unsigned clang_isDeclaration(enum CXCursorKind);

/**
 * Determine whether the given declaration is invalid.
 *
 * A declaration is invalid if it could not be parsed successfully.
 *
 * \returns non-zero if the cursor represents a declaration and it is
 * invalid, otherwise NULL.
 */
CINDEX_LINKAGE unsigned clang_isInvalidDeclaration(CXCursor);

/**
 * Determine whether the given cursor kind represents a simple
 * reference.
 *
 * Note that other kinds of cursors (such as expressions) can also refer to
 * other cursors. Use clang_getCursorReferenced() to determine whether a
 * particular cursor refers to another entity.
 */
CINDEX_LINKAGE unsigned clang_isReference(enum CXCursorKind);

/**
 * Determine whether the given cursor kind represents an expression.
 */
CINDEX_LINKAGE unsigned clang_isExpression(enum CXCursorKind);

/**
 * Determine whether the given cursor kind represents a statement.
 */
CINDEX_LINKAGE unsigned clang_isStatement(enum CXCursorKind);

/**
 * Determine whether the given cursor kind represents an attribute.
 */
CINDEX_LINKAGE unsigned clang_isAttribute(enum CXCursorKind);

/**
 * Determine whether the given cursor has any attributes.
 */
CINDEX_LINKAGE unsigned clang_Cursor_hasAttrs(CXCursor C);

/**
 * Determine whether the given cursor kind represents an invalid
 * cursor.
 */
CINDEX_LINKAGE unsigned clang_isInvalid(enum CXCursorKind);

/**
 * Determine whether the given cursor kind represents a translation
 * unit.
 */
CINDEX_LINKAGE unsigned clang_isTranslationUnit(enum CXCursorKind);

/***
 * Determine whether the given cursor represents a preprocessing
 * element, such as a preprocessor directive or macro instantiation.
 */
CINDEX_LINKAGE unsigned clang_isPreprocessing(enum CXCursorKind);

/***
 * Determine whether the given cursor represents a currently
 *  unexposed piece of the AST (e.g., CXCursor_UnexposedStmt).
 */
CINDEX_LINKAGE unsigned clang_isUnexposed(enum CXCursorKind);

/**
 * Describe the linkage of the entity referred to by a cursor.
 */
enum CXLinkageKind {
  /** This value indicates that no linkage information is available
   * for a provided CXCursor. */
  CXLinkage_Invalid,
  /**
   * This is the linkage for variables, parameters, and so on that
   *  have automatic storage.  This covers normal (non-extern) local variables.
   */
  CXLinkage_NoLinkage,
  /** This is the linkage for static variables and static functions. */
  CXLinkage_Internal,
  /** This is the linkage for entities with external linkage that live
   * in C++ anonymous namespaces.*/
  CXLinkage_UniqueExternal,
  /** This is the linkage for entities with true, external linkage. */
  CXLinkage_External
};

/**
 * Determine the linkage of the entity referred to by a given cursor.
 */
CINDEX_LINKAGE enum CXLinkageKind clang_getCursorLinkage(CXCursor cursor);

enum CXVisibilityKind {
  /** This value indicates that no visibility information is available
   * for a provided CXCursor. */
  CXVisibility_Invalid,

  /** Symbol not seen by the linker. */
  CXVisibility_Hidden,
  /** Symbol seen by the linker but resolves to a symbol inside this object. */
  CXVisibility_Protected,
  /** Symbol seen by the linker and acts like a normal symbol. */
  CXVisibility_Default
};

/**
 * Describe the visibility of the entity referred to by a cursor.
 *
 * This returns the default visibility if not explicitly specified by
 * a visibility attribute. The default visibility may be changed by
 * commandline arguments.
 *
 * \param cursor The cursor to query.
 *
 * \returns The visibility of the cursor.
 */
CINDEX_LINKAGE enum CXVisibilityKind clang_getCursorVisibility(CXCursor cursor);

/**
 * Determine the availability of the entity that this cursor refers to,
 * taking the current target platform into account.
 *
 * \param cursor The cursor to query.
 *
 * \returns The availability of the cursor.
 */
CINDEX_LINKAGE enum CXAvailabilityKind
clang_getCursorAvailability(CXCursor cursor);

/**
 * Describes the availability of a given entity on a particular platform, e.g.,
 * a particular class might only be available on Mac OS 10.7 or newer.
 */
typedef struct CXPlatformAvailability {
  /**
   * A string that describes the platform for which this structure
   * provides availability information.
   *
   * Possible values are "ios" or "macos".
   */
  CXString Platform;
  /**
   * The version number in which this entity was introduced.
   */
  CXVersion Introduced;
  /**
   * The version number in which this entity was deprecated (but is
   * still available).
   */
  CXVersion Deprecated;
  /**
   * The version number in which this entity was obsoleted, and therefore
   * is no longer available.
   */
  CXVersion Obsoleted;
  /**
   * Whether the entity is unconditionally unavailable on this platform.
   */
  int Unavailable;
  /**
   * An optional message to provide to a user of this API, e.g., to
   * suggest replacement APIs.
   */
  CXString Message;
} CXPlatformAvailability;

/**
 * Determine the availability of the entity that this cursor refers to
 * on any platforms for which availability information is known.
 *
 * \param cursor The cursor to query.
 *
 * \param always_deprecated If non-NULL, will be set to indicate whether the
 * entity is deprecated on all platforms.
 *
 * \param deprecated_message If non-NULL, will be set to the message text
 * provided along with the unconditional deprecation of this entity. The client
 * is responsible for deallocating this string.
 *
 * \param always_unavailable If non-NULL, will be set to indicate whether the
 * entity is unavailable on all platforms.
 *
 * \param unavailable_message If non-NULL, will be set to the message text
 * provided along with the unconditional unavailability of this entity. The
 * client is responsible for deallocating this string.
 *
 * \param availability If non-NULL, an array of CXPlatformAvailability instances
 * that will be populated with platform availability information, up to either
 * the number of platforms for which availability information is available (as
 * returned by this function) or \c availability_size, whichever is smaller.
 *
 * \param availability_size The number of elements available in the
 * \c availability array.
 *
 * \returns The number of platforms (N) for which availability information is
 * available (which is unrelated to \c availability_size).
 *
 * Note that the client is responsible for calling
 * \c clang_disposeCXPlatformAvailability to free each of the
 * platform-availability structures returned. There are
 * \c min(N, availability_size) such structures.
 */
CINDEX_LINKAGE int clang_getCursorPlatformAvailability(
    CXCursor cursor, int *always_deprecated, CXString *deprecated_message,
    int *always_unavailable, CXString *unavailable_message,
    CXPlatformAvailability *availability, int availability_size);

/**
 * Free the memory associated with a \c CXPlatformAvailability structure.
 */
CINDEX_LINKAGE void
clang_disposeCXPlatformAvailability(CXPlatformAvailability *availability);

/**
 * If cursor refers to a variable declaration and it has initializer returns
 * cursor referring to the initializer otherwise return null cursor.
 */
CINDEX_LINKAGE CXCursor clang_Cursor_getVarDeclInitializer(CXCursor cursor);

/**
 * If cursor refers to a variable declaration that has global storage returns 1.
 * If cursor refers to a variable declaration that doesn't have global storage
 * returns 0. Otherwise returns -1.
 */
CINDEX_LINKAGE int clang_Cursor_hasVarDeclGlobalStorage(CXCursor cursor);

/**
 * If cursor refers to a variable declaration that has external storage
 * returns 1. If cursor refers to a variable declaration that doesn't have
 * external storage returns 0. Otherwise returns -1.
 */
CINDEX_LINKAGE int clang_Cursor_hasVarDeclExternalStorage(CXCursor cursor);

/**
 * Describe the "language" of the entity referred to by a cursor.
 */
enum CXLanguageKind {
  CXLanguage_Invalid = 0,
  CXLanguage_C,
  CXLanguage_ObjC,
  CXLanguage_CPlusPlus
};

/**
 * Determine the "language" of the entity referred to by a given cursor.
 */
CINDEX_LINKAGE enum CXLanguageKind clang_getCursorLanguage(CXCursor cursor);

/**
 * Describe the "thread-local storage (TLS) kind" of the declaration
 * referred to by a cursor.
 */
enum CXTLSKind { CXTLS_None = 0, CXTLS_Dynamic, CXTLS_Static };

/**
 * Determine the "thread-local storage (TLS) kind" of the declaration
 * referred to by a cursor.
 */
CINDEX_LINKAGE enum CXTLSKind clang_getCursorTLSKind(CXCursor cursor);

/**
 * Returns the translation unit that a cursor originated from.
 */
CINDEX_LINKAGE CXTranslationUnit clang_Cursor_getTranslationUnit(CXCursor);

/**
 * A fast container representing a set of CXCursors.
 */
typedef struct CXCursorSetImpl *CXCursorSet;

/**
 * Creates an empty CXCursorSet.
 */
CINDEX_LINKAGE CXCursorSet clang_createCXCursorSet(void);

/**
 * Disposes a CXCursorSet and releases its associated memory.
 */
CINDEX_LINKAGE void clang_disposeCXCursorSet(CXCursorSet cset);

/**
 * Queries a CXCursorSet to see if it contains a specific CXCursor.
 *
 * \returns non-zero if the set contains the specified cursor.
 */
CINDEX_LINKAGE unsigned clang_CXCursorSet_contains(CXCursorSet cset,
                                                   CXCursor cursor);

/**
 * Inserts a CXCursor into a CXCursorSet.
 *
 * \returns zero if the CXCursor was already in the set, and non-zero otherwise.
 */
CINDEX_LINKAGE unsigned clang_CXCursorSet_insert(CXCursorSet cset,
                                                 CXCursor cursor);

/**
 * Determine the semantic parent of the given cursor.
 *
 * The semantic parent of a cursor is the cursor that semantically contains
 * the given \p cursor. For many declarations, the lexical and semantic parents
 * are equivalent (the lexical parent is returned by
 * \c clang_getCursorLexicalParent()). They diverge when declarations or
 * definitions are provided out-of-line. For example:
 *
 * \code
 * class C {
 *  void f();
 * };
 *
 * void C::f() { }
 * \endcode
 *
 * In the out-of-line definition of \c C::f, the semantic parent is
 * the class \c C, of which this function is a member. The lexical parent is
 * the place where the declaration actually occurs in the source code; in this
 * case, the definition occurs in the translation unit. In general, the
 * lexical parent for a given entity can change without affecting the semantics
 * of the program, and the lexical parent of different declarations of the
 * same entity may be different. Changing the semantic parent of a declaration,
 * on the other hand, can have a major impact on semantics, and redeclarations
 * of a particular entity should all have the same semantic context.
 *
 * In the example above, both declarations of \c C::f have \c C as their
 * semantic context, while the lexical context of the first \c C::f is \c C
 * and the lexical context of the second \c C::f is the translation unit.
 *
 * For global declarations, the semantic parent is the translation unit.
 */
CINDEX_LINKAGE CXCursor clang_getCursorSemanticParent(CXCursor cursor);

/**
 * Determine the lexical parent of the given cursor.
 *
 * The lexical parent of a cursor is the cursor in which the given \p cursor
 * was actually written. For many declarations, the lexical and semantic parents
 * are equivalent (the semantic parent is returned by
 * \c clang_getCursorSemanticParent()). They diverge when declarations or
 * definitions are provided out-of-line. For example:
 *
 * \code
 * class C {
 *  void f();
 * };
 *
 * void C::f() { }
 * \endcode
 *
 * In the out-of-line definition of \c C::f, the semantic parent is
 * the class \c C, of which this function is a member. The lexical parent is
 * the place where the declaration actually occurs in the source code; in this
 * case, the definition occurs in the translation unit. In general, the
 * lexical parent for a given entity can change without affecting the semantics
 * of the program, and the lexical parent of different declarations of the
 * same entity may be different. Changing the semantic parent of a declaration,
 * on the other hand, can have a major impact on semantics, and redeclarations
 * of a particular entity should all have the same semantic context.
 *
 * In the example above, both declarations of \c C::f have \c C as their
 * semantic context, while the lexical context of the first \c C::f is \c C
 * and the lexical context of the second \c C::f is the translation unit.
 *
 * For declarations written in the global scope, the lexical parent is
 * the translation unit.
 */
CINDEX_LINKAGE CXCursor clang_getCursorLexicalParent(CXCursor cursor);

/**
 * Determine the set of methods that are overridden by the given
 * method.
 *
 * In both Objective-C and C++, a method (aka virtual member function,
 * in C++) can override a virtual method in a base class. For
 * Objective-C, a method is said to override any method in the class's
 * base class, its protocols, or its categories' protocols, that has the same
 * selector and is of the same kind (class or instance).
 * If no such method exists, the search continues to the class's superclass,
 * its protocols, and its categories, and so on. A method from an Objective-C
 * implementation is considered to override the same methods as its
 * corresponding method in the interface.
 *
 * For C++, a virtual member function overrides any virtual member
 * function with the same signature that occurs in its base
 * classes. With multiple inheritance, a virtual member function can
 * override several virtual member functions coming from different
 * base classes.
 *
 * In all cases, this function determines the immediate overridden
 * method, rather than all of the overridden methods. For example, if
 * a method is originally declared in a class A, then overridden in B
 * (which in inherits from A) and also in C (which inherited from B),
 * then the only overridden method returned from this function when
 * invoked on C's method will be B's method. The client may then
 * invoke this function again, given the previously-found overridden
 * methods, to map out the complete method-override set.
 *
 * \param cursor A cursor representing an Objective-C or C++
 * method. This routine will compute the set of methods that this
 * method overrides.
 *
 * \param overridden A pointer whose pointee will be replaced with a
 * pointer to an array of cursors, representing the set of overridden
 * methods. If there are no overridden methods, the pointee will be
 * set to NULL. The pointee must be freed via a call to
 * \c clang_disposeOverriddenCursors().
 *
 * \param num_overridden A pointer to the number of overridden
 * functions, will be set to the number of overridden functions in the
 * array pointed to by \p overridden.
 */
CINDEX_LINKAGE void clang_getOverriddenCursors(CXCursor cursor,
                                               CXCursor **overridden,
                                               unsigned *num_overridden);

/**
 * Free the set of overridden cursors returned by \c
 * clang_getOverriddenCursors().
 */
CINDEX_LINKAGE void clang_disposeOverriddenCursors(CXCursor *overridden);

/**
 * Retrieve the file that is included by the given inclusion directive
 * cursor.
 */
CINDEX_LINKAGE CXFile clang_getIncludedFile(CXCursor cursor);

/**
 * @}
 */

/**
 * \defgroup CINDEX_CURSOR_SOURCE Mapping between cursors and source code
 *
 * Cursors represent a location within the Abstract Syntax Tree (AST). These
 * routines help map between cursors and the physical locations where the
 * described entities occur in the source code. The mapping is provided in
 * both directions, so one can map from source code to the AST and back.
 *
 * @{
 */

/**
 * Map a source location to the cursor that describes the entity at that
 * location in the source code.
 *
 * clang_getCursor() maps an arbitrary source location within a translation
 * unit down to the most specific cursor that describes the entity at that
 * location. For example, given an expression \c x + y, invoking
 * clang_getCursor() with a source location pointing to "x" will return the
 * cursor for "x"; similarly for "y". If the cursor points anywhere between
 * "x" or "y" (e.g., on the + or the whitespace around it), clang_getCursor()
 * will return a cursor referring to the "+" expression.
 *
 * \returns a cursor representing the entity at the given source location, or
 * a NULL cursor if no such entity can be found.
 */
CINDEX_LINKAGE CXCursor clang_getCursor(CXTranslationUnit, CXSourceLocation);

/**
 * Retrieve the physical location of the source constructor referenced
 * by the given cursor.
 *
 * The location of a declaration is typically the location of the name of that
 * declaration, where the name of that declaration would occur if it is
 * unnamed, or some keyword that introduces that particular declaration.
 * The location of a reference is where that reference occurs within the
 * source code.
 */
CINDEX_LINKAGE CXSourceLocation clang_getCursorLocation(CXCursor);

/**
 * Retrieve the physical extent of the source construct referenced by
 * the given cursor.
 *
 * The extent of a cursor starts with the file/line/column pointing at the
 * first character within the source construct that the cursor refers to and
 * ends with the last character within that source construct. For a
 * declaration, the extent covers the declaration itself. For a reference,
 * the extent covers the location of the reference (e.g., where the referenced
 * entity was actually used).
 */
CINDEX_LINKAGE CXSourceRange clang_getCursorExtent(CXCursor);

/**
 * @}
 */

/**
 * \defgroup CINDEX_TYPES Type information for CXCursors
 *
 * @{
 */

/**
 * Describes the kind of type
 */
enum CXTypeKind {
  /**
   * Represents an invalid type (e.g., where no type is available).
   */
  CXType_Invalid = 0,

  /**
   * A type whose specific kind is not exposed via this
   * interface.
   */
  CXType_Unexposed = 1,

  /* Builtin types */
  CXType_Void = 2,
  CXType_Bool = 3,
  CXType_Char_U = 4,
  CXType_UChar = 5,
  CXType_Char16 = 6,
  CXType_Char32 = 7,
  CXType_UShort = 8,
  CXType_UInt = 9,
  CXType_ULong = 10,
  CXType_ULongLong = 11,
  CXType_UInt128 = 12,
  CXType_Char_S = 13,
  CXType_SChar = 14,
  CXType_WChar = 15,
  CXType_Short = 16,
  CXType_Int = 17,
  CXType_Long = 18,
  CXType_LongLong = 19,
  CXType_Int128 = 20,
  CXType_Float = 21,
  CXType_Double = 22,
  CXType_LongDouble = 23,
  CXType_NullPtr = 24,
  CXType_Overload = 25,
  CXType_Dependent = 26,
  CXType_ObjCId = 27,
  CXType_ObjCClass = 28,
  CXType_ObjCSel = 29,
  CXType_Float128 = 30,
  CXType_Half = 31,
  CXType_Float16 = 32,
  CXType_ShortAccum = 33,
  CXType_Accum = 34,
  CXType_LongAccum = 35,
  CXType_UShortAccum = 36,
  CXType_UAccum = 37,
  CXType_ULongAccum = 38,
  CXType_BFloat16 = 39,
  CXType_Ibm128 = 40,
  CXType_FirstBuiltin = CXType_Void,
  CXType_LastBuiltin = CXType_Ibm128,

  CXType_Complex = 100,
  CXType_Pointer = 101,
  CXType_BlockPointer = 102,
  CXType_LValueReference = 103,
  CXType_RValueReference = 104,
  CXType_Record = 105,
  CXType_Enum = 106,
  CXType_Typedef = 107,
  CXType_ObjCInterface = 108,
  CXType_ObjCObjectPointer = 109,
  CXType_FunctionNoProto = 110,
  CXType_FunctionProto = 111,
  CXType_ConstantArray = 112,
  CXType_Vector = 113,
  CXType_IncompleteArray = 114,
  CXType_VariableArray = 115,
  CXType_DependentSizedArray = 116,
  CXType_MemberPointer = 117,
  CXType_Auto = 118,

  /**
   * Represents a type that was referred to using an elaborated type keyword.
   *
   * E.g., struct S, or via a qualified name, e.g., N::M::type, or both.
   */
  CXType_Elaborated = 119,

  /* OpenCL PipeType. */
  CXType_Pipe = 120,

  /* OpenCL builtin types. */
  CXType_OCLImage1dRO = 121,
  CXType_OCLImage1dArrayRO = 122,
  CXType_OCLImage1dBufferRO = 123,
  CXType_OCLImage2dRO = 124,
  CXType_OCLImage2dArrayRO = 125,
  CXType_OCLImage2dDepthRO = 126,
  CXType_OCLImage2dArrayDepthRO = 127,
  CXType_OCLImage2dMSAARO = 128,
  CXType_OCLImage2dArrayMSAARO = 129,
  CXType_OCLImage2dMSAADepthRO = 130,
  CXType_OCLImage2dArrayMSAADepthRO = 131,
  CXType_OCLImage3dRO = 132,
  CXType_OCLImage1dWO = 133,
  CXType_OCLImage1dArrayWO = 134,
  CXType_OCLImage1dBufferWO = 135,
  CXType_OCLImage2dWO = 136,
  CXType_OCLImage2dArrayWO = 137,
  CXType_OCLImage2dDepthWO = 138,
  CXType_OCLImage2dArrayDepthWO = 139,
  CXType_OCLImage2dMSAAWO = 140,
  CXType_OCLImage2dArrayMSAAWO = 141,
  CXType_OCLImage2dMSAADepthWO = 142,
  CXType_OCLImage2dArrayMSAADepthWO = 143,
  CXType_OCLImage3dWO = 144,
  CXType_OCLImage1dRW = 145,
  CXType_OCLImage1dArrayRW = 146,
  CXType_OCLImage1dBufferRW = 147,
  CXType_OCLImage2dRW = 148,
  CXType_OCLImage2dArrayRW = 149,
  CXType_OCLImage2dDepthRW = 150,
  CXType_OCLImage2dArrayDepthRW = 151,
  CXType_OCLImage2dMSAARW = 152,
  CXType_OCLImage2dArrayMSAARW = 153,
  CXType_OCLImage2dMSAADepthRW = 154,
  CXType_OCLImage2dArrayMSAADepthRW = 155,
  CXType_OCLImage3dRW = 156,
  CXType_OCLSampler = 157,
  CXType_OCLEvent = 158,
  CXType_OCLQueue = 159,
  CXType_OCLReserveID = 160,

  CXType_ObjCObject = 161,
  CXType_ObjCTypeParam = 162,
  CXType_Attributed = 163,

  CXType_OCLIntelSubgroupAVCMcePayload = 164,
  CXType_OCLIntelSubgroupAVCImePayload = 165,
  CXType_OCLIntelSubgroupAVCRefPayload = 166,
  CXType_OCLIntelSubgroupAVCSicPayload = 167,
  CXType_OCLIntelSubgroupAVCMceResult = 168,
  CXType_OCLIntelSubgroupAVCImeResult = 169,
  CXType_OCLIntelSubgroupAVCRefResult = 170,
  CXType_OCLIntelSubgroupAVCSicResult = 171,
  CXType_OCLIntelSubgroupAVCImeResultSingleRefStreamout = 172,
  CXType_OCLIntelSubgroupAVCImeResultDualRefStreamout = 173,
  CXType_OCLIntelSubgroupAVCImeSingleRefStreamin = 174,

  CXType_OCLIntelSubgroupAVCImeDualRefStreamin = 175,

  CXType_ExtVector = 176,
  CXType_Atomic = 177,
<<<<<<< HEAD

  /* SPIRV builtin types. */
  CXType_SampledOCLImage1dRO = 178,
  CXType_SampledOCLImage1dArrayRO = 179,
  CXType_SampledOCLImage1dBufferRO = 180,
  CXType_SampledOCLImage2dRO = 181,
  CXType_SampledOCLImage2dArrayRO = 182,
  CXType_SampledOCLImage2dDepthRO = 183,
  CXType_SampledOCLImage2dArrayDepthRO = 184,
  CXType_SampledOCLImage2dMSAARO = 185,
  CXType_SampledOCLImage2dArrayMSAARO = 186,
  CXType_SampledOCLImage2dMSAADepthRO = 187,
  CXType_SampledOCLImage2dArrayMSAADepthRO = 188,
  CXType_SampledOCLImage3dRO = 189
=======
  CXType_BTFTagAttributed = 178
>>>>>>> 3251ba2d
};

/**
 * Describes the calling convention of a function type
 */
enum CXCallingConv {
  CXCallingConv_Default = 0,
  CXCallingConv_C = 1,
  CXCallingConv_X86StdCall = 2,
  CXCallingConv_X86FastCall = 3,
  CXCallingConv_X86ThisCall = 4,
  CXCallingConv_X86Pascal = 5,
  CXCallingConv_AAPCS = 6,
  CXCallingConv_AAPCS_VFP = 7,
  CXCallingConv_X86RegCall = 8,
  CXCallingConv_IntelOclBicc = 9,
  CXCallingConv_Win64 = 10,
  /* Alias for compatibility with older versions of API. */
  CXCallingConv_X86_64Win64 = CXCallingConv_Win64,
  CXCallingConv_X86_64SysV = 11,
  CXCallingConv_X86VectorCall = 12,
  CXCallingConv_Swift = 13,
  CXCallingConv_PreserveMost = 14,
  CXCallingConv_PreserveAll = 15,
  CXCallingConv_AArch64VectorCall = 16,
  CXCallingConv_SwiftAsync = 17,

  CXCallingConv_Invalid = 100,
  CXCallingConv_Unexposed = 200
};

/**
 * The type of an element in the abstract syntax tree.
 *
 */
typedef struct {
  enum CXTypeKind kind;
  void *data[2];
} CXType;

/**
 * Retrieve the type of a CXCursor (if any).
 */
CINDEX_LINKAGE CXType clang_getCursorType(CXCursor C);

/**
 * Pretty-print the underlying type using the rules of the
 * language of the translation unit from which it came.
 *
 * If the type is invalid, an empty string is returned.
 */
CINDEX_LINKAGE CXString clang_getTypeSpelling(CXType CT);

/**
 * Retrieve the underlying type of a typedef declaration.
 *
 * If the cursor does not reference a typedef declaration, an invalid type is
 * returned.
 */
CINDEX_LINKAGE CXType clang_getTypedefDeclUnderlyingType(CXCursor C);

/**
 * Retrieve the integer type of an enum declaration.
 *
 * If the cursor does not reference an enum declaration, an invalid type is
 * returned.
 */
CINDEX_LINKAGE CXType clang_getEnumDeclIntegerType(CXCursor C);

/**
 * Retrieve the integer value of an enum constant declaration as a signed
 *  long long.
 *
 * If the cursor does not reference an enum constant declaration, LLONG_MIN is
 * returned. Since this is also potentially a valid constant value, the kind of
 * the cursor must be verified before calling this function.
 */
CINDEX_LINKAGE long long clang_getEnumConstantDeclValue(CXCursor C);

/**
 * Retrieve the integer value of an enum constant declaration as an unsigned
 *  long long.
 *
 * If the cursor does not reference an enum constant declaration, ULLONG_MAX is
 * returned. Since this is also potentially a valid constant value, the kind of
 * the cursor must be verified before calling this function.
 */
CINDEX_LINKAGE unsigned long long
clang_getEnumConstantDeclUnsignedValue(CXCursor C);

/**
 * Retrieve the bit width of a bit field declaration as an integer.
 *
 * If a cursor that is not a bit field declaration is passed in, -1 is returned.
 */
CINDEX_LINKAGE int clang_getFieldDeclBitWidth(CXCursor C);

/**
 * Retrieve the number of non-variadic arguments associated with a given
 * cursor.
 *
 * The number of arguments can be determined for calls as well as for
 * declarations of functions or methods. For other cursors -1 is returned.
 */
CINDEX_LINKAGE int clang_Cursor_getNumArguments(CXCursor C);

/**
 * Retrieve the argument cursor of a function or method.
 *
 * The argument cursor can be determined for calls as well as for declarations
 * of functions or methods. For other cursors and for invalid indices, an
 * invalid cursor is returned.
 */
CINDEX_LINKAGE CXCursor clang_Cursor_getArgument(CXCursor C, unsigned i);

/**
 * Describes the kind of a template argument.
 *
 * See the definition of llvm::clang::TemplateArgument::ArgKind for full
 * element descriptions.
 */
enum CXTemplateArgumentKind {
  CXTemplateArgumentKind_Null,
  CXTemplateArgumentKind_Type,
  CXTemplateArgumentKind_Declaration,
  CXTemplateArgumentKind_NullPtr,
  CXTemplateArgumentKind_Integral,
  CXTemplateArgumentKind_Template,
  CXTemplateArgumentKind_TemplateExpansion,
  CXTemplateArgumentKind_Expression,
  CXTemplateArgumentKind_Pack,
  /* Indicates an error case, preventing the kind from being deduced. */
  CXTemplateArgumentKind_Invalid
};

/**
 *Returns the number of template args of a function decl representing a
 * template specialization.
 *
 * If the argument cursor cannot be converted into a template function
 * declaration, -1 is returned.
 *
 * For example, for the following declaration and specialization:
 *   template <typename T, int kInt, bool kBool>
 *   void foo() { ... }
 *
 *   template <>
 *   void foo<float, -7, true>();
 *
 * The value 3 would be returned from this call.
 */
CINDEX_LINKAGE int clang_Cursor_getNumTemplateArguments(CXCursor C);

/**
 * Retrieve the kind of the I'th template argument of the CXCursor C.
 *
 * If the argument CXCursor does not represent a FunctionDecl, an invalid
 * template argument kind is returned.
 *
 * For example, for the following declaration and specialization:
 *   template <typename T, int kInt, bool kBool>
 *   void foo() { ... }
 *
 *   template <>
 *   void foo<float, -7, true>();
 *
 * For I = 0, 1, and 2, Type, Integral, and Integral will be returned,
 * respectively.
 */
CINDEX_LINKAGE enum CXTemplateArgumentKind
clang_Cursor_getTemplateArgumentKind(CXCursor C, unsigned I);

/**
 * Retrieve a CXType representing the type of a TemplateArgument of a
 *  function decl representing a template specialization.
 *
 * If the argument CXCursor does not represent a FunctionDecl whose I'th
 * template argument has a kind of CXTemplateArgKind_Integral, an invalid type
 * is returned.
 *
 * For example, for the following declaration and specialization:
 *   template <typename T, int kInt, bool kBool>
 *   void foo() { ... }
 *
 *   template <>
 *   void foo<float, -7, true>();
 *
 * If called with I = 0, "float", will be returned.
 * Invalid types will be returned for I == 1 or 2.
 */
CINDEX_LINKAGE CXType clang_Cursor_getTemplateArgumentType(CXCursor C,
                                                           unsigned I);

/**
 * Retrieve the value of an Integral TemplateArgument (of a function
 *  decl representing a template specialization) as a signed long long.
 *
 * It is undefined to call this function on a CXCursor that does not represent a
 * FunctionDecl or whose I'th template argument is not an integral value.
 *
 * For example, for the following declaration and specialization:
 *   template <typename T, int kInt, bool kBool>
 *   void foo() { ... }
 *
 *   template <>
 *   void foo<float, -7, true>();
 *
 * If called with I = 1 or 2, -7 or true will be returned, respectively.
 * For I == 0, this function's behavior is undefined.
 */
CINDEX_LINKAGE long long clang_Cursor_getTemplateArgumentValue(CXCursor C,
                                                               unsigned I);

/**
 * Retrieve the value of an Integral TemplateArgument (of a function
 *  decl representing a template specialization) as an unsigned long long.
 *
 * It is undefined to call this function on a CXCursor that does not represent a
 * FunctionDecl or whose I'th template argument is not an integral value.
 *
 * For example, for the following declaration and specialization:
 *   template <typename T, int kInt, bool kBool>
 *   void foo() { ... }
 *
 *   template <>
 *   void foo<float, 2147483649, true>();
 *
 * If called with I = 1 or 2, 2147483649 or true will be returned, respectively.
 * For I == 0, this function's behavior is undefined.
 */
CINDEX_LINKAGE unsigned long long
clang_Cursor_getTemplateArgumentUnsignedValue(CXCursor C, unsigned I);

/**
 * Determine whether two CXTypes represent the same type.
 *
 * \returns non-zero if the CXTypes represent the same type and
 *          zero otherwise.
 */
CINDEX_LINKAGE unsigned clang_equalTypes(CXType A, CXType B);

/**
 * Return the canonical type for a CXType.
 *
 * Clang's type system explicitly models typedefs and all the ways
 * a specific type can be represented.  The canonical type is the underlying
 * type with all the "sugar" removed.  For example, if 'T' is a typedef
 * for 'int', the canonical type for 'T' would be 'int'.
 */
CINDEX_LINKAGE CXType clang_getCanonicalType(CXType T);

/**
 * Determine whether a CXType has the "const" qualifier set,
 * without looking through typedefs that may have added "const" at a
 * different level.
 */
CINDEX_LINKAGE unsigned clang_isConstQualifiedType(CXType T);

/**
 * Determine whether a  CXCursor that is a macro, is
 * function like.
 */
CINDEX_LINKAGE unsigned clang_Cursor_isMacroFunctionLike(CXCursor C);

/**
 * Determine whether a  CXCursor that is a macro, is a
 * builtin one.
 */
CINDEX_LINKAGE unsigned clang_Cursor_isMacroBuiltin(CXCursor C);

/**
 * Determine whether a  CXCursor that is a function declaration, is an
 * inline declaration.
 */
CINDEX_LINKAGE unsigned clang_Cursor_isFunctionInlined(CXCursor C);

/**
 * Determine whether a CXType has the "volatile" qualifier set,
 * without looking through typedefs that may have added "volatile" at
 * a different level.
 */
CINDEX_LINKAGE unsigned clang_isVolatileQualifiedType(CXType T);

/**
 * Determine whether a CXType has the "restrict" qualifier set,
 * without looking through typedefs that may have added "restrict" at a
 * different level.
 */
CINDEX_LINKAGE unsigned clang_isRestrictQualifiedType(CXType T);

/**
 * Returns the address space of the given type.
 */
CINDEX_LINKAGE unsigned clang_getAddressSpace(CXType T);

/**
 * Returns the typedef name of the given type.
 */
CINDEX_LINKAGE CXString clang_getTypedefName(CXType CT);

/**
 * For pointer types, returns the type of the pointee.
 */
CINDEX_LINKAGE CXType clang_getPointeeType(CXType T);

/**
 * Return the cursor for the declaration of the given type.
 */
CINDEX_LINKAGE CXCursor clang_getTypeDeclaration(CXType T);

/**
 * Returns the Objective-C type encoding for the specified declaration.
 */
CINDEX_LINKAGE CXString clang_getDeclObjCTypeEncoding(CXCursor C);

/**
 * Returns the Objective-C type encoding for the specified CXType.
 */
CINDEX_LINKAGE CXString clang_Type_getObjCEncoding(CXType type);

/**
 * Retrieve the spelling of a given CXTypeKind.
 */
CINDEX_LINKAGE CXString clang_getTypeKindSpelling(enum CXTypeKind K);

/**
 * Retrieve the calling convention associated with a function type.
 *
 * If a non-function type is passed in, CXCallingConv_Invalid is returned.
 */
CINDEX_LINKAGE enum CXCallingConv clang_getFunctionTypeCallingConv(CXType T);

/**
 * Retrieve the return type associated with a function type.
 *
 * If a non-function type is passed in, an invalid type is returned.
 */
CINDEX_LINKAGE CXType clang_getResultType(CXType T);

/**
 * Retrieve the exception specification type associated with a function type.
 * This is a value of type CXCursor_ExceptionSpecificationKind.
 *
 * If a non-function type is passed in, an error code of -1 is returned.
 */
CINDEX_LINKAGE int clang_getExceptionSpecificationType(CXType T);

/**
 * Retrieve the number of non-variadic parameters associated with a
 * function type.
 *
 * If a non-function type is passed in, -1 is returned.
 */
CINDEX_LINKAGE int clang_getNumArgTypes(CXType T);

/**
 * Retrieve the type of a parameter of a function type.
 *
 * If a non-function type is passed in or the function does not have enough
 * parameters, an invalid type is returned.
 */
CINDEX_LINKAGE CXType clang_getArgType(CXType T, unsigned i);

/**
 * Retrieves the base type of the ObjCObjectType.
 *
 * If the type is not an ObjC object, an invalid type is returned.
 */
CINDEX_LINKAGE CXType clang_Type_getObjCObjectBaseType(CXType T);

/**
 * Retrieve the number of protocol references associated with an ObjC object/id.
 *
 * If the type is not an ObjC object, 0 is returned.
 */
CINDEX_LINKAGE unsigned clang_Type_getNumObjCProtocolRefs(CXType T);

/**
 * Retrieve the decl for a protocol reference for an ObjC object/id.
 *
 * If the type is not an ObjC object or there are not enough protocol
 * references, an invalid cursor is returned.
 */
CINDEX_LINKAGE CXCursor clang_Type_getObjCProtocolDecl(CXType T, unsigned i);

/**
 * Retrieve the number of type arguments associated with an ObjC object.
 *
 * If the type is not an ObjC object, 0 is returned.
 */
CINDEX_LINKAGE unsigned clang_Type_getNumObjCTypeArgs(CXType T);

/**
 * Retrieve a type argument associated with an ObjC object.
 *
 * If the type is not an ObjC or the index is not valid,
 * an invalid type is returned.
 */
CINDEX_LINKAGE CXType clang_Type_getObjCTypeArg(CXType T, unsigned i);

/**
 * Return 1 if the CXType is a variadic function type, and 0 otherwise.
 */
CINDEX_LINKAGE unsigned clang_isFunctionTypeVariadic(CXType T);

/**
 * Retrieve the return type associated with a given cursor.
 *
 * This only returns a valid type if the cursor refers to a function or method.
 */
CINDEX_LINKAGE CXType clang_getCursorResultType(CXCursor C);

/**
 * Retrieve the exception specification type associated with a given cursor.
 * This is a value of type CXCursor_ExceptionSpecificationKind.
 *
 * This only returns a valid result if the cursor refers to a function or
 * method.
 */
CINDEX_LINKAGE int clang_getCursorExceptionSpecificationType(CXCursor C);

/**
 * Return 1 if the CXType is a POD (plain old data) type, and 0
 *  otherwise.
 */
CINDEX_LINKAGE unsigned clang_isPODType(CXType T);

/**
 * Return the element type of an array, complex, or vector type.
 *
 * If a type is passed in that is not an array, complex, or vector type,
 * an invalid type is returned.
 */
CINDEX_LINKAGE CXType clang_getElementType(CXType T);

/**
 * Return the number of elements of an array or vector type.
 *
 * If a type is passed in that is not an array or vector type,
 * -1 is returned.
 */
CINDEX_LINKAGE long long clang_getNumElements(CXType T);

/**
 * Return the element type of an array type.
 *
 * If a non-array type is passed in, an invalid type is returned.
 */
CINDEX_LINKAGE CXType clang_getArrayElementType(CXType T);

/**
 * Return the array size of a constant array.
 *
 * If a non-array type is passed in, -1 is returned.
 */
CINDEX_LINKAGE long long clang_getArraySize(CXType T);

/**
 * Retrieve the type named by the qualified-id.
 *
 * If a non-elaborated type is passed in, an invalid type is returned.
 */
CINDEX_LINKAGE CXType clang_Type_getNamedType(CXType T);

/**
 * Determine if a typedef is 'transparent' tag.
 *
 * A typedef is considered 'transparent' if it shares a name and spelling
 * location with its underlying tag type, as is the case with the NS_ENUM macro.
 *
 * \returns non-zero if transparent and zero otherwise.
 */
CINDEX_LINKAGE unsigned clang_Type_isTransparentTagTypedef(CXType T);

enum CXTypeNullabilityKind {
  /**
   * Values of this type can never be null.
   */
  CXTypeNullability_NonNull = 0,
  /**
   * Values of this type can be null.
   */
  CXTypeNullability_Nullable = 1,
  /**
   * Whether values of this type can be null is (explicitly)
   * unspecified. This captures a (fairly rare) case where we
   * can't conclude anything about the nullability of the type even
   * though it has been considered.
   */
  CXTypeNullability_Unspecified = 2,
  /**
   * Nullability is not applicable to this type.
   */
  CXTypeNullability_Invalid = 3,

  /**
   * Generally behaves like Nullable, except when used in a block parameter that
   * was imported into a swift async method. There, swift will assume that the
   * parameter can get null even if no error occurred. _Nullable parameters are
   * assumed to only get null on error.
   */
  CXTypeNullability_NullableResult = 4
};

/**
 * Retrieve the nullability kind of a pointer type.
 */
CINDEX_LINKAGE enum CXTypeNullabilityKind clang_Type_getNullability(CXType T);

/**
 * List the possible error codes for \c clang_Type_getSizeOf,
 *   \c clang_Type_getAlignOf, \c clang_Type_getOffsetOf and
 *   \c clang_Cursor_getOffsetOf.
 *
 * A value of this enumeration type can be returned if the target type is not
 * a valid argument to sizeof, alignof or offsetof.
 */
enum CXTypeLayoutError {
  /**
   * Type is of kind CXType_Invalid.
   */
  CXTypeLayoutError_Invalid = -1,
  /**
   * The type is an incomplete Type.
   */
  CXTypeLayoutError_Incomplete = -2,
  /**
   * The type is a dependent Type.
   */
  CXTypeLayoutError_Dependent = -3,
  /**
   * The type is not a constant size type.
   */
  CXTypeLayoutError_NotConstantSize = -4,
  /**
   * The Field name is not valid for this record.
   */
  CXTypeLayoutError_InvalidFieldName = -5,
  /**
   * The type is undeduced.
   */
  CXTypeLayoutError_Undeduced = -6
};

/**
 * Return the alignment of a type in bytes as per C++[expr.alignof]
 *   standard.
 *
 * If the type declaration is invalid, CXTypeLayoutError_Invalid is returned.
 * If the type declaration is an incomplete type, CXTypeLayoutError_Incomplete
 *   is returned.
 * If the type declaration is a dependent type, CXTypeLayoutError_Dependent is
 *   returned.
 * If the type declaration is not a constant size type,
 *   CXTypeLayoutError_NotConstantSize is returned.
 */
CINDEX_LINKAGE long long clang_Type_getAlignOf(CXType T);

/**
 * Return the class type of an member pointer type.
 *
 * If a non-member-pointer type is passed in, an invalid type is returned.
 */
CINDEX_LINKAGE CXType clang_Type_getClassType(CXType T);

/**
 * Return the size of a type in bytes as per C++[expr.sizeof] standard.
 *
 * If the type declaration is invalid, CXTypeLayoutError_Invalid is returned.
 * If the type declaration is an incomplete type, CXTypeLayoutError_Incomplete
 *   is returned.
 * If the type declaration is a dependent type, CXTypeLayoutError_Dependent is
 *   returned.
 */
CINDEX_LINKAGE long long clang_Type_getSizeOf(CXType T);

/**
 * Return the offset of a field named S in a record of type T in bits
 *   as it would be returned by __offsetof__ as per C++11[18.2p4]
 *
 * If the cursor is not a record field declaration, CXTypeLayoutError_Invalid
 *   is returned.
 * If the field's type declaration is an incomplete type,
 *   CXTypeLayoutError_Incomplete is returned.
 * If the field's type declaration is a dependent type,
 *   CXTypeLayoutError_Dependent is returned.
 * If the field's name S is not found,
 *   CXTypeLayoutError_InvalidFieldName is returned.
 */
CINDEX_LINKAGE long long clang_Type_getOffsetOf(CXType T, const char *S);

/**
 * Return the type that was modified by this attributed type.
 *
 * If the type is not an attributed type, an invalid type is returned.
 */
CINDEX_LINKAGE CXType clang_Type_getModifiedType(CXType T);

/**
 * Gets the type contained by this atomic type.
 *
 * If a non-atomic type is passed in, an invalid type is returned.
 */
CINDEX_LINKAGE CXType clang_Type_getValueType(CXType CT);

/**
 * Return the offset of the field represented by the Cursor.
 *
 * If the cursor is not a field declaration, -1 is returned.
 * If the cursor semantic parent is not a record field declaration,
 *   CXTypeLayoutError_Invalid is returned.
 * If the field's type declaration is an incomplete type,
 *   CXTypeLayoutError_Incomplete is returned.
 * If the field's type declaration is a dependent type,
 *   CXTypeLayoutError_Dependent is returned.
 * If the field's name S is not found,
 *   CXTypeLayoutError_InvalidFieldName is returned.
 */
CINDEX_LINKAGE long long clang_Cursor_getOffsetOfField(CXCursor C);

/**
 * Determine whether the given cursor represents an anonymous
 * tag or namespace
 */
CINDEX_LINKAGE unsigned clang_Cursor_isAnonymous(CXCursor C);

/**
 * Determine whether the given cursor represents an anonymous record
 * declaration.
 */
CINDEX_LINKAGE unsigned clang_Cursor_isAnonymousRecordDecl(CXCursor C);

/**
 * Determine whether the given cursor represents an inline namespace
 * declaration.
 */
CINDEX_LINKAGE unsigned clang_Cursor_isInlineNamespace(CXCursor C);

enum CXRefQualifierKind {
  /** No ref-qualifier was provided. */
  CXRefQualifier_None = 0,
  /** An lvalue ref-qualifier was provided (\c &). */
  CXRefQualifier_LValue,
  /** An rvalue ref-qualifier was provided (\c &&). */
  CXRefQualifier_RValue
};

/**
 * Returns the number of template arguments for given template
 * specialization, or -1 if type \c T is not a template specialization.
 */
CINDEX_LINKAGE int clang_Type_getNumTemplateArguments(CXType T);

/**
 * Returns the type template argument of a template class specialization
 * at given index.
 *
 * This function only returns template type arguments and does not handle
 * template template arguments or variadic packs.
 */
CINDEX_LINKAGE CXType clang_Type_getTemplateArgumentAsType(CXType T,
                                                           unsigned i);

/**
 * Retrieve the ref-qualifier kind of a function or method.
 *
 * The ref-qualifier is returned for C++ functions or methods. For other types
 * or non-C++ declarations, CXRefQualifier_None is returned.
 */
CINDEX_LINKAGE enum CXRefQualifierKind clang_Type_getCXXRefQualifier(CXType T);

/**
 * Returns non-zero if the cursor specifies a Record member that is a
 *   bitfield.
 */
CINDEX_LINKAGE unsigned clang_Cursor_isBitField(CXCursor C);

/**
 * Returns 1 if the base class specified by the cursor with kind
 *   CX_CXXBaseSpecifier is virtual.
 */
CINDEX_LINKAGE unsigned clang_isVirtualBase(CXCursor);

/**
 * Represents the C++ access control level to a base class for a
 * cursor with kind CX_CXXBaseSpecifier.
 */
enum CX_CXXAccessSpecifier {
  CX_CXXInvalidAccessSpecifier,
  CX_CXXPublic,
  CX_CXXProtected,
  CX_CXXPrivate
};

/**
 * Returns the access control level for the referenced object.
 *
 * If the cursor refers to a C++ declaration, its access control level within
 * its parent scope is returned. Otherwise, if the cursor refers to a base
 * specifier or access specifier, the specifier itself is returned.
 */
CINDEX_LINKAGE enum CX_CXXAccessSpecifier clang_getCXXAccessSpecifier(CXCursor);

/**
 * Represents the storage classes as declared in the source. CX_SC_Invalid
 * was added for the case that the passed cursor in not a declaration.
 */
enum CX_StorageClass {
  CX_SC_Invalid,
  CX_SC_None,
  CX_SC_Extern,
  CX_SC_Static,
  CX_SC_PrivateExtern,
  CX_SC_OpenCLWorkGroupLocal,
  CX_SC_Auto,
  CX_SC_Register
};

/**
 * Returns the storage class for a function or variable declaration.
 *
 * If the passed in Cursor is not a function or variable declaration,
 * CX_SC_Invalid is returned else the storage class.
 */
CINDEX_LINKAGE enum CX_StorageClass clang_Cursor_getStorageClass(CXCursor);

/**
 * Determine the number of overloaded declarations referenced by a
 * \c CXCursor_OverloadedDeclRef cursor.
 *
 * \param cursor The cursor whose overloaded declarations are being queried.
 *
 * \returns The number of overloaded declarations referenced by \c cursor. If it
 * is not a \c CXCursor_OverloadedDeclRef cursor, returns 0.
 */
CINDEX_LINKAGE unsigned clang_getNumOverloadedDecls(CXCursor cursor);

/**
 * Retrieve a cursor for one of the overloaded declarations referenced
 * by a \c CXCursor_OverloadedDeclRef cursor.
 *
 * \param cursor The cursor whose overloaded declarations are being queried.
 *
 * \param index The zero-based index into the set of overloaded declarations in
 * the cursor.
 *
 * \returns A cursor representing the declaration referenced by the given
 * \c cursor at the specified \c index. If the cursor does not have an
 * associated set of overloaded declarations, or if the index is out of bounds,
 * returns \c clang_getNullCursor();
 */
CINDEX_LINKAGE CXCursor clang_getOverloadedDecl(CXCursor cursor,
                                                unsigned index);

/**
 * @}
 */

/**
 * \defgroup CINDEX_ATTRIBUTES Information for attributes
 *
 * @{
 */

/**
 * For cursors representing an iboutletcollection attribute,
 *  this function returns the collection element type.
 *
 */
CINDEX_LINKAGE CXType clang_getIBOutletCollectionType(CXCursor);

/**
 * @}
 */

/**
 * \defgroup CINDEX_CURSOR_TRAVERSAL Traversing the AST with cursors
 *
 * These routines provide the ability to traverse the abstract syntax tree
 * using cursors.
 *
 * @{
 */

/**
 * Describes how the traversal of the children of a particular
 * cursor should proceed after visiting a particular child cursor.
 *
 * A value of this enumeration type should be returned by each
 * \c CXCursorVisitor to indicate how clang_visitChildren() proceed.
 */
enum CXChildVisitResult {
  /**
   * Terminates the cursor traversal.
   */
  CXChildVisit_Break,
  /**
   * Continues the cursor traversal with the next sibling of
   * the cursor just visited, without visiting its children.
   */
  CXChildVisit_Continue,
  /**
   * Recursively traverse the children of this cursor, using
   * the same visitor and client data.
   */
  CXChildVisit_Recurse
};

/**
 * Visitor invoked for each cursor found by a traversal.
 *
 * This visitor function will be invoked for each cursor found by
 * clang_visitCursorChildren(). Its first argument is the cursor being
 * visited, its second argument is the parent visitor for that cursor,
 * and its third argument is the client data provided to
 * clang_visitCursorChildren().
 *
 * The visitor should return one of the \c CXChildVisitResult values
 * to direct clang_visitCursorChildren().
 */
typedef enum CXChildVisitResult (*CXCursorVisitor)(CXCursor cursor,
                                                   CXCursor parent,
                                                   CXClientData client_data);

/**
 * Visit the children of a particular cursor.
 *
 * This function visits all the direct children of the given cursor,
 * invoking the given \p visitor function with the cursors of each
 * visited child. The traversal may be recursive, if the visitor returns
 * \c CXChildVisit_Recurse. The traversal may also be ended prematurely, if
 * the visitor returns \c CXChildVisit_Break.
 *
 * \param parent the cursor whose child may be visited. All kinds of
 * cursors can be visited, including invalid cursors (which, by
 * definition, have no children).
 *
 * \param visitor the visitor function that will be invoked for each
 * child of \p parent.
 *
 * \param client_data pointer data supplied by the client, which will
 * be passed to the visitor each time it is invoked.
 *
 * \returns a non-zero value if the traversal was terminated
 * prematurely by the visitor returning \c CXChildVisit_Break.
 */
CINDEX_LINKAGE unsigned clang_visitChildren(CXCursor parent,
                                            CXCursorVisitor visitor,
                                            CXClientData client_data);
#ifdef __has_feature
#if __has_feature(blocks)
/**
 * Visitor invoked for each cursor found by a traversal.
 *
 * This visitor block will be invoked for each cursor found by
 * clang_visitChildrenWithBlock(). Its first argument is the cursor being
 * visited, its second argument is the parent visitor for that cursor.
 *
 * The visitor should return one of the \c CXChildVisitResult values
 * to direct clang_visitChildrenWithBlock().
 */
typedef enum CXChildVisitResult (^CXCursorVisitorBlock)(CXCursor cursor,
                                                        CXCursor parent);

/**
 * Visits the children of a cursor using the specified block.  Behaves
 * identically to clang_visitChildren() in all other respects.
 */
CINDEX_LINKAGE unsigned
clang_visitChildrenWithBlock(CXCursor parent, CXCursorVisitorBlock block);
#endif
#endif

/**
 * @}
 */

/**
 * \defgroup CINDEX_CURSOR_XREF Cross-referencing in the AST
 *
 * These routines provide the ability to determine references within and
 * across translation units, by providing the names of the entities referenced
 * by cursors, follow reference cursors to the declarations they reference,
 * and associate declarations with their definitions.
 *
 * @{
 */

/**
 * Retrieve a Unified Symbol Resolution (USR) for the entity referenced
 * by the given cursor.
 *
 * A Unified Symbol Resolution (USR) is a string that identifies a particular
 * entity (function, class, variable, etc.) within a program. USRs can be
 * compared across translation units to determine, e.g., when references in
 * one translation refer to an entity defined in another translation unit.
 */
CINDEX_LINKAGE CXString clang_getCursorUSR(CXCursor);

/**
 * Construct a USR for a specified Objective-C class.
 */
CINDEX_LINKAGE CXString clang_constructUSR_ObjCClass(const char *class_name);

/**
 * Construct a USR for a specified Objective-C category.
 */
CINDEX_LINKAGE CXString clang_constructUSR_ObjCCategory(
    const char *class_name, const char *category_name);

/**
 * Construct a USR for a specified Objective-C protocol.
 */
CINDEX_LINKAGE CXString
clang_constructUSR_ObjCProtocol(const char *protocol_name);

/**
 * Construct a USR for a specified Objective-C instance variable and
 *   the USR for its containing class.
 */
CINDEX_LINKAGE CXString clang_constructUSR_ObjCIvar(const char *name,
                                                    CXString classUSR);

/**
 * Construct a USR for a specified Objective-C method and
 *   the USR for its containing class.
 */
CINDEX_LINKAGE CXString clang_constructUSR_ObjCMethod(const char *name,
                                                      unsigned isInstanceMethod,
                                                      CXString classUSR);

/**
 * Construct a USR for a specified Objective-C property and the USR
 *  for its containing class.
 */
CINDEX_LINKAGE CXString clang_constructUSR_ObjCProperty(const char *property,
                                                        CXString classUSR);

/**
 * Retrieve a name for the entity referenced by this cursor.
 */
CINDEX_LINKAGE CXString clang_getCursorSpelling(CXCursor);

/**
 * Retrieve a range for a piece that forms the cursors spelling name.
 * Most of the times there is only one range for the complete spelling but for
 * Objective-C methods and Objective-C message expressions, there are multiple
 * pieces for each selector identifier.
 *
 * \param pieceIndex the index of the spelling name piece. If this is greater
 * than the actual number of pieces, it will return a NULL (invalid) range.
 *
 * \param options Reserved.
 */
CINDEX_LINKAGE CXSourceRange clang_Cursor_getSpellingNameRange(
    CXCursor, unsigned pieceIndex, unsigned options);

/**
 * Opaque pointer representing a policy that controls pretty printing
 * for \c clang_getCursorPrettyPrinted.
 */
typedef void *CXPrintingPolicy;

/**
 * Properties for the printing policy.
 *
 * See \c clang::PrintingPolicy for more information.
 */
enum CXPrintingPolicyProperty {
  CXPrintingPolicy_Indentation,
  CXPrintingPolicy_SuppressSpecifiers,
  CXPrintingPolicy_SuppressTagKeyword,
  CXPrintingPolicy_IncludeTagDefinition,
  CXPrintingPolicy_SuppressScope,
  CXPrintingPolicy_SuppressUnwrittenScope,
  CXPrintingPolicy_SuppressInitializers,
  CXPrintingPolicy_ConstantArraySizeAsWritten,
  CXPrintingPolicy_AnonymousTagLocations,
  CXPrintingPolicy_SuppressStrongLifetime,
  CXPrintingPolicy_SuppressLifetimeQualifiers,
  CXPrintingPolicy_SuppressTemplateArgsInCXXConstructors,
  CXPrintingPolicy_Bool,
  CXPrintingPolicy_Restrict,
  CXPrintingPolicy_Alignof,
  CXPrintingPolicy_UnderscoreAlignof,
  CXPrintingPolicy_UseVoidForZeroParams,
  CXPrintingPolicy_TerseOutput,
  CXPrintingPolicy_PolishForDeclaration,
  CXPrintingPolicy_Half,
  CXPrintingPolicy_MSWChar,
  CXPrintingPolicy_IncludeNewlines,
  CXPrintingPolicy_MSVCFormatting,
  CXPrintingPolicy_ConstantsAsWritten,
  CXPrintingPolicy_SuppressImplicitBase,
  CXPrintingPolicy_FullyQualifiedName,

  CXPrintingPolicy_LastProperty = CXPrintingPolicy_FullyQualifiedName
};

/**
 * Get a property value for the given printing policy.
 */
CINDEX_LINKAGE unsigned
clang_PrintingPolicy_getProperty(CXPrintingPolicy Policy,
                                 enum CXPrintingPolicyProperty Property);

/**
 * Set a property value for the given printing policy.
 */
CINDEX_LINKAGE void
clang_PrintingPolicy_setProperty(CXPrintingPolicy Policy,
                                 enum CXPrintingPolicyProperty Property,
                                 unsigned Value);

/**
 * Retrieve the default policy for the cursor.
 *
 * The policy should be released after use with \c
 * clang_PrintingPolicy_dispose.
 */
CINDEX_LINKAGE CXPrintingPolicy clang_getCursorPrintingPolicy(CXCursor);

/**
 * Release a printing policy.
 */
CINDEX_LINKAGE void clang_PrintingPolicy_dispose(CXPrintingPolicy Policy);

/**
 * Pretty print declarations.
 *
 * \param Cursor The cursor representing a declaration.
 *
 * \param Policy The policy to control the entities being printed. If
 * NULL, a default policy is used.
 *
 * \returns The pretty printed declaration or the empty string for
 * other cursors.
 */
CINDEX_LINKAGE CXString clang_getCursorPrettyPrinted(CXCursor Cursor,
                                                     CXPrintingPolicy Policy);

/**
 * Retrieve the display name for the entity referenced by this cursor.
 *
 * The display name contains extra information that helps identify the cursor,
 * such as the parameters of a function or template or the arguments of a
 * class template specialization.
 */
CINDEX_LINKAGE CXString clang_getCursorDisplayName(CXCursor);

/** For a cursor that is a reference, retrieve a cursor representing the
 * entity that it references.
 *
 * Reference cursors refer to other entities in the AST. For example, an
 * Objective-C superclass reference cursor refers to an Objective-C class.
 * This function produces the cursor for the Objective-C class from the
 * cursor for the superclass reference. If the input cursor is a declaration or
 * definition, it returns that declaration or definition unchanged.
 * Otherwise, returns the NULL cursor.
 */
CINDEX_LINKAGE CXCursor clang_getCursorReferenced(CXCursor);

/**
 *  For a cursor that is either a reference to or a declaration
 *  of some entity, retrieve a cursor that describes the definition of
 *  that entity.
 *
 *  Some entities can be declared multiple times within a translation
 *  unit, but only one of those declarations can also be a
 *  definition. For example, given:
 *
 *  \code
 *  int f(int, int);
 *  int g(int x, int y) { return f(x, y); }
 *  int f(int a, int b) { return a + b; }
 *  int f(int, int);
 *  \endcode
 *
 *  there are three declarations of the function "f", but only the
 *  second one is a definition. The clang_getCursorDefinition()
 *  function will take any cursor pointing to a declaration of "f"
 *  (the first or fourth lines of the example) or a cursor referenced
 *  that uses "f" (the call to "f' inside "g") and will return a
 *  declaration cursor pointing to the definition (the second "f"
 *  declaration).
 *
 *  If given a cursor for which there is no corresponding definition,
 *  e.g., because there is no definition of that entity within this
 *  translation unit, returns a NULL cursor.
 */
CINDEX_LINKAGE CXCursor clang_getCursorDefinition(CXCursor);

/**
 * Determine whether the declaration pointed to by this cursor
 * is also a definition of that entity.
 */
CINDEX_LINKAGE unsigned clang_isCursorDefinition(CXCursor);

/**
 * Retrieve the canonical cursor corresponding to the given cursor.
 *
 * In the C family of languages, many kinds of entities can be declared several
 * times within a single translation unit. For example, a structure type can
 * be forward-declared (possibly multiple times) and later defined:
 *
 * \code
 * struct X;
 * struct X;
 * struct X {
 *   int member;
 * };
 * \endcode
 *
 * The declarations and the definition of \c X are represented by three
 * different cursors, all of which are declarations of the same underlying
 * entity. One of these cursor is considered the "canonical" cursor, which
 * is effectively the representative for the underlying entity. One can
 * determine if two cursors are declarations of the same underlying entity by
 * comparing their canonical cursors.
 *
 * \returns The canonical cursor for the entity referred to by the given cursor.
 */
CINDEX_LINKAGE CXCursor clang_getCanonicalCursor(CXCursor);

/**
 * If the cursor points to a selector identifier in an Objective-C
 * method or message expression, this returns the selector index.
 *
 * After getting a cursor with #clang_getCursor, this can be called to
 * determine if the location points to a selector identifier.
 *
 * \returns The selector index if the cursor is an Objective-C method or message
 * expression and the cursor is pointing to a selector identifier, or -1
 * otherwise.
 */
CINDEX_LINKAGE int clang_Cursor_getObjCSelectorIndex(CXCursor);

/**
 * Given a cursor pointing to a C++ method call or an Objective-C
 * message, returns non-zero if the method/message is "dynamic", meaning:
 *
 * For a C++ method: the call is virtual.
 * For an Objective-C message: the receiver is an object instance, not 'super'
 * or a specific class.
 *
 * If the method/message is "static" or the cursor does not point to a
 * method/message, it will return zero.
 */
CINDEX_LINKAGE int clang_Cursor_isDynamicCall(CXCursor C);

/**
 * Given a cursor pointing to an Objective-C message or property
 * reference, or C++ method call, returns the CXType of the receiver.
 */
CINDEX_LINKAGE CXType clang_Cursor_getReceiverType(CXCursor C);

/**
 * Property attributes for a \c CXCursor_ObjCPropertyDecl.
 */
typedef enum {
  CXObjCPropertyAttr_noattr = 0x00,
  CXObjCPropertyAttr_readonly = 0x01,
  CXObjCPropertyAttr_getter = 0x02,
  CXObjCPropertyAttr_assign = 0x04,
  CXObjCPropertyAttr_readwrite = 0x08,
  CXObjCPropertyAttr_retain = 0x10,
  CXObjCPropertyAttr_copy = 0x20,
  CXObjCPropertyAttr_nonatomic = 0x40,
  CXObjCPropertyAttr_setter = 0x80,
  CXObjCPropertyAttr_atomic = 0x100,
  CXObjCPropertyAttr_weak = 0x200,
  CXObjCPropertyAttr_strong = 0x400,
  CXObjCPropertyAttr_unsafe_unretained = 0x800,
  CXObjCPropertyAttr_class = 0x1000
} CXObjCPropertyAttrKind;

/**
 * Given a cursor that represents a property declaration, return the
 * associated property attributes. The bits are formed from
 * \c CXObjCPropertyAttrKind.
 *
 * \param reserved Reserved for future use, pass 0.
 */
CINDEX_LINKAGE unsigned
clang_Cursor_getObjCPropertyAttributes(CXCursor C, unsigned reserved);

/**
 * Given a cursor that represents a property declaration, return the
 * name of the method that implements the getter.
 */
CINDEX_LINKAGE CXString clang_Cursor_getObjCPropertyGetterName(CXCursor C);

/**
 * Given a cursor that represents a property declaration, return the
 * name of the method that implements the setter, if any.
 */
CINDEX_LINKAGE CXString clang_Cursor_getObjCPropertySetterName(CXCursor C);

/**
 * 'Qualifiers' written next to the return and parameter types in
 * Objective-C method declarations.
 */
typedef enum {
  CXObjCDeclQualifier_None = 0x0,
  CXObjCDeclQualifier_In = 0x1,
  CXObjCDeclQualifier_Inout = 0x2,
  CXObjCDeclQualifier_Out = 0x4,
  CXObjCDeclQualifier_Bycopy = 0x8,
  CXObjCDeclQualifier_Byref = 0x10,
  CXObjCDeclQualifier_Oneway = 0x20
} CXObjCDeclQualifierKind;

/**
 * Given a cursor that represents an Objective-C method or parameter
 * declaration, return the associated Objective-C qualifiers for the return
 * type or the parameter respectively. The bits are formed from
 * CXObjCDeclQualifierKind.
 */
CINDEX_LINKAGE unsigned clang_Cursor_getObjCDeclQualifiers(CXCursor C);

/**
 * Given a cursor that represents an Objective-C method or property
 * declaration, return non-zero if the declaration was affected by "\@optional".
 * Returns zero if the cursor is not such a declaration or it is "\@required".
 */
CINDEX_LINKAGE unsigned clang_Cursor_isObjCOptional(CXCursor C);

/**
 * Returns non-zero if the given cursor is a variadic function or method.
 */
CINDEX_LINKAGE unsigned clang_Cursor_isVariadic(CXCursor C);

/**
 * Returns non-zero if the given cursor points to a symbol marked with
 * external_source_symbol attribute.
 *
 * \param language If non-NULL, and the attribute is present, will be set to
 * the 'language' string from the attribute.
 *
 * \param definedIn If non-NULL, and the attribute is present, will be set to
 * the 'definedIn' string from the attribute.
 *
 * \param isGenerated If non-NULL, and the attribute is present, will be set to
 * non-zero if the 'generated_declaration' is set in the attribute.
 */
CINDEX_LINKAGE unsigned clang_Cursor_isExternalSymbol(CXCursor C,
                                                      CXString *language,
                                                      CXString *definedIn,
                                                      unsigned *isGenerated);

/**
 * Given a cursor that represents a declaration, return the associated
 * comment's source range.  The range may include multiple consecutive comments
 * with whitespace in between.
 */
CINDEX_LINKAGE CXSourceRange clang_Cursor_getCommentRange(CXCursor C);

/**
 * Given a cursor that represents a declaration, return the associated
 * comment text, including comment markers.
 */
CINDEX_LINKAGE CXString clang_Cursor_getRawCommentText(CXCursor C);

/**
 * Given a cursor that represents a documentable entity (e.g.,
 * declaration), return the associated \paragraph; otherwise return the
 * first paragraph.
 */
CINDEX_LINKAGE CXString clang_Cursor_getBriefCommentText(CXCursor C);

/**
 * @}
 */

/** \defgroup CINDEX_MANGLE Name Mangling API Functions
 *
 * @{
 */

/**
 * Retrieve the CXString representing the mangled name of the cursor.
 */
CINDEX_LINKAGE CXString clang_Cursor_getMangling(CXCursor);

/**
 * Retrieve the CXStrings representing the mangled symbols of the C++
 * constructor or destructor at the cursor.
 */
CINDEX_LINKAGE CXStringSet *clang_Cursor_getCXXManglings(CXCursor);

/**
 * Retrieve the CXStrings representing the mangled symbols of the ObjC
 * class interface or implementation at the cursor.
 */
CINDEX_LINKAGE CXStringSet *clang_Cursor_getObjCManglings(CXCursor);

/**
 * @}
 */

/**
 * \defgroup CINDEX_MODULE Module introspection
 *
 * The functions in this group provide access to information about modules.
 *
 * @{
 */

typedef void *CXModule;

/**
 * Given a CXCursor_ModuleImportDecl cursor, return the associated module.
 */
CINDEX_LINKAGE CXModule clang_Cursor_getModule(CXCursor C);

/**
 * Given a CXFile header file, return the module that contains it, if one
 * exists.
 */
CINDEX_LINKAGE CXModule clang_getModuleForFile(CXTranslationUnit, CXFile);

/**
 * \param Module a module object.
 *
 * \returns the module file where the provided module object came from.
 */
CINDEX_LINKAGE CXFile clang_Module_getASTFile(CXModule Module);

/**
 * \param Module a module object.
 *
 * \returns the parent of a sub-module or NULL if the given module is top-level,
 * e.g. for 'std.vector' it will return the 'std' module.
 */
CINDEX_LINKAGE CXModule clang_Module_getParent(CXModule Module);

/**
 * \param Module a module object.
 *
 * \returns the name of the module, e.g. for the 'std.vector' sub-module it
 * will return "vector".
 */
CINDEX_LINKAGE CXString clang_Module_getName(CXModule Module);

/**
 * \param Module a module object.
 *
 * \returns the full name of the module, e.g. "std.vector".
 */
CINDEX_LINKAGE CXString clang_Module_getFullName(CXModule Module);

/**
 * \param Module a module object.
 *
 * \returns non-zero if the module is a system one.
 */
CINDEX_LINKAGE int clang_Module_isSystem(CXModule Module);

/**
 * \param Module a module object.
 *
 * \returns the number of top level headers associated with this module.
 */
CINDEX_LINKAGE unsigned clang_Module_getNumTopLevelHeaders(CXTranslationUnit,
                                                           CXModule Module);

/**
 * \param Module a module object.
 *
 * \param Index top level header index (zero-based).
 *
 * \returns the specified top level header associated with the module.
 */
CINDEX_LINKAGE
CXFile clang_Module_getTopLevelHeader(CXTranslationUnit, CXModule Module,
                                      unsigned Index);

/**
 * @}
 */

/**
 * \defgroup CINDEX_CPP C++ AST introspection
 *
 * The routines in this group provide access information in the ASTs specific
 * to C++ language features.
 *
 * @{
 */

/**
 * Determine if a C++ constructor is a converting constructor.
 */
CINDEX_LINKAGE unsigned
clang_CXXConstructor_isConvertingConstructor(CXCursor C);

/**
 * Determine if a C++ constructor is a copy constructor.
 */
CINDEX_LINKAGE unsigned clang_CXXConstructor_isCopyConstructor(CXCursor C);

/**
 * Determine if a C++ constructor is the default constructor.
 */
CINDEX_LINKAGE unsigned clang_CXXConstructor_isDefaultConstructor(CXCursor C);

/**
 * Determine if a C++ constructor is a move constructor.
 */
CINDEX_LINKAGE unsigned clang_CXXConstructor_isMoveConstructor(CXCursor C);

/**
 * Determine if a C++ field is declared 'mutable'.
 */
CINDEX_LINKAGE unsigned clang_CXXField_isMutable(CXCursor C);

/**
 * Determine if a C++ method is declared '= default'.
 */
CINDEX_LINKAGE unsigned clang_CXXMethod_isDefaulted(CXCursor C);

/**
 * Determine if a C++ member function or member function template is
 * pure virtual.
 */
CINDEX_LINKAGE unsigned clang_CXXMethod_isPureVirtual(CXCursor C);

/**
 * Determine if a C++ member function or member function template is
 * declared 'static'.
 */
CINDEX_LINKAGE unsigned clang_CXXMethod_isStatic(CXCursor C);

/**
 * Determine if a C++ member function or member function template is
 * explicitly declared 'virtual' or if it overrides a virtual method from
 * one of the base classes.
 */
CINDEX_LINKAGE unsigned clang_CXXMethod_isVirtual(CXCursor C);

/**
 * Determine if a C++ record is abstract, i.e. whether a class or struct
 * has a pure virtual member function.
 */
CINDEX_LINKAGE unsigned clang_CXXRecord_isAbstract(CXCursor C);

/**
 * Determine if an enum declaration refers to a scoped enum.
 */
CINDEX_LINKAGE unsigned clang_EnumDecl_isScoped(CXCursor C);

/**
 * Determine if a C++ member function or member function template is
 * declared 'const'.
 */
CINDEX_LINKAGE unsigned clang_CXXMethod_isConst(CXCursor C);

/**
 * Given a cursor that represents a template, determine
 * the cursor kind of the specializations would be generated by instantiating
 * the template.
 *
 * This routine can be used to determine what flavor of function template,
 * class template, or class template partial specialization is stored in the
 * cursor. For example, it can describe whether a class template cursor is
 * declared with "struct", "class" or "union".
 *
 * \param C The cursor to query. This cursor should represent a template
 * declaration.
 *
 * \returns The cursor kind of the specializations that would be generated
 * by instantiating the template \p C. If \p C is not a template, returns
 * \c CXCursor_NoDeclFound.
 */
CINDEX_LINKAGE enum CXCursorKind clang_getTemplateCursorKind(CXCursor C);

/**
 * Given a cursor that may represent a specialization or instantiation
 * of a template, retrieve the cursor that represents the template that it
 * specializes or from which it was instantiated.
 *
 * This routine determines the template involved both for explicit
 * specializations of templates and for implicit instantiations of the template,
 * both of which are referred to as "specializations". For a class template
 * specialization (e.g., \c std::vector<bool>), this routine will return
 * either the primary template (\c std::vector) or, if the specialization was
 * instantiated from a class template partial specialization, the class template
 * partial specialization. For a class template partial specialization and a
 * function template specialization (including instantiations), this
 * this routine will return the specialized template.
 *
 * For members of a class template (e.g., member functions, member classes, or
 * static data members), returns the specialized or instantiated member.
 * Although not strictly "templates" in the C++ language, members of class
 * templates have the same notions of specializations and instantiations that
 * templates do, so this routine treats them similarly.
 *
 * \param C A cursor that may be a specialization of a template or a member
 * of a template.
 *
 * \returns If the given cursor is a specialization or instantiation of a
 * template or a member thereof, the template or member that it specializes or
 * from which it was instantiated. Otherwise, returns a NULL cursor.
 */
CINDEX_LINKAGE CXCursor clang_getSpecializedCursorTemplate(CXCursor C);

/**
 * Given a cursor that references something else, return the source range
 * covering that reference.
 *
 * \param C A cursor pointing to a member reference, a declaration reference, or
 * an operator call.
 * \param NameFlags A bitset with three independent flags:
 * CXNameRange_WantQualifier, CXNameRange_WantTemplateArgs, and
 * CXNameRange_WantSinglePiece.
 * \param PieceIndex For contiguous names or when passing the flag
 * CXNameRange_WantSinglePiece, only one piece with index 0 is
 * available. When the CXNameRange_WantSinglePiece flag is not passed for a
 * non-contiguous names, this index can be used to retrieve the individual
 * pieces of the name. See also CXNameRange_WantSinglePiece.
 *
 * \returns The piece of the name pointed to by the given cursor. If there is no
 * name, or if the PieceIndex is out-of-range, a null-cursor will be returned.
 */
CINDEX_LINKAGE CXSourceRange clang_getCursorReferenceNameRange(
    CXCursor C, unsigned NameFlags, unsigned PieceIndex);

enum CXNameRefFlags {
  /**
   * Include the nested-name-specifier, e.g. Foo:: in x.Foo::y, in the
   * range.
   */
  CXNameRange_WantQualifier = 0x1,

  /**
   * Include the explicit template arguments, e.g. \<int> in x.f<int>,
   * in the range.
   */
  CXNameRange_WantTemplateArgs = 0x2,

  /**
   * If the name is non-contiguous, return the full spanning range.
   *
   * Non-contiguous names occur in Objective-C when a selector with two or more
   * parameters is used, or in C++ when using an operator:
   * \code
   * [object doSomething:here withValue:there]; // Objective-C
   * return some_vector[1]; // C++
   * \endcode
   */
  CXNameRange_WantSinglePiece = 0x4
};

/**
 * @}
 */

/**
 * \defgroup CINDEX_LEX Token extraction and manipulation
 *
 * The routines in this group provide access to the tokens within a
 * translation unit, along with a semantic mapping of those tokens to
 * their corresponding cursors.
 *
 * @{
 */

/**
 * Describes a kind of token.
 */
typedef enum CXTokenKind {
  /**
   * A token that contains some kind of punctuation.
   */
  CXToken_Punctuation,

  /**
   * A language keyword.
   */
  CXToken_Keyword,

  /**
   * An identifier (that is not a keyword).
   */
  CXToken_Identifier,

  /**
   * A numeric, string, or character literal.
   */
  CXToken_Literal,

  /**
   * A comment.
   */
  CXToken_Comment
} CXTokenKind;

/**
 * Describes a single preprocessing token.
 */
typedef struct {
  unsigned int_data[4];
  void *ptr_data;
} CXToken;

/**
 * Get the raw lexical token starting with the given location.
 *
 * \param TU the translation unit whose text is being tokenized.
 *
 * \param Location the source location with which the token starts.
 *
 * \returns The token starting with the given location or NULL if no such token
 * exist. The returned pointer must be freed with clang_disposeTokens before the
 * translation unit is destroyed.
 */
CINDEX_LINKAGE CXToken *clang_getToken(CXTranslationUnit TU,
                                       CXSourceLocation Location);

/**
 * Determine the kind of the given token.
 */
CINDEX_LINKAGE CXTokenKind clang_getTokenKind(CXToken);

/**
 * Determine the spelling of the given token.
 *
 * The spelling of a token is the textual representation of that token, e.g.,
 * the text of an identifier or keyword.
 */
CINDEX_LINKAGE CXString clang_getTokenSpelling(CXTranslationUnit, CXToken);

/**
 * Retrieve the source location of the given token.
 */
CINDEX_LINKAGE CXSourceLocation clang_getTokenLocation(CXTranslationUnit,
                                                       CXToken);

/**
 * Retrieve a source range that covers the given token.
 */
CINDEX_LINKAGE CXSourceRange clang_getTokenExtent(CXTranslationUnit, CXToken);

/**
 * Tokenize the source code described by the given range into raw
 * lexical tokens.
 *
 * \param TU the translation unit whose text is being tokenized.
 *
 * \param Range the source range in which text should be tokenized. All of the
 * tokens produced by tokenization will fall within this source range,
 *
 * \param Tokens this pointer will be set to point to the array of tokens
 * that occur within the given source range. The returned pointer must be
 * freed with clang_disposeTokens() before the translation unit is destroyed.
 *
 * \param NumTokens will be set to the number of tokens in the \c *Tokens
 * array.
 *
 */
CINDEX_LINKAGE void clang_tokenize(CXTranslationUnit TU, CXSourceRange Range,
                                   CXToken **Tokens, unsigned *NumTokens);

/**
 * Annotate the given set of tokens by providing cursors for each token
 * that can be mapped to a specific entity within the abstract syntax tree.
 *
 * This token-annotation routine is equivalent to invoking
 * clang_getCursor() for the source locations of each of the
 * tokens. The cursors provided are filtered, so that only those
 * cursors that have a direct correspondence to the token are
 * accepted. For example, given a function call \c f(x),
 * clang_getCursor() would provide the following cursors:
 *
 *   * when the cursor is over the 'f', a DeclRefExpr cursor referring to 'f'.
 *   * when the cursor is over the '(' or the ')', a CallExpr referring to 'f'.
 *   * when the cursor is over the 'x', a DeclRefExpr cursor referring to 'x'.
 *
 * Only the first and last of these cursors will occur within the
 * annotate, since the tokens "f" and "x' directly refer to a function
 * and a variable, respectively, but the parentheses are just a small
 * part of the full syntax of the function call expression, which is
 * not provided as an annotation.
 *
 * \param TU the translation unit that owns the given tokens.
 *
 * \param Tokens the set of tokens to annotate.
 *
 * \param NumTokens the number of tokens in \p Tokens.
 *
 * \param Cursors an array of \p NumTokens cursors, whose contents will be
 * replaced with the cursors corresponding to each token.
 */
CINDEX_LINKAGE void clang_annotateTokens(CXTranslationUnit TU, CXToken *Tokens,
                                         unsigned NumTokens, CXCursor *Cursors);

/**
 * Free the given set of tokens.
 */
CINDEX_LINKAGE void clang_disposeTokens(CXTranslationUnit TU, CXToken *Tokens,
                                        unsigned NumTokens);

/**
 * @}
 */

/**
 * \defgroup CINDEX_DEBUG Debugging facilities
 *
 * These routines are used for testing and debugging, only, and should not
 * be relied upon.
 *
 * @{
 */

/* for debug/testing */
CINDEX_LINKAGE CXString clang_getCursorKindSpelling(enum CXCursorKind Kind);
CINDEX_LINKAGE void clang_getDefinitionSpellingAndExtent(
    CXCursor, const char **startBuf, const char **endBuf, unsigned *startLine,
    unsigned *startColumn, unsigned *endLine, unsigned *endColumn);
CINDEX_LINKAGE void clang_enableStackTraces(void);
CINDEX_LINKAGE void clang_executeOnThread(void (*fn)(void *), void *user_data,
                                          unsigned stack_size);

/**
 * @}
 */

/**
 * \defgroup CINDEX_CODE_COMPLET Code completion
 *
 * Code completion involves taking an (incomplete) source file, along with
 * knowledge of where the user is actively editing that file, and suggesting
 * syntactically- and semantically-valid constructs that the user might want to
 * use at that particular point in the source code. These data structures and
 * routines provide support for code completion.
 *
 * @{
 */

/**
 * A semantic string that describes a code-completion result.
 *
 * A semantic string that describes the formatting of a code-completion
 * result as a single "template" of text that should be inserted into the
 * source buffer when a particular code-completion result is selected.
 * Each semantic string is made up of some number of "chunks", each of which
 * contains some text along with a description of what that text means, e.g.,
 * the name of the entity being referenced, whether the text chunk is part of
 * the template, or whether it is a "placeholder" that the user should replace
 * with actual code,of a specific kind. See \c CXCompletionChunkKind for a
 * description of the different kinds of chunks.
 */
typedef void *CXCompletionString;

/**
 * A single result of code completion.
 */
typedef struct {
  /**
   * The kind of entity that this completion refers to.
   *
   * The cursor kind will be a macro, keyword, or a declaration (one of the
   * *Decl cursor kinds), describing the entity that the completion is
   * referring to.
   *
   * \todo In the future, we would like to provide a full cursor, to allow
   * the client to extract additional information from declaration.
   */
  enum CXCursorKind CursorKind;

  /**
   * The code-completion string that describes how to insert this
   * code-completion result into the editing buffer.
   */
  CXCompletionString CompletionString;
} CXCompletionResult;

/**
 * Describes a single piece of text within a code-completion string.
 *
 * Each "chunk" within a code-completion string (\c CXCompletionString) is
 * either a piece of text with a specific "kind" that describes how that text
 * should be interpreted by the client or is another completion string.
 */
enum CXCompletionChunkKind {
  /**
   * A code-completion string that describes "optional" text that
   * could be a part of the template (but is not required).
   *
   * The Optional chunk is the only kind of chunk that has a code-completion
   * string for its representation, which is accessible via
   * \c clang_getCompletionChunkCompletionString(). The code-completion string
   * describes an additional part of the template that is completely optional.
   * For example, optional chunks can be used to describe the placeholders for
   * arguments that match up with defaulted function parameters, e.g. given:
   *
   * \code
   * void f(int x, float y = 3.14, double z = 2.71828);
   * \endcode
   *
   * The code-completion string for this function would contain:
   *   - a TypedText chunk for "f".
   *   - a LeftParen chunk for "(".
   *   - a Placeholder chunk for "int x"
   *   - an Optional chunk containing the remaining defaulted arguments, e.g.,
   *       - a Comma chunk for ","
   *       - a Placeholder chunk for "float y"
   *       - an Optional chunk containing the last defaulted argument:
   *           - a Comma chunk for ","
   *           - a Placeholder chunk for "double z"
   *   - a RightParen chunk for ")"
   *
   * There are many ways to handle Optional chunks. Two simple approaches are:
   *   - Completely ignore optional chunks, in which case the template for the
   *     function "f" would only include the first parameter ("int x").
   *   - Fully expand all optional chunks, in which case the template for the
   *     function "f" would have all of the parameters.
   */
  CXCompletionChunk_Optional,
  /**
   * Text that a user would be expected to type to get this
   * code-completion result.
   *
   * There will be exactly one "typed text" chunk in a semantic string, which
   * will typically provide the spelling of a keyword or the name of a
   * declaration that could be used at the current code point. Clients are
   * expected to filter the code-completion results based on the text in this
   * chunk.
   */
  CXCompletionChunk_TypedText,
  /**
   * Text that should be inserted as part of a code-completion result.
   *
   * A "text" chunk represents text that is part of the template to be
   * inserted into user code should this particular code-completion result
   * be selected.
   */
  CXCompletionChunk_Text,
  /**
   * Placeholder text that should be replaced by the user.
   *
   * A "placeholder" chunk marks a place where the user should insert text
   * into the code-completion template. For example, placeholders might mark
   * the function parameters for a function declaration, to indicate that the
   * user should provide arguments for each of those parameters. The actual
   * text in a placeholder is a suggestion for the text to display before
   * the user replaces the placeholder with real code.
   */
  CXCompletionChunk_Placeholder,
  /**
   * Informative text that should be displayed but never inserted as
   * part of the template.
   *
   * An "informative" chunk contains annotations that can be displayed to
   * help the user decide whether a particular code-completion result is the
   * right option, but which is not part of the actual template to be inserted
   * by code completion.
   */
  CXCompletionChunk_Informative,
  /**
   * Text that describes the current parameter when code-completion is
   * referring to function call, message send, or template specialization.
   *
   * A "current parameter" chunk occurs when code-completion is providing
   * information about a parameter corresponding to the argument at the
   * code-completion point. For example, given a function
   *
   * \code
   * int add(int x, int y);
   * \endcode
   *
   * and the source code \c add(, where the code-completion point is after the
   * "(", the code-completion string will contain a "current parameter" chunk
   * for "int x", indicating that the current argument will initialize that
   * parameter. After typing further, to \c add(17, (where the code-completion
   * point is after the ","), the code-completion string will contain a
   * "current parameter" chunk to "int y".
   */
  CXCompletionChunk_CurrentParameter,
  /**
   * A left parenthesis ('('), used to initiate a function call or
   * signal the beginning of a function parameter list.
   */
  CXCompletionChunk_LeftParen,
  /**
   * A right parenthesis (')'), used to finish a function call or
   * signal the end of a function parameter list.
   */
  CXCompletionChunk_RightParen,
  /**
   * A left bracket ('[').
   */
  CXCompletionChunk_LeftBracket,
  /**
   * A right bracket (']').
   */
  CXCompletionChunk_RightBracket,
  /**
   * A left brace ('{').
   */
  CXCompletionChunk_LeftBrace,
  /**
   * A right brace ('}').
   */
  CXCompletionChunk_RightBrace,
  /**
   * A left angle bracket ('<').
   */
  CXCompletionChunk_LeftAngle,
  /**
   * A right angle bracket ('>').
   */
  CXCompletionChunk_RightAngle,
  /**
   * A comma separator (',').
   */
  CXCompletionChunk_Comma,
  /**
   * Text that specifies the result type of a given result.
   *
   * This special kind of informative chunk is not meant to be inserted into
   * the text buffer. Rather, it is meant to illustrate the type that an
   * expression using the given completion string would have.
   */
  CXCompletionChunk_ResultType,
  /**
   * A colon (':').
   */
  CXCompletionChunk_Colon,
  /**
   * A semicolon (';').
   */
  CXCompletionChunk_SemiColon,
  /**
   * An '=' sign.
   */
  CXCompletionChunk_Equal,
  /**
   * Horizontal space (' ').
   */
  CXCompletionChunk_HorizontalSpace,
  /**
   * Vertical space ('\\n'), after which it is generally a good idea to
   * perform indentation.
   */
  CXCompletionChunk_VerticalSpace
};

/**
 * Determine the kind of a particular chunk within a completion string.
 *
 * \param completion_string the completion string to query.
 *
 * \param chunk_number the 0-based index of the chunk in the completion string.
 *
 * \returns the kind of the chunk at the index \c chunk_number.
 */
CINDEX_LINKAGE enum CXCompletionChunkKind
clang_getCompletionChunkKind(CXCompletionString completion_string,
                             unsigned chunk_number);

/**
 * Retrieve the text associated with a particular chunk within a
 * completion string.
 *
 * \param completion_string the completion string to query.
 *
 * \param chunk_number the 0-based index of the chunk in the completion string.
 *
 * \returns the text associated with the chunk at index \c chunk_number.
 */
CINDEX_LINKAGE CXString clang_getCompletionChunkText(
    CXCompletionString completion_string, unsigned chunk_number);

/**
 * Retrieve the completion string associated with a particular chunk
 * within a completion string.
 *
 * \param completion_string the completion string to query.
 *
 * \param chunk_number the 0-based index of the chunk in the completion string.
 *
 * \returns the completion string associated with the chunk at index
 * \c chunk_number.
 */
CINDEX_LINKAGE CXCompletionString clang_getCompletionChunkCompletionString(
    CXCompletionString completion_string, unsigned chunk_number);

/**
 * Retrieve the number of chunks in the given code-completion string.
 */
CINDEX_LINKAGE unsigned
clang_getNumCompletionChunks(CXCompletionString completion_string);

/**
 * Determine the priority of this code completion.
 *
 * The priority of a code completion indicates how likely it is that this
 * particular completion is the completion that the user will select. The
 * priority is selected by various internal heuristics.
 *
 * \param completion_string The completion string to query.
 *
 * \returns The priority of this completion string. Smaller values indicate
 * higher-priority (more likely) completions.
 */
CINDEX_LINKAGE unsigned
clang_getCompletionPriority(CXCompletionString completion_string);

/**
 * Determine the availability of the entity that this code-completion
 * string refers to.
 *
 * \param completion_string The completion string to query.
 *
 * \returns The availability of the completion string.
 */
CINDEX_LINKAGE enum CXAvailabilityKind
clang_getCompletionAvailability(CXCompletionString completion_string);

/**
 * Retrieve the number of annotations associated with the given
 * completion string.
 *
 * \param completion_string the completion string to query.
 *
 * \returns the number of annotations associated with the given completion
 * string.
 */
CINDEX_LINKAGE unsigned
clang_getCompletionNumAnnotations(CXCompletionString completion_string);

/**
 * Retrieve the annotation associated with the given completion string.
 *
 * \param completion_string the completion string to query.
 *
 * \param annotation_number the 0-based index of the annotation of the
 * completion string.
 *
 * \returns annotation string associated with the completion at index
 * \c annotation_number, or a NULL string if that annotation is not available.
 */
CINDEX_LINKAGE CXString clang_getCompletionAnnotation(
    CXCompletionString completion_string, unsigned annotation_number);

/**
 * Retrieve the parent context of the given completion string.
 *
 * The parent context of a completion string is the semantic parent of
 * the declaration (if any) that the code completion represents. For example,
 * a code completion for an Objective-C method would have the method's class
 * or protocol as its context.
 *
 * \param completion_string The code completion string whose parent is
 * being queried.
 *
 * \param kind DEPRECATED: always set to CXCursor_NotImplemented if non-NULL.
 *
 * \returns The name of the completion parent, e.g., "NSObject" if
 * the completion string represents a method in the NSObject class.
 */
CINDEX_LINKAGE CXString clang_getCompletionParent(
    CXCompletionString completion_string, enum CXCursorKind *kind);

/**
 * Retrieve the brief documentation comment attached to the declaration
 * that corresponds to the given completion string.
 */
CINDEX_LINKAGE CXString
clang_getCompletionBriefComment(CXCompletionString completion_string);

/**
 * Retrieve a completion string for an arbitrary declaration or macro
 * definition cursor.
 *
 * \param cursor The cursor to query.
 *
 * \returns A non-context-sensitive completion string for declaration and macro
 * definition cursors, or NULL for other kinds of cursors.
 */
CINDEX_LINKAGE CXCompletionString
clang_getCursorCompletionString(CXCursor cursor);

/**
 * Contains the results of code-completion.
 *
 * This data structure contains the results of code completion, as
 * produced by \c clang_codeCompleteAt(). Its contents must be freed by
 * \c clang_disposeCodeCompleteResults.
 */
typedef struct {
  /**
   * The code-completion results.
   */
  CXCompletionResult *Results;

  /**
   * The number of code-completion results stored in the
   * \c Results array.
   */
  unsigned NumResults;
} CXCodeCompleteResults;

/**
 * Retrieve the number of fix-its for the given completion index.
 *
 * Calling this makes sense only if CXCodeComplete_IncludeCompletionsWithFixIts
 * option was set.
 *
 * \param results The structure keeping all completion results
 *
 * \param completion_index The index of the completion
 *
 * \return The number of fix-its which must be applied before the completion at
 * completion_index can be applied
 */
CINDEX_LINKAGE unsigned
clang_getCompletionNumFixIts(CXCodeCompleteResults *results,
                             unsigned completion_index);

/**
 * Fix-its that *must* be applied before inserting the text for the
 * corresponding completion.
 *
 * By default, clang_codeCompleteAt() only returns completions with empty
 * fix-its. Extra completions with non-empty fix-its should be explicitly
 * requested by setting CXCodeComplete_IncludeCompletionsWithFixIts.
 *
 * For the clients to be able to compute position of the cursor after applying
 * fix-its, the following conditions are guaranteed to hold for
 * replacement_range of the stored fix-its:
 *  - Ranges in the fix-its are guaranteed to never contain the completion
 *  point (or identifier under completion point, if any) inside them, except
 *  at the start or at the end of the range.
 *  - If a fix-it range starts or ends with completion point (or starts or
 *  ends after the identifier under completion point), it will contain at
 *  least one character. It allows to unambiguously recompute completion
 *  point after applying the fix-it.
 *
 * The intuition is that provided fix-its change code around the identifier we
 * complete, but are not allowed to touch the identifier itself or the
 * completion point. One example of completions with corrections are the ones
 * replacing '.' with '->' and vice versa:
 *
 * std::unique_ptr<std::vector<int>> vec_ptr;
 * In 'vec_ptr.^', one of the completions is 'push_back', it requires
 * replacing '.' with '->'.
 * In 'vec_ptr->^', one of the completions is 'release', it requires
 * replacing '->' with '.'.
 *
 * \param results The structure keeping all completion results
 *
 * \param completion_index The index of the completion
 *
 * \param fixit_index The index of the fix-it for the completion at
 * completion_index
 *
 * \param replacement_range The fix-it range that must be replaced before the
 * completion at completion_index can be applied
 *
 * \returns The fix-it string that must replace the code at replacement_range
 * before the completion at completion_index can be applied
 */
CINDEX_LINKAGE CXString clang_getCompletionFixIt(
    CXCodeCompleteResults *results, unsigned completion_index,
    unsigned fixit_index, CXSourceRange *replacement_range);

/**
 * Flags that can be passed to \c clang_codeCompleteAt() to
 * modify its behavior.
 *
 * The enumerators in this enumeration can be bitwise-OR'd together to
 * provide multiple options to \c clang_codeCompleteAt().
 */
enum CXCodeComplete_Flags {
  /**
   * Whether to include macros within the set of code
   * completions returned.
   */
  CXCodeComplete_IncludeMacros = 0x01,

  /**
   * Whether to include code patterns for language constructs
   * within the set of code completions, e.g., for loops.
   */
  CXCodeComplete_IncludeCodePatterns = 0x02,

  /**
   * Whether to include brief documentation within the set of code
   * completions returned.
   */
  CXCodeComplete_IncludeBriefComments = 0x04,

  /**
   * Whether to speed up completion by omitting top- or namespace-level entities
   * defined in the preamble. There's no guarantee any particular entity is
   * omitted. This may be useful if the headers are indexed externally.
   */
  CXCodeComplete_SkipPreamble = 0x08,

  /**
   * Whether to include completions with small
   * fix-its, e.g. change '.' to '->' on member access, etc.
   */
  CXCodeComplete_IncludeCompletionsWithFixIts = 0x10
};

/**
 * Bits that represent the context under which completion is occurring.
 *
 * The enumerators in this enumeration may be bitwise-OR'd together if multiple
 * contexts are occurring simultaneously.
 */
enum CXCompletionContext {
  /**
   * The context for completions is unexposed, as only Clang results
   * should be included. (This is equivalent to having no context bits set.)
   */
  CXCompletionContext_Unexposed = 0,

  /**
   * Completions for any possible type should be included in the results.
   */
  CXCompletionContext_AnyType = 1 << 0,

  /**
   * Completions for any possible value (variables, function calls, etc.)
   * should be included in the results.
   */
  CXCompletionContext_AnyValue = 1 << 1,
  /**
   * Completions for values that resolve to an Objective-C object should
   * be included in the results.
   */
  CXCompletionContext_ObjCObjectValue = 1 << 2,
  /**
   * Completions for values that resolve to an Objective-C selector
   * should be included in the results.
   */
  CXCompletionContext_ObjCSelectorValue = 1 << 3,
  /**
   * Completions for values that resolve to a C++ class type should be
   * included in the results.
   */
  CXCompletionContext_CXXClassTypeValue = 1 << 4,

  /**
   * Completions for fields of the member being accessed using the dot
   * operator should be included in the results.
   */
  CXCompletionContext_DotMemberAccess = 1 << 5,
  /**
   * Completions for fields of the member being accessed using the arrow
   * operator should be included in the results.
   */
  CXCompletionContext_ArrowMemberAccess = 1 << 6,
  /**
   * Completions for properties of the Objective-C object being accessed
   * using the dot operator should be included in the results.
   */
  CXCompletionContext_ObjCPropertyAccess = 1 << 7,

  /**
   * Completions for enum tags should be included in the results.
   */
  CXCompletionContext_EnumTag = 1 << 8,
  /**
   * Completions for union tags should be included in the results.
   */
  CXCompletionContext_UnionTag = 1 << 9,
  /**
   * Completions for struct tags should be included in the results.
   */
  CXCompletionContext_StructTag = 1 << 10,

  /**
   * Completions for C++ class names should be included in the results.
   */
  CXCompletionContext_ClassTag = 1 << 11,
  /**
   * Completions for C++ namespaces and namespace aliases should be
   * included in the results.
   */
  CXCompletionContext_Namespace = 1 << 12,
  /**
   * Completions for C++ nested name specifiers should be included in
   * the results.
   */
  CXCompletionContext_NestedNameSpecifier = 1 << 13,

  /**
   * Completions for Objective-C interfaces (classes) should be included
   * in the results.
   */
  CXCompletionContext_ObjCInterface = 1 << 14,
  /**
   * Completions for Objective-C protocols should be included in
   * the results.
   */
  CXCompletionContext_ObjCProtocol = 1 << 15,
  /**
   * Completions for Objective-C categories should be included in
   * the results.
   */
  CXCompletionContext_ObjCCategory = 1 << 16,
  /**
   * Completions for Objective-C instance messages should be included
   * in the results.
   */
  CXCompletionContext_ObjCInstanceMessage = 1 << 17,
  /**
   * Completions for Objective-C class messages should be included in
   * the results.
   */
  CXCompletionContext_ObjCClassMessage = 1 << 18,
  /**
   * Completions for Objective-C selector names should be included in
   * the results.
   */
  CXCompletionContext_ObjCSelectorName = 1 << 19,

  /**
   * Completions for preprocessor macro names should be included in
   * the results.
   */
  CXCompletionContext_MacroName = 1 << 20,

  /**
   * Natural language completions should be included in the results.
   */
  CXCompletionContext_NaturalLanguage = 1 << 21,

  /**
   * #include file completions should be included in the results.
   */
  CXCompletionContext_IncludedFile = 1 << 22,

  /**
   * The current context is unknown, so set all contexts.
   */
  CXCompletionContext_Unknown = ((1 << 23) - 1)
};

/**
 * Returns a default set of code-completion options that can be
 * passed to\c clang_codeCompleteAt().
 */
CINDEX_LINKAGE unsigned clang_defaultCodeCompleteOptions(void);

/**
 * Perform code completion at a given location in a translation unit.
 *
 * This function performs code completion at a particular file, line, and
 * column within source code, providing results that suggest potential
 * code snippets based on the context of the completion. The basic model
 * for code completion is that Clang will parse a complete source file,
 * performing syntax checking up to the location where code-completion has
 * been requested. At that point, a special code-completion token is passed
 * to the parser, which recognizes this token and determines, based on the
 * current location in the C/Objective-C/C++ grammar and the state of
 * semantic analysis, what completions to provide. These completions are
 * returned via a new \c CXCodeCompleteResults structure.
 *
 * Code completion itself is meant to be triggered by the client when the
 * user types punctuation characters or whitespace, at which point the
 * code-completion location will coincide with the cursor. For example, if \c p
 * is a pointer, code-completion might be triggered after the "-" and then
 * after the ">" in \c p->. When the code-completion location is after the ">",
 * the completion results will provide, e.g., the members of the struct that
 * "p" points to. The client is responsible for placing the cursor at the
 * beginning of the token currently being typed, then filtering the results
 * based on the contents of the token. For example, when code-completing for
 * the expression \c p->get, the client should provide the location just after
 * the ">" (e.g., pointing at the "g") to this code-completion hook. Then, the
 * client can filter the results based on the current token text ("get"), only
 * showing those results that start with "get". The intent of this interface
 * is to separate the relatively high-latency acquisition of code-completion
 * results from the filtering of results on a per-character basis, which must
 * have a lower latency.
 *
 * \param TU The translation unit in which code-completion should
 * occur. The source files for this translation unit need not be
 * completely up-to-date (and the contents of those source files may
 * be overridden via \p unsaved_files). Cursors referring into the
 * translation unit may be invalidated by this invocation.
 *
 * \param complete_filename The name of the source file where code
 * completion should be performed. This filename may be any file
 * included in the translation unit.
 *
 * \param complete_line The line at which code-completion should occur.
 *
 * \param complete_column The column at which code-completion should occur.
 * Note that the column should point just after the syntactic construct that
 * initiated code completion, and not in the middle of a lexical token.
 *
 * \param unsaved_files the Files that have not yet been saved to disk
 * but may be required for parsing or code completion, including the
 * contents of those files.  The contents and name of these files (as
 * specified by CXUnsavedFile) are copied when necessary, so the
 * client only needs to guarantee their validity until the call to
 * this function returns.
 *
 * \param num_unsaved_files The number of unsaved file entries in \p
 * unsaved_files.
 *
 * \param options Extra options that control the behavior of code
 * completion, expressed as a bitwise OR of the enumerators of the
 * CXCodeComplete_Flags enumeration. The
 * \c clang_defaultCodeCompleteOptions() function returns a default set
 * of code-completion options.
 *
 * \returns If successful, a new \c CXCodeCompleteResults structure
 * containing code-completion results, which should eventually be
 * freed with \c clang_disposeCodeCompleteResults(). If code
 * completion fails, returns NULL.
 */
CINDEX_LINKAGE
CXCodeCompleteResults *
clang_codeCompleteAt(CXTranslationUnit TU, const char *complete_filename,
                     unsigned complete_line, unsigned complete_column,
                     struct CXUnsavedFile *unsaved_files,
                     unsigned num_unsaved_files, unsigned options);

/**
 * Sort the code-completion results in case-insensitive alphabetical
 * order.
 *
 * \param Results The set of results to sort.
 * \param NumResults The number of results in \p Results.
 */
CINDEX_LINKAGE
void clang_sortCodeCompletionResults(CXCompletionResult *Results,
                                     unsigned NumResults);

/**
 * Free the given set of code-completion results.
 */
CINDEX_LINKAGE
void clang_disposeCodeCompleteResults(CXCodeCompleteResults *Results);

/**
 * Determine the number of diagnostics produced prior to the
 * location where code completion was performed.
 */
CINDEX_LINKAGE
unsigned clang_codeCompleteGetNumDiagnostics(CXCodeCompleteResults *Results);

/**
 * Retrieve a diagnostic associated with the given code completion.
 *
 * \param Results the code completion results to query.
 * \param Index the zero-based diagnostic number to retrieve.
 *
 * \returns the requested diagnostic. This diagnostic must be freed
 * via a call to \c clang_disposeDiagnostic().
 */
CINDEX_LINKAGE
CXDiagnostic clang_codeCompleteGetDiagnostic(CXCodeCompleteResults *Results,
                                             unsigned Index);

/**
 * Determines what completions are appropriate for the context
 * the given code completion.
 *
 * \param Results the code completion results to query
 *
 * \returns the kinds of completions that are appropriate for use
 * along with the given code completion results.
 */
CINDEX_LINKAGE
unsigned long long
clang_codeCompleteGetContexts(CXCodeCompleteResults *Results);

/**
 * Returns the cursor kind for the container for the current code
 * completion context. The container is only guaranteed to be set for
 * contexts where a container exists (i.e. member accesses or Objective-C
 * message sends); if there is not a container, this function will return
 * CXCursor_InvalidCode.
 *
 * \param Results the code completion results to query
 *
 * \param IsIncomplete on return, this value will be false if Clang has complete
 * information about the container. If Clang does not have complete
 * information, this value will be true.
 *
 * \returns the container kind, or CXCursor_InvalidCode if there is not a
 * container
 */
CINDEX_LINKAGE
enum CXCursorKind
clang_codeCompleteGetContainerKind(CXCodeCompleteResults *Results,
                                   unsigned *IsIncomplete);

/**
 * Returns the USR for the container for the current code completion
 * context. If there is not a container for the current context, this
 * function will return the empty string.
 *
 * \param Results the code completion results to query
 *
 * \returns the USR for the container
 */
CINDEX_LINKAGE
CXString clang_codeCompleteGetContainerUSR(CXCodeCompleteResults *Results);

/**
 * Returns the currently-entered selector for an Objective-C message
 * send, formatted like "initWithFoo:bar:". Only guaranteed to return a
 * non-empty string for CXCompletionContext_ObjCInstanceMessage and
 * CXCompletionContext_ObjCClassMessage.
 *
 * \param Results the code completion results to query
 *
 * \returns the selector (or partial selector) that has been entered thus far
 * for an Objective-C message send.
 */
CINDEX_LINKAGE
CXString clang_codeCompleteGetObjCSelector(CXCodeCompleteResults *Results);

/**
 * @}
 */

/**
 * \defgroup CINDEX_MISC Miscellaneous utility functions
 *
 * @{
 */

/**
 * Return a version string, suitable for showing to a user, but not
 *        intended to be parsed (the format is not guaranteed to be stable).
 */
CINDEX_LINKAGE CXString clang_getClangVersion(void);

/**
 * Enable/disable crash recovery.
 *
 * \param isEnabled Flag to indicate if crash recovery is enabled.  A non-zero
 *        value enables crash recovery, while 0 disables it.
 */
CINDEX_LINKAGE void clang_toggleCrashRecovery(unsigned isEnabled);

/**
 * Visitor invoked for each file in a translation unit
 *        (used with clang_getInclusions()).
 *
 * This visitor function will be invoked by clang_getInclusions() for each
 * file included (either at the top-level or by \#include directives) within
 * a translation unit.  The first argument is the file being included, and
 * the second and third arguments provide the inclusion stack.  The
 * array is sorted in order of immediate inclusion.  For example,
 * the first element refers to the location that included 'included_file'.
 */
typedef void (*CXInclusionVisitor)(CXFile included_file,
                                   CXSourceLocation *inclusion_stack,
                                   unsigned include_len,
                                   CXClientData client_data);

/**
 * Visit the set of preprocessor inclusions in a translation unit.
 *   The visitor function is called with the provided data for every included
 *   file.  This does not include headers included by the PCH file (unless one
 *   is inspecting the inclusions in the PCH file itself).
 */
CINDEX_LINKAGE void clang_getInclusions(CXTranslationUnit tu,
                                        CXInclusionVisitor visitor,
                                        CXClientData client_data);

typedef enum {
  CXEval_Int = 1,
  CXEval_Float = 2,
  CXEval_ObjCStrLiteral = 3,
  CXEval_StrLiteral = 4,
  CXEval_CFStr = 5,
  CXEval_Other = 6,

  CXEval_UnExposed = 0

} CXEvalResultKind;

/**
 * Evaluation result of a cursor
 */
typedef void *CXEvalResult;

/**
 * If cursor is a statement declaration tries to evaluate the
 * statement and if its variable, tries to evaluate its initializer,
 * into its corresponding type.
 * If it's an expression, tries to evaluate the expression.
 */
CINDEX_LINKAGE CXEvalResult clang_Cursor_Evaluate(CXCursor C);

/**
 * Returns the kind of the evaluated result.
 */
CINDEX_LINKAGE CXEvalResultKind clang_EvalResult_getKind(CXEvalResult E);

/**
 * Returns the evaluation result as integer if the
 * kind is Int.
 */
CINDEX_LINKAGE int clang_EvalResult_getAsInt(CXEvalResult E);

/**
 * Returns the evaluation result as a long long integer if the
 * kind is Int. This prevents overflows that may happen if the result is
 * returned with clang_EvalResult_getAsInt.
 */
CINDEX_LINKAGE long long clang_EvalResult_getAsLongLong(CXEvalResult E);

/**
 * Returns a non-zero value if the kind is Int and the evaluation
 * result resulted in an unsigned integer.
 */
CINDEX_LINKAGE unsigned clang_EvalResult_isUnsignedInt(CXEvalResult E);

/**
 * Returns the evaluation result as an unsigned integer if
 * the kind is Int and clang_EvalResult_isUnsignedInt is non-zero.
 */
CINDEX_LINKAGE unsigned long long
clang_EvalResult_getAsUnsigned(CXEvalResult E);

/**
 * Returns the evaluation result as double if the
 * kind is double.
 */
CINDEX_LINKAGE double clang_EvalResult_getAsDouble(CXEvalResult E);

/**
 * Returns the evaluation result as a constant string if the
 * kind is other than Int or float. User must not free this pointer,
 * instead call clang_EvalResult_dispose on the CXEvalResult returned
 * by clang_Cursor_Evaluate.
 */
CINDEX_LINKAGE const char *clang_EvalResult_getAsStr(CXEvalResult E);

/**
 * Disposes the created Eval memory.
 */
CINDEX_LINKAGE void clang_EvalResult_dispose(CXEvalResult E);
/**
 * @}
 */

/** \defgroup CINDEX_REMAPPING Remapping functions
 *
 * @{
 */

/**
 * A remapping of original source files and their translated files.
 */
typedef void *CXRemapping;

/**
 * Retrieve a remapping.
 *
 * \param path the path that contains metadata about remappings.
 *
 * \returns the requested remapping. This remapping must be freed
 * via a call to \c clang_remap_dispose(). Can return NULL if an error occurred.
 */
CINDEX_LINKAGE CXRemapping clang_getRemappings(const char *path);

/**
 * Retrieve a remapping.
 *
 * \param filePaths pointer to an array of file paths containing remapping info.
 *
 * \param numFiles number of file paths.
 *
 * \returns the requested remapping. This remapping must be freed
 * via a call to \c clang_remap_dispose(). Can return NULL if an error occurred.
 */
CINDEX_LINKAGE
CXRemapping clang_getRemappingsFromFileList(const char **filePaths,
                                            unsigned numFiles);

/**
 * Determine the number of remappings.
 */
CINDEX_LINKAGE unsigned clang_remap_getNumFiles(CXRemapping);

/**
 * Get the original and the associated filename from the remapping.
 *
 * \param original If non-NULL, will be set to the original filename.
 *
 * \param transformed If non-NULL, will be set to the filename that the original
 * is associated with.
 */
CINDEX_LINKAGE void clang_remap_getFilenames(CXRemapping, unsigned index,
                                             CXString *original,
                                             CXString *transformed);

/**
 * Dispose the remapping.
 */
CINDEX_LINKAGE void clang_remap_dispose(CXRemapping);

/**
 * @}
 */

/** \defgroup CINDEX_HIGH Higher level API functions
 *
 * @{
 */

enum CXVisitorResult { CXVisit_Break, CXVisit_Continue };

typedef struct CXCursorAndRangeVisitor {
  void *context;
  enum CXVisitorResult (*visit)(void *context, CXCursor, CXSourceRange);
} CXCursorAndRangeVisitor;

typedef enum {
  /**
   * Function returned successfully.
   */
  CXResult_Success = 0,
  /**
   * One of the parameters was invalid for the function.
   */
  CXResult_Invalid = 1,
  /**
   * The function was terminated by a callback (e.g. it returned
   * CXVisit_Break)
   */
  CXResult_VisitBreak = 2

} CXResult;

/**
 * Find references of a declaration in a specific file.
 *
 * \param cursor pointing to a declaration or a reference of one.
 *
 * \param file to search for references.
 *
 * \param visitor callback that will receive pairs of CXCursor/CXSourceRange for
 * each reference found.
 * The CXSourceRange will point inside the file; if the reference is inside
 * a macro (and not a macro argument) the CXSourceRange will be invalid.
 *
 * \returns one of the CXResult enumerators.
 */
CINDEX_LINKAGE CXResult clang_findReferencesInFile(
    CXCursor cursor, CXFile file, CXCursorAndRangeVisitor visitor);

/**
 * Find #import/#include directives in a specific file.
 *
 * \param TU translation unit containing the file to query.
 *
 * \param file to search for #import/#include directives.
 *
 * \param visitor callback that will receive pairs of CXCursor/CXSourceRange for
 * each directive found.
 *
 * \returns one of the CXResult enumerators.
 */
CINDEX_LINKAGE CXResult clang_findIncludesInFile(
    CXTranslationUnit TU, CXFile file, CXCursorAndRangeVisitor visitor);

#ifdef __has_feature
#if __has_feature(blocks)

typedef enum CXVisitorResult (^CXCursorAndRangeVisitorBlock)(CXCursor,
                                                             CXSourceRange);

CINDEX_LINKAGE
CXResult clang_findReferencesInFileWithBlock(CXCursor, CXFile,
                                             CXCursorAndRangeVisitorBlock);

CINDEX_LINKAGE
CXResult clang_findIncludesInFileWithBlock(CXTranslationUnit, CXFile,
                                           CXCursorAndRangeVisitorBlock);

#endif
#endif

/**
 * The client's data object that is associated with a CXFile.
 */
typedef void *CXIdxClientFile;

/**
 * The client's data object that is associated with a semantic entity.
 */
typedef void *CXIdxClientEntity;

/**
 * The client's data object that is associated with a semantic container
 * of entities.
 */
typedef void *CXIdxClientContainer;

/**
 * The client's data object that is associated with an AST file (PCH
 * or module).
 */
typedef void *CXIdxClientASTFile;

/**
 * Source location passed to index callbacks.
 */
typedef struct {
  void *ptr_data[2];
  unsigned int_data;
} CXIdxLoc;

/**
 * Data for ppIncludedFile callback.
 */
typedef struct {
  /**
   * Location of '#' in the \#include/\#import directive.
   */
  CXIdxLoc hashLoc;
  /**
   * Filename as written in the \#include/\#import directive.
   */
  const char *filename;
  /**
   * The actual file that the \#include/\#import directive resolved to.
   */
  CXFile file;
  int isImport;
  int isAngled;
  /**
   * Non-zero if the directive was automatically turned into a module
   * import.
   */
  int isModuleImport;
} CXIdxIncludedFileInfo;

/**
 * Data for IndexerCallbacks#importedASTFile.
 */
typedef struct {
  /**
   * Top level AST file containing the imported PCH, module or submodule.
   */
  CXFile file;
  /**
   * The imported module or NULL if the AST file is a PCH.
   */
  CXModule module;
  /**
   * Location where the file is imported. Applicable only for modules.
   */
  CXIdxLoc loc;
  /**
   * Non-zero if an inclusion directive was automatically turned into
   * a module import. Applicable only for modules.
   */
  int isImplicit;

} CXIdxImportedASTFileInfo;

typedef enum {
  CXIdxEntity_Unexposed = 0,
  CXIdxEntity_Typedef = 1,
  CXIdxEntity_Function = 2,
  CXIdxEntity_Variable = 3,
  CXIdxEntity_Field = 4,
  CXIdxEntity_EnumConstant = 5,

  CXIdxEntity_ObjCClass = 6,
  CXIdxEntity_ObjCProtocol = 7,
  CXIdxEntity_ObjCCategory = 8,

  CXIdxEntity_ObjCInstanceMethod = 9,
  CXIdxEntity_ObjCClassMethod = 10,
  CXIdxEntity_ObjCProperty = 11,
  CXIdxEntity_ObjCIvar = 12,

  CXIdxEntity_Enum = 13,
  CXIdxEntity_Struct = 14,
  CXIdxEntity_Union = 15,

  CXIdxEntity_CXXClass = 16,
  CXIdxEntity_CXXNamespace = 17,
  CXIdxEntity_CXXNamespaceAlias = 18,
  CXIdxEntity_CXXStaticVariable = 19,
  CXIdxEntity_CXXStaticMethod = 20,
  CXIdxEntity_CXXInstanceMethod = 21,
  CXIdxEntity_CXXConstructor = 22,
  CXIdxEntity_CXXDestructor = 23,
  CXIdxEntity_CXXConversionFunction = 24,
  CXIdxEntity_CXXTypeAlias = 25,
  CXIdxEntity_CXXInterface = 26

} CXIdxEntityKind;

typedef enum {
  CXIdxEntityLang_None = 0,
  CXIdxEntityLang_C = 1,
  CXIdxEntityLang_ObjC = 2,
  CXIdxEntityLang_CXX = 3,
  CXIdxEntityLang_Swift = 4
} CXIdxEntityLanguage;

/**
 * Extra C++ template information for an entity. This can apply to:
 * CXIdxEntity_Function
 * CXIdxEntity_CXXClass
 * CXIdxEntity_CXXStaticMethod
 * CXIdxEntity_CXXInstanceMethod
 * CXIdxEntity_CXXConstructor
 * CXIdxEntity_CXXConversionFunction
 * CXIdxEntity_CXXTypeAlias
 */
typedef enum {
  CXIdxEntity_NonTemplate = 0,
  CXIdxEntity_Template = 1,
  CXIdxEntity_TemplatePartialSpecialization = 2,
  CXIdxEntity_TemplateSpecialization = 3
} CXIdxEntityCXXTemplateKind;

typedef enum {
  CXIdxAttr_Unexposed = 0,
  CXIdxAttr_IBAction = 1,
  CXIdxAttr_IBOutlet = 2,
  CXIdxAttr_IBOutletCollection = 3
} CXIdxAttrKind;

typedef struct {
  CXIdxAttrKind kind;
  CXCursor cursor;
  CXIdxLoc loc;
} CXIdxAttrInfo;

typedef struct {
  CXIdxEntityKind kind;
  CXIdxEntityCXXTemplateKind templateKind;
  CXIdxEntityLanguage lang;
  const char *name;
  const char *USR;
  CXCursor cursor;
  const CXIdxAttrInfo *const *attributes;
  unsigned numAttributes;
} CXIdxEntityInfo;

typedef struct {
  CXCursor cursor;
} CXIdxContainerInfo;

typedef struct {
  const CXIdxAttrInfo *attrInfo;
  const CXIdxEntityInfo *objcClass;
  CXCursor classCursor;
  CXIdxLoc classLoc;
} CXIdxIBOutletCollectionAttrInfo;

typedef enum { CXIdxDeclFlag_Skipped = 0x1 } CXIdxDeclInfoFlags;

typedef struct {
  const CXIdxEntityInfo *entityInfo;
  CXCursor cursor;
  CXIdxLoc loc;
  const CXIdxContainerInfo *semanticContainer;
  /**
   * Generally same as #semanticContainer but can be different in
   * cases like out-of-line C++ member functions.
   */
  const CXIdxContainerInfo *lexicalContainer;
  int isRedeclaration;
  int isDefinition;
  int isContainer;
  const CXIdxContainerInfo *declAsContainer;
  /**
   * Whether the declaration exists in code or was created implicitly
   * by the compiler, e.g. implicit Objective-C methods for properties.
   */
  int isImplicit;
  const CXIdxAttrInfo *const *attributes;
  unsigned numAttributes;

  unsigned flags;

} CXIdxDeclInfo;

typedef enum {
  CXIdxObjCContainer_ForwardRef = 0,
  CXIdxObjCContainer_Interface = 1,
  CXIdxObjCContainer_Implementation = 2
} CXIdxObjCContainerKind;

typedef struct {
  const CXIdxDeclInfo *declInfo;
  CXIdxObjCContainerKind kind;
} CXIdxObjCContainerDeclInfo;

typedef struct {
  const CXIdxEntityInfo *base;
  CXCursor cursor;
  CXIdxLoc loc;
} CXIdxBaseClassInfo;

typedef struct {
  const CXIdxEntityInfo *protocol;
  CXCursor cursor;
  CXIdxLoc loc;
} CXIdxObjCProtocolRefInfo;

typedef struct {
  const CXIdxObjCProtocolRefInfo *const *protocols;
  unsigned numProtocols;
} CXIdxObjCProtocolRefListInfo;

typedef struct {
  const CXIdxObjCContainerDeclInfo *containerInfo;
  const CXIdxBaseClassInfo *superInfo;
  const CXIdxObjCProtocolRefListInfo *protocols;
} CXIdxObjCInterfaceDeclInfo;

typedef struct {
  const CXIdxObjCContainerDeclInfo *containerInfo;
  const CXIdxEntityInfo *objcClass;
  CXCursor classCursor;
  CXIdxLoc classLoc;
  const CXIdxObjCProtocolRefListInfo *protocols;
} CXIdxObjCCategoryDeclInfo;

typedef struct {
  const CXIdxDeclInfo *declInfo;
  const CXIdxEntityInfo *getter;
  const CXIdxEntityInfo *setter;
} CXIdxObjCPropertyDeclInfo;

typedef struct {
  const CXIdxDeclInfo *declInfo;
  const CXIdxBaseClassInfo *const *bases;
  unsigned numBases;
} CXIdxCXXClassDeclInfo;

/**
 * Data for IndexerCallbacks#indexEntityReference.
 *
 * This may be deprecated in a future version as this duplicates
 * the \c CXSymbolRole_Implicit bit in \c CXSymbolRole.
 */
typedef enum {
  /**
   * The entity is referenced directly in user's code.
   */
  CXIdxEntityRef_Direct = 1,
  /**
   * An implicit reference, e.g. a reference of an Objective-C method
   * via the dot syntax.
   */
  CXIdxEntityRef_Implicit = 2
} CXIdxEntityRefKind;

/**
 * Roles that are attributed to symbol occurrences.
 *
 * Internal: this currently mirrors low 9 bits of clang::index::SymbolRole with
 * higher bits zeroed. These high bits may be exposed in the future.
 */
typedef enum {
  CXSymbolRole_None = 0,
  CXSymbolRole_Declaration = 1 << 0,
  CXSymbolRole_Definition = 1 << 1,
  CXSymbolRole_Reference = 1 << 2,
  CXSymbolRole_Read = 1 << 3,
  CXSymbolRole_Write = 1 << 4,
  CXSymbolRole_Call = 1 << 5,
  CXSymbolRole_Dynamic = 1 << 6,
  CXSymbolRole_AddressOf = 1 << 7,
  CXSymbolRole_Implicit = 1 << 8
} CXSymbolRole;

/**
 * Data for IndexerCallbacks#indexEntityReference.
 */
typedef struct {
  CXIdxEntityRefKind kind;
  /**
   * Reference cursor.
   */
  CXCursor cursor;
  CXIdxLoc loc;
  /**
   * The entity that gets referenced.
   */
  const CXIdxEntityInfo *referencedEntity;
  /**
   * Immediate "parent" of the reference. For example:
   *
   * \code
   * Foo *var;
   * \endcode
   *
   * The parent of reference of type 'Foo' is the variable 'var'.
   * For references inside statement bodies of functions/methods,
   * the parentEntity will be the function/method.
   */
  const CXIdxEntityInfo *parentEntity;
  /**
   * Lexical container context of the reference.
   */
  const CXIdxContainerInfo *container;
  /**
   * Sets of symbol roles of the reference.
   */
  CXSymbolRole role;
} CXIdxEntityRefInfo;

/**
 * A group of callbacks used by #clang_indexSourceFile and
 * #clang_indexTranslationUnit.
 */
typedef struct {
  /**
   * Called periodically to check whether indexing should be aborted.
   * Should return 0 to continue, and non-zero to abort.
   */
  int (*abortQuery)(CXClientData client_data, void *reserved);

  /**
   * Called at the end of indexing; passes the complete diagnostic set.
   */
  void (*diagnostic)(CXClientData client_data, CXDiagnosticSet, void *reserved);

  CXIdxClientFile (*enteredMainFile)(CXClientData client_data, CXFile mainFile,
                                     void *reserved);

  /**
   * Called when a file gets \#included/\#imported.
   */
  CXIdxClientFile (*ppIncludedFile)(CXClientData client_data,
                                    const CXIdxIncludedFileInfo *);

  /**
   * Called when a AST file (PCH or module) gets imported.
   *
   * AST files will not get indexed (there will not be callbacks to index all
   * the entities in an AST file). The recommended action is that, if the AST
   * file is not already indexed, to initiate a new indexing job specific to
   * the AST file.
   */
  CXIdxClientASTFile (*importedASTFile)(CXClientData client_data,
                                        const CXIdxImportedASTFileInfo *);

  /**
   * Called at the beginning of indexing a translation unit.
   */
  CXIdxClientContainer (*startedTranslationUnit)(CXClientData client_data,
                                                 void *reserved);

  void (*indexDeclaration)(CXClientData client_data, const CXIdxDeclInfo *);

  /**
   * Called to index a reference of an entity.
   */
  void (*indexEntityReference)(CXClientData client_data,
                               const CXIdxEntityRefInfo *);

} IndexerCallbacks;

CINDEX_LINKAGE int clang_index_isEntityObjCContainerKind(CXIdxEntityKind);
CINDEX_LINKAGE const CXIdxObjCContainerDeclInfo *
clang_index_getObjCContainerDeclInfo(const CXIdxDeclInfo *);

CINDEX_LINKAGE const CXIdxObjCInterfaceDeclInfo *
clang_index_getObjCInterfaceDeclInfo(const CXIdxDeclInfo *);

CINDEX_LINKAGE
const CXIdxObjCCategoryDeclInfo *
clang_index_getObjCCategoryDeclInfo(const CXIdxDeclInfo *);

CINDEX_LINKAGE const CXIdxObjCProtocolRefListInfo *
clang_index_getObjCProtocolRefListInfo(const CXIdxDeclInfo *);

CINDEX_LINKAGE const CXIdxObjCPropertyDeclInfo *
clang_index_getObjCPropertyDeclInfo(const CXIdxDeclInfo *);

CINDEX_LINKAGE const CXIdxIBOutletCollectionAttrInfo *
clang_index_getIBOutletCollectionAttrInfo(const CXIdxAttrInfo *);

CINDEX_LINKAGE const CXIdxCXXClassDeclInfo *
clang_index_getCXXClassDeclInfo(const CXIdxDeclInfo *);

/**
 * For retrieving a custom CXIdxClientContainer attached to a
 * container.
 */
CINDEX_LINKAGE CXIdxClientContainer
clang_index_getClientContainer(const CXIdxContainerInfo *);

/**
 * For setting a custom CXIdxClientContainer attached to a
 * container.
 */
CINDEX_LINKAGE void clang_index_setClientContainer(const CXIdxContainerInfo *,
                                                   CXIdxClientContainer);

/**
 * For retrieving a custom CXIdxClientEntity attached to an entity.
 */
CINDEX_LINKAGE CXIdxClientEntity
clang_index_getClientEntity(const CXIdxEntityInfo *);

/**
 * For setting a custom CXIdxClientEntity attached to an entity.
 */
CINDEX_LINKAGE void clang_index_setClientEntity(const CXIdxEntityInfo *,
                                                CXIdxClientEntity);

/**
 * An indexing action/session, to be applied to one or multiple
 * translation units.
 */
typedef void *CXIndexAction;

/**
 * An indexing action/session, to be applied to one or multiple
 * translation units.
 *
 * \param CIdx The index object with which the index action will be associated.
 */
CINDEX_LINKAGE CXIndexAction clang_IndexAction_create(CXIndex CIdx);

/**
 * Destroy the given index action.
 *
 * The index action must not be destroyed until all of the translation units
 * created within that index action have been destroyed.
 */
CINDEX_LINKAGE void clang_IndexAction_dispose(CXIndexAction);

typedef enum {
  /**
   * Used to indicate that no special indexing options are needed.
   */
  CXIndexOpt_None = 0x0,

  /**
   * Used to indicate that IndexerCallbacks#indexEntityReference should
   * be invoked for only one reference of an entity per source file that does
   * not also include a declaration/definition of the entity.
   */
  CXIndexOpt_SuppressRedundantRefs = 0x1,

  /**
   * Function-local symbols should be indexed. If this is not set
   * function-local symbols will be ignored.
   */
  CXIndexOpt_IndexFunctionLocalSymbols = 0x2,

  /**
   * Implicit function/class template instantiations should be indexed.
   * If this is not set, implicit instantiations will be ignored.
   */
  CXIndexOpt_IndexImplicitTemplateInstantiations = 0x4,

  /**
   * Suppress all compiler warnings when parsing for indexing.
   */
  CXIndexOpt_SuppressWarnings = 0x8,

  /**
   * Skip a function/method body that was already parsed during an
   * indexing session associated with a \c CXIndexAction object.
   * Bodies in system headers are always skipped.
   */
  CXIndexOpt_SkipParsedBodiesInSession = 0x10

} CXIndexOptFlags;

/**
 * Index the given source file and the translation unit corresponding
 * to that file via callbacks implemented through #IndexerCallbacks.
 *
 * \param client_data pointer data supplied by the client, which will
 * be passed to the invoked callbacks.
 *
 * \param index_callbacks Pointer to indexing callbacks that the client
 * implements.
 *
 * \param index_callbacks_size Size of #IndexerCallbacks structure that gets
 * passed in index_callbacks.
 *
 * \param index_options A bitmask of options that affects how indexing is
 * performed. This should be a bitwise OR of the CXIndexOpt_XXX flags.
 *
 * \param[out] out_TU pointer to store a \c CXTranslationUnit that can be
 * reused after indexing is finished. Set to \c NULL if you do not require it.
 *
 * \returns 0 on success or if there were errors from which the compiler could
 * recover.  If there is a failure from which there is no recovery, returns
 * a non-zero \c CXErrorCode.
 *
 * The rest of the parameters are the same as #clang_parseTranslationUnit.
 */
CINDEX_LINKAGE int clang_indexSourceFile(
    CXIndexAction, CXClientData client_data, IndexerCallbacks *index_callbacks,
    unsigned index_callbacks_size, unsigned index_options,
    const char *source_filename, const char *const *command_line_args,
    int num_command_line_args, struct CXUnsavedFile *unsaved_files,
    unsigned num_unsaved_files, CXTranslationUnit *out_TU, unsigned TU_options);

/**
 * Same as clang_indexSourceFile but requires a full command line
 * for \c command_line_args including argv[0]. This is useful if the standard
 * library paths are relative to the binary.
 */
CINDEX_LINKAGE int clang_indexSourceFileFullArgv(
    CXIndexAction, CXClientData client_data, IndexerCallbacks *index_callbacks,
    unsigned index_callbacks_size, unsigned index_options,
    const char *source_filename, const char *const *command_line_args,
    int num_command_line_args, struct CXUnsavedFile *unsaved_files,
    unsigned num_unsaved_files, CXTranslationUnit *out_TU, unsigned TU_options);

/**
 * Index the given translation unit via callbacks implemented through
 * #IndexerCallbacks.
 *
 * The order of callback invocations is not guaranteed to be the same as
 * when indexing a source file. The high level order will be:
 *
 *   -Preprocessor callbacks invocations
 *   -Declaration/reference callbacks invocations
 *   -Diagnostic callback invocations
 *
 * The parameters are the same as #clang_indexSourceFile.
 *
 * \returns If there is a failure from which there is no recovery, returns
 * non-zero, otherwise returns 0.
 */
CINDEX_LINKAGE int clang_indexTranslationUnit(
    CXIndexAction, CXClientData client_data, IndexerCallbacks *index_callbacks,
    unsigned index_callbacks_size, unsigned index_options, CXTranslationUnit);

/**
 * Retrieve the CXIdxFile, file, line, column, and offset represented by
 * the given CXIdxLoc.
 *
 * If the location refers into a macro expansion, retrieves the
 * location of the macro expansion and if it refers into a macro argument
 * retrieves the location of the argument.
 */
CINDEX_LINKAGE void clang_indexLoc_getFileLocation(CXIdxLoc loc,
                                                   CXIdxClientFile *indexFile,
                                                   CXFile *file, unsigned *line,
                                                   unsigned *column,
                                                   unsigned *offset);

/**
 * Retrieve the CXSourceLocation represented by the given CXIdxLoc.
 */
CINDEX_LINKAGE
CXSourceLocation clang_indexLoc_getCXSourceLocation(CXIdxLoc loc);

/**
 * Visitor invoked for each field found by a traversal.
 *
 * This visitor function will be invoked for each field found by
 * \c clang_Type_visitFields. Its first argument is the cursor being
 * visited, its second argument is the client data provided to
 * \c clang_Type_visitFields.
 *
 * The visitor should return one of the \c CXVisitorResult values
 * to direct \c clang_Type_visitFields.
 */
typedef enum CXVisitorResult (*CXFieldVisitor)(CXCursor C,
                                               CXClientData client_data);

/**
 * Visit the fields of a particular type.
 *
 * This function visits all the direct fields of the given cursor,
 * invoking the given \p visitor function with the cursors of each
 * visited field. The traversal may be ended prematurely, if
 * the visitor returns \c CXFieldVisit_Break.
 *
 * \param T the record type whose field may be visited.
 *
 * \param visitor the visitor function that will be invoked for each
 * field of \p T.
 *
 * \param client_data pointer data supplied by the client, which will
 * be passed to the visitor each time it is invoked.
 *
 * \returns a non-zero value if the traversal was terminated
 * prematurely by the visitor returning \c CXFieldVisit_Break.
 */
CINDEX_LINKAGE unsigned clang_Type_visitFields(CXType T, CXFieldVisitor visitor,
                                               CXClientData client_data);

/**
 * @}
 */

/**
 * @}
 */

LLVM_CLANG_C_EXTERN_C_END

#endif<|MERGE_RESOLUTION|>--- conflicted
+++ resolved
@@ -3402,24 +3402,21 @@
 
   CXType_ExtVector = 176,
   CXType_Atomic = 177,
-<<<<<<< HEAD
+  CXType_BTFTagAttributed = 178,
 
   /* SPIRV builtin types. */
-  CXType_SampledOCLImage1dRO = 178,
-  CXType_SampledOCLImage1dArrayRO = 179,
-  CXType_SampledOCLImage1dBufferRO = 180,
-  CXType_SampledOCLImage2dRO = 181,
-  CXType_SampledOCLImage2dArrayRO = 182,
-  CXType_SampledOCLImage2dDepthRO = 183,
-  CXType_SampledOCLImage2dArrayDepthRO = 184,
-  CXType_SampledOCLImage2dMSAARO = 185,
-  CXType_SampledOCLImage2dArrayMSAARO = 186,
-  CXType_SampledOCLImage2dMSAADepthRO = 187,
-  CXType_SampledOCLImage2dArrayMSAADepthRO = 188,
-  CXType_SampledOCLImage3dRO = 189
-=======
-  CXType_BTFTagAttributed = 178
->>>>>>> 3251ba2d
+  CXType_SampledOCLImage1dRO = 200,
+  CXType_SampledOCLImage1dArrayRO = 201,
+  CXType_SampledOCLImage1dBufferRO = 202,
+  CXType_SampledOCLImage2dRO = 203,
+  CXType_SampledOCLImage2dArrayRO = 204,
+  CXType_SampledOCLImage2dDepthRO = 205,
+  CXType_SampledOCLImage2dArrayDepthRO = 206,
+  CXType_SampledOCLImage2dMSAARO = 207,
+  CXType_SampledOCLImage2dArrayMSAARO = 208,
+  CXType_SampledOCLImage2dMSAADepthRO = 209,
+  CXType_SampledOCLImage2dArrayMSAADepthRO = 210,
+  CXType_SampledOCLImage3dRO = 211
 };
 
 /**
