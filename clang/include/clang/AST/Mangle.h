--- conflicted
+++ resolved
@@ -169,16 +169,11 @@
 };
 
 class ItaniumMangleContext : public MangleContext {
-  bool IsUniqueNameMangler = false;
 public:
   using DiscriminatorOverrideTy =
       llvm::Optional<unsigned> (*)(ASTContext &, const NamedDecl *);
   explicit ItaniumMangleContext(ASTContext &C, DiagnosticsEngine &D)
       : MangleContext(C, D, MK_Itanium) {}
-  explicit ItaniumMangleContext(ASTContext &C, DiagnosticsEngine &D,
-                                bool IsUniqueNameMangler)
-      : MangleContext(C, D, MK_Itanium),
-        IsUniqueNameMangler(IsUniqueNameMangler) {}
 
   virtual void mangleCXXVTable(const CXXRecordDecl *RD, raw_ostream &) = 0;
   virtual void mangleCXXVTT(const CXXRecordDecl *RD, raw_ostream &) = 0;
@@ -199,28 +194,18 @@
 
   virtual void mangleDynamicStermFinalizer(const VarDecl *D, raw_ostream &) = 0;
 
-<<<<<<< HEAD
-  bool isUniqueNameMangler() { return IsUniqueNameMangler; }
-
-=======
   // This has to live here, otherwise the CXXNameMangler won't have access to
   // it.
   virtual DiscriminatorOverrideTy getDiscriminatorOverride() const = 0;
->>>>>>> eba69b59
   static bool classof(const MangleContext *C) {
     return C->getKind() == MK_Itanium;
   }
 
   static ItaniumMangleContext *create(ASTContext &Context,
-<<<<<<< HEAD
-                                      DiagnosticsEngine &Diags,
-                                      bool IsUniqueNameMangler = false);
-=======
                                       DiagnosticsEngine &Diags);
   static ItaniumMangleContext *create(ASTContext &Context,
                                       DiagnosticsEngine &Diags,
                                       DiscriminatorOverrideTy Discriminator);
->>>>>>> eba69b59
 };
 
 class MicrosoftMangleContext : public MangleContext {
