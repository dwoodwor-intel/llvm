//==--- PropertiesBase.td - Baseline definitions for AST properties -------===//
//
// Part of the LLVM Project, under the Apache License v2.0 with LLVM Exceptions.
// See https://llvm.org/LICENSE.txt for license information.
// SPDX-License-Identifier: Apache-2.0 WITH LLVM-exception
//
//===----------------------------------------------------------------------===//

class HasProperties;

/// The type of the property.
class PropertyType<string typeName = ""> {
  /// The C++ type name for the type.
  string CXXName = !if(!ne(typeName, ""), typeName, NAME);

  /// Whether the C++ type should generally be passed around by reference.
  bit PassByReference = 0;

  /// Whether `const` should be prepended to the type when writing.
  bit ConstWhenWriting = 0;

  /// Given a value of type Optional<CXXName> bound as 'value', yield a
  /// CXXName that can be serialized into a DataStreamTypeWriter.
  string PackOptional = "";

  /// Given a value of type CXXName bound as 'value' that was deserialized
  /// by a DataStreamTypeReader, yield an Optional<CXXName>.
  string UnpackOptional = "";

  /// A list of types for which buffeers must be passed to the read
  /// operations.
  list<PropertyType> BufferElementTypes = [];
}

/// Property types that correspond to specific C++ enums.
class EnumPropertyType<string typeName = ""> : PropertyType<typeName> {}

/// Property types that correspond to a specific C++ class.
/// Supports optional values by using the null representation.
class RefPropertyType<string className> : PropertyType<className # "*"> {
  let PackOptional =
    "value ? *value : nullptr";
  let UnpackOptional =
    "value ? llvm::Optional<" # CXXName # ">(value) : llvm::None";
}

/// Property types that correspond to a specific subclass of another type.
class SubclassPropertyType<string className, PropertyType base>
    : RefPropertyType<className> {
  PropertyType Base = base;
  string SubclassName = className;
  let ConstWhenWriting = base.ConstWhenWriting;
}

/// Property types that support optional values by using their
/// default value.
class DefaultValuePropertyType<string typeName = ""> : PropertyType<typeName> {
  let PackOptional =
    "value ? *value : " # CXXName # "()";
  let UnpackOptional =
    "value.isNull() ? llvm::None : llvm::Optional<" # CXXName # ">(value)";
}

/// Property types that correspond to integer types and support optional
/// values by shifting the value over by 1.
class CountPropertyType<string typeName = ""> : PropertyType<typeName> {
  let PackOptional =
    "value ? *value + 1 : 0";
  let UnpackOptional =
    "value ? llvm::Optional<" # CXXName # ">(value - 1) : llvm::None";
}

def APInt : PropertyType<"llvm::APInt"> { let PassByReference = 1; }
def APSInt : PropertyType<"llvm::APSInt"> { let PassByReference = 1; }
def APValue : PropertyType { let PassByReference = 1; }
def APValueKind : EnumPropertyType<"APValue::ValueKind">;
def ArraySizeModifier : EnumPropertyType<"ArrayType::ArraySizeModifier">;
def AttrKind : EnumPropertyType<"attr::Kind">;
def AutoTypeKeyword : EnumPropertyType;
def Bool : PropertyType<"bool">;
def BuiltinTypeKind : EnumPropertyType<"BuiltinType::Kind">;
def BTFTypeTagAttr : PropertyType<"const BTFTypeTagAttr *">;
def CallingConv : EnumPropertyType;
def DeclarationName : PropertyType;
def DeclarationNameKind : EnumPropertyType<"DeclarationName::NameKind">;
def DeclRef : RefPropertyType<"Decl"> { let ConstWhenWriting = 1; }
  def CXXRecordDeclRef :
    SubclassPropertyType<"CXXRecordDecl", DeclRef>;
  def FunctionDeclRef :
    SubclassPropertyType<"FunctionDecl", DeclRef>;
  def NamedDeclRef :
    SubclassPropertyType<"NamedDecl", DeclRef>;
  def NamespaceDeclRef :
    SubclassPropertyType<"NamespaceDecl", DeclRef>;
  def NamespaceAliasDeclRef :
    SubclassPropertyType<"NamespaceAliasDecl", DeclRef>;
  def ObjCProtocolDeclRef :
    SubclassPropertyType<"ObjCProtocolDecl", DeclRef>;
  def ObjCTypeParamDeclRef :
    SubclassPropertyType<"ObjCTypeParamDecl", DeclRef>;
  def TagDeclRef :
    SubclassPropertyType<"TagDecl", DeclRef>;
  def TemplateDeclRef :
    SubclassPropertyType<"TemplateDecl", DeclRef>;
  def ConceptDeclRef :
    SubclassPropertyType<"ConceptDecl", DeclRef>;
  def TemplateTypeParmDeclRef :
    SubclassPropertyType<"TemplateTypeParmDecl", DeclRef>;
  def TemplateTemplateParmDeclRef :
    SubclassPropertyType<"TemplateTemplateParmDecl", DeclRef>;
  def UsingShadowDeclRef :
    SubclassPropertyType<"UsingShadowDecl", DeclRef>;
  def ValueDeclRef :
    SubclassPropertyType<"ValueDecl", DeclRef>;
def ElaboratedTypeKeyword : EnumPropertyType;
def ExtParameterInfo : PropertyType<"FunctionProtoType::ExtParameterInfo">;
def FixedPointSemantics : PropertyType<"llvm::FixedPointSemantics"> {
  let PassByReference = 1;
}
def Identifier : RefPropertyType<"IdentifierInfo"> { let ConstWhenWriting = 1; }
def LValuePathEntry : PropertyType<"APValue::LValuePathEntry">;
def LValuePathSerializationHelper :
    PropertyType<"APValue::LValuePathSerializationHelper"> {
  let BufferElementTypes = [ LValuePathEntry ];
}
def NestedNameSpecifier : PropertyType<"NestedNameSpecifier *">;
def NestedNameSpecifierKind :
  EnumPropertyType<"NestedNameSpecifier::SpecifierKind">;
def OverloadedOperatorKind : EnumPropertyType;
def Qualifiers : PropertyType;
def QualType : DefaultValuePropertyType;
def RefQualifierKind : EnumPropertyType;
def Selector : PropertyType;
def SourceLocation : PropertyType;
def StmtRef : RefPropertyType<"Stmt"> { let ConstWhenWriting = 1; }
  def ExprRef : SubclassPropertyType<"Expr", StmtRef>;
def TemplateArgument : PropertyType;
def TemplateArgumentKind : EnumPropertyType<"TemplateArgument::ArgKind">;
def TemplateName : DefaultValuePropertyType;
def TemplateNameKind : EnumPropertyType<"TemplateName::NameKind">;
def TypeOfKind : EnumPropertyType<"TypeOfKind">;
def UInt32 : CountPropertyType<"uint32_t">;
def UInt64 : CountPropertyType<"uint64_t">;
def UnaryTypeTransformKind : EnumPropertyType<"UnaryTransformType::UTTKind">;
def VectorKind : EnumPropertyType<"VectorType::VectorKind">;

def ExceptionSpecInfo : PropertyType<"FunctionProtoType::ExceptionSpecInfo"> {
  let BufferElementTypes = [ QualType ];
}

/// Arrays.  The corresponding C++ type is ArrayRef of the corresponding
/// C++ type of the element.
class Array<PropertyType element> : PropertyType {
  PropertyType Element = element;
  let BufferElementTypes = [ element ];
}

/// llvm::Optional<T>.  The corresponding C++ type is generally just the
/// corresponding C++ type of the element.
///
/// Optional<Unsigned> may restrict the range of the operand for some
/// serialization clients.
class Optional<PropertyType element> : PropertyType {
  PropertyType Element = element;
  let PassByReference = element.PassByReference;
}

/// A property of an AST node.
class Property<string name, PropertyType type> {
  HasProperties Class;
  string Name = name;
  PropertyType Type = type;

  /// A function for reading the property, expressed in terms of a variable
  /// "node".
  code Read;

  /// Code specifying when this property is available.  Can be defined
  /// in terms of other properties, in which case this property must be
  /// read/written after those properties.  Using this will make the
  /// value Optional when deserializing.
  ///
  /// FIXME: the emitter doesn't yet force dependent properties to be
  /// read/written later; this only works if the properties used in the
  /// condition happen to be written first.
  code Conditional = "";
}

/// A rule for declaring helper variables when read properties from a
/// value of this type.  Note that this means that this code is actually
/// run when *writing* values of this type; however, naming this
/// `ReadHelper` makes the connection to the `Read` operations on the
/// properties much clearer.
class ReadHelper<code _code> {
  HasProperties Class;

  /// Code which will be run when writing objects of this type before
  /// writing any of the properties, specified in terms of a variable
  /// `node`.
  code Code = _code;
}

/// A rule for creating objects of this type.
class Creator<code create> {
  HasProperties Class;

  /// A function for creating values of this kind, expressed in terms of a
  /// variable `ctx` of type `ASTContext &`.  Must also refer to all of the
  /// properties by name.
  code Create = create;
}

/// A rule which overrides some of the normal rules.
class Override {
  HasProperties Class;

  /// Properties from base classes that should be ignored.
  list<string> IgnoredProperties = [];
}

/// A description of how to break a type into cases.  Providing this and
/// an exhaustive list of the cases will cause AbstractBasic{Reader,Writer}
/// to be generated with a default implementation of how to read the
/// type.
///
/// Creator rules for the cases can additionally access a variable
/// `kind` of the KindType.
class PropertyTypeKind<PropertyType type,
                       PropertyType kindType,
                       string readCode> {
  /// The type for which this describes cases.
  PropertyType Type = type;

  /// The type of this type's kind enum.
  PropertyType KindType = kindType;

  /// The property name to use for the kind.
  string KindPropertyName = "kind";

  /// An expression which reads the kind from a value, expressed in terms
  /// of a variable `node`.
  string Read = readCode;
}

/// One of the options for representing a particular type.
class PropertyTypeCase<PropertyType type, string name> : HasProperties {
  /// The type of which this is a case.
  PropertyType Type = type;

  /// The name of the case (a value of the type's kind enum).
  string Name = name;
}

// Type cases for APValue.
def : PropertyTypeKind<APValue, APValueKind,
                       "node.getKind()">;
let Class = PropertyTypeCase<APValue, "None"> in {
  def : Creator<[{ return APValue(); }]>;
}
let Class = PropertyTypeCase<APValue, "Indeterminate"> in {
  def : Creator<[{ return APValue::IndeterminateValue(); }]>;
}
let Class = PropertyTypeCase<APValue, "Int"> in {
  def : Property<"value", APSInt> {
    let Read = [{ node.getInt() }];
  }
  def : Creator<[{ return APValue(value); }]>;
}
let Class = PropertyTypeCase<APValue, "Float"> in {
  def : Property<"semantics", UInt32> {
    let Read = [{
      static_cast<uint32_t>(
        llvm::APFloatBase::SemanticsToEnum(node.getFloat().getSemantics()))
    }];
  }
  def : Property<"value", APInt> {
    let Read = [{ node.getFloat().bitcastToAPInt() }];
  }
  def : Creator<[{
    const llvm::fltSemantics &floatSema = llvm::APFloatBase::EnumToSemantics(
        static_cast<llvm::APFloatBase::Semantics>(semantics));
    return APValue(llvm::APFloat(floatSema, value));
  }]>;
}
let Class = PropertyTypeCase<APValue, "FixedPoint"> in {
  def : Property<"semantics", FixedPointSemantics> {
    let Read = [{ node.getFixedPoint().getSemantics() }];
  }
  def : Property<"value", APSInt> {
    let Read = [{ node.getFixedPoint().getValue() }];
  }
  def : Creator<[{
    return APValue(llvm::APFixedPoint(std::move(value), semantics));
  }]>;
}
let Class = PropertyTypeCase<APValue, "ComplexInt"> in {
  def : Property<"real", APSInt> {
    let Read = [{ node.getComplexIntReal() }];
  }
  def : Property<"imag", APSInt> {
    let Read = [{ node.getComplexIntImag() }];
  }
  def : Creator<[{ return APValue(real, imag); }]>;
}
let Class = PropertyTypeCase<APValue, "ComplexFloat"> in {
  def : ReadHelper<[{
    auto sema = llvm::APFloatBase::SemanticsToEnum(
        node.getComplexFloatReal().getSemantics());
    assert(sema == llvm::APFloatBase::SemanticsToEnum(
        node.getComplexFloatImag().getSemantics()));
  }]>;
  def : Property<"semantics", UInt32> {
    let Read = [{ static_cast<uint32_t>(sema) }];
  }
  def : Property<"real", APInt> {
    let Read = [{ node.getComplexFloatReal().bitcastToAPInt() }];
  }
  def : Property<"imag", APInt> {
    let Read = [{ node.getComplexFloatImag().bitcastToAPInt() }];
  }
  def : Creator<[{
    const llvm::fltSemantics &sema = llvm::APFloatBase::EnumToSemantics(
        static_cast<llvm::APFloatBase::Semantics>(semantics));
    return APValue(llvm::APFloat(sema, real),
                   llvm::APFloat(sema, imag));
  }]>;
}
let Class = PropertyTypeCase<APValue, "Vector"> in {
  def : ReadHelper<[{
    SmallVector<APValue, 4> buffer;
    unsigned len = node.getVectorLength();
    for (unsigned i = 0; i < len; ++i)
      buffer.push_back(node.getVectorElt(i));
  }]>;
  def : Property<"elements", Array<APValue>> {
    let Read = [{ buffer }];
  }
  def : Creator<[{
    APValue result;
    result.MakeVector();
    unsigned length = elements.size();
    (void)result.setVectorUninit(length);
    for (unsigned i = 0; i < length; i++)
      result.getVectorElt(i) = elements[i];
    return result;
  }]>;
}
let Class = PropertyTypeCase<APValue, "Array"> in {
  def : ReadHelper<[{
    SmallVector<APValue, 4> buffer{};
    unsigned initLength = node.getArrayInitializedElts();
    for (unsigned i = 0; i < initLength; ++i)
      buffer.push_back(node.getArrayInitializedElt(i));
    if (node.hasArrayFiller())
      buffer.push_back(node.getArrayFiller());
  }]>;
  def : Property<"totalLength", UInt32> {
    let Read = [{ node.getArraySize() }];
  }
  def : Property<"hasFiller", Bool> {
    let Read = [{ node.hasArrayFiller() }];
  }
  def : Property<"elements", Array<APValue>> {
    let Read = [{ buffer }];
  }
  def : Creator<[{
    APValue result;
    unsigned initLength = elements.size() - (hasFiller ? 1 : 0);
    result.MakeArray(initLength, totalLength);
    for (unsigned i = 0; i < initLength; ++i)
      result.getArrayInitializedElt(i) = elements[i];
    if (hasFiller)
      result.getArrayFiller() = elements.back();
    return result;
  }]>;
}
let Class = PropertyTypeCase<APValue, "Struct"> in {
  def : ReadHelper<[{
    SmallVector<APValue, 4> structBases;
    unsigned numBases = node.getStructNumBases();
    for (unsigned i = 0; i < numBases; ++i)
      structBases.push_back(node.getStructBase(i));
    SmallVector<APValue, 4> structFields;
    unsigned numFields = node.getStructNumFields();
    for (unsigned i = 0; i < numFields; ++i)
      structFields.push_back(node.getStructField(i));
  }]>;
  def : Property<"bases", Array<APValue>> {
    let Read = [{ structBases }];
  }
  def : Property<"fields", Array<APValue>> {
    let Read = [{ structFields }];
  }
  def : Creator<[{
    APValue result;
    result.MakeStruct(bases.size(), fields.size());
    for (unsigned i = 0; i < bases.size(); ++i)
      result.getStructBase(i) = bases[i];
    for (unsigned i = 0; i < fields.size(); ++i)
      result.getStructField(i) = fields[i];
    return result;
  }]>;
}
let Class = PropertyTypeCase<APValue, "Union"> in {
  def : Property<"fieldDecl", DeclRef> {
    let Read = [{ node.getUnionField() }];
  }
  def : Property<"value", APValue> {
    let Read = [{ node.getUnionValue() }];
  }
  def : Creator<[{
    return APValue(cast<clang::FieldDecl>(fieldDecl), std::move(value));
  }]>;
}
let Class = PropertyTypeCase<APValue, "AddrLabelDiff"> in {
  def : Property<"lhs", StmtRef> {
    let Read = [{ const_cast<AddrLabelExpr *>(node.getAddrLabelDiffLHS()) }];
  }
  def : Property<"rhs", StmtRef> {
    let Read = [{ const_cast<AddrLabelExpr *>(node.getAddrLabelDiffRHS()) }];
  }
  def : Creator<[{
    return APValue(cast<AddrLabelExpr>(lhs), cast<AddrLabelExpr>(rhs));
  }]>;
}
let Class = PropertyTypeCase<APValue, "MemberPointer"> in {
  def : Property<"isDerived", Bool> {
    let Read = [{ node.isMemberPointerToDerivedMember() }];
  }
  def : Property<"member", ValueDeclRef> {
    let Read = [{ node.getMemberPointerDecl() }];
  }
  def : Property<"memberPath", Array<CXXRecordDeclRef>> {
    let Read = [{ node.getMemberPointerPath() }];
  }
  def : Creator<[{
    APValue result;
    unsigned pathSize = memberPath.size();
    const CXXRecordDecl **pathArray =
        result.setMemberPointerUninit(member, isDerived, pathSize).data();
    for (unsigned i = 0; i < pathSize; ++i)
      pathArray[i] = memberPath[i]->getCanonicalDecl();
    return result;
  }]>;
}
let Class = PropertyTypeCase<APValue, "LValue"> in {
  def : ReadHelper<[{
    auto lvalueBase = node.getLValueBase();
    const Expr *expr =
        lvalueBase ? lvalueBase.dyn_cast<const Expr *>() : nullptr;
    bool lvalueBaseIsExpr = (bool) expr;
    bool lvalueBaseIsTypeInfo = lvalueBase.is<TypeInfoLValue>();
    QualType elemTy;
    if (lvalueBase) {
      if (lvalueBaseIsTypeInfo) {
        elemTy = lvalueBase.getTypeInfoType();
      } else if (lvalueBaseIsExpr) {
        elemTy = expr->getType();
      } else {
        elemTy = lvalueBase.get<const ValueDecl *>()->getType();
      }
    }
  }]>;
  def : Property<"hasLValuePath", Bool> {
    let Read = [{ node.hasLValuePath() }];
  }
  def : Property<"isLValueOnePastTheEnd", Bool> {
    let Read = [{ node.isLValueOnePastTheEnd() }];
  }
  def : Property<"isExpr", Bool> {
    let Read = [{ lvalueBaseIsExpr }];
  }
  def : Property<"isTypeInfo", Bool> {
    let Read = [{ lvalueBaseIsTypeInfo }];
  }
  def : Property<"hasBase", Bool> {
    let Read = [{ static_cast<bool>(lvalueBase) }];
  }
  def : Property<"isNullPtr", Bool> {
    let Read = [{ node.isNullPointer() }];
  }
  def : Property<"typeInfo", QualType> {
    let Conditional = [{ hasBase && isTypeInfo }];
    let Read = [{
      QualType(node.getLValueBase().get<TypeInfoLValue>().getType(), 0)
    }];
  }
  def : Property<"type", QualType> {
    let Conditional = [{ hasBase && isTypeInfo }];
    let Read = [{ node.getLValueBase().getTypeInfoType() }];
  }
  def : Property<"callIndex", UInt32> {
    let Conditional = [{ hasBase && !isTypeInfo }];
    let Read = [{ node.getLValueBase().getCallIndex() }];
  }
  def : Property<"version", UInt32> {
    let Conditional = [{ hasBase && !isTypeInfo }];
    let Read = [{ node.getLValueBase().getVersion() }];
  }
  def : Property<"stmt", StmtRef> {
    let Conditional = [{ hasBase && !isTypeInfo && isExpr }];
    let Read = [{ const_cast<Expr *>(expr) }];
  }
  def : Property<"decl", DeclRef> {
    let Conditional = [{ hasBase && !isTypeInfo && !isExpr }];
    let Read = [{ lvalueBase.get<const ValueDecl *>() }];
  }
  def : Property<"offsetQuantity", UInt32> {
    let Read = [{ node.getLValueOffset().getQuantity() }];
  }
  def : Property<"lvaluePath", LValuePathSerializationHelper> {
    let Conditional = [{ hasLValuePath }];
    let Read = [{
      APValue::LValuePathSerializationHelper(node.getLValuePath(), elemTy)
    }];
  }
  def : Creator<[{
    (void)ctx;
    APValue::LValueBase base;
    QualType elemTy;
    if (hasBase) {
      if (isTypeInfo) {
        base = APValue::LValueBase::getTypeInfo(
            TypeInfoLValue(typeInfo.value().getTypePtr()), type.value());
        elemTy = base.getTypeInfoType();
      } else if (isExpr) {
        base = APValue::LValueBase(cast<Expr>(stmt.value()),
                                   callIndex.value(), version.value());
        elemTy = base.get<const Expr *>()->getType();
      } else {
        base = APValue::LValueBase(cast<ValueDecl>(decl.value()),
                                   callIndex.value(), version.value());
        elemTy = base.get<const ValueDecl *>()->getType();
      }
    }
    CharUnits offset = CharUnits::fromQuantity(offsetQuantity);
    APValue result;
    result.MakeLValue();
    if (!hasLValuePath) {
      result.setLValue(base, offset, APValue::NoLValuePath{}, isNullPtr);
      return result;
    }
    auto pathLength = lvaluePath->Path.size();
    APValue::LValuePathEntry *path = result.setLValueUninit(
        base, offset, pathLength, isLValueOnePastTheEnd, isNullPtr).data();
    assert(lvaluePath->getType() == elemTy && "Unexpected type reference!");
    llvm::copy(lvaluePath->Path, path);
    return result;
  }]>;
}

// Type cases for DeclarationName.
def : PropertyTypeKind<DeclarationName, DeclarationNameKind,
                       "node.getNameKind()">;
let Class = PropertyTypeCase<DeclarationName, "Identifier"> in {
  def : Property<"identifier", Identifier> {
    let Read = [{ node.getAsIdentifierInfo() }];
  }
  def : Creator<[{
    return DeclarationName(identifier);
  }]>;
}
foreach count = ["Zero", "One", "Multi"] in {
  let Class = PropertyTypeCase<DeclarationName, "ObjC"#count#"ArgSelector"> in {
    def : Property<"selector", Selector> {
      let Read = [{ node.getObjCSelector() }];
    }
    def : Creator<[{
      return DeclarationName(selector);
    }]>;
  }
}
foreach kind = ["Constructor", "Destructor", "ConversionFunction"] in {
  let Class = PropertyTypeCase<DeclarationName, "CXX"#kind#"Name"> in {
    def : Property<"type", QualType> {
      let Read = [{ node.getCXXNameType() }];
    }
    def : Creator<[{
      return ctx.DeclarationNames.getCXX}]#kind#[{Name(
               ctx.getCanonicalType(type));
    }]>;
  }
}
let Class = PropertyTypeCase<DeclarationName, "CXXDeductionGuideName"> in {
  def : Property<"declaration", TemplateDeclRef> {
    let Read = [{ node.getCXXDeductionGuideTemplate() }];
  }
  def : Creator<[{
    return ctx.DeclarationNames.getCXXDeductionGuideName(declaration);
  }]>;
}
let Class = PropertyTypeCase<DeclarationName, "CXXOperatorName"> in {
  def : Property<"operatorKind", OverloadedOperatorKind> {
    let Read = [{ node.getCXXOverloadedOperator() }];
  }
  def : Creator<[{
    return ctx.DeclarationNames.getCXXOperatorName(operatorKind);
  }]>;
}
let Class = PropertyTypeCase<DeclarationName, "CXXLiteralOperatorName"> in {
  def : Property<"identifier", Identifier> {
    let Read = [{ node.getCXXLiteralIdentifier() }];
  }
  def : Creator<[{
    return ctx.DeclarationNames.getCXXLiteralOperatorName(identifier);
  }]>;
}
let Class = PropertyTypeCase<DeclarationName, "CXXUsingDirective"> in {
  def : Creator<[{
    return DeclarationName::getUsingDirectiveName();
  }]>;
}

// Type cases for TemplateName.
def : PropertyTypeKind<TemplateName, TemplateNameKind, "node.getKind()">;
let Class = PropertyTypeCase<TemplateName, "Template"> in {
  def : Property<"declaration", TemplateDeclRef> {
    let Read = [{ node.getAsTemplateDecl() }];
  }
  def : Creator<[{
    return TemplateName(declaration);
  }]>;
}

let Class = PropertyTypeCase<TemplateName, "UsingTemplate"> in {
  def : Property<"foundDecl", UsingShadowDeclRef> {
    let Read = [{ node.getAsUsingShadowDecl() }];
  }
  def : Creator<[{
    return TemplateName(foundDecl);
  }]>;
}

let Class = PropertyTypeCase<TemplateName, "OverloadedTemplate"> in {
  def : Property<"overloads", Array<NamedDeclRef>> {
    let Read = [{ node.getAsOverloadedTemplate()->decls() }];
  }
  def : Creator<[{
    // Copy into an UnresolvedSet to satisfy the interface.
    UnresolvedSet<8> overloadSet;
    for (auto overload : overloads) {
      overloadSet.addDecl(overload);
    }

    return ctx.getOverloadedTemplateName(overloadSet.begin(),
                                         overloadSet.end());
  }]>;
}
let Class = PropertyTypeCase<TemplateName, "AssumedTemplate"> in {
  def : Property<"name", DeclarationName> {
    let Read = [{ node.getAsAssumedTemplateName()->getDeclName() }];
  }
  def : Creator<[{
    return ctx.getAssumedTemplateName(name);
  }]>;
}
let Class = PropertyTypeCase<TemplateName, "QualifiedTemplate"> in {
  def : ReadHelper<[{
    auto qtn = node.getAsQualifiedTemplateName();
  }]>;
  def : Property<"qualifier", NestedNameSpecifier> {
    let Read = [{ qtn->getQualifier() }];
  }
  def : Property<"hasTemplateKeyword", Bool> {
    let Read = [{ qtn->hasTemplateKeyword() }];
  }
  def : Property<"underlyingTemplateName", TemplateName> {
    let Read = [{ qtn->getUnderlyingTemplate() }];
  }
  def : Creator<[{
    return ctx.getQualifiedTemplateName(qualifier, hasTemplateKeyword,
                                        underlyingTemplateName);
  }]>;
}
let Class = PropertyTypeCase<TemplateName, "DependentTemplate"> in {
  def : ReadHelper<[{
    auto dtn = node.getAsDependentTemplateName();
  }]>;
  def : Property<"qualifier", NestedNameSpecifier> {
    let Read = [{ dtn->getQualifier() }];
  }
  def : Property<"identifier", Optional<Identifier>> {
    let Read = [{ makeOptionalFromPointer(
                    dtn->isIdentifier()
                      ? dtn->getIdentifier()
                      : nullptr) }];
  }
  def : Property<"operatorKind", OverloadedOperatorKind> {
    let Conditional = [{ !identifier }];
    let Read = [{ dtn->getOperator() }];
  }
  def : Creator<[{
    if (identifier) {
      return ctx.getDependentTemplateName(qualifier, *identifier);
    } else {
      return ctx.getDependentTemplateName(qualifier, *operatorKind);
    }
  }]>;
}
let Class = PropertyTypeCase<TemplateName, "SubstTemplateTemplateParm"> in {
  def : ReadHelper<[{
    auto parm = node.getAsSubstTemplateTemplateParm();
  }]>;
  def : Property<"replacement", TemplateName> {
    let Read = [{ parm->getReplacement() }];
  }
  def : Property<"associatedDecl", DeclRef> {
    let Read = [{ parm->getAssociatedDecl() }];
  }
  def : Property<"index", UInt32> {
    let Read = [{ parm->getIndex() }];
  }
  def : Property<"packIndex", Optional<UInt32>> {
    let Read = [{ parm->getPackIndex() }];
  }
  def : Creator<[{
    return ctx.getSubstTemplateTemplateParm(replacement, associatedDecl, index, packIndex);
  }]>;
}
let Class = PropertyTypeCase<TemplateName, "SubstTemplateTemplateParmPack"> in {
  def : ReadHelper<[{
    auto parm = node.getAsSubstTemplateTemplateParmPack();
  }]>;
  def : Property<"argumentPack", TemplateArgument> {
    let Read = [{ parm->getArgumentPack() }];
  }
  def : Property<"associatedDecl", DeclRef> {
    let Read = [{ parm->getAssociatedDecl() }];
  }
  def : Property<"index", UInt32> {
    let Read = [{ parm->getIndex() }];
  }
<<<<<<< HEAD
  def : Creator<[{
    return ctx.getSubstTemplateTemplateParmPack(argumentPack, associatedDecl, index);
=======
  def : Property<"final", Bool> {
    let Read = [{ parm->getFinal() }];
  }
  def : Creator<[{
    return ctx.getSubstTemplateTemplateParmPack(argumentPack, associatedDecl, index, final);
>>>>>>> e7aa6127
  }]>;
}

// Type cases for TemplateArgument.
def : PropertyTypeKind<TemplateArgument, TemplateArgumentKind,
                       "node.getKind()">;
let Class = PropertyTypeCase<TemplateArgument, "Null"> in {
  def : Creator<[{
    return TemplateArgument();
  }]>;
}
let Class = PropertyTypeCase<TemplateArgument, "Type"> in {
  def : Property<"type", QualType> {
    let Read = [{ node.getAsType() }];
  }
  def : Creator<[{
    return TemplateArgument(type);
  }]>;
}
let Class = PropertyTypeCase<TemplateArgument, "Declaration"> in {
  def : Property<"declaration", ValueDeclRef> {
    let Read = [{ node.getAsDecl() }];
  }
  def : Property<"parameterType", QualType> {
    let Read = [{ node.getParamTypeForDecl() }];
  }
  def : Creator<[{
    return TemplateArgument(declaration, parameterType);
  }]>;
}
let Class = PropertyTypeCase<TemplateArgument, "NullPtr"> in {
  def : Property<"type", QualType> {
    let Read = [{ node.getNullPtrType() }];
  }
  def : Creator<[{
    return TemplateArgument(type, /*nullptr*/ true);
  }]>;
}
let Class = PropertyTypeCase<TemplateArgument, "Integral"> in {
  def : Property<"value", APSInt> {
    let Read = [{ node.getAsIntegral() }];
  }
  def : Property<"type", QualType> {
    let Read = [{ node.getIntegralType() }];
  }
  def : Creator<[{
    return TemplateArgument(ctx, value, type);
  }]>;
}
let Class = PropertyTypeCase<TemplateArgument, "Template"> in {
  def : Property<"name", TemplateName> {
    let Read = [{ node.getAsTemplateOrTemplatePattern() }];
  }
  def : Creator<[{
    return TemplateArgument(name);
  }]>;
}
let Class = PropertyTypeCase<TemplateArgument, "TemplateExpansion"> in {
  def : Property<"name", TemplateName> {
    let Read = [{ node.getAsTemplateOrTemplatePattern() }];
  }
  def : Property<"numExpansions", Optional<UInt32>> {
    let Read = [{
      // Translate unsigned -> uint32_t just in case.
      node.getNumTemplateExpansions().transform(
        [](unsigned i) { return uint32_t(i); })
    }];
  }
  def : Creator<[{
    auto numExpansionsUnsigned =
      numExpansions.transform([](uint32_t i) { return unsigned(i); });
    return TemplateArgument(name, numExpansionsUnsigned);
  }]>;
}
let Class = PropertyTypeCase<TemplateArgument, "Expression"> in {
  def : Property<"expression", ExprRef> {
    let Read = [{ node.getAsExpr() }];
  }
  def : Creator<[{
    return TemplateArgument(expression);
  }]>;
}
let Class = PropertyTypeCase<TemplateArgument, "Pack"> in {
  def : Property<"elements", Array<TemplateArgument>> {
    let Read = [{ node.pack_elements() }];
  }
  def : Creator<[{
    // Copy the pack into the ASTContext.
    TemplateArgument *ctxElements = new (ctx) TemplateArgument[elements.size()];
    for (size_t i = 0, e = elements.size(); i != e; ++i)
      ctxElements[i] = elements[i];
    return TemplateArgument(llvm::makeArrayRef(ctxElements, elements.size()));
  }]>;
}<|MERGE_RESOLUTION|>--- conflicted
+++ resolved
@@ -730,16 +730,11 @@
   def : Property<"index", UInt32> {
     let Read = [{ parm->getIndex() }];
   }
-<<<<<<< HEAD
-  def : Creator<[{
-    return ctx.getSubstTemplateTemplateParmPack(argumentPack, associatedDecl, index);
-=======
   def : Property<"final", Bool> {
     let Read = [{ parm->getFinal() }];
   }
   def : Creator<[{
     return ctx.getSubstTemplateTemplateParmPack(argumentPack, associatedDecl, index, final);
->>>>>>> e7aa6127
   }]>;
 }
 
