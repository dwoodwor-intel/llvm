//===- Action.h - Abstract compilation steps --------------------*- C++ -*-===//
//
// Part of the LLVM Project, under the Apache License v2.0 with LLVM Exceptions.
// See https://llvm.org/LICENSE.txt for license information.
// SPDX-License-Identifier: Apache-2.0 WITH LLVM-exception
//
//===----------------------------------------------------------------------===//

#ifndef LLVM_CLANG_DRIVER_ACTION_H
#define LLVM_CLANG_DRIVER_ACTION_H

#include "clang/Basic/LLVM.h"
#include "clang/Driver/Types.h"
#include "clang/Driver/Util.h"
#include "llvm/ADT/ArrayRef.h"
#include "llvm/ADT/STLExtras.h"
#include "llvm/ADT/SmallVector.h"
#include "llvm/ADT/StringRef.h"
#include "llvm/ADT/iterator_range.h"
#include <initializer_list>
#include <string>

namespace llvm {
namespace opt {

class Arg;

} // namespace opt
} // namespace llvm

namespace clang {
namespace driver {

class ToolChain;

/// Action - Represent an abstract compilation step to perform.
///
/// An action represents an edge in the compilation graph; typically
/// it is a job to transform an input using some tool.
///
/// The current driver is hard wired to expect actions which produce a
/// single primary output, at least in terms of controlling the
/// compilation. Actions can produce auxiliary files, but can only
/// produce a single output to feed into subsequent actions.
///
/// Actions are usually owned by a Compilation, which creates new
/// actions via MakeAction().
class Action {
public:
  using size_type = ActionList::size_type;
  using input_iterator = ActionList::iterator;
  using input_const_iterator = ActionList::const_iterator;
  using input_range = llvm::iterator_range<input_iterator>;
  using input_const_range = llvm::iterator_range<input_const_iterator>;

  enum ActionClass {
    InputClass = 0,
    BindArchClass,
    OffloadClass,
    ForEachWrappingClass,
    PreprocessJobClass,
    PrecompileJobClass,
    HeaderModulePrecompileJobClass,
    ExtractAPIJobClass,
    AnalyzeJobClass,
    MigrateJobClass,
    CompileJobClass,
    BackendJobClass,
    AssembleJobClass,
    LinkJobClass,
    IfsMergeJobClass,
    LipoJobClass,
    DsymutilJobClass,
    VerifyDebugInfoJobClass,
    VerifyPCHJobClass,
    OffloadBundlingJobClass,
    OffloadUnbundlingJobClass,
    OffloadWrapperJobClass,
<<<<<<< HEAD
    OffloadDepsJobClass,
    SPIRVTranslatorJobClass,
    SPIRCheckJobClass,
    SYCLPostLinkJobClass,
    BackendCompileJobClass,
    FileTableTformJobClass,
    AppendFooterJobClass,
    SpirvToIrWrapperJobClass,
=======
    OffloadPackagerJobClass,
>>>>>>> 26eb0426
    LinkerWrapperJobClass,
    StaticLibJobClass,

    JobClassFirst = PreprocessJobClass,
    JobClassLast = StaticLibJobClass
  };

  // The offloading kind determines if this action is binded to a particular
  // programming model. Each entry reserves one bit. We also have a special kind
  // to designate the host offloading tool chain.
  enum OffloadKind {
    OFK_None = 0x00,

    // The host offloading tool chain.
    OFK_Host = 0x01,

    // The device offloading tool chains - one bit for each programming model.
    OFK_Cuda = 0x02,
    OFK_OpenMP = 0x04,
    OFK_HIP = 0x08,
    OFK_SYCL = 0x10
  };

  static const char *getClassName(ActionClass AC);

private:
  ActionClass Kind;

  /// The output type of this action.
  types::ID Type;

  ActionList Inputs;

  /// Flag that is set to true if this action can be collapsed with others
  /// actions that depend on it. This is true by default and set to false when
  /// the action is used by two different tool chains, which is enabled by the
  /// offloading support implementation.
  bool CanBeCollapsedWithNextDependentAction = true;

protected:
  ///
  /// Offload information.
  ///

  /// The host offloading kind - a combination of kinds encoded in a mask.
  /// Multiple programming models may be supported simultaneously by the same
  /// host.
  unsigned ActiveOffloadKindMask = 0u;

  /// Offloading kind of the device.
  OffloadKind OffloadingDeviceKind = OFK_None;

  /// The Offloading architecture associated with this action.
  const char *OffloadingArch = nullptr;

  /// The Offloading toolchain associated with this device action.
  const ToolChain *OffloadingToolChain = nullptr;

  Action(ActionClass Kind, types::ID Type) : Action(Kind, ActionList(), Type) {}
  Action(ActionClass Kind, Action *Input, types::ID Type)
      : Action(Kind, ActionList({Input}), Type) {}
  Action(ActionClass Kind, Action *Input)
      : Action(Kind, ActionList({Input}), Input->getType()) {}
  Action(ActionClass Kind, const ActionList &Inputs, types::ID Type)
      : Kind(Kind), Type(Type), Inputs(Inputs) {}

public:
  virtual ~Action();

  const char *getClassName() const { return Action::getClassName(getKind()); }

  ActionClass getKind() const { return Kind; }
  types::ID getType() const { return Type; }

  ActionList &getInputs() { return Inputs; }
  const ActionList &getInputs() const { return Inputs; }

  size_type size() const { return Inputs.size(); }

  input_iterator input_begin() { return Inputs.begin(); }
  input_iterator input_end() { return Inputs.end(); }
  input_range inputs() { return input_range(input_begin(), input_end()); }
  input_const_iterator input_begin() const { return Inputs.begin(); }
  input_const_iterator input_end() const { return Inputs.end(); }
  input_const_range inputs() const {
    return input_const_range(input_begin(), input_end());
  }

  /// Mark this action as not legal to collapse.
  void setCannotBeCollapsedWithNextDependentAction() {
    CanBeCollapsedWithNextDependentAction = false;
  }

  /// Return true if this function can be collapsed with others.
  bool isCollapsingWithNextDependentActionLegal() const {
    return CanBeCollapsedWithNextDependentAction;
  }

  /// Return a string containing the offload kind of the action.
  std::string getOffloadingKindPrefix() const;

  /// Return a string that can be used as prefix in order to generate unique
  /// files for each offloading kind. By default, no prefix is used for
  /// non-device kinds, except if \a CreatePrefixForHost is set.
  static std::string
  GetOffloadingFileNamePrefix(OffloadKind Kind,
                              StringRef NormalizedTriple,
                              bool CreatePrefixForHost = false);

  /// Return a string containing a offload kind name.
  static StringRef GetOffloadKindName(OffloadKind Kind);

  /// Set the device offload info of this action and propagate it to its
  /// dependences.
  void propagateDeviceOffloadInfo(OffloadKind OKind, const char *OArch,
                                  const ToolChain *OToolChain);

  /// Append the host offload info of this action and propagate it to its
  /// dependences.
  void propagateHostOffloadInfo(unsigned OKinds, const char *OArch);

  void setHostOffloadInfo(unsigned OKinds, const char *OArch) {
    ActiveOffloadKindMask |= OKinds;
    OffloadingArch = OArch;
  }

  /// Set the offload info of this action to be the same as the provided action,
  /// and propagate it to its dependences.
  void propagateOffloadInfo(const Action *A);

  unsigned getOffloadingHostActiveKinds() const {
    return ActiveOffloadKindMask;
  }

  OffloadKind getOffloadingDeviceKind() const { return OffloadingDeviceKind; }
  const char *getOffloadingArch() const { return OffloadingArch; }
  const ToolChain *getOffloadingToolChain() const {
    return OffloadingToolChain;
  }

  /// Check if this action have any offload kinds. Note that host offload kinds
  /// are only set if the action is a dependence to a host offload action.
  bool isHostOffloading(unsigned int OKind) const {
    return ActiveOffloadKindMask & OKind;
  }
  bool isDeviceOffloading(OffloadKind OKind) const {
    return OffloadingDeviceKind == OKind;
  }
  bool isOffloading(OffloadKind OKind) const {
    return isHostOffloading(OKind) || isDeviceOffloading(OKind);
  }
};

class InputAction : public Action {
  const llvm::opt::Arg &Input;
  std::string Id;
  virtual void anchor();

public:
  InputAction(const llvm::opt::Arg &Input, types::ID Type,
              StringRef Id = StringRef());

  const llvm::opt::Arg &getInputArg() const { return Input; }

  void setId(StringRef _Id) { Id = _Id.str(); }
  StringRef getId() const { return Id; }

  static bool classof(const Action *A) {
    return A->getKind() == InputClass;
  }
};

class BindArchAction : public Action {
  virtual void anchor();

  /// The architecture to bind, or 0 if the default architecture
  /// should be bound.
  StringRef ArchName;

public:
  BindArchAction(Action *Input, StringRef ArchName);

  StringRef getArchName() const { return ArchName; }

  static bool classof(const Action *A) {
    return A->getKind() == BindArchClass;
  }
};

/// An offload action combines host or/and device actions according to the
/// programming model implementation needs and propagates the offloading kind to
/// its dependences.
class OffloadAction final : public Action {
  virtual void anchor();

public:
  /// Type used to communicate device actions. It associates bound architecture,
  /// toolchain, and offload kind to each action.
  class DeviceDependences final {
  public:
    using ToolChainList = SmallVector<const ToolChain *, 3>;
    using BoundArchList = SmallVector<const char *, 3>;
    using OffloadKindList = SmallVector<OffloadKind, 3>;

  private:
    // Lists that keep the information for each dependency. All the lists are
    // meant to be updated in sync. We are adopting separate lists instead of a
    // list of structs, because that simplifies forwarding the actions list to
    // initialize the inputs of the base Action class.

    /// The dependence actions.
    ActionList DeviceActions;

    /// The offloading toolchains that should be used with the action.
    ToolChainList DeviceToolChains;

    /// The architectures that should be used with this action.
    BoundArchList DeviceBoundArchs;

    /// The offload kind of each dependence.
    OffloadKindList DeviceOffloadKinds;

  public:
    /// Add a action along with the associated toolchain, bound arch, and
    /// offload kind.
    void add(Action &A, const ToolChain &TC, const char *BoundArch,
             OffloadKind OKind);

    /// Get each of the individual arrays.
    const ActionList &getActions() const { return DeviceActions; }
    const ToolChainList &getToolChains() const { return DeviceToolChains; }
    const BoundArchList &getBoundArchs() const { return DeviceBoundArchs; }
    const OffloadKindList &getOffloadKinds() const {
      return DeviceOffloadKinds;
    }
  };

  /// Type used to communicate host actions. It associates bound architecture,
  /// toolchain, and offload kinds to the host action.
  class HostDependence final {
    /// The dependence action.
    Action &HostAction;

    /// The offloading toolchain that should be used with the action.
    const ToolChain &HostToolChain;

    /// The architectures that should be used with this action.
    const char *HostBoundArch = nullptr;

    /// The offload kind of each dependence.
    unsigned HostOffloadKinds = 0u;

  public:
    HostDependence(Action &A, const ToolChain &TC, const char *BoundArch,
                   const unsigned OffloadKinds)
        : HostAction(A), HostToolChain(TC), HostBoundArch(BoundArch),
          HostOffloadKinds(OffloadKinds) {}

    /// Constructor version that obtains the offload kinds from the device
    /// dependencies.
    HostDependence(Action &A, const ToolChain &TC, const char *BoundArch,
                   const DeviceDependences &DDeps);
    Action *getAction() const { return &HostAction; }
    const ToolChain *getToolChain() const { return &HostToolChain; }
    const char *getBoundArch() const { return HostBoundArch; }
    unsigned getOffloadKinds() const { return HostOffloadKinds; }
  };

  using OffloadActionWorkTy =
      llvm::function_ref<void(Action *, const ToolChain *, const char *)>;

private:
  /// The host offloading toolchain that should be used with the action.
  const ToolChain *HostTC = nullptr;

  /// The tool chains associated with the list of actions.
  DeviceDependences::ToolChainList DevToolChains;

public:
  OffloadAction(const HostDependence &HDep);
  OffloadAction(const DeviceDependences &DDeps, types::ID Ty);
  OffloadAction(const HostDependence &HDep, const DeviceDependences &DDeps);

  /// Execute the work specified in \a Work on the host dependence.
  void doOnHostDependence(const OffloadActionWorkTy &Work) const;

  /// Execute the work specified in \a Work on each device dependence.
  void doOnEachDeviceDependence(const OffloadActionWorkTy &Work) const;

  /// Execute the work specified in \a Work on each dependence.
  void doOnEachDependence(const OffloadActionWorkTy &Work) const;

  /// Execute the work specified in \a Work on each host or device dependence if
  /// \a IsHostDependenceto is true or false, respectively.
  void doOnEachDependence(bool IsHostDependence,
                          const OffloadActionWorkTy &Work) const;

  /// Return true if the action has a host dependence.
  bool hasHostDependence() const;

  /// Return the host dependence of this action. This function is only expected
  /// to be called if the host dependence exists.
  Action *getHostDependence() const;

  /// Return true if the action has a single device dependence. If \a
  /// DoNotConsiderHostActions is set, ignore the host dependence, if any, while
  /// accounting for the number of dependences.
  bool hasSingleDeviceDependence(bool DoNotConsiderHostActions = false) const;

  /// Return the single device dependence of this action. This function is only
  /// expected to be called if a single device dependence exists. If \a
  /// DoNotConsiderHostActions is set, a host dependence is allowed.
  Action *
  getSingleDeviceDependence(bool DoNotConsiderHostActions = false) const;

  static bool classof(const Action *A) { return A->getKind() == OffloadClass; }
};

class JobAction : public Action {
  virtual void anchor();

protected:
  JobAction(ActionClass Kind, Action *Input, types::ID Type);
  JobAction(ActionClass Kind, const ActionList &Inputs, types::ID Type);

public:
  static bool classof(const Action *A) {
    return (A->getKind() >= JobClassFirst &&
            A->getKind() <= JobClassLast);
  }
};

class PreprocessJobAction : public JobAction {
  void anchor() override;

public:
  PreprocessJobAction(Action *Input, types::ID OutputType);

  static bool classof(const Action *A) {
    return A->getKind() == PreprocessJobClass;
  }
};

class PrecompileJobAction : public JobAction {
  void anchor() override;

protected:
  PrecompileJobAction(ActionClass Kind, Action *Input, types::ID OutputType);

public:
  PrecompileJobAction(Action *Input, types::ID OutputType);

  static bool classof(const Action *A) {
    return A->getKind() == PrecompileJobClass ||
           A->getKind() == HeaderModulePrecompileJobClass;
  }
};

class HeaderModulePrecompileJobAction : public PrecompileJobAction {
  void anchor() override;

  const char *ModuleName;

public:
  HeaderModulePrecompileJobAction(Action *Input, types::ID OutputType,
                                  const char *ModuleName);

  static bool classof(const Action *A) {
    return A->getKind() == HeaderModulePrecompileJobClass;
  }

  void addModuleHeaderInput(Action *Input) {
    getInputs().push_back(Input);
  }

  const char *getModuleName() const { return ModuleName; }
};

class ExtractAPIJobAction : public JobAction {
  void anchor() override;

public:
  ExtractAPIJobAction(Action *Input, types::ID OutputType);

  static bool classof(const Action *A) {
    return A->getKind() == ExtractAPIJobClass;
  }

  void addHeaderInput(Action *Input) { getInputs().push_back(Input); }
};

class AnalyzeJobAction : public JobAction {
  void anchor() override;

public:
  AnalyzeJobAction(Action *Input, types::ID OutputType);

  static bool classof(const Action *A) {
    return A->getKind() == AnalyzeJobClass;
  }
};

class MigrateJobAction : public JobAction {
  void anchor() override;

public:
  MigrateJobAction(Action *Input, types::ID OutputType);

  static bool classof(const Action *A) {
    return A->getKind() == MigrateJobClass;
  }
};

class CompileJobAction : public JobAction {
  void anchor() override;

public:
  CompileJobAction(Action *Input, types::ID OutputType);

  static bool classof(const Action *A) {
    return A->getKind() == CompileJobClass;
  }
};

class BackendJobAction : public JobAction {
  void anchor() override;

public:
  BackendJobAction(Action *Input, types::ID OutputType);

  static bool classof(const Action *A) {
    return A->getKind() == BackendJobClass;
  }
};

class AssembleJobAction : public JobAction {
  void anchor() override;

public:
  AssembleJobAction(Action *Input, types::ID OutputType);

  static bool classof(const Action *A) {
    return A->getKind() == AssembleJobClass;
  }
};

class IfsMergeJobAction : public JobAction {
  void anchor() override;

public:
  IfsMergeJobAction(ActionList &Inputs, types::ID Type);

  static bool classof(const Action *A) {
    return A->getKind() == IfsMergeJobClass;
  }
};

class LinkJobAction : public JobAction {
  void anchor() override;

public:
  LinkJobAction(ActionList &Inputs, types::ID Type);

  static bool classof(const Action *A) {
    return A->getKind() == LinkJobClass;
  }
};

class LipoJobAction : public JobAction {
  void anchor() override;

public:
  LipoJobAction(ActionList &Inputs, types::ID Type);

  static bool classof(const Action *A) {
    return A->getKind() == LipoJobClass;
  }
};

class DsymutilJobAction : public JobAction {
  void anchor() override;

public:
  DsymutilJobAction(ActionList &Inputs, types::ID Type);

  static bool classof(const Action *A) {
    return A->getKind() == DsymutilJobClass;
  }
};

class VerifyJobAction : public JobAction {
  void anchor() override;

public:
  VerifyJobAction(ActionClass Kind, Action *Input, types::ID Type);

  static bool classof(const Action *A) {
    return A->getKind() == VerifyDebugInfoJobClass ||
           A->getKind() == VerifyPCHJobClass;
  }
};

class VerifyDebugInfoJobAction : public VerifyJobAction {
  void anchor() override;

public:
  VerifyDebugInfoJobAction(Action *Input, types::ID Type);

  static bool classof(const Action *A) {
    return A->getKind() == VerifyDebugInfoJobClass;
  }
};

class VerifyPCHJobAction : public VerifyJobAction {
  void anchor() override;

public:
  VerifyPCHJobAction(Action *Input, types::ID Type);

  static bool classof(const Action *A) {
    return A->getKind() == VerifyPCHJobClass;
  }
};

class OffloadBundlingJobAction : public JobAction {
  void anchor() override;

public:
  // Offloading bundling doesn't change the type of output.
  OffloadBundlingJobAction(ActionList &Inputs);

  static bool classof(const Action *A) {
    return A->getKind() == OffloadBundlingJobClass;
  }
};

class OffloadUnbundlingJobAction final : public JobAction {
  void anchor() override;

public:
  /// Type that provides information about the actions that depend on this
  /// unbundling action.
  struct DependentActionInfo final {
    /// The tool chain of the dependent action.
    const ToolChain *DependentToolChain = nullptr;

    /// The bound architecture of the dependent action.
    StringRef DependentBoundArch;

    /// The offload kind of the dependent action.
    const OffloadKind DependentOffloadKind = OFK_None;

    DependentActionInfo(const ToolChain *DependentToolChain,
                        StringRef DependentBoundArch,
                        const OffloadKind DependentOffloadKind)
        : DependentToolChain(DependentToolChain),
          DependentBoundArch(DependentBoundArch),
          DependentOffloadKind(DependentOffloadKind) {}
  };

private:
  /// Container that keeps information about each dependence of this unbundling
  /// action.
  SmallVector<DependentActionInfo, 6> DependentActionInfoArray;

public:
  // Offloading unbundling doesn't change the type of output.
  OffloadUnbundlingJobAction(Action *Input);
  OffloadUnbundlingJobAction(Action *Input, types::ID Type);
  OffloadUnbundlingJobAction(ActionList &Inputs, types::ID Type);

  /// Register information about a dependent action.
  void registerDependentActionInfo(const ToolChain *TC, StringRef BoundArch,
                                   OffloadKind Kind) {
    DependentActionInfoArray.push_back({TC, BoundArch, Kind});
  }

  /// Return the information about all depending actions.
  ArrayRef<DependentActionInfo> getDependentActionsInfo() const {
    return DependentActionInfoArray;
  }

  static bool classof(const Action *A) {
    return A->getKind() == OffloadUnbundlingJobClass;
  }
};

class OffloadWrapperJobAction : public JobAction {
  void anchor() override;

public:
  OffloadWrapperJobAction(ActionList &Inputs, types::ID Type);
  OffloadWrapperJobAction(Action *Input, types::ID OutputType);

  static bool classof(const Action *A) {
    return A->getKind() == OffloadWrapperJobClass;
  }
};

<<<<<<< HEAD
class OffloadDepsJobAction final : public JobAction {
  void anchor() override;

public:
  /// Type that provides information about the actions that depend on this
  /// offload deps action.
  struct DependentActionInfo final {
    /// The tool chain of the dependent action.
    const ToolChain *DependentToolChain = nullptr;

    /// The bound architecture of the dependent action.
    StringRef DependentBoundArch;

    /// The offload kind of the dependent action.
    const OffloadKind DependentOffloadKind = OFK_None;

    DependentActionInfo(const ToolChain *DependentToolChain,
                        StringRef DependentBoundArch,
                        const OffloadKind DependentOffloadKind)
        : DependentToolChain(DependentToolChain),
          DependentBoundArch(DependentBoundArch),
          DependentOffloadKind(DependentOffloadKind) {}
  };

private:
  /// The host offloading toolchain that should be used with the action.
  const ToolChain *HostTC = nullptr;

  /// Container that keeps information about each dependence of this deps
  /// action.
  SmallVector<DependentActionInfo, 6> DependentActionInfoArray;

public:
  OffloadDepsJobAction(const OffloadAction::HostDependence &HDep,
                       types::ID Type);

  /// Register information about a dependent action.
  void registerDependentActionInfo(const ToolChain *TC, StringRef BoundArch,
                                   OffloadKind Kind) {
    DependentActionInfoArray.push_back({TC, BoundArch, Kind});
  }

  /// Return the information about all depending actions.
  ArrayRef<DependentActionInfo> getDependentActionsInfo() const {
    return DependentActionInfoArray;
  }

  const ToolChain *getHostTC() const { return HostTC; }

  static bool classof(const Action *A) {
    return A->getKind() == OffloadDepsJobClass;
  }
};

class SPIRVTranslatorJobAction : public JobAction {
  void anchor() override;

public:
  SPIRVTranslatorJobAction(Action *Input, types::ID OutputType);

  static bool classof(const Action *A) {
    return A->getKind() == SPIRVTranslatorJobClass;
  }
};

// Provides a check of the given input file for the existence of SPIR kernel
// code.  This is currently only used for FPGA specific tool chains and can
// be expanded to perform other SPIR checks if needed.
// TODO: No longer being used for FPGA (or elsewhere), cleanup needed.
class SPIRCheckJobAction : public JobAction {
  void anchor() override;

public:
  SPIRCheckJobAction(Action *Input, types::ID OutputType);

  static bool classof(const Action *A) {
    return A->getKind() == SPIRCheckJobClass;
  }
};

class SYCLPostLinkJobAction : public JobAction {
  void anchor() override;

public:
  // The tempfiletable management relies on shadowing the main file type by
  // types::TY_Tempfiletable. The problem of shadowing is it prevents its
  // integration with clang tools that relies on the file type to properly set
  // args.
  // We "trick" the driver by declaring the underlying file type and set a
  // "true output type" which will be used by the SYCLPostLinkJobAction
  // to properly set the job.
  SYCLPostLinkJobAction(Action *Input, types::ID ShadowOutputType,
                        types::ID TrueOutputType);

  static bool classof(const Action *A) {
    return A->getKind() == SYCLPostLinkJobClass;
  }

  void setRTSetsSpecConstants(bool Val) { RTSetsSpecConsts = Val; }

  bool getRTSetsSpecConstants() const { return RTSetsSpecConsts; }

  types::ID getTrueType() const { return TrueOutputType; }

private:
  bool RTSetsSpecConsts = true;
  types::ID TrueOutputType;
};

class BackendCompileJobAction : public JobAction {
  void anchor() override;

public:
  BackendCompileJobAction(ActionList &Inputs, types::ID OutputType);
  BackendCompileJobAction(Action *Input, types::ID OutputType);

  static bool classof(const Action *A) {
    return A->getKind() == BackendCompileJobClass;
  }
};

// Represents a file table transformation action. The order of inputs to a
// FileTableTformJobAction at construction time must accord with the tforms
// added later - some tforms "consume" inputs. For example, "replace column"
// needs another file to read the replacement column from.
class FileTableTformJobAction : public JobAction {
  void anchor() override;

public:
  static constexpr const char *COL_CODE = "Code";
  static constexpr const char *COL_ZERO = "0";

  struct Tform {
    enum Kind {
      EXTRACT,
      EXTRACT_DROP_TITLE,
      REPLACE,
      REPLACE_CELL,
      RENAME,
      COPY_SINGLE_FILE
    };

    Tform() = default;
    Tform(Kind K, std::initializer_list<StringRef> Args) : TheKind(K) {
      for (auto A : Args)
        TheArgs.emplace_back(A.str());
    }

    Kind TheKind;
    SmallVector<std::string, 2> TheArgs;
  };

  FileTableTformJobAction(Action *Input, types::ID ShadowOutputType,
                          types::ID TrueOutputType);
  FileTableTformJobAction(ActionList &Inputs, types::ID ShadowOutputType,
                          types::ID TrueOutputType);

  // Deletes all columns except the one with given name.
  void addExtractColumnTform(StringRef ColumnName, bool WithColTitle = true);

  // Replaces a column with title <From> in this table with a column with title
  // <To> from another file table passed as input to this action.
  void addReplaceColumnTform(StringRef From, StringRef To);

  // Replaces a cell in this table with column title <ColumnName> and row <Row>
  // with the file name passed as input to this action.
  void addReplaceCellTform(StringRef ColumnName, int Row);

  // Renames a column with title <From> in this table with a column with title
  // <To> passed as input to this action.
  void addRenameColumnTform(StringRef From, StringRef To);

  // Specifies that, instead of generating a new table, the transformation
  // should copy the file at column <ColumnName> and row <Row> into the
  // output file.
  void addCopySingleFileTform(StringRef ColumnName, int Row);

  static bool classof(const Action *A) {
    return A->getKind() == FileTableTformJobClass;
  }

  const ArrayRef<Tform> getTforms() const { return Tforms; }

  types::ID getTrueType() const { return TrueOutputType; }

private:
  types::ID TrueOutputType;
  SmallVector<Tform, 2> Tforms; // transformation actions requested

  // column to copy single file from if requested
  std::string CopySingleFileColumnName;
};

class AppendFooterJobAction : public JobAction {
  void anchor() override;

public:
  AppendFooterJobAction(Action *Input, types::ID Type);

  static bool classof(const Action *A) {
    return A->getKind() == AppendFooterJobClass;
  }
};

class SpirvToIrWrapperJobAction : public JobAction {
  void anchor() override;

public:
  SpirvToIrWrapperJobAction(Action *Input, types::ID Type);

  static bool classof(const Action *A) {
    return A->getKind() == SpirvToIrWrapperJobClass;
=======
class OffloadPackagerJobAction : public JobAction {
  void anchor() override;

public:
  OffloadPackagerJobAction(ActionList &Inputs, types::ID Type);

  static bool classof(const Action *A) {
    return A->getKind() == OffloadPackagerJobClass;
>>>>>>> 26eb0426
  }
};

class LinkerWrapperJobAction : public JobAction {
  void anchor() override;

public:
  LinkerWrapperJobAction(ActionList &Inputs, types::ID Type);

  static bool classof(const Action *A) {
    return A->getKind() == LinkerWrapperJobClass;
  }
};

class StaticLibJobAction : public JobAction {
  void anchor() override;

public:
  StaticLibJobAction(ActionList &Inputs, types::ID Type);

  static bool classof(const Action *A) {
    return A->getKind() == StaticLibJobClass;
  }
};

/// Wrap all jobs performed between TFormInput (excluded) and Job (included)
/// behind a `llvm-foreach` call.
///
/// Assumptions:
///   - No change of toolchain, boundarch and offloading kind should occur
///     within the sub-region;
///   - No job should produce multiple outputs;
///   - Results of action within the sub-region should not be used outside the
///     wrapped region.
/// Note: this doesn't bind to a tool directly and this need special casing
/// anyhow. Hence why this is an Action and not a JobAction, even if there is a
/// command behind.
class ForEachWrappingAction : public Action {
public:
  ForEachWrappingAction(JobAction *TFormInput, JobAction *Job);

  JobAction *getTFormInput() const;
  JobAction *getJobAction() const;

  static bool classof(const Action *A) {
    return A->getKind() == ForEachWrappingClass;
  }
};

} // namespace driver
} // namespace clang

#endif // LLVM_CLANG_DRIVER_ACTION_H<|MERGE_RESOLUTION|>--- conflicted
+++ resolved
@@ -76,7 +76,7 @@
     OffloadBundlingJobClass,
     OffloadUnbundlingJobClass,
     OffloadWrapperJobClass,
-<<<<<<< HEAD
+    OffloadPackagerJobClass,
     OffloadDepsJobClass,
     SPIRVTranslatorJobClass,
     SPIRCheckJobClass,
@@ -85,9 +85,6 @@
     FileTableTformJobClass,
     AppendFooterJobClass,
     SpirvToIrWrapperJobClass,
-=======
-    OffloadPackagerJobClass,
->>>>>>> 26eb0426
     LinkerWrapperJobClass,
     StaticLibJobClass,
 
@@ -687,7 +684,17 @@
   }
 };
 
-<<<<<<< HEAD
+class OffloadPackagerJobAction : public JobAction {
+  void anchor() override;
+
+public:
+  OffloadPackagerJobAction(ActionList &Inputs, types::ID Type);
+
+  static bool classof(const Action *A) {
+    return A->getKind() == OffloadPackagerJobClass;
+  }
+};
+
 class OffloadDepsJobAction final : public JobAction {
   void anchor() override;
 
@@ -900,16 +907,6 @@
 
   static bool classof(const Action *A) {
     return A->getKind() == SpirvToIrWrapperJobClass;
-=======
-class OffloadPackagerJobAction : public JobAction {
-  void anchor() override;
-
-public:
-  OffloadPackagerJobAction(ActionList &Inputs, types::ID Type);
-
-  static bool classof(const Action *A) {
-    return A->getKind() == OffloadPackagerJobClass;
->>>>>>> 26eb0426
   }
 };
 
