//===--- CodeGenAction.cpp - LLVM Code Generation Frontend Action ---------===//
//
// Part of the LLVM Project, under the Apache License v2.0 with LLVM Exceptions.
// See https://llvm.org/LICENSE.txt for license information.
// SPDX-License-Identifier: Apache-2.0 WITH LLVM-exception
//
//===----------------------------------------------------------------------===//

#include "clang/CodeGen/CodeGenAction.h"
#include "CodeGenModule.h"
#include "CoverageMappingGen.h"
#include "MacroPPCallbacks.h"
#include "clang/AST/ASTConsumer.h"
#include "clang/AST/ASTContext.h"
#include "clang/AST/DeclCXX.h"
#include "clang/AST/DeclGroup.h"
#include "clang/Basic/DiagnosticFrontend.h"
#include "clang/Basic/FileManager.h"
#include "clang/Basic/LangStandard.h"
#include "clang/Basic/SourceManager.h"
#include "clang/Basic/TargetInfo.h"
#include "clang/CodeGen/BackendUtil.h"
#include "clang/CodeGen/ModuleBuilder.h"
#include "clang/Driver/DriverDiagnostic.h"
#include "clang/Frontend/CompilerInstance.h"
#include "clang/Frontend/FrontendDiagnostic.h"
#include "clang/Lex/Preprocessor.h"
#include "llvm/ADT/Hashing.h"
#include "llvm/Bitcode/BitcodeReader.h"
#include "llvm/CodeGen/MachineOptimizationRemarkEmitter.h"
#include "llvm/Demangle/Demangle.h"
#include "llvm/IR/DebugInfo.h"
#include "llvm/IR/DiagnosticInfo.h"
#include "llvm/IR/DiagnosticPrinter.h"
#include "llvm/IR/GlobalValue.h"
#include "llvm/IR/LLVMContext.h"
#include "llvm/IR/LLVMRemarkStreamer.h"
#include "llvm/IR/LegacyPassManager.h"
#include "llvm/IR/Module.h"
#include "llvm/IRReader/IRReader.h"
#include "llvm/LTO/LTOBackend.h"
#include "llvm/Linker/Linker.h"
#include "llvm/Pass.h"
#include "llvm/SYCLLowerIR/LowerWGScope.h"
#include "llvm/Support/MemoryBuffer.h"
#include "llvm/Support/SourceMgr.h"
#include "llvm/Support/TimeProfiler.h"
#include "llvm/Support/Timer.h"
#include "llvm/Support/ToolOutputFile.h"
#include "llvm/Support/YAMLTraits.h"
#include "llvm/Transforms/IPO/Internalize.h"

#include <memory>
using namespace clang;
using namespace llvm;

#define DEBUG_TYPE "codegenaction"

namespace clang {
  class BackendConsumer;
  class ClangDiagnosticHandler final : public DiagnosticHandler {
  public:
    ClangDiagnosticHandler(const CodeGenOptions &CGOpts, BackendConsumer *BCon)
        : CodeGenOpts(CGOpts), BackendCon(BCon) {}

    bool handleDiagnostics(const DiagnosticInfo &DI) override;

    bool isAnalysisRemarkEnabled(StringRef PassName) const override {
      return CodeGenOpts.OptimizationRemarkAnalysis.patternMatches(PassName);
    }
    bool isMissedOptRemarkEnabled(StringRef PassName) const override {
      return CodeGenOpts.OptimizationRemarkMissed.patternMatches(PassName);
    }
    bool isPassedOptRemarkEnabled(StringRef PassName) const override {
      return CodeGenOpts.OptimizationRemark.patternMatches(PassName);
    }

    bool isAnyRemarkEnabled() const override {
      return CodeGenOpts.OptimizationRemarkAnalysis.hasValidPattern() ||
             CodeGenOpts.OptimizationRemarkMissed.hasValidPattern() ||
             CodeGenOpts.OptimizationRemark.hasValidPattern();
    }

  private:
    const CodeGenOptions &CodeGenOpts;
    BackendConsumer *BackendCon;
  };

  static void reportOptRecordError(Error E, DiagnosticsEngine &Diags,
                                   const CodeGenOptions CodeGenOpts) {
    handleAllErrors(
        std::move(E),
      [&](const LLVMRemarkSetupFileError &E) {
          Diags.Report(diag::err_cannot_open_file)
              << CodeGenOpts.OptRecordFile << E.message();
        },
      [&](const LLVMRemarkSetupPatternError &E) {
          Diags.Report(diag::err_drv_optimization_remark_pattern)
              << E.message() << CodeGenOpts.OptRecordPasses;
        },
      [&](const LLVMRemarkSetupFormatError &E) {
          Diags.Report(diag::err_drv_optimization_remark_format)
              << CodeGenOpts.OptRecordFormat;
        });
    }

  class BackendConsumer : public ASTConsumer {
    using LinkModule = CodeGenAction::LinkModule;

    virtual void anchor();
    DiagnosticsEngine &Diags;
    BackendAction Action;
    const HeaderSearchOptions &HeaderSearchOpts;
    const CodeGenOptions &CodeGenOpts;
    const TargetOptions &TargetOpts;
    const LangOptions &LangOpts;
    std::unique_ptr<raw_pwrite_stream> AsmOutStream;
    ASTContext *Context;

    Timer LLVMIRGeneration;
    unsigned LLVMIRGenerationRefCount;

    /// True if we've finished generating IR. This prevents us from generating
    /// additional LLVM IR after emitting output in HandleTranslationUnit. This
    /// can happen when Clang plugins trigger additional AST deserialization.
    bool IRGenFinished = false;

    bool TimerIsEnabled = false;

    std::unique_ptr<CodeGenerator> Gen;

    SmallVector<LinkModule, 4> LinkModules;

    // A map from mangled names to their function's source location, used for
    // backend diagnostics as the Clang AST may be unavailable. We actually use
    // the mangled name's hash as the key because mangled names can be very
    // long and take up lots of space. Using a hash can cause name collision,
    // but that is rare and the consequences are pointing to a wrong source
    // location which is not severe. This is a vector instead of an actual map
    // because we optimize for time building this map rather than time
    // retrieving an entry, as backend diagnostics are uncommon.
    std::vector<std::pair<llvm::hash_code, FullSourceLoc>>
        ManglingFullSourceLocs;

    // This is here so that the diagnostic printer knows the module a diagnostic
    // refers to.
    llvm::Module *CurLinkModule = nullptr;

  public:
    BackendConsumer(BackendAction Action, DiagnosticsEngine &Diags,
                    const HeaderSearchOptions &HeaderSearchOpts,
                    const PreprocessorOptions &PPOpts,
                    const CodeGenOptions &CodeGenOpts,
                    const TargetOptions &TargetOpts,
                    const LangOptions &LangOpts, const std::string &InFile,
                    SmallVector<LinkModule, 4> LinkModules,
                    std::unique_ptr<raw_pwrite_stream> OS, LLVMContext &C,
                    CoverageSourceInfo *CoverageInfo = nullptr)
        : Diags(Diags), Action(Action), HeaderSearchOpts(HeaderSearchOpts),
          CodeGenOpts(CodeGenOpts), TargetOpts(TargetOpts), LangOpts(LangOpts),
          AsmOutStream(std::move(OS)), Context(nullptr),
          LLVMIRGeneration("irgen", "LLVM IR Generation Time"),
          LLVMIRGenerationRefCount(0),
          Gen(CreateLLVMCodeGen(Diags, InFile, HeaderSearchOpts, PPOpts,
                                CodeGenOpts, C, CoverageInfo)),
          LinkModules(std::move(LinkModules)) {
      TimerIsEnabled = CodeGenOpts.TimePasses;
      llvm::TimePassesIsEnabled = CodeGenOpts.TimePasses;
      llvm::TimePassesPerRun = CodeGenOpts.TimePassesPerRun;
    }

    // This constructor is used in installing an empty BackendConsumer
    // to use the clang diagnostic handler for IR input files. It avoids
    // initializing the OS field.
    BackendConsumer(BackendAction Action, DiagnosticsEngine &Diags,
                    const HeaderSearchOptions &HeaderSearchOpts,
                    const PreprocessorOptions &PPOpts,
                    const CodeGenOptions &CodeGenOpts,
                    const TargetOptions &TargetOpts,
                    const LangOptions &LangOpts, llvm::Module *Module,
                    SmallVector<LinkModule, 4> LinkModules, LLVMContext &C,
                    CoverageSourceInfo *CoverageInfo = nullptr)
        : Diags(Diags), Action(Action), HeaderSearchOpts(HeaderSearchOpts),
          CodeGenOpts(CodeGenOpts), TargetOpts(TargetOpts), LangOpts(LangOpts),
          Context(nullptr),
          LLVMIRGeneration("irgen", "LLVM IR Generation Time"),
          LLVMIRGenerationRefCount(0),
          Gen(CreateLLVMCodeGen(Diags, "", HeaderSearchOpts, PPOpts,
                                CodeGenOpts, C, CoverageInfo)),
          LinkModules(std::move(LinkModules)), CurLinkModule(Module) {
      TimerIsEnabled = CodeGenOpts.TimePasses;
      llvm::TimePassesIsEnabled = CodeGenOpts.TimePasses;
      llvm::TimePassesPerRun = CodeGenOpts.TimePassesPerRun;
    }
    llvm::Module *getModule() const { return Gen->GetModule(); }
    std::unique_ptr<llvm::Module> takeModule() {
      return std::unique_ptr<llvm::Module>(Gen->ReleaseModule());
    }

    CodeGenerator *getCodeGenerator() { return Gen.get(); }

    void HandleCXXStaticMemberVarInstantiation(VarDecl *VD) override {
      Gen->HandleCXXStaticMemberVarInstantiation(VD);
    }

    void Initialize(ASTContext &Ctx) override {
      assert(!Context && "initialized multiple times");

      Context = &Ctx;

      if (TimerIsEnabled)
        LLVMIRGeneration.startTimer();

      Gen->Initialize(Ctx);

      if (TimerIsEnabled)
        LLVMIRGeneration.stopTimer();
    }

    bool HandleTopLevelDecl(DeclGroupRef D) override {
      PrettyStackTraceDecl CrashInfo(*D.begin(), SourceLocation(),
                                     Context->getSourceManager(),
                                     "LLVM IR generation of declaration");

      // Recurse.
      if (TimerIsEnabled) {
        LLVMIRGenerationRefCount += 1;
        if (LLVMIRGenerationRefCount == 1)
          LLVMIRGeneration.startTimer();
      }

      Gen->HandleTopLevelDecl(D);

      if (TimerIsEnabled) {
        LLVMIRGenerationRefCount -= 1;
        if (LLVMIRGenerationRefCount == 0)
          LLVMIRGeneration.stopTimer();
      }

      return true;
    }

    void HandleInlineFunctionDefinition(FunctionDecl *D) override {
      PrettyStackTraceDecl CrashInfo(D, SourceLocation(),
                                     Context->getSourceManager(),
                                     "LLVM IR generation of inline function");
      if (TimerIsEnabled)
        LLVMIRGeneration.startTimer();

      Gen->HandleInlineFunctionDefinition(D);

      if (TimerIsEnabled)
        LLVMIRGeneration.stopTimer();
    }

    void HandleInterestingDecl(DeclGroupRef D) override {
      // Ignore interesting decls from the AST reader after IRGen is finished.
      if (!IRGenFinished)
        HandleTopLevelDecl(D);
    }

    // Links each entry in LinkModules into our module.  Returns true on error.
    bool LinkInModules() {
      for (auto &LM : LinkModules) {
        if (LM.PropagateAttrs)
          for (Function &F : *LM.Module) {
            // Skip intrinsics. Keep consistent with how intrinsics are created
            // in LLVM IR.
            if (F.isIntrinsic())
              continue;
            Gen->CGM().addDefaultFunctionDefinitionAttributes(F);
          }

        CurLinkModule = LM.Module.get();

        bool Err;
        if (LM.Internalize) {
          Err = Linker::linkModules(
              *getModule(), std::move(LM.Module), LM.LinkFlags,
              [](llvm::Module &M, const llvm::StringSet<> &GVS) {
                internalizeModule(M, [&GVS](const llvm::GlobalValue &GV) {
                  return !GV.hasName() || (GVS.count(GV.getName()) == 0);
                });
              });
        } else {
          Err = Linker::linkModules(*getModule(), std::move(LM.Module),
                                    LM.LinkFlags);
        }

        if (Err)
          return true;
      }
      return false; // success
    }

    void HandleTranslationUnit(ASTContext &C) override {
      {
        llvm::TimeTraceScope TimeScope("Frontend");
        PrettyStackTraceString CrashInfo("Per-file LLVM IR generation");
        if (TimerIsEnabled) {
          LLVMIRGenerationRefCount += 1;
          if (LLVMIRGenerationRefCount == 1)
            LLVMIRGeneration.startTimer();
        }

        Gen->HandleTranslationUnit(C);

        if (TimerIsEnabled) {
          LLVMIRGenerationRefCount -= 1;
          if (LLVMIRGenerationRefCount == 0)
            LLVMIRGeneration.stopTimer();
        }

        IRGenFinished = true;
      }

      // Silently ignore if we weren't initialized for some reason.
      if (!getModule())
        return;

      LLVMContext &Ctx = getModule()->getContext();

      std::unique_ptr<DiagnosticHandler> OldDiagnosticHandler =
          Ctx.getDiagnosticHandler();
      Ctx.setDiagnosticHandler(std::make_unique<ClangDiagnosticHandler>(
        CodeGenOpts, this));
      // The diagnostic handler is now processed in OptRecordFileRAII.

      // The parallel_for_work_group legalization pass can emit calls to
      // builtins function. Definitions of those builtins can be provided in
      // LinkModule. We force the pass to legalize the code before the link
      // happens.
      if (LangOpts.SYCLIsDevice) {
        PrettyStackTraceString CrashInfo("Pre-linking SYCL passes");

        FunctionAnalysisManager FAM;
        ModuleAnalysisManager MAM;
        MAM.registerPass([&] { return PassInstrumentationAnalysis(); });
        MAM.registerPass(
            [&] { return FunctionAnalysisManagerModuleProxy(FAM); });
        FAM.registerPass(
            [&] { return ModuleAnalysisManagerFunctionProxy(MAM); });

        ModulePassManager PreLinkingSyclPasses;
        PreLinkingSyclPasses.addPass(
            createModuleToFunctionPassAdaptor(SYCLLowerWGScopePass()));
        PreLinkingSyclPasses.run(*getModule(), MAM);
      }

<<<<<<< HEAD
=======
      std::unique_ptr<llvm::ToolOutputFile> OptRecordFile =
          std::move(*OptRecordFileOrErr);

      if (OptRecordFile &&
          CodeGenOpts.getProfileUse() != CodeGenOptions::ProfileNone)
        Ctx.setDiagnosticsHotnessRequested(true);

      if (CodeGenOpts.MisExpect) {
        Ctx.setMisExpectWarningRequested(true);
      }

      if (CodeGenOpts.DiagnosticsMisExpectTolerance) {
        Ctx.setDiagnosticsMisExpectTolerance(
            CodeGenOpts.DiagnosticsMisExpectTolerance);
      }

>>>>>>> e7749d47
      // Link each LinkModule into our module.
      if (LinkInModules())
        return;

      for (auto &F : getModule()->functions()) {
        if (const Decl *FD = Gen->GetDeclForMangledName(F.getName())) {
          auto Loc = FD->getASTContext().getFullLoc(FD->getLocation());
          // TODO: use a fast content hash when available.
          auto NameHash = llvm::hash_value(F.getName());
          ManglingFullSourceLocs.push_back(std::make_pair(NameHash, Loc));
        }
      }

      if (CodeGenOpts.ClearASTBeforeBackend) {
        LLVM_DEBUG(llvm::dbgs() << "Clearing AST...\n");
        // Access to the AST is no longer available after this.
        // Other things that the ASTContext manages are still available, e.g.
        // the SourceManager. It'd be nice if we could separate out all the
        // things in ASTContext used after this point and null out the
        // ASTContext, but too many various parts of the ASTContext are still
        // used in various parts.
        C.cleanup();
        C.getAllocator().Reset();
      }

      EmbedBitcode(getModule(), CodeGenOpts, llvm::MemoryBufferRef());

      EmitBackendOutput(Diags, HeaderSearchOpts, CodeGenOpts, TargetOpts,
                        LangOpts, C.getTargetInfo().getDataLayoutString(),
                        getModule(), Action, std::move(AsmOutStream));

      Ctx.setDiagnosticHandler(std::move(OldDiagnosticHandler));
    }

    void HandleTagDeclDefinition(TagDecl *D) override {
      PrettyStackTraceDecl CrashInfo(D, SourceLocation(),
                                     Context->getSourceManager(),
                                     "LLVM IR generation of declaration");
      Gen->HandleTagDeclDefinition(D);
    }

    void HandleTagDeclRequiredDefinition(const TagDecl *D) override {
      Gen->HandleTagDeclRequiredDefinition(D);
    }

    void CompleteTentativeDefinition(VarDecl *D) override {
      Gen->CompleteTentativeDefinition(D);
    }

    void CompleteExternalDeclaration(VarDecl *D) override {
      Gen->CompleteExternalDeclaration(D);
    }

    void AssignInheritanceModel(CXXRecordDecl *RD) override {
      Gen->AssignInheritanceModel(RD);
    }

    void HandleVTable(CXXRecordDecl *RD) override {
      Gen->HandleVTable(RD);
    }

    /// Get the best possible source location to represent a diagnostic that
    /// may have associated debug info.
    const FullSourceLoc
    getBestLocationFromDebugLoc(const llvm::DiagnosticInfoWithLocationBase &D,
                                bool &BadDebugInfo, StringRef &Filename,
                                unsigned &Line, unsigned &Column) const;

    Optional<FullSourceLoc> getFunctionSourceLocation(const Function &F) const;

    void DiagnosticHandlerImpl(const llvm::DiagnosticInfo &DI);
    /// Specialized handler for InlineAsm diagnostic.
    /// \return True if the diagnostic has been successfully reported, false
    /// otherwise.
    bool InlineAsmDiagHandler(const llvm::DiagnosticInfoInlineAsm &D);
    /// Specialized handler for diagnostics reported using SMDiagnostic.
    void SrcMgrDiagHandler(const llvm::DiagnosticInfoSrcMgr &D);
    /// Specialized handler for StackSize diagnostic.
    /// \return True if the diagnostic has been successfully reported, false
    /// otherwise.
    bool StackSizeDiagHandler(const llvm::DiagnosticInfoStackSize &D);
    /// Specialized handler for unsupported backend feature diagnostic.
    void UnsupportedDiagHandler(const llvm::DiagnosticInfoUnsupported &D);
    /// Specialized handlers for optimization remarks.
    /// Note that these handlers only accept remarks and they always handle
    /// them.
    void EmitOptimizationMessage(const llvm::DiagnosticInfoOptimizationBase &D,
                                 unsigned DiagID);
    void
    OptimizationRemarkHandler(const llvm::DiagnosticInfoOptimizationBase &D);
    void OptimizationRemarkHandler(
        const llvm::OptimizationRemarkAnalysisFPCommute &D);
    void OptimizationRemarkHandler(
        const llvm::OptimizationRemarkAnalysisAliasing &D);
    void OptimizationFailureHandler(
        const llvm::DiagnosticInfoOptimizationFailure &D);
    void DontCallDiagHandler(const DiagnosticInfoDontCall &D);
    /// Specialized handler for misexpect warnings.
    /// Note that misexpect remarks are emitted through ORE
    void MisExpectDiagHandler(const llvm::DiagnosticInfoMisExpect &D);
  };

  void BackendConsumer::anchor() {}
}

bool ClangDiagnosticHandler::handleDiagnostics(const DiagnosticInfo &DI) {
  BackendCon->DiagnosticHandlerImpl(DI);
  return true;
}

/// ConvertBackendLocation - Convert a location in a temporary llvm::SourceMgr
/// buffer to be a valid FullSourceLoc.
static FullSourceLoc ConvertBackendLocation(const llvm::SMDiagnostic &D,
                                            SourceManager &CSM) {
  // Get both the clang and llvm source managers.  The location is relative to
  // a memory buffer that the LLVM Source Manager is handling, we need to add
  // a copy to the Clang source manager.
  const llvm::SourceMgr &LSM = *D.getSourceMgr();

  // We need to copy the underlying LLVM memory buffer because llvm::SourceMgr
  // already owns its one and clang::SourceManager wants to own its one.
  const MemoryBuffer *LBuf =
  LSM.getMemoryBuffer(LSM.FindBufferContainingLoc(D.getLoc()));

  // Create the copy and transfer ownership to clang::SourceManager.
  // TODO: Avoid copying files into memory.
  std::unique_ptr<llvm::MemoryBuffer> CBuf =
      llvm::MemoryBuffer::getMemBufferCopy(LBuf->getBuffer(),
                                           LBuf->getBufferIdentifier());
  // FIXME: Keep a file ID map instead of creating new IDs for each location.
  FileID FID = CSM.createFileID(std::move(CBuf));

  // Translate the offset into the file.
  unsigned Offset = D.getLoc().getPointer() - LBuf->getBufferStart();
  SourceLocation NewLoc =
  CSM.getLocForStartOfFile(FID).getLocWithOffset(Offset);
  return FullSourceLoc(NewLoc, CSM);
}

#define ComputeDiagID(Severity, GroupName, DiagID)                             \
  do {                                                                         \
    switch (Severity) {                                                        \
    case llvm::DS_Error:                                                       \
      DiagID = diag::err_fe_##GroupName;                                       \
      break;                                                                   \
    case llvm::DS_Warning:                                                     \
      DiagID = diag::warn_fe_##GroupName;                                      \
      break;                                                                   \
    case llvm::DS_Remark:                                                      \
      llvm_unreachable("'remark' severity not expected");                      \
      break;                                                                   \
    case llvm::DS_Note:                                                        \
      DiagID = diag::note_fe_##GroupName;                                      \
      break;                                                                   \
    }                                                                          \
  } while (false)

#define ComputeDiagRemarkID(Severity, GroupName, DiagID)                       \
  do {                                                                         \
    switch (Severity) {                                                        \
    case llvm::DS_Error:                                                       \
      DiagID = diag::err_fe_##GroupName;                                       \
      break;                                                                   \
    case llvm::DS_Warning:                                                     \
      DiagID = diag::warn_fe_##GroupName;                                      \
      break;                                                                   \
    case llvm::DS_Remark:                                                      \
      DiagID = diag::remark_fe_##GroupName;                                    \
      break;                                                                   \
    case llvm::DS_Note:                                                        \
      DiagID = diag::note_fe_##GroupName;                                      \
      break;                                                                   \
    }                                                                          \
  } while (false)

void BackendConsumer::SrcMgrDiagHandler(const llvm::DiagnosticInfoSrcMgr &DI) {
  const llvm::SMDiagnostic &D = DI.getSMDiag();

  unsigned DiagID;
  if (DI.isInlineAsmDiag())
    ComputeDiagID(DI.getSeverity(), inline_asm, DiagID);
  else
    ComputeDiagID(DI.getSeverity(), source_mgr, DiagID);

  // This is for the empty BackendConsumer that uses the clang diagnostic
  // handler for IR input files.
  if (!Context) {
    D.print(nullptr, llvm::errs());
    Diags.Report(DiagID).AddString("cannot compile inline asm");
    return;
  }

  // There are a couple of different kinds of errors we could get here.
  // First, we re-format the SMDiagnostic in terms of a clang diagnostic.

  // Strip "error: " off the start of the message string.
  StringRef Message = D.getMessage();
  (void)Message.consume_front("error: ");

  // If the SMDiagnostic has an inline asm source location, translate it.
  FullSourceLoc Loc;
  if (D.getLoc() != SMLoc())
    Loc = ConvertBackendLocation(D, Context->getSourceManager());

  // If this problem has clang-level source location information, report the
  // issue in the source with a note showing the instantiated
  // code.
  if (DI.isInlineAsmDiag()) {
    SourceLocation LocCookie =
        SourceLocation::getFromRawEncoding(DI.getLocCookie());
    if (LocCookie.isValid()) {
      Diags.Report(LocCookie, DiagID).AddString(Message);

      if (D.getLoc().isValid()) {
        DiagnosticBuilder B = Diags.Report(Loc, diag::note_fe_inline_asm_here);
        // Convert the SMDiagnostic ranges into SourceRange and attach them
        // to the diagnostic.
        for (const std::pair<unsigned, unsigned> &Range : D.getRanges()) {
          unsigned Column = D.getColumnNo();
          B << SourceRange(Loc.getLocWithOffset(Range.first - Column),
                           Loc.getLocWithOffset(Range.second - Column));
        }
      }
      return;
    }
  }

  // Otherwise, report the backend issue as occurring in the generated .s file.
  // If Loc is invalid, we still need to report the issue, it just gets no
  // location info.
  Diags.Report(Loc, DiagID).AddString(Message);
}

bool
BackendConsumer::InlineAsmDiagHandler(const llvm::DiagnosticInfoInlineAsm &D) {
  unsigned DiagID;
  ComputeDiagID(D.getSeverity(), inline_asm, DiagID);
  std::string Message = D.getMsgStr().str();

  // If this problem has clang-level source location information, report the
  // issue as being a problem in the source with a note showing the instantiated
  // code.
  SourceLocation LocCookie =
      SourceLocation::getFromRawEncoding(D.getLocCookie());
  if (LocCookie.isValid())
    Diags.Report(LocCookie, DiagID).AddString(Message);
  else {
    // Otherwise, report the backend diagnostic as occurring in the generated
    // .s file.
    // If Loc is invalid, we still need to report the diagnostic, it just gets
    // no location info.
    FullSourceLoc Loc;
    Diags.Report(Loc, DiagID).AddString(Message);
  }
  // We handled all the possible severities.
  return true;
}

bool
BackendConsumer::StackSizeDiagHandler(const llvm::DiagnosticInfoStackSize &D) {
  if (D.getSeverity() != llvm::DS_Warning)
    // For now, the only support we have for StackSize diagnostic is warning.
    // We do not know how to format other severities.
    return false;

  auto Loc = getFunctionSourceLocation(D.getFunction());
  if (!Loc)
    return false;

  // FIXME: Shouldn't need to truncate to uint32_t
  Diags.Report(*Loc, diag::warn_fe_frame_larger_than)
      << static_cast<uint32_t>(D.getStackSize())
      << static_cast<uint32_t>(D.getStackLimit())
      << llvm::demangle(D.getFunction().getName().str());
  return true;
}

const FullSourceLoc BackendConsumer::getBestLocationFromDebugLoc(
    const llvm::DiagnosticInfoWithLocationBase &D, bool &BadDebugInfo,
    StringRef &Filename, unsigned &Line, unsigned &Column) const {
  SourceManager &SourceMgr = Context->getSourceManager();
  FileManager &FileMgr = SourceMgr.getFileManager();
  SourceLocation DILoc;

  if (D.isLocationAvailable()) {
    D.getLocation(Filename, Line, Column);
    if (Line > 0) {
      auto FE = FileMgr.getFile(Filename);
      if (!FE)
        FE = FileMgr.getFile(D.getAbsolutePath());
      if (FE) {
        // If -gcolumn-info was not used, Column will be 0. This upsets the
        // source manager, so pass 1 if Column is not set.
        DILoc = SourceMgr.translateFileLineCol(*FE, Line, Column ? Column : 1);
      }
    }
    BadDebugInfo = DILoc.isInvalid();
  }

  // If a location isn't available, try to approximate it using the associated
  // function definition. We use the definition's right brace to differentiate
  // from diagnostics that genuinely relate to the function itself.
  FullSourceLoc Loc(DILoc, SourceMgr);
  if (Loc.isInvalid()) {
    if (auto MaybeLoc = getFunctionSourceLocation(D.getFunction()))
      Loc = *MaybeLoc;
  }

  if (DILoc.isInvalid() && D.isLocationAvailable())
    // If we were not able to translate the file:line:col information
    // back to a SourceLocation, at least emit a note stating that
    // we could not translate this location. This can happen in the
    // case of #line directives.
    Diags.Report(Loc, diag::note_fe_backend_invalid_loc)
        << Filename << Line << Column;

  return Loc;
}

Optional<FullSourceLoc>
BackendConsumer::getFunctionSourceLocation(const Function &F) const {
  auto Hash = llvm::hash_value(F.getName());
  for (const auto &Pair : ManglingFullSourceLocs) {
    if (Pair.first == Hash)
      return Pair.second;
  }
  return Optional<FullSourceLoc>();
}

void BackendConsumer::UnsupportedDiagHandler(
    const llvm::DiagnosticInfoUnsupported &D) {
  // We only support warnings or errors.
  assert(D.getSeverity() == llvm::DS_Error ||
         D.getSeverity() == llvm::DS_Warning);

  StringRef Filename;
  unsigned Line, Column;
  bool BadDebugInfo = false;
  FullSourceLoc Loc;
  std::string Msg;
  raw_string_ostream MsgStream(Msg);

  // Context will be nullptr for IR input files, we will construct the diag
  // message from llvm::DiagnosticInfoUnsupported.
  if (Context != nullptr) {
    Loc = getBestLocationFromDebugLoc(D, BadDebugInfo, Filename, Line, Column);
    MsgStream << D.getMessage();
  } else {
    DiagnosticPrinterRawOStream DP(MsgStream);
    D.print(DP);
  }

  auto DiagType = D.getSeverity() == llvm::DS_Error
                      ? diag::err_fe_backend_unsupported
                      : diag::warn_fe_backend_unsupported;
  Diags.Report(Loc, DiagType) << MsgStream.str();

  if (BadDebugInfo)
    // If we were not able to translate the file:line:col information
    // back to a SourceLocation, at least emit a note stating that
    // we could not translate this location. This can happen in the
    // case of #line directives.
    Diags.Report(Loc, diag::note_fe_backend_invalid_loc)
        << Filename << Line << Column;
}

void BackendConsumer::EmitOptimizationMessage(
    const llvm::DiagnosticInfoOptimizationBase &D, unsigned DiagID) {
  // We only support warnings and remarks.
  assert(D.getSeverity() == llvm::DS_Remark ||
         D.getSeverity() == llvm::DS_Warning);

  StringRef Filename;
  unsigned Line, Column;
  bool BadDebugInfo = false;
  FullSourceLoc Loc;
  std::string Msg;
  raw_string_ostream MsgStream(Msg);

  // Context will be nullptr for IR input files, we will construct the remark
  // message from llvm::DiagnosticInfoOptimizationBase.
  if (Context != nullptr) {
    Loc = getBestLocationFromDebugLoc(D, BadDebugInfo, Filename, Line, Column);
    MsgStream << D.getMsg();
  } else {
    DiagnosticPrinterRawOStream DP(MsgStream);
    D.print(DP);
  }

  if (D.getHotness())
    MsgStream << " (hotness: " << *D.getHotness() << ")";

  Diags.Report(Loc, DiagID)
      << AddFlagValue(D.getPassName())
      << MsgStream.str();

  if (BadDebugInfo)
    // If we were not able to translate the file:line:col information
    // back to a SourceLocation, at least emit a note stating that
    // we could not translate this location. This can happen in the
    // case of #line directives.
    Diags.Report(Loc, diag::note_fe_backend_invalid_loc)
        << Filename << Line << Column;
}

void BackendConsumer::OptimizationRemarkHandler(
    const llvm::DiagnosticInfoOptimizationBase &D) {
  // Without hotness information, don't show noisy remarks.
  if (D.isVerbose() && !D.getHotness())
    return;

  if (D.isPassed()) {
    // Optimization remarks are active only if the -Rpass flag has a regular
    // expression that matches the name of the pass name in \p D.
    if (CodeGenOpts.OptimizationRemark.patternMatches(D.getPassName()))
      EmitOptimizationMessage(D, diag::remark_fe_backend_optimization_remark);
  } else if (D.isMissed()) {
    // Missed optimization remarks are active only if the -Rpass-missed
    // flag has a regular expression that matches the name of the pass
    // name in \p D.
    if (CodeGenOpts.OptimizationRemarkMissed.patternMatches(D.getPassName()))
      EmitOptimizationMessage(
          D, diag::remark_fe_backend_optimization_remark_missed);
  } else {
    assert(D.isAnalysis() && "Unknown remark type");

    bool ShouldAlwaysPrint = false;
    if (auto *ORA = dyn_cast<llvm::OptimizationRemarkAnalysis>(&D))
      ShouldAlwaysPrint = ORA->shouldAlwaysPrint();

    if (ShouldAlwaysPrint ||
        CodeGenOpts.OptimizationRemarkAnalysis.patternMatches(D.getPassName()))
      EmitOptimizationMessage(
          D, diag::remark_fe_backend_optimization_remark_analysis);
  }
}

void BackendConsumer::OptimizationRemarkHandler(
    const llvm::OptimizationRemarkAnalysisFPCommute &D) {
  // Optimization analysis remarks are active if the pass name is set to
  // llvm::DiagnosticInfo::AlwasyPrint or if the -Rpass-analysis flag has a
  // regular expression that matches the name of the pass name in \p D.

  if (D.shouldAlwaysPrint() ||
      CodeGenOpts.OptimizationRemarkAnalysis.patternMatches(D.getPassName()))
    EmitOptimizationMessage(
        D, diag::remark_fe_backend_optimization_remark_analysis_fpcommute);
}

void BackendConsumer::OptimizationRemarkHandler(
    const llvm::OptimizationRemarkAnalysisAliasing &D) {
  // Optimization analysis remarks are active if the pass name is set to
  // llvm::DiagnosticInfo::AlwasyPrint or if the -Rpass-analysis flag has a
  // regular expression that matches the name of the pass name in \p D.

  if (D.shouldAlwaysPrint() ||
      CodeGenOpts.OptimizationRemarkAnalysis.patternMatches(D.getPassName()))
    EmitOptimizationMessage(
        D, diag::remark_fe_backend_optimization_remark_analysis_aliasing);
}

void BackendConsumer::OptimizationFailureHandler(
    const llvm::DiagnosticInfoOptimizationFailure &D) {
  EmitOptimizationMessage(D, diag::warn_fe_backend_optimization_failure);
}

void BackendConsumer::DontCallDiagHandler(const DiagnosticInfoDontCall &D) {
  SourceLocation LocCookie =
      SourceLocation::getFromRawEncoding(D.getLocCookie());

  // FIXME: we can't yet diagnose indirect calls. When/if we can, we
  // should instead assert that LocCookie.isValid().
  if (!LocCookie.isValid())
    return;

  Diags.Report(LocCookie, D.getSeverity() == DiagnosticSeverity::DS_Error
                              ? diag::err_fe_backend_error_attr
                              : diag::warn_fe_backend_warning_attr)
      << llvm::demangle(D.getFunctionName().str()) << D.getNote();
}

void BackendConsumer::MisExpectDiagHandler(
    const llvm::DiagnosticInfoMisExpect &D) {
  StringRef Filename;
  unsigned Line, Column;
  bool BadDebugInfo = false;
  FullSourceLoc Loc =
      getBestLocationFromDebugLoc(D, BadDebugInfo, Filename, Line, Column);

  Diags.Report(Loc, diag::warn_profile_data_misexpect) << D.getMsg().str();

  if (BadDebugInfo)
    // If we were not able to translate the file:line:col information
    // back to a SourceLocation, at least emit a note stating that
    // we could not translate this location. This can happen in the
    // case of #line directives.
    Diags.Report(Loc, diag::note_fe_backend_invalid_loc)
        << Filename << Line << Column;
}

/// This function is invoked when the backend needs
/// to report something to the user.
void BackendConsumer::DiagnosticHandlerImpl(const DiagnosticInfo &DI) {
  unsigned DiagID = diag::err_fe_inline_asm;
  llvm::DiagnosticSeverity Severity = DI.getSeverity();
  // Get the diagnostic ID based.
  switch (DI.getKind()) {
  case llvm::DK_InlineAsm:
    if (InlineAsmDiagHandler(cast<DiagnosticInfoInlineAsm>(DI)))
      return;
    ComputeDiagID(Severity, inline_asm, DiagID);
    break;
  case llvm::DK_SrcMgr:
    SrcMgrDiagHandler(cast<DiagnosticInfoSrcMgr>(DI));
    return;
  case llvm::DK_StackSize:
    if (StackSizeDiagHandler(cast<DiagnosticInfoStackSize>(DI)))
      return;
    ComputeDiagID(Severity, backend_frame_larger_than, DiagID);
    break;
  case DK_Linker:
    ComputeDiagID(Severity, linking_module, DiagID);
    break;
  case llvm::DK_OptimizationRemark:
    // Optimization remarks are always handled completely by this
    // handler. There is no generic way of emitting them.
    OptimizationRemarkHandler(cast<OptimizationRemark>(DI));
    return;
  case llvm::DK_OptimizationRemarkMissed:
    // Optimization remarks are always handled completely by this
    // handler. There is no generic way of emitting them.
    OptimizationRemarkHandler(cast<OptimizationRemarkMissed>(DI));
    return;
  case llvm::DK_OptimizationRemarkAnalysis:
    // Optimization remarks are always handled completely by this
    // handler. There is no generic way of emitting them.
    OptimizationRemarkHandler(cast<OptimizationRemarkAnalysis>(DI));
    return;
  case llvm::DK_OptimizationRemarkAnalysisFPCommute:
    // Optimization remarks are always handled completely by this
    // handler. There is no generic way of emitting them.
    OptimizationRemarkHandler(cast<OptimizationRemarkAnalysisFPCommute>(DI));
    return;
  case llvm::DK_OptimizationRemarkAnalysisAliasing:
    // Optimization remarks are always handled completely by this
    // handler. There is no generic way of emitting them.
    OptimizationRemarkHandler(cast<OptimizationRemarkAnalysisAliasing>(DI));
    return;
  case llvm::DK_MachineOptimizationRemark:
    // Optimization remarks are always handled completely by this
    // handler. There is no generic way of emitting them.
    OptimizationRemarkHandler(cast<MachineOptimizationRemark>(DI));
    return;
  case llvm::DK_MachineOptimizationRemarkMissed:
    // Optimization remarks are always handled completely by this
    // handler. There is no generic way of emitting them.
    OptimizationRemarkHandler(cast<MachineOptimizationRemarkMissed>(DI));
    return;
  case llvm::DK_MachineOptimizationRemarkAnalysis:
    // Optimization remarks are always handled completely by this
    // handler. There is no generic way of emitting them.
    OptimizationRemarkHandler(cast<MachineOptimizationRemarkAnalysis>(DI));
    return;
  case llvm::DK_OptimizationFailure:
    // Optimization failures are always handled completely by this
    // handler.
    OptimizationFailureHandler(cast<DiagnosticInfoOptimizationFailure>(DI));
    return;
  case llvm::DK_Unsupported:
    UnsupportedDiagHandler(cast<DiagnosticInfoUnsupported>(DI));
    return;
  case llvm::DK_DontCall:
    DontCallDiagHandler(cast<DiagnosticInfoDontCall>(DI));
    return;
  case llvm::DK_MisExpect:
    MisExpectDiagHandler(cast<DiagnosticInfoMisExpect>(DI));
    return;
  default:
    // Plugin IDs are not bound to any value as they are set dynamically.
    ComputeDiagRemarkID(Severity, backend_plugin, DiagID);
    break;
  }
  std::string MsgStorage;
  {
    raw_string_ostream Stream(MsgStorage);
    DiagnosticPrinterRawOStream DP(Stream);
    DI.print(DP);
  }

  if (DI.getKind() == DK_Linker) {
    assert(CurLinkModule && "CurLinkModule must be set for linker diagnostics");
    Diags.Report(DiagID) << CurLinkModule->getModuleIdentifier() << MsgStorage;
    return;
  }

  // Report the backend message using the usual diagnostic mechanism.
  FullSourceLoc Loc;
  Diags.Report(Loc, DiagID).AddString(MsgStorage);
}
#undef ComputeDiagID

CodeGenAction::CodeGenAction(unsigned _Act, LLVMContext *_VMContext)
    : Act(_Act), VMContext(_VMContext ? _VMContext : new LLVMContext),
      OwnsVMContext(!_VMContext) {}

CodeGenAction::~CodeGenAction() {
  TheModule.reset();
  if (OwnsVMContext)
    delete VMContext;
}

bool CodeGenAction::hasIRSupport() const { return true; }

void CodeGenAction::EndSourceFileAction() {
  // If the consumer creation failed, do nothing.
  if (!getCompilerInstance().hasASTConsumer())
    return;

  // Steal the module from the consumer.
  TheModule = BEConsumer->takeModule();
}

std::unique_ptr<llvm::Module> CodeGenAction::takeModule() {
  return std::move(TheModule);
}

llvm::LLVMContext *CodeGenAction::takeLLVMContext() {
  OwnsVMContext = false;
  return VMContext;
}

CodeGenerator *CodeGenAction::getCodeGenerator() const {
  return BEConsumer->getCodeGenerator();
}

static std::unique_ptr<raw_pwrite_stream>
GetOutputStream(CompilerInstance &CI, StringRef InFile, BackendAction Action) {
  switch (Action) {
  case Backend_EmitAssembly:
    return CI.createDefaultOutputFile(false, InFile, "s");
  case Backend_EmitLL:
    return CI.createDefaultOutputFile(false, InFile, "ll");
  case Backend_EmitBC:
    return CI.createDefaultOutputFile(true, InFile, "bc");
  case Backend_EmitNothing:
    return nullptr;
  case Backend_EmitMCNull:
    return CI.createNullOutputFile();
  case Backend_EmitObj:
    return CI.createDefaultOutputFile(true, InFile, "o");
  }

  llvm_unreachable("Invalid action!");
}

std::unique_ptr<ASTConsumer>
CodeGenAction::CreateASTConsumer(CompilerInstance &CI, StringRef InFile) {
  BackendAction BA = static_cast<BackendAction>(Act);
  std::unique_ptr<raw_pwrite_stream> OS = CI.takeOutputStream();
  if (!OS)
    OS = GetOutputStream(CI, InFile, BA);

  if (BA != Backend_EmitNothing && !OS)
    return nullptr;

  // Load bitcode modules to link with, if we need to.
  if (LinkModules.empty())
    for (const CodeGenOptions::BitcodeFileToLink &F :
         CI.getCodeGenOpts().LinkBitcodeFiles) {
      auto BCBuf = CI.getFileManager().getBufferForFile(F.Filename);
      if (!BCBuf) {
        CI.getDiagnostics().Report(diag::err_cannot_open_file)
            << F.Filename << BCBuf.getError().message();
        LinkModules.clear();
        return nullptr;
      }

      Expected<std::unique_ptr<llvm::Module>> ModuleOrErr =
          getOwningLazyBitcodeModule(std::move(*BCBuf), *VMContext);
      if (!ModuleOrErr) {
        handleAllErrors(ModuleOrErr.takeError(), [&](ErrorInfoBase &EIB) {
          CI.getDiagnostics().Report(diag::err_cannot_open_file)
              << F.Filename << EIB.message();
        });
        LinkModules.clear();
        return nullptr;
      }
      LinkModules.push_back({std::move(ModuleOrErr.get()), F.PropagateAttrs,
                             F.Internalize, F.LinkFlags});
    }

  CoverageSourceInfo *CoverageInfo = nullptr;
  // Add the preprocessor callback only when the coverage mapping is generated.
  if (CI.getCodeGenOpts().CoverageMapping)
    CoverageInfo = CodeGen::CoverageMappingModuleGen::setUpCoverageCallbacks(
        CI.getPreprocessor());

  std::unique_ptr<BackendConsumer> Result(new BackendConsumer(
      BA, CI.getDiagnostics(), CI.getHeaderSearchOpts(),
      CI.getPreprocessorOpts(), CI.getCodeGenOpts(), CI.getTargetOpts(),
      CI.getLangOpts(), std::string(InFile), std::move(LinkModules),
      std::move(OS), *VMContext, CoverageInfo));
  BEConsumer = Result.get();

  // Enable generating macro debug info only when debug info is not disabled and
  // also macro debug info is enabled.
  if (CI.getCodeGenOpts().getDebugInfo() != codegenoptions::NoDebugInfo &&
      CI.getCodeGenOpts().MacroDebugInfo) {
    std::unique_ptr<PPCallbacks> Callbacks =
        std::make_unique<MacroPPCallbacks>(BEConsumer->getCodeGenerator(),
                                            CI.getPreprocessor());
    CI.getPreprocessor().addPPCallbacks(std::move(Callbacks));
  }

  return std::move(Result);
}

std::unique_ptr<llvm::Module>
CodeGenAction::loadModule(MemoryBufferRef MBRef) {
  CompilerInstance &CI = getCompilerInstance();
  SourceManager &SM = CI.getSourceManager();

  // For ThinLTO backend invocations, ensure that the context
  // merges types based on ODR identifiers. We also need to read
  // the correct module out of a multi-module bitcode file.
  if (!CI.getCodeGenOpts().ThinLTOIndexFile.empty()) {
    VMContext->enableDebugTypeODRUniquing();

    auto DiagErrors = [&](Error E) -> std::unique_ptr<llvm::Module> {
      unsigned DiagID =
          CI.getDiagnostics().getCustomDiagID(DiagnosticsEngine::Error, "%0");
      handleAllErrors(std::move(E), [&](ErrorInfoBase &EIB) {
        CI.getDiagnostics().Report(DiagID) << EIB.message();
      });
      return {};
    };

    Expected<std::vector<BitcodeModule>> BMsOrErr = getBitcodeModuleList(MBRef);
    if (!BMsOrErr)
      return DiagErrors(BMsOrErr.takeError());
    BitcodeModule *Bm = llvm::lto::findThinLTOModule(*BMsOrErr);
    // We have nothing to do if the file contains no ThinLTO module. This is
    // possible if ThinLTO compilation was not able to split module. Content of
    // the file was already processed by indexing and will be passed to the
    // linker using merged object file.
    if (!Bm) {
      auto M = std::make_unique<llvm::Module>("empty", *VMContext);
      M->setTargetTriple(CI.getTargetOpts().Triple);
      return M;
    }
    Expected<std::unique_ptr<llvm::Module>> MOrErr =
        Bm->parseModule(*VMContext);
    if (!MOrErr)
      return DiagErrors(MOrErr.takeError());
    return std::move(*MOrErr);
  }

  llvm::SMDiagnostic Err;
  if (std::unique_ptr<llvm::Module> M = parseIR(MBRef, Err, *VMContext))
    return M;

  // Translate from the diagnostic info to the SourceManager location if
  // available.
  // TODO: Unify this with ConvertBackendLocation()
  SourceLocation Loc;
  if (Err.getLineNo() > 0) {
    assert(Err.getColumnNo() >= 0);
    Loc = SM.translateFileLineCol(SM.getFileEntryForID(SM.getMainFileID()),
                                  Err.getLineNo(), Err.getColumnNo() + 1);
  }

  // Strip off a leading diagnostic code if there is one.
  StringRef Msg = Err.getMessage();
  if (Msg.startswith("error: "))
    Msg = Msg.substr(7);

  unsigned DiagID =
      CI.getDiagnostics().getCustomDiagID(DiagnosticsEngine::Error, "%0");

  CI.getDiagnostics().Report(Loc, DiagID) << Msg;
  return {};
}

namespace {
// Handles the initialization and cleanup of the OptRecordFile before the clang
// codegen runs so it can also emit to the opt report.
struct OptRecordFileRAII {
  std::unique_ptr<llvm::ToolOutputFile> OptRecordFile;
  std::unique_ptr<DiagnosticHandler> OldDiagnosticHandler;
  llvm::LLVMContext &Ctx;

  OptRecordFileRAII(CodeGenAction &CGA, llvm::LLVMContext &Ctx,
                    BackendConsumer &BC)
      : OldDiagnosticHandler(Ctx.getDiagnosticHandler()), Ctx(Ctx) {

    CompilerInstance &CI = CGA.getCompilerInstance();
    CodeGenOptions &CodeGenOpts = CI.getCodeGenOpts();

    Ctx.setDiagnosticHandler(
        std::make_unique<ClangDiagnosticHandler>(CodeGenOpts, &BC));

    Expected<std::unique_ptr<llvm::ToolOutputFile>> OptRecordFileOrErr =
        setupLLVMOptimizationRemarks(
            Ctx, CodeGenOpts.OptRecordFile, CodeGenOpts.OptRecordPasses,
            CodeGenOpts.OptRecordFormat, CodeGenOpts.DiagnosticsWithHotness,
            CodeGenOpts.DiagnosticsHotnessThreshold);

    if (Error E = OptRecordFileOrErr.takeError())
      reportOptRecordError(std::move(E), CI.getDiagnostics(), CodeGenOpts);
    else
      OptRecordFile = std::move(*OptRecordFileOrErr);

    if (OptRecordFile &&
        CodeGenOpts.getProfileUse() != CodeGenOptions::ProfileNone)
      Ctx.setDiagnosticsHotnessRequested(true);
  }
  ~OptRecordFileRAII() {
    Ctx.setDiagnosticHandler(std::move(OldDiagnosticHandler));
    if (OptRecordFile)
      OptRecordFile->keep();
  }
};
} // namespace

void CodeGenAction::ExecuteAction() {
  if (getCurrentFileKind().getLanguage() != Language::LLVM_IR) {
    OptRecordFileRAII ORF(*this, *VMContext, *BEConsumer);
    this->ASTFrontendAction::ExecuteAction();
    return;
  }

  // If this is an IR file, we have to treat it specially.
  BackendAction BA = static_cast<BackendAction>(Act);
  CompilerInstance &CI = getCompilerInstance();
  auto &CodeGenOpts = CI.getCodeGenOpts();
  auto &Diagnostics = CI.getDiagnostics();
  std::unique_ptr<raw_pwrite_stream> OS =
      GetOutputStream(CI, getCurrentFileOrBufferName(), BA);
  if (BA != Backend_EmitNothing && !OS)
    return;

  SourceManager &SM = CI.getSourceManager();
  FileID FID = SM.getMainFileID();
  Optional<MemoryBufferRef> MainFile = SM.getBufferOrNone(FID);
  if (!MainFile)
    return;

  TheModule = loadModule(*MainFile);
  if (!TheModule)
    return;

  const TargetOptions &TargetOpts = CI.getTargetOpts();
  if (TheModule->getTargetTriple() != TargetOpts.Triple) {
    Diagnostics.Report(SourceLocation(), diag::warn_fe_override_module)
        << TargetOpts.Triple;
    TheModule->setTargetTriple(TargetOpts.Triple);
  }

  EmbedObject(TheModule.get(), CodeGenOpts, Diagnostics);
  EmbedBitcode(TheModule.get(), CodeGenOpts, *MainFile);

  LLVMContext &Ctx = TheModule->getContext();

  // Restore any diagnostic handler previously set before returning from this
  // function.
  struct RAII {
    LLVMContext &Ctx;
    std::unique_ptr<DiagnosticHandler> PrevHandler = Ctx.getDiagnosticHandler();
    ~RAII() { Ctx.setDiagnosticHandler(std::move(PrevHandler)); }
  } _{Ctx};

  // Set clang diagnostic handler. To do this we need to create a fake
  // BackendConsumer.
  BackendConsumer Result(BA, CI.getDiagnostics(), CI.getHeaderSearchOpts(),
                         CI.getPreprocessorOpts(), CI.getCodeGenOpts(),
                         CI.getTargetOpts(), CI.getLangOpts(), TheModule.get(),
                         std::move(LinkModules), *VMContext, nullptr);
  // PR44896: Force DiscardValueNames as false. DiscardValueNames cannot be
  // true here because the valued names are needed for reading textual IR.
  Ctx.setDiscardValueNames(false);
  Ctx.setDiagnosticHandler(
      std::make_unique<ClangDiagnosticHandler>(CodeGenOpts, &Result));

  Expected<std::unique_ptr<llvm::ToolOutputFile>> OptRecordFileOrErr =
      setupLLVMOptimizationRemarks(
          Ctx, CodeGenOpts.OptRecordFile, CodeGenOpts.OptRecordPasses,
          CodeGenOpts.OptRecordFormat, CodeGenOpts.DiagnosticsWithHotness,
          CodeGenOpts.DiagnosticsHotnessThreshold);

  if (Error E = OptRecordFileOrErr.takeError()) {
    reportOptRecordError(std::move(E), Diagnostics, CodeGenOpts);
    return;
  }
  std::unique_ptr<llvm::ToolOutputFile> OptRecordFile =
      std::move(*OptRecordFileOrErr);

  EmitBackendOutput(Diagnostics, CI.getHeaderSearchOpts(), CodeGenOpts,
                    TargetOpts, CI.getLangOpts(),
                    CI.getTarget().getDataLayoutString(), TheModule.get(), BA,
                    std::move(OS));
  if (OptRecordFile)
    OptRecordFile->keep();
}

//

void EmitAssemblyAction::anchor() { }
EmitAssemblyAction::EmitAssemblyAction(llvm::LLVMContext *_VMContext)
  : CodeGenAction(Backend_EmitAssembly, _VMContext) {}

void EmitBCAction::anchor() { }
EmitBCAction::EmitBCAction(llvm::LLVMContext *_VMContext)
  : CodeGenAction(Backend_EmitBC, _VMContext) {}

void EmitLLVMAction::anchor() { }
EmitLLVMAction::EmitLLVMAction(llvm::LLVMContext *_VMContext)
  : CodeGenAction(Backend_EmitLL, _VMContext) {}

void EmitLLVMOnlyAction::anchor() { }
EmitLLVMOnlyAction::EmitLLVMOnlyAction(llvm::LLVMContext *_VMContext)
  : CodeGenAction(Backend_EmitNothing, _VMContext) {}

void EmitCodeGenOnlyAction::anchor() { }
EmitCodeGenOnlyAction::EmitCodeGenOnlyAction(llvm::LLVMContext *_VMContext)
  : CodeGenAction(Backend_EmitMCNull, _VMContext) {}

void EmitObjAction::anchor() { }
EmitObjAction::EmitObjAction(llvm::LLVMContext *_VMContext)
  : CodeGenAction(Backend_EmitObj, _VMContext) {}<|MERGE_RESOLUTION|>--- conflicted
+++ resolved
@@ -347,25 +347,6 @@
         PreLinkingSyclPasses.run(*getModule(), MAM);
       }
 
-<<<<<<< HEAD
-=======
-      std::unique_ptr<llvm::ToolOutputFile> OptRecordFile =
-          std::move(*OptRecordFileOrErr);
-
-      if (OptRecordFile &&
-          CodeGenOpts.getProfileUse() != CodeGenOptions::ProfileNone)
-        Ctx.setDiagnosticsHotnessRequested(true);
-
-      if (CodeGenOpts.MisExpect) {
-        Ctx.setMisExpectWarningRequested(true);
-      }
-
-      if (CodeGenOpts.DiagnosticsMisExpectTolerance) {
-        Ctx.setDiagnosticsMisExpectTolerance(
-            CodeGenOpts.DiagnosticsMisExpectTolerance);
-      }
-
->>>>>>> e7749d47
       // Link each LinkModule into our module.
       if (LinkInModules())
         return;
@@ -1181,6 +1162,15 @@
     if (OptRecordFile &&
         CodeGenOpts.getProfileUse() != CodeGenOptions::ProfileNone)
       Ctx.setDiagnosticsHotnessRequested(true);
+
+    if (CodeGenOpts.MisExpect) {
+      Ctx.setMisExpectWarningRequested(true);
+    }
+
+    if (CodeGenOpts.DiagnosticsMisExpectTolerance) {
+      Ctx.setDiagnosticsMisExpectTolerance(
+          CodeGenOpts.DiagnosticsMisExpectTolerance);
+    }
   }
   ~OptRecordFileRAII() {
     Ctx.setDiagnosticHandler(std::move(OldDiagnosticHandler));
