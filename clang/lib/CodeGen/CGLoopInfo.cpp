--- conflicted
+++ resolved
@@ -31,20 +31,6 @@
   return LoopID;
 }
 
-<<<<<<< HEAD
-  if (!Attrs.IsParallel && Attrs.VectorizeWidth == 0 &&
-      Attrs.InterleaveCount == 0 && Attrs.IVDepEnable == false &&
-      Attrs.IVDepSafelen == 0 && Attrs.IInterval == 0 &&
-      Attrs.MaxConcurrencyNThreads == 0 && Attrs.UnrollCount == 0 &&
-      Attrs.UnrollAndJamCount == 0 && !Attrs.PipelineDisabled &&
-      Attrs.PipelineInitiationInterval == 0 &&
-      Attrs.VectorizeEnable == LoopAttributes::Unspecified &&
-      Attrs.UnrollEnable == LoopAttributes::Unspecified &&
-      Attrs.UnrollAndJamEnable == LoopAttributes::Unspecified &&
-      Attrs.DistributeEnable == LoopAttributes::Unspecified && !StartLoc &&
-      !EndLoc)
-    return nullptr;
-=======
 MDNode *LoopInfo::createPipeliningMetadata(const LoopAttributes &Attrs,
                                            ArrayRef<Metadata *> LoopProperties,
                                            bool &HasUserTransforms) {
@@ -68,7 +54,6 @@
     }
     return createLoopPropertiesMetadata(LoopProperties);
   }
->>>>>>> c15e387c
 
   SmallVector<Metadata *, 4> Args;
   TempMDTuple TempNode = MDNode::getTemporary(Ctx, None);
@@ -112,38 +97,6 @@
     return createPipeliningMetadata(Attrs, LoopProperties, HasUserTransforms);
   }
 
-<<<<<<< HEAD
-  // Setting ivdep attribute
-  if (Attrs.IVDepEnable) {
-    Metadata *Vals[] = {MDString::get(Ctx, "llvm.loop.ivdep.enable")};
-    Args.push_back(MDNode::get(Ctx, Vals));
-  }
-
-  // Setting ivdep attribute with safelen
-  if (Attrs.IVDepSafelen > 0) {
-    Metadata *Vals[] = {MDString::get(Ctx, "llvm.loop.ivdep.safelen"),
-                        ConstantAsMetadata::get(ConstantInt::get(
-                            llvm::Type::getInt32Ty(Ctx), Attrs.IVDepSafelen))};
-    Args.push_back(MDNode::get(Ctx, Vals));
-  }
-
-  // Setting ii attribute with an initiation interval
-  if (Attrs.IInterval > 0) {
-    Metadata *Vals[] = {MDString::get(Ctx, "llvm.loop.ii"),
-                        ConstantAsMetadata::get(ConstantInt::get(
-                            llvm::Type::getInt32Ty(Ctx), Attrs.IInterval))};
-    Args.push_back(MDNode::get(Ctx, Vals));
-  }
-
-  // Setting max_concurrency attribute with number of threads
-  if (Attrs.MaxConcurrencyNThreads > 0) {
-    Metadata *Vals[] = {MDString::get(Ctx, "llvm.loop.max_concurrency"),
-                        ConstantAsMetadata::get(ConstantInt::get(
-                            llvm::Type::getInt32Ty(Ctx),
-                            Attrs.MaxConcurrencyNThreads))};
-    Args.push_back(MDNode::get(Ctx, Vals));
-  }
-=======
   SmallVector<Metadata *, 4> FollowupLoopProperties;
 
   // Apply all loop properties to the unrolled loop.
@@ -161,7 +114,6 @@
   TempMDTuple TempNode = MDNode::getTemporary(Ctx, None);
   Args.push_back(TempNode.get());
   Args.append(LoopProperties.begin(), LoopProperties.end());
->>>>>>> c15e387c
 
   // Setting unroll.count
   if (Attrs.UnrollCount > 0) {
@@ -449,6 +401,41 @@
     LLVMContext &Ctx = Header->getContext();
     LoopProperties.push_back(MDNode::get(
         Ctx, {MDString::get(Ctx, "llvm.loop.parallel_accesses"), AccGroup}));
+  }
+
+  // Setting ivdep attribute
+  if (Attrs.IVDepEnable) {
+    LLVMContext &Ctx = Header->getContext();
+    Metadata *Vals[] = {MDString::get(Ctx, "llvm.loop.ivdep.enable")};
+    LoopProperties.push_back(MDNode::get(Ctx, Vals));
+  }
+
+  // Setting ivdep attribute with safelen
+  if (Attrs.IVDepSafelen > 0) {
+    LLVMContext &Ctx = Header->getContext();
+    Metadata *Vals[] = {MDString::get(Ctx, "llvm.loop.ivdep.safelen"),
+                        ConstantAsMetadata::get(ConstantInt::get(
+                            llvm::Type::getInt32Ty(Ctx), Attrs.IVDepSafelen))};
+    LoopProperties.push_back(MDNode::get(Ctx, Vals));
+  }
+
+  // Setting ii attribute with an initiation interval
+  if (Attrs.IInterval > 0) {
+    LLVMContext &Ctx = Header->getContext();
+    Metadata *Vals[] = {MDString::get(Ctx, "llvm.loop.ii"),
+                        ConstantAsMetadata::get(ConstantInt::get(
+                            llvm::Type::getInt32Ty(Ctx), Attrs.IInterval))};
+    LoopProperties.push_back(MDNode::get(Ctx, Vals));
+  }
+
+  // Setting max_concurrency attribute with number of threads
+  if (Attrs.MaxConcurrencyNThreads > 0) {
+    LLVMContext &Ctx = Header->getContext();
+    Metadata *Vals[] = {MDString::get(Ctx, "llvm.loop.max_concurrency"),
+                        ConstantAsMetadata::get(ConstantInt::get(
+                            llvm::Type::getInt32Ty(Ctx),
+                            Attrs.MaxConcurrencyNThreads))};
+    LoopProperties.push_back(MDNode::get(Ctx, Vals));
   }
 
   LoopProperties.insert(LoopProperties.end(), AdditionalLoopProperties.begin(),
@@ -497,7 +484,9 @@
   }
 
   if (!Attrs.IsParallel && Attrs.VectorizeWidth == 0 &&
-      Attrs.InterleaveCount == 0 && Attrs.UnrollCount == 0 &&
+      Attrs.InterleaveCount == 0 && Attrs.IVDepEnable == false &&
+      Attrs.IVDepSafelen == 0 && Attrs.IInterval == 0 &&
+      Attrs.MaxConcurrencyNThreads == 0 && Attrs.UnrollCount == 0 &&
       Attrs.UnrollAndJamCount == 0 && !Attrs.PipelineDisabled &&
       Attrs.PipelineInitiationInterval == 0 &&
       Attrs.VectorizeEnable == LoopAttributes::Unspecified &&
