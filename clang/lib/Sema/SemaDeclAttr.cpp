//===--- SemaDeclAttr.cpp - Declaration Attribute Handling ----------------===//
//
// Part of the LLVM Project, under the Apache License v2.0 with LLVM Exceptions.
// See https://llvm.org/LICENSE.txt for license information.
// SPDX-License-Identifier: Apache-2.0 WITH LLVM-exception
//
//===----------------------------------------------------------------------===//
//
//  This file implements decl-related attribute processing.
//
//===----------------------------------------------------------------------===//

#include "clang/AST/ASTConsumer.h"
#include "clang/AST/ASTContext.h"
#include "clang/AST/ASTMutationListener.h"
#include "clang/AST/CXXInheritance.h"
#include "clang/AST/DeclCXX.h"
#include "clang/AST/DeclObjC.h"
#include "clang/AST/DeclTemplate.h"
#include "clang/AST/Expr.h"
#include "clang/AST/ExprCXX.h"
#include "clang/AST/Mangle.h"
#include "clang/AST/RecursiveASTVisitor.h"
#include "clang/AST/Type.h"
#include "clang/Basic/CharInfo.h"
#include "clang/Basic/DarwinSDKInfo.h"
#include "clang/Basic/LangOptions.h"
#include "clang/Basic/SourceLocation.h"
#include "clang/Basic/SourceManager.h"
#include "clang/Basic/TargetBuiltins.h"
#include "clang/Basic/TargetInfo.h"
#include "clang/Lex/Preprocessor.h"
#include "clang/Sema/DeclSpec.h"
#include "clang/Sema/DelayedDiagnostic.h"
#include "clang/Sema/Initialization.h"
#include "clang/Sema/Lookup.h"
#include "clang/Sema/ParsedAttr.h"
#include "clang/Sema/Scope.h"
#include "clang/Sema/ScopeInfo.h"
#include "clang/Sema/SemaInternal.h"
#include "llvm/ADT/Optional.h"
#include "llvm/ADT/STLExtras.h"
#include "llvm/ADT/StringExtras.h"
#include "llvm/IR/Assumptions.h"
#include "llvm/MC/MCSectionMachO.h"
#include "llvm/Support/Error.h"
#include "llvm/Support/MathExtras.h"
#include "llvm/Support/raw_ostream.h"

using namespace clang;
using namespace sema;

namespace AttributeLangSupport {
  enum LANG {
    C,
    Cpp,
    ObjC
  };
} // end namespace AttributeLangSupport

//===----------------------------------------------------------------------===//
//  Helper functions
//===----------------------------------------------------------------------===//

/// isFunctionOrMethod - Return true if the given decl has function
/// type (function or function-typed variable) or an Objective-C
/// method.
static bool isFunctionOrMethod(const Decl *D) {
  return (D->getFunctionType() != nullptr) || isa<ObjCMethodDecl>(D);
}

/// Return true if the given decl has function type (function or
/// function-typed variable) or an Objective-C method or a block.
static bool isFunctionOrMethodOrBlock(const Decl *D) {
  return isFunctionOrMethod(D) || isa<BlockDecl>(D);
}

/// Return true if the given decl has a declarator that should have
/// been processed by Sema::GetTypeForDeclarator.
static bool hasDeclarator(const Decl *D) {
  // In some sense, TypedefDecl really *ought* to be a DeclaratorDecl.
  return isa<DeclaratorDecl>(D) || isa<BlockDecl>(D) || isa<TypedefNameDecl>(D) ||
         isa<ObjCPropertyDecl>(D);
}

/// hasFunctionProto - Return true if the given decl has a argument
/// information. This decl should have already passed
/// isFunctionOrMethod or isFunctionOrMethodOrBlock.
static bool hasFunctionProto(const Decl *D) {
  if (const FunctionType *FnTy = D->getFunctionType())
    return isa<FunctionProtoType>(FnTy);
  return isa<ObjCMethodDecl>(D) || isa<BlockDecl>(D);
}

/// getFunctionOrMethodNumParams - Return number of function or method
/// parameters. It is an error to call this on a K&R function (use
/// hasFunctionProto first).
static unsigned getFunctionOrMethodNumParams(const Decl *D) {
  if (const FunctionType *FnTy = D->getFunctionType())
    return cast<FunctionProtoType>(FnTy)->getNumParams();
  if (const auto *BD = dyn_cast<BlockDecl>(D))
    return BD->getNumParams();
  return cast<ObjCMethodDecl>(D)->param_size();
}

static const ParmVarDecl *getFunctionOrMethodParam(const Decl *D,
                                                   unsigned Idx) {
  if (const auto *FD = dyn_cast<FunctionDecl>(D))
    return FD->getParamDecl(Idx);
  if (const auto *MD = dyn_cast<ObjCMethodDecl>(D))
    return MD->getParamDecl(Idx);
  if (const auto *BD = dyn_cast<BlockDecl>(D))
    return BD->getParamDecl(Idx);
  return nullptr;
}

static QualType getFunctionOrMethodParamType(const Decl *D, unsigned Idx) {
  if (const FunctionType *FnTy = D->getFunctionType())
    return cast<FunctionProtoType>(FnTy)->getParamType(Idx);
  if (const auto *BD = dyn_cast<BlockDecl>(D))
    return BD->getParamDecl(Idx)->getType();

  return cast<ObjCMethodDecl>(D)->parameters()[Idx]->getType();
}

static SourceRange getFunctionOrMethodParamRange(const Decl *D, unsigned Idx) {
  if (auto *PVD = getFunctionOrMethodParam(D, Idx))
    return PVD->getSourceRange();
  return SourceRange();
}

static QualType getFunctionOrMethodResultType(const Decl *D) {
  if (const FunctionType *FnTy = D->getFunctionType())
    return FnTy->getReturnType();
  return cast<ObjCMethodDecl>(D)->getReturnType();
}

static SourceRange getFunctionOrMethodResultSourceRange(const Decl *D) {
  if (const auto *FD = dyn_cast<FunctionDecl>(D))
    return FD->getReturnTypeSourceRange();
  if (const auto *MD = dyn_cast<ObjCMethodDecl>(D))
    return MD->getReturnTypeSourceRange();
  return SourceRange();
}

static bool isFunctionOrMethodVariadic(const Decl *D) {
  if (const FunctionType *FnTy = D->getFunctionType())
    return cast<FunctionProtoType>(FnTy)->isVariadic();
  if (const auto *BD = dyn_cast<BlockDecl>(D))
    return BD->isVariadic();
  return cast<ObjCMethodDecl>(D)->isVariadic();
}

static bool isInstanceMethod(const Decl *D) {
  if (const auto *MethodDecl = dyn_cast<CXXMethodDecl>(D))
    return MethodDecl->isInstance();
  return false;
}

static inline bool isNSStringType(QualType T, ASTContext &Ctx,
                                  bool AllowNSAttributedString = false) {
  const auto *PT = T->getAs<ObjCObjectPointerType>();
  if (!PT)
    return false;

  ObjCInterfaceDecl *Cls = PT->getObjectType()->getInterface();
  if (!Cls)
    return false;

  IdentifierInfo* ClsName = Cls->getIdentifier();

  if (AllowNSAttributedString &&
      ClsName == &Ctx.Idents.get("NSAttributedString"))
    return true;
  // FIXME: Should we walk the chain of classes?
  return ClsName == &Ctx.Idents.get("NSString") ||
         ClsName == &Ctx.Idents.get("NSMutableString");
}

static inline bool isCFStringType(QualType T, ASTContext &Ctx) {
  const auto *PT = T->getAs<PointerType>();
  if (!PT)
    return false;

  const auto *RT = PT->getPointeeType()->getAs<RecordType>();
  if (!RT)
    return false;

  const RecordDecl *RD = RT->getDecl();
  if (RD->getTagKind() != TTK_Struct)
    return false;

  return RD->getIdentifier() == &Ctx.Idents.get("__CFString");
}

static unsigned getNumAttributeArgs(const ParsedAttr &AL) {
  // FIXME: Include the type in the argument list.
  return AL.getNumArgs() + AL.hasParsedType();
}

/// A helper function to provide Attribute Location for the Attr types
/// AND the ParsedAttr.
template <typename AttrInfo>
static std::enable_if_t<std::is_base_of<Attr, AttrInfo>::value, SourceLocation>
getAttrLoc(const AttrInfo &AL) {
  return AL.getLocation();
}
static SourceLocation getAttrLoc(const ParsedAttr &AL) { return AL.getLoc(); }

/// If Expr is a valid integer constant, get the value of the integer
/// expression and return success or failure. May output an error.
///
/// Negative argument is implicitly converted to unsigned, unless
/// \p StrictlyUnsigned is true.
template <typename AttrInfo>
static bool checkUInt32Argument(Sema &S, const AttrInfo &AI, const Expr *Expr,
                                uint32_t &Val, unsigned Idx = UINT_MAX,
                                bool StrictlyUnsigned = false) {
  Optional<llvm::APSInt> I = llvm::APSInt(32);
  if (Expr->isTypeDependent() ||
      !(I = Expr->getIntegerConstantExpr(S.Context))) {
    if (Idx != UINT_MAX)
      S.Diag(getAttrLoc(AI), diag::err_attribute_argument_n_type)
          << &AI << Idx << AANT_ArgumentIntegerConstant
          << Expr->getSourceRange();
    else
      S.Diag(getAttrLoc(AI), diag::err_attribute_argument_type)
          << &AI << AANT_ArgumentIntegerConstant << Expr->getSourceRange();
    return false;
  }

  if (!I->isIntN(32)) {
    S.Diag(Expr->getExprLoc(), diag::err_ice_too_large)
        << toString(*I, 10, false) << 32 << /* Unsigned */ 1;
    return false;
  }

  if (StrictlyUnsigned && I->isSigned() && I->isNegative()) {
    S.Diag(getAttrLoc(AI), diag::err_attribute_requires_positive_integer)
        << &AI << /*non-negative*/ 1;
    return false;
  }

  Val = (uint32_t)I->getZExtValue();
  return true;
}

/// Wrapper around checkUInt32Argument, with an extra check to be sure
/// that the result will fit into a regular (signed) int. All args have the same
/// purpose as they do in checkUInt32Argument.
template <typename AttrInfo>
static bool checkPositiveIntArgument(Sema &S, const AttrInfo &AI, const Expr *Expr,
                                     int &Val, unsigned Idx = UINT_MAX) {
  uint32_t UVal;
  if (!checkUInt32Argument(S, AI, Expr, UVal, Idx))
    return false;

  if (UVal > (uint32_t)std::numeric_limits<int>::max()) {
    llvm::APSInt I(32); // for toString
    I = UVal;
    S.Diag(Expr->getExprLoc(), diag::err_ice_too_large)
        << toString(I, 10, false) << 32 << /* Unsigned */ 0;
    return false;
  }

  Val = UVal;
  return true;
}

/// Diagnose mutually exclusive attributes when present on a given
/// declaration. Returns true if diagnosed.
template <typename AttrTy>
static bool checkAttrMutualExclusion(Sema &S, Decl *D,
                                     const AttributeCommonInfo &AL) {
  if (const auto *A = D->getAttr<AttrTy>()) {
    S.Diag(AL.getLoc(), diag::err_attributes_are_not_compatible) << AL << A;
    S.Diag(A->getLocation(), diag::note_conflicting_attribute);
    return true;
  }
  return false;
}

template <typename AttrTy>
static bool checkAttrMutualExclusion(Sema &S, Decl *D, const Attr &AL) {
  if (const auto *A = D->getAttr<AttrTy>()) {
    S.Diag(AL.getLocation(), diag::err_attributes_are_not_compatible) << &AL
                                                                      << A;
    S.Diag(A->getLocation(), diag::note_conflicting_attribute);
    return true;
  }
  return false;
}

void Sema::DiagnoseDeprecatedAttribute(const ParsedAttr &A, StringRef NewScope,
                                       StringRef NewName) {
  assert((!NewName.empty() || !NewScope.empty()) &&
         "Deprecated attribute with no new scope or name?");
  Diag(A.getLoc(), diag::warn_attribute_spelling_deprecated)
      << "'" + A.getNormalizedFullName() + "'";

  FixItHint Fix;
  std::string NewFullName;
  if (NewScope.empty() && !NewName.empty()) {
    // Only have a new name.
    Fix = FixItHint::CreateReplacement(A.getLoc(), NewName);
    NewFullName =
        ((A.hasScope() ? A.getScopeName()->getName() : StringRef("")) +
         "::" + NewName)
            .str();
  } else if (NewName.empty() && !NewScope.empty()) {
    // Only have a new scope.
    Fix = FixItHint::CreateReplacement(A.getScopeLoc(), NewScope);
    NewFullName = (NewScope + "::" + A.getAttrName()->getName()).str();
  } else {
    // Have both a new name and a new scope.
    NewFullName = (NewScope + "::" + NewName).str();
    Fix = FixItHint::CreateReplacement(A.getRange(), NewFullName);
  }

  Diag(A.getLoc(), diag::note_spelling_suggestion)
      << "'" + NewFullName + "'" << Fix;
}

void Sema::CheckDeprecatedSYCLAttributeSpelling(const ParsedAttr &A,
                                                StringRef NewName) {
  // Additionally, diagnose the old [[intel::ii]] spelling.
  if (A.getKind() == ParsedAttr::AT_SYCLIntelFPGAInitiationInterval &&
      A.getAttrName()->isStr("ii")) {
    DiagnoseDeprecatedAttribute(A, "intel", "initiation_interval");
    return;
  }

  // Diagnose SYCL 2017 spellings in later SYCL modes.
  if (LangOpts.getSYCLVersion() > LangOptions::SYCL_2017) {
    // All attributes in the cl vendor namespace are deprecated in favor of a
    // name in the sycl namespace as of SYCL 2020.
    if (A.hasScope() && A.getScopeName()->isStr("cl")) {
      DiagnoseDeprecatedAttribute(A, "sycl", NewName);
      return;
    }

    // All GNU-style spellings are deprecated in favor of a C++-style spelling.
    if (A.getSyntax() == ParsedAttr::AS_GNU) {
      // Note: we cannot suggest an automatic fix-it because GNU-style
      // spellings can appear in locations that are not valid for a C++-style
      // spelling, and the attribute could be part of an attribute list within
      // a single __attribute__ specifier. Just tell the user it's deprecated
      // manually.
      //
      // This currently assumes that the GNU-style spelling is the same as the
      // SYCL 2020 spelling (sans the vendor namespace).
      Diag(A.getLoc(), diag::warn_attribute_spelling_deprecated)
          << "'" + A.getNormalizedFullName() + "'";
      Diag(A.getLoc(), diag::note_spelling_suggestion)
          << "'[[sycl::" + A.getNormalizedFullName() + "]]'";
      return;
    }
  }

  // Diagnose SYCL 2020 spellings used in earlier SYCL modes as being an
  // extension.
  if (LangOpts.getSYCLVersion() == LangOptions::SYCL_2017 && A.hasScope() &&
      A.getScopeName()->isStr("sycl")) {
    Diag(A.getLoc(), diag::ext_sycl_2020_attr_spelling) << A;
    return;
  }
}

/// Check if IdxExpr is a valid parameter index for a function or
/// instance method D.  May output an error.
///
/// \returns true if IdxExpr is a valid index.
template <typename AttrInfo>
static bool checkFunctionOrMethodParameterIndex(
    Sema &S, const Decl *D, const AttrInfo &AI, unsigned AttrArgNum,
    const Expr *IdxExpr, ParamIdx &Idx, bool CanIndexImplicitThis = false) {
  assert(isFunctionOrMethodOrBlock(D));

  // In C++ the implicit 'this' function parameter also counts.
  // Parameters are counted from one.
  bool HP = hasFunctionProto(D);
  bool HasImplicitThisParam = isInstanceMethod(D);
  bool IV = HP && isFunctionOrMethodVariadic(D);
  unsigned NumParams =
      (HP ? getFunctionOrMethodNumParams(D) : 0) + HasImplicitThisParam;

  Optional<llvm::APSInt> IdxInt;
  if (IdxExpr->isTypeDependent() ||
      !(IdxInt = IdxExpr->getIntegerConstantExpr(S.Context))) {
    S.Diag(getAttrLoc(AI), diag::err_attribute_argument_n_type)
        << &AI << AttrArgNum << AANT_ArgumentIntegerConstant
        << IdxExpr->getSourceRange();
    return false;
  }

  unsigned IdxSource = IdxInt->getLimitedValue(UINT_MAX);
  if (IdxSource < 1 || (!IV && IdxSource > NumParams)) {
    S.Diag(getAttrLoc(AI), diag::err_attribute_argument_out_of_bounds)
        << &AI << AttrArgNum << IdxExpr->getSourceRange();
    return false;
  }
  if (HasImplicitThisParam && !CanIndexImplicitThis) {
    if (IdxSource == 1) {
      S.Diag(getAttrLoc(AI), diag::err_attribute_invalid_implicit_this_argument)
          << &AI << IdxExpr->getSourceRange();
      return false;
    }
  }

  Idx = ParamIdx(IdxSource, D);
  return true;
}

/// Check if the argument \p E is a ASCII string literal. If not emit an error
/// and return false, otherwise set \p Str to the value of the string literal
/// and return true.
bool Sema::checkStringLiteralArgumentAttr(const AttributeCommonInfo &CI,
                                          const Expr *E, StringRef &Str,
                                          SourceLocation *ArgLocation) {
  const auto *Literal = dyn_cast<StringLiteral>(E->IgnoreParenCasts());
  if (ArgLocation)
    *ArgLocation = E->getBeginLoc();

  if (!Literal || !Literal->isAscii()) {
    Diag(E->getBeginLoc(), diag::err_attribute_argument_type)
        << CI << AANT_ArgumentString;
    return false;
  }

  Str = Literal->getString();
  return true;
}

/// Check if the argument \p ArgNum of \p Attr is a ASCII string literal.
/// If not emit an error and return false. If the argument is an identifier it
/// will emit an error with a fixit hint and treat it as if it was a string
/// literal.
bool Sema::checkStringLiteralArgumentAttr(const ParsedAttr &AL, unsigned ArgNum,
                                          StringRef &Str,
                                          SourceLocation *ArgLocation) {
  // Look for identifiers. If we have one emit a hint to fix it to a literal.
  if (AL.isArgIdent(ArgNum)) {
    IdentifierLoc *Loc = AL.getArgAsIdent(ArgNum);
    Diag(Loc->Loc, diag::err_attribute_argument_type)
        << AL << AANT_ArgumentString
        << FixItHint::CreateInsertion(Loc->Loc, "\"")
        << FixItHint::CreateInsertion(getLocForEndOfToken(Loc->Loc), "\"");
    Str = Loc->Ident->getName();
    if (ArgLocation)
      *ArgLocation = Loc->Loc;
    return true;
  }

  // Now check for an actual string literal.
  Expr *ArgExpr = AL.getArgAsExpr(ArgNum);
  return checkStringLiteralArgumentAttr(AL, ArgExpr, Str, ArgLocation);
}

/// Applies the given attribute to the Decl without performing any
/// additional semantic checking.
template <typename AttrType>
static void handleSimpleAttribute(Sema &S, Decl *D,
                                  const AttributeCommonInfo &CI) {
  D->addAttr(::new (S.Context) AttrType(S.Context, CI));
}

template <typename... DiagnosticArgs>
static const Sema::SemaDiagnosticBuilder&
appendDiagnostics(const Sema::SemaDiagnosticBuilder &Bldr) {
  return Bldr;
}

template <typename T, typename... DiagnosticArgs>
static const Sema::SemaDiagnosticBuilder&
appendDiagnostics(const Sema::SemaDiagnosticBuilder &Bldr, T &&ExtraArg,
                  DiagnosticArgs &&... ExtraArgs) {
  return appendDiagnostics(Bldr << std::forward<T>(ExtraArg),
                           std::forward<DiagnosticArgs>(ExtraArgs)...);
}

/// Add an attribute @c AttrType to declaration @c D, provided that
/// @c PassesCheck is true.
/// Otherwise, emit diagnostic @c DiagID, passing in all parameters
/// specified in @c ExtraArgs.
template <typename AttrType, typename... DiagnosticArgs>
static void handleSimpleAttributeOrDiagnose(Sema &S, Decl *D,
                                            const AttributeCommonInfo &CI,
                                            bool PassesCheck, unsigned DiagID,
                                            DiagnosticArgs &&... ExtraArgs) {
  if (!PassesCheck) {
    Sema::SemaDiagnosticBuilder DB = S.Diag(D->getBeginLoc(), DiagID);
    appendDiagnostics(DB, std::forward<DiagnosticArgs>(ExtraArgs)...);
    return;
  }
  handleSimpleAttribute<AttrType>(S, D, CI);
}

/// Check if the passed-in expression is of type int or bool.
static bool isIntOrBool(Expr *Exp) {
  QualType QT = Exp->getType();
  return QT->isBooleanType() || QT->isIntegerType();
}


// Check to see if the type is a smart pointer of some kind.  We assume
// it's a smart pointer if it defines both operator-> and operator*.
static bool threadSafetyCheckIsSmartPointer(Sema &S, const RecordType* RT) {
  auto IsOverloadedOperatorPresent = [&S](const RecordDecl *Record,
                                          OverloadedOperatorKind Op) {
    DeclContextLookupResult Result =
        Record->lookup(S.Context.DeclarationNames.getCXXOperatorName(Op));
    return !Result.empty();
  };

  const RecordDecl *Record = RT->getDecl();
  bool foundStarOperator = IsOverloadedOperatorPresent(Record, OO_Star);
  bool foundArrowOperator = IsOverloadedOperatorPresent(Record, OO_Arrow);
  if (foundStarOperator && foundArrowOperator)
    return true;

  const CXXRecordDecl *CXXRecord = dyn_cast<CXXRecordDecl>(Record);
  if (!CXXRecord)
    return false;

  for (auto BaseSpecifier : CXXRecord->bases()) {
    if (!foundStarOperator)
      foundStarOperator = IsOverloadedOperatorPresent(
          BaseSpecifier.getType()->getAsRecordDecl(), OO_Star);
    if (!foundArrowOperator)
      foundArrowOperator = IsOverloadedOperatorPresent(
          BaseSpecifier.getType()->getAsRecordDecl(), OO_Arrow);
  }

  if (foundStarOperator && foundArrowOperator)
    return true;

  return false;
}

/// Check if passed in Decl is a pointer type.
/// Note that this function may produce an error message.
/// \return true if the Decl is a pointer type; false otherwise
static bool threadSafetyCheckIsPointer(Sema &S, const Decl *D,
                                       const ParsedAttr &AL) {
  const auto *VD = cast<ValueDecl>(D);
  QualType QT = VD->getType();
  if (QT->isAnyPointerType())
    return true;

  if (const auto *RT = QT->getAs<RecordType>()) {
    // If it's an incomplete type, it could be a smart pointer; skip it.
    // (We don't want to force template instantiation if we can avoid it,
    // since that would alter the order in which templates are instantiated.)
    if (RT->isIncompleteType())
      return true;

    if (threadSafetyCheckIsSmartPointer(S, RT))
      return true;
  }

  S.Diag(AL.getLoc(), diag::warn_thread_attribute_decl_not_pointer) << AL << QT;
  return false;
}

/// Checks that the passed in QualType either is of RecordType or points
/// to RecordType. Returns the relevant RecordType, null if it does not exit.
static const RecordType *getRecordType(QualType QT) {
  if (const auto *RT = QT->getAs<RecordType>())
    return RT;

  // Now check if we point to record type.
  if (const auto *PT = QT->getAs<PointerType>())
    return PT->getPointeeType()->getAs<RecordType>();

  return nullptr;
}

template <typename AttrType>
static bool checkRecordDeclForAttr(const RecordDecl *RD) {
  // Check if the record itself has the attribute.
  if (RD->hasAttr<AttrType>())
    return true;

  // Else check if any base classes have the attribute.
  if (const auto *CRD = dyn_cast<CXXRecordDecl>(RD)) {
    if (!CRD->forallBases([](const CXXRecordDecl *Base) {
          return !Base->hasAttr<AttrType>();
        }))
      return true;
  }
  return false;
}

static bool checkRecordTypeForCapability(Sema &S, QualType Ty) {
  const RecordType *RT = getRecordType(Ty);

  if (!RT)
    return false;

  // Don't check for the capability if the class hasn't been defined yet.
  if (RT->isIncompleteType())
    return true;

  // Allow smart pointers to be used as capability objects.
  // FIXME -- Check the type that the smart pointer points to.
  if (threadSafetyCheckIsSmartPointer(S, RT))
    return true;

  return checkRecordDeclForAttr<CapabilityAttr>(RT->getDecl());
}

static bool checkTypedefTypeForCapability(QualType Ty) {
  const auto *TD = Ty->getAs<TypedefType>();
  if (!TD)
    return false;

  TypedefNameDecl *TN = TD->getDecl();
  if (!TN)
    return false;

  return TN->hasAttr<CapabilityAttr>();
}

static bool typeHasCapability(Sema &S, QualType Ty) {
  if (checkTypedefTypeForCapability(Ty))
    return true;

  if (checkRecordTypeForCapability(S, Ty))
    return true;

  return false;
}

static bool isCapabilityExpr(Sema &S, const Expr *Ex) {
  // Capability expressions are simple expressions involving the boolean logic
  // operators &&, || or !, a simple DeclRefExpr, CastExpr or a ParenExpr. Once
  // a DeclRefExpr is found, its type should be checked to determine whether it
  // is a capability or not.

  if (const auto *E = dyn_cast<CastExpr>(Ex))
    return isCapabilityExpr(S, E->getSubExpr());
  else if (const auto *E = dyn_cast<ParenExpr>(Ex))
    return isCapabilityExpr(S, E->getSubExpr());
  else if (const auto *E = dyn_cast<UnaryOperator>(Ex)) {
    if (E->getOpcode() == UO_LNot || E->getOpcode() == UO_AddrOf ||
        E->getOpcode() == UO_Deref)
      return isCapabilityExpr(S, E->getSubExpr());
    return false;
  } else if (const auto *E = dyn_cast<BinaryOperator>(Ex)) {
    if (E->getOpcode() == BO_LAnd || E->getOpcode() == BO_LOr)
      return isCapabilityExpr(S, E->getLHS()) &&
             isCapabilityExpr(S, E->getRHS());
    return false;
  }

  return typeHasCapability(S, Ex->getType());
}

/// Checks that all attribute arguments, starting from Sidx, resolve to
/// a capability object.
/// \param Sidx The attribute argument index to start checking with.
/// \param ParamIdxOk Whether an argument can be indexing into a function
/// parameter list.
static void checkAttrArgsAreCapabilityObjs(Sema &S, Decl *D,
                                           const ParsedAttr &AL,
                                           SmallVectorImpl<Expr *> &Args,
                                           unsigned Sidx = 0,
                                           bool ParamIdxOk = false) {
  if (Sidx == AL.getNumArgs()) {
    // If we don't have any capability arguments, the attribute implicitly
    // refers to 'this'. So we need to make sure that 'this' exists, i.e. we're
    // a non-static method, and that the class is a (scoped) capability.
    const auto *MD = dyn_cast<const CXXMethodDecl>(D);
    if (MD && !MD->isStatic()) {
      const CXXRecordDecl *RD = MD->getParent();
      // FIXME -- need to check this again on template instantiation
      if (!checkRecordDeclForAttr<CapabilityAttr>(RD) &&
          !checkRecordDeclForAttr<ScopedLockableAttr>(RD))
        S.Diag(AL.getLoc(),
               diag::warn_thread_attribute_not_on_capability_member)
            << AL << MD->getParent();
    } else {
      S.Diag(AL.getLoc(), diag::warn_thread_attribute_not_on_non_static_member)
          << AL;
    }
  }

  for (unsigned Idx = Sidx; Idx < AL.getNumArgs(); ++Idx) {
    Expr *ArgExp = AL.getArgAsExpr(Idx);

    if (ArgExp->isTypeDependent()) {
      // FIXME -- need to check this again on template instantiation
      Args.push_back(ArgExp);
      continue;
    }

    if (const auto *StrLit = dyn_cast<StringLiteral>(ArgExp)) {
      if (StrLit->getLength() == 0 ||
          (StrLit->isAscii() && StrLit->getString() == StringRef("*"))) {
        // Pass empty strings to the analyzer without warnings.
        // Treat "*" as the universal lock.
        Args.push_back(ArgExp);
        continue;
      }

      // We allow constant strings to be used as a placeholder for expressions
      // that are not valid C++ syntax, but warn that they are ignored.
      S.Diag(AL.getLoc(), diag::warn_thread_attribute_ignored) << AL;
      Args.push_back(ArgExp);
      continue;
    }

    QualType ArgTy = ArgExp->getType();

    // A pointer to member expression of the form  &MyClass::mu is treated
    // specially -- we need to look at the type of the member.
    if (const auto *UOp = dyn_cast<UnaryOperator>(ArgExp))
      if (UOp->getOpcode() == UO_AddrOf)
        if (const auto *DRE = dyn_cast<DeclRefExpr>(UOp->getSubExpr()))
          if (DRE->getDecl()->isCXXInstanceMember())
            ArgTy = DRE->getDecl()->getType();

    // First see if we can just cast to record type, or pointer to record type.
    const RecordType *RT = getRecordType(ArgTy);

    // Now check if we index into a record type function param.
    if(!RT && ParamIdxOk) {
      const auto *FD = dyn_cast<FunctionDecl>(D);
      const auto *IL = dyn_cast<IntegerLiteral>(ArgExp);
      if(FD && IL) {
        unsigned int NumParams = FD->getNumParams();
        llvm::APInt ArgValue = IL->getValue();
        uint64_t ParamIdxFromOne = ArgValue.getZExtValue();
        uint64_t ParamIdxFromZero = ParamIdxFromOne - 1;
        if (!ArgValue.isStrictlyPositive() || ParamIdxFromOne > NumParams) {
          S.Diag(AL.getLoc(),
                 diag::err_attribute_argument_out_of_bounds_extra_info)
              << AL << Idx + 1 << NumParams;
          continue;
        }
        ArgTy = FD->getParamDecl(ParamIdxFromZero)->getType();
      }
    }

    // If the type does not have a capability, see if the components of the
    // expression have capabilities. This allows for writing C code where the
    // capability may be on the type, and the expression is a capability
    // boolean logic expression. Eg) requires_capability(A || B && !C)
    if (!typeHasCapability(S, ArgTy) && !isCapabilityExpr(S, ArgExp))
      S.Diag(AL.getLoc(), diag::warn_thread_attribute_argument_not_lockable)
          << AL << ArgTy;

    Args.push_back(ArgExp);
  }
}

//===----------------------------------------------------------------------===//
// Attribute Implementations
//===----------------------------------------------------------------------===//

static void handlePtGuardedVarAttr(Sema &S, Decl *D, const ParsedAttr &AL) {
  if (!threadSafetyCheckIsPointer(S, D, AL))
    return;

  D->addAttr(::new (S.Context) PtGuardedVarAttr(S.Context, AL));
}

static bool checkGuardedByAttrCommon(Sema &S, Decl *D, const ParsedAttr &AL,
                                     Expr *&Arg) {
  SmallVector<Expr *, 1> Args;
  // check that all arguments are lockable objects
  checkAttrArgsAreCapabilityObjs(S, D, AL, Args);
  unsigned Size = Args.size();
  if (Size != 1)
    return false;

  Arg = Args[0];

  return true;
}

static void handleGuardedByAttr(Sema &S, Decl *D, const ParsedAttr &AL) {
  Expr *Arg = nullptr;
  if (!checkGuardedByAttrCommon(S, D, AL, Arg))
    return;

  D->addAttr(::new (S.Context) GuardedByAttr(S.Context, AL, Arg));
}

static void handlePtGuardedByAttr(Sema &S, Decl *D, const ParsedAttr &AL) {
  Expr *Arg = nullptr;
  if (!checkGuardedByAttrCommon(S, D, AL, Arg))
    return;

  if (!threadSafetyCheckIsPointer(S, D, AL))
    return;

  D->addAttr(::new (S.Context) PtGuardedByAttr(S.Context, AL, Arg));
}

static bool checkAcquireOrderAttrCommon(Sema &S, Decl *D, const ParsedAttr &AL,
                                        SmallVectorImpl<Expr *> &Args) {
  if (!AL.checkAtLeastNumArgs(S, 1))
    return false;

  // Check that this attribute only applies to lockable types.
  QualType QT = cast<ValueDecl>(D)->getType();
  if (!QT->isDependentType() && !typeHasCapability(S, QT)) {
    S.Diag(AL.getLoc(), diag::warn_thread_attribute_decl_not_lockable) << AL;
    return false;
  }

  // Check that all arguments are lockable objects.
  checkAttrArgsAreCapabilityObjs(S, D, AL, Args);
  if (Args.empty())
    return false;

  return true;
}

static void handleAcquiredAfterAttr(Sema &S, Decl *D, const ParsedAttr &AL) {
  SmallVector<Expr *, 1> Args;
  if (!checkAcquireOrderAttrCommon(S, D, AL, Args))
    return;

  Expr **StartArg = &Args[0];
  D->addAttr(::new (S.Context)
                 AcquiredAfterAttr(S.Context, AL, StartArg, Args.size()));
}

static void handleAcquiredBeforeAttr(Sema &S, Decl *D, const ParsedAttr &AL) {
  SmallVector<Expr *, 1> Args;
  if (!checkAcquireOrderAttrCommon(S, D, AL, Args))
    return;

  Expr **StartArg = &Args[0];
  D->addAttr(::new (S.Context)
                 AcquiredBeforeAttr(S.Context, AL, StartArg, Args.size()));
}

static bool checkLockFunAttrCommon(Sema &S, Decl *D, const ParsedAttr &AL,
                                   SmallVectorImpl<Expr *> &Args) {
  // zero or more arguments ok
  // check that all arguments are lockable objects
  checkAttrArgsAreCapabilityObjs(S, D, AL, Args, 0, /*ParamIdxOk=*/true);

  return true;
}

static void handleAssertSharedLockAttr(Sema &S, Decl *D, const ParsedAttr &AL) {
  SmallVector<Expr *, 1> Args;
  if (!checkLockFunAttrCommon(S, D, AL, Args))
    return;

  unsigned Size = Args.size();
  Expr **StartArg = Size == 0 ? nullptr : &Args[0];
  D->addAttr(::new (S.Context)
                 AssertSharedLockAttr(S.Context, AL, StartArg, Size));
}

static void handleAssertExclusiveLockAttr(Sema &S, Decl *D,
                                          const ParsedAttr &AL) {
  SmallVector<Expr *, 1> Args;
  if (!checkLockFunAttrCommon(S, D, AL, Args))
    return;

  unsigned Size = Args.size();
  Expr **StartArg = Size == 0 ? nullptr : &Args[0];
  D->addAttr(::new (S.Context)
                 AssertExclusiveLockAttr(S.Context, AL, StartArg, Size));
}

/// Checks to be sure that the given parameter number is in bounds, and
/// is an integral type. Will emit appropriate diagnostics if this returns
/// false.
///
/// AttrArgNo is used to actually retrieve the argument, so it's base-0.
template <typename AttrInfo>
static bool checkParamIsIntegerType(Sema &S, const Decl *D, const AttrInfo &AI,
                                    unsigned AttrArgNo) {
  assert(AI.isArgExpr(AttrArgNo) && "Expected expression argument");
  Expr *AttrArg = AI.getArgAsExpr(AttrArgNo);
  ParamIdx Idx;
  if (!checkFunctionOrMethodParameterIndex(S, D, AI, AttrArgNo + 1, AttrArg,
                                           Idx))
    return false;

  QualType ParamTy = getFunctionOrMethodParamType(D, Idx.getASTIndex());
  if (!ParamTy->isIntegerType() && !ParamTy->isCharType()) {
    SourceLocation SrcLoc = AttrArg->getBeginLoc();
    S.Diag(SrcLoc, diag::err_attribute_integers_only)
        << AI << getFunctionOrMethodParamRange(D, Idx.getASTIndex());
    return false;
  }
  return true;
}

static void handleAllocSizeAttr(Sema &S, Decl *D, const ParsedAttr &AL) {
  if (!AL.checkAtLeastNumArgs(S, 1) || !AL.checkAtMostNumArgs(S, 2))
    return;

  assert(isFunctionOrMethod(D) && hasFunctionProto(D));

  QualType RetTy = getFunctionOrMethodResultType(D);
  if (!RetTy->isPointerType()) {
    S.Diag(AL.getLoc(), diag::warn_attribute_return_pointers_only) << AL;
    return;
  }

  const Expr *SizeExpr = AL.getArgAsExpr(0);
  int SizeArgNoVal;
  // Parameter indices are 1-indexed, hence Index=1
  if (!checkPositiveIntArgument(S, AL, SizeExpr, SizeArgNoVal, /*Idx=*/1))
    return;
  if (!checkParamIsIntegerType(S, D, AL, /*AttrArgNo=*/0))
    return;
  ParamIdx SizeArgNo(SizeArgNoVal, D);

  ParamIdx NumberArgNo;
  if (AL.getNumArgs() == 2) {
    const Expr *NumberExpr = AL.getArgAsExpr(1);
    int Val;
    // Parameter indices are 1-based, hence Index=2
    if (!checkPositiveIntArgument(S, AL, NumberExpr, Val, /*Idx=*/2))
      return;
    if (!checkParamIsIntegerType(S, D, AL, /*AttrArgNo=*/1))
      return;
    NumberArgNo = ParamIdx(Val, D);
  }

  D->addAttr(::new (S.Context)
                 AllocSizeAttr(S.Context, AL, SizeArgNo, NumberArgNo));
}

static bool checkTryLockFunAttrCommon(Sema &S, Decl *D, const ParsedAttr &AL,
                                      SmallVectorImpl<Expr *> &Args) {
  if (!AL.checkAtLeastNumArgs(S, 1))
    return false;

  if (!isIntOrBool(AL.getArgAsExpr(0))) {
    S.Diag(AL.getLoc(), diag::err_attribute_argument_n_type)
        << AL << 1 << AANT_ArgumentIntOrBool;
    return false;
  }

  // check that all arguments are lockable objects
  checkAttrArgsAreCapabilityObjs(S, D, AL, Args, 1);

  return true;
}

static void handleSharedTrylockFunctionAttr(Sema &S, Decl *D,
                                            const ParsedAttr &AL) {
  SmallVector<Expr*, 2> Args;
  if (!checkTryLockFunAttrCommon(S, D, AL, Args))
    return;

  D->addAttr(::new (S.Context) SharedTrylockFunctionAttr(
      S.Context, AL, AL.getArgAsExpr(0), Args.data(), Args.size()));
}

static void handleExclusiveTrylockFunctionAttr(Sema &S, Decl *D,
                                               const ParsedAttr &AL) {
  SmallVector<Expr*, 2> Args;
  if (!checkTryLockFunAttrCommon(S, D, AL, Args))
    return;

  D->addAttr(::new (S.Context) ExclusiveTrylockFunctionAttr(
      S.Context, AL, AL.getArgAsExpr(0), Args.data(), Args.size()));
}

static void handleLockReturnedAttr(Sema &S, Decl *D, const ParsedAttr &AL) {
  // check that the argument is lockable object
  SmallVector<Expr*, 1> Args;
  checkAttrArgsAreCapabilityObjs(S, D, AL, Args);
  unsigned Size = Args.size();
  if (Size == 0)
    return;

  D->addAttr(::new (S.Context) LockReturnedAttr(S.Context, AL, Args[0]));
}

static void handleLocksExcludedAttr(Sema &S, Decl *D, const ParsedAttr &AL) {
  if (!AL.checkAtLeastNumArgs(S, 1))
    return;

  // check that all arguments are lockable objects
  SmallVector<Expr*, 1> Args;
  checkAttrArgsAreCapabilityObjs(S, D, AL, Args);
  unsigned Size = Args.size();
  if (Size == 0)
    return;
  Expr **StartArg = &Args[0];

  D->addAttr(::new (S.Context)
                 LocksExcludedAttr(S.Context, AL, StartArg, Size));
}

static bool checkFunctionConditionAttr(Sema &S, Decl *D, const ParsedAttr &AL,
                                       Expr *&Cond, StringRef &Msg) {
  Cond = AL.getArgAsExpr(0);
  if (!Cond->isTypeDependent()) {
    ExprResult Converted = S.PerformContextuallyConvertToBool(Cond);
    if (Converted.isInvalid())
      return false;
    Cond = Converted.get();
  }

  if (!S.checkStringLiteralArgumentAttr(AL, 1, Msg))
    return false;

  if (Msg.empty())
    Msg = "<no message provided>";

  SmallVector<PartialDiagnosticAt, 8> Diags;
  if (isa<FunctionDecl>(D) && !Cond->isValueDependent() &&
      !Expr::isPotentialConstantExprUnevaluated(Cond, cast<FunctionDecl>(D),
                                                Diags)) {
    S.Diag(AL.getLoc(), diag::err_attr_cond_never_constant_expr) << AL;
    for (const PartialDiagnosticAt &PDiag : Diags)
      S.Diag(PDiag.first, PDiag.second);
    return false;
  }
  return true;
}

static void handleEnableIfAttr(Sema &S, Decl *D, const ParsedAttr &AL) {
  S.Diag(AL.getLoc(), diag::ext_clang_enable_if);

  Expr *Cond;
  StringRef Msg;
  if (checkFunctionConditionAttr(S, D, AL, Cond, Msg))
    D->addAttr(::new (S.Context) EnableIfAttr(S.Context, AL, Cond, Msg));
}

static void handleErrorAttr(Sema &S, Decl *D, const ParsedAttr &AL) {
  StringRef NewUserDiagnostic;
  if (!S.checkStringLiteralArgumentAttr(AL, 0, NewUserDiagnostic))
    return;
  if (ErrorAttr *EA = S.mergeErrorAttr(D, AL, NewUserDiagnostic))
    D->addAttr(EA);
}

namespace {
/// Determines if a given Expr references any of the given function's
/// ParmVarDecls, or the function's implicit `this` parameter (if applicable).
class ArgumentDependenceChecker
    : public RecursiveASTVisitor<ArgumentDependenceChecker> {
#ifndef NDEBUG
  const CXXRecordDecl *ClassType;
#endif
  llvm::SmallPtrSet<const ParmVarDecl *, 16> Parms;
  bool Result;

public:
  ArgumentDependenceChecker(const FunctionDecl *FD) {
#ifndef NDEBUG
    if (const auto *MD = dyn_cast<CXXMethodDecl>(FD))
      ClassType = MD->getParent();
    else
      ClassType = nullptr;
#endif
    Parms.insert(FD->param_begin(), FD->param_end());
  }

  bool referencesArgs(Expr *E) {
    Result = false;
    TraverseStmt(E);
    return Result;
  }

  bool VisitCXXThisExpr(CXXThisExpr *E) {
    assert(E->getType()->getPointeeCXXRecordDecl() == ClassType &&
           "`this` doesn't refer to the enclosing class?");
    Result = true;
    return false;
  }

  bool VisitDeclRefExpr(DeclRefExpr *DRE) {
    if (const auto *PVD = dyn_cast<ParmVarDecl>(DRE->getDecl()))
      if (Parms.count(PVD)) {
        Result = true;
        return false;
      }
    return true;
  }
};
}

static void handleDiagnoseAsBuiltinAttr(Sema &S, Decl *D,
                                        const ParsedAttr &AL) {
  const auto *DeclFD = cast<FunctionDecl>(D);

  if (const auto *MethodDecl = dyn_cast<CXXMethodDecl>(DeclFD))
    if (!MethodDecl->isStatic()) {
      S.Diag(AL.getLoc(), diag::err_attribute_no_member_function) << AL;
      return;
    }

  auto DiagnoseType = [&](unsigned Index, AttributeArgumentNType T) {
    SourceLocation Loc = [&]() {
      auto Union = AL.getArg(Index - 1);
      if (Union.is<Expr *>())
        return Union.get<Expr *>()->getBeginLoc();
      return Union.get<IdentifierLoc *>()->Loc;
    }();

    S.Diag(Loc, diag::err_attribute_argument_n_type) << AL << Index << T;
  };

  FunctionDecl *AttrFD = [&]() -> FunctionDecl * {
    if (!AL.isArgExpr(0))
      return nullptr;
    auto *F = dyn_cast_or_null<DeclRefExpr>(AL.getArgAsExpr(0));
    if (!F)
      return nullptr;
    return dyn_cast_or_null<FunctionDecl>(F->getFoundDecl());
  }();

  if (!AttrFD || !AttrFD->getBuiltinID(true)) {
    DiagnoseType(1, AANT_ArgumentBuiltinFunction);
    return;
  }

  if (AttrFD->getNumParams() != AL.getNumArgs() - 1) {
    S.Diag(AL.getLoc(), diag::err_attribute_wrong_number_arguments_for)
        << AL << AttrFD << AttrFD->getNumParams();
    return;
  }

  SmallVector<unsigned, 8> Indices;

  for (unsigned I = 1; I < AL.getNumArgs(); ++I) {
    if (!AL.isArgExpr(I)) {
      DiagnoseType(I + 1, AANT_ArgumentIntegerConstant);
      return;
    }

    const Expr *IndexExpr = AL.getArgAsExpr(I);
    uint32_t Index;

    if (!checkUInt32Argument(S, AL, IndexExpr, Index, I + 1, false))
      return;

    if (Index > DeclFD->getNumParams()) {
      S.Diag(AL.getLoc(), diag::err_attribute_bounds_for_function)
          << AL << Index << DeclFD << DeclFD->getNumParams();
      return;
    }

    QualType T1 = AttrFD->getParamDecl(I - 1)->getType();
    QualType T2 = DeclFD->getParamDecl(Index - 1)->getType();

    if (T1.getCanonicalType().getUnqualifiedType() !=
        T2.getCanonicalType().getUnqualifiedType()) {
      S.Diag(IndexExpr->getBeginLoc(), diag::err_attribute_parameter_types)
          << AL << Index << DeclFD << T2 << I << AttrFD << T1;
      return;
    }

    Indices.push_back(Index - 1);
  }

  D->addAttr(::new (S.Context) DiagnoseAsBuiltinAttr(
      S.Context, AL, AttrFD, Indices.data(), Indices.size()));
}

static void handleDiagnoseIfAttr(Sema &S, Decl *D, const ParsedAttr &AL) {
  S.Diag(AL.getLoc(), diag::ext_clang_diagnose_if);

  Expr *Cond;
  StringRef Msg;
  if (!checkFunctionConditionAttr(S, D, AL, Cond, Msg))
    return;

  StringRef DiagTypeStr;
  if (!S.checkStringLiteralArgumentAttr(AL, 2, DiagTypeStr))
    return;

  DiagnoseIfAttr::DiagnosticType DiagType;
  if (!DiagnoseIfAttr::ConvertStrToDiagnosticType(DiagTypeStr, DiagType)) {
    S.Diag(AL.getArgAsExpr(2)->getBeginLoc(),
           diag::err_diagnose_if_invalid_diagnostic_type);
    return;
  }

  bool ArgDependent = false;
  if (const auto *FD = dyn_cast<FunctionDecl>(D))
    ArgDependent = ArgumentDependenceChecker(FD).referencesArgs(Cond);
  D->addAttr(::new (S.Context) DiagnoseIfAttr(
      S.Context, AL, Cond, Msg, DiagType, ArgDependent, cast<NamedDecl>(D)));
}

static void handleNoBuiltinAttr(Sema &S, Decl *D, const ParsedAttr &AL) {
  static constexpr const StringRef kWildcard = "*";

  llvm::SmallVector<StringRef, 16> Names;
  bool HasWildcard = false;

  const auto AddBuiltinName = [&Names, &HasWildcard](StringRef Name) {
    if (Name == kWildcard)
      HasWildcard = true;
    Names.push_back(Name);
  };

  // Add previously defined attributes.
  if (const auto *NBA = D->getAttr<NoBuiltinAttr>())
    for (StringRef BuiltinName : NBA->builtinNames())
      AddBuiltinName(BuiltinName);

  // Add current attributes.
  if (AL.getNumArgs() == 0)
    AddBuiltinName(kWildcard);
  else
    for (unsigned I = 0, E = AL.getNumArgs(); I != E; ++I) {
      StringRef BuiltinName;
      SourceLocation LiteralLoc;
      if (!S.checkStringLiteralArgumentAttr(AL, I, BuiltinName, &LiteralLoc))
        return;

      if (Builtin::Context::isBuiltinFunc(BuiltinName))
        AddBuiltinName(BuiltinName);
      else
        S.Diag(LiteralLoc, diag::warn_attribute_no_builtin_invalid_builtin_name)
            << BuiltinName << AL;
    }

  // Repeating the same attribute is fine.
  llvm::sort(Names);
  Names.erase(std::unique(Names.begin(), Names.end()), Names.end());

  // Empty no_builtin must be on its own.
  if (HasWildcard && Names.size() > 1)
    S.Diag(D->getLocation(),
           diag::err_attribute_no_builtin_wildcard_or_builtin_name)
        << AL;

  if (D->hasAttr<NoBuiltinAttr>())
    D->dropAttr<NoBuiltinAttr>();
  D->addAttr(::new (S.Context)
                 NoBuiltinAttr(S.Context, AL, Names.data(), Names.size()));
}

static void handlePassObjectSizeAttr(Sema &S, Decl *D, const ParsedAttr &AL) {
  if (D->hasAttr<PassObjectSizeAttr>()) {
    S.Diag(D->getBeginLoc(), diag::err_attribute_only_once_per_parameter) << AL;
    return;
  }

  Expr *E = AL.getArgAsExpr(0);
  uint32_t Type;
  if (!checkUInt32Argument(S, AL, E, Type, /*Idx=*/1))
    return;

  // pass_object_size's argument is passed in as the second argument of
  // __builtin_object_size. So, it has the same constraints as that second
  // argument; namely, it must be in the range [0, 3].
  if (Type > 3) {
    S.Diag(E->getBeginLoc(), diag::err_attribute_argument_out_of_range)
        << AL << 0 << 3 << E->getSourceRange();
    return;
  }

  // pass_object_size is only supported on constant pointer parameters; as a
  // kindness to users, we allow the parameter to be non-const for declarations.
  // At this point, we have no clue if `D` belongs to a function declaration or
  // definition, so we defer the constness check until later.
  if (!cast<ParmVarDecl>(D)->getType()->isPointerType()) {
    S.Diag(D->getBeginLoc(), diag::err_attribute_pointers_only) << AL << 1;
    return;
  }

  D->addAttr(::new (S.Context) PassObjectSizeAttr(S.Context, AL, (int)Type));
}

static void handleConsumableAttr(Sema &S, Decl *D, const ParsedAttr &AL) {
  ConsumableAttr::ConsumedState DefaultState;

  if (AL.isArgIdent(0)) {
    IdentifierLoc *IL = AL.getArgAsIdent(0);
    if (!ConsumableAttr::ConvertStrToConsumedState(IL->Ident->getName(),
                                                   DefaultState)) {
      S.Diag(IL->Loc, diag::warn_attribute_type_not_supported) << AL
                                                               << IL->Ident;
      return;
    }
  } else {
    S.Diag(AL.getLoc(), diag::err_attribute_argument_type)
        << AL << AANT_ArgumentIdentifier;
    return;
  }

  D->addAttr(::new (S.Context) ConsumableAttr(S.Context, AL, DefaultState));
}

static bool checkForConsumableClass(Sema &S, const CXXMethodDecl *MD,
                                    const ParsedAttr &AL) {
  QualType ThisType = MD->getThisType()->getPointeeType();

  if (const CXXRecordDecl *RD = ThisType->getAsCXXRecordDecl()) {
    if (!RD->hasAttr<ConsumableAttr>()) {
      S.Diag(AL.getLoc(), diag::warn_attr_on_unconsumable_class) << RD;

      return false;
    }
  }

  return true;
}

static void handleCallableWhenAttr(Sema &S, Decl *D, const ParsedAttr &AL) {
  if (!AL.checkAtLeastNumArgs(S, 1))
    return;

  if (!checkForConsumableClass(S, cast<CXXMethodDecl>(D), AL))
    return;

  SmallVector<CallableWhenAttr::ConsumedState, 3> States;
  for (unsigned ArgIndex = 0; ArgIndex < AL.getNumArgs(); ++ArgIndex) {
    CallableWhenAttr::ConsumedState CallableState;

    StringRef StateString;
    SourceLocation Loc;
    if (AL.isArgIdent(ArgIndex)) {
      IdentifierLoc *Ident = AL.getArgAsIdent(ArgIndex);
      StateString = Ident->Ident->getName();
      Loc = Ident->Loc;
    } else {
      if (!S.checkStringLiteralArgumentAttr(AL, ArgIndex, StateString, &Loc))
        return;
    }

    if (!CallableWhenAttr::ConvertStrToConsumedState(StateString,
                                                     CallableState)) {
      S.Diag(Loc, diag::warn_attribute_type_not_supported) << AL << StateString;
      return;
    }

    States.push_back(CallableState);
  }

  D->addAttr(::new (S.Context)
                 CallableWhenAttr(S.Context, AL, States.data(), States.size()));
}

static void handleParamTypestateAttr(Sema &S, Decl *D, const ParsedAttr &AL) {
  ParamTypestateAttr::ConsumedState ParamState;

  if (AL.isArgIdent(0)) {
    IdentifierLoc *Ident = AL.getArgAsIdent(0);
    StringRef StateString = Ident->Ident->getName();

    if (!ParamTypestateAttr::ConvertStrToConsumedState(StateString,
                                                       ParamState)) {
      S.Diag(Ident->Loc, diag::warn_attribute_type_not_supported)
          << AL << StateString;
      return;
    }
  } else {
    S.Diag(AL.getLoc(), diag::err_attribute_argument_type)
        << AL << AANT_ArgumentIdentifier;
    return;
  }

  // FIXME: This check is currently being done in the analysis.  It can be
  //        enabled here only after the parser propagates attributes at
  //        template specialization definition, not declaration.
  //QualType ReturnType = cast<ParmVarDecl>(D)->getType();
  //const CXXRecordDecl *RD = ReturnType->getAsCXXRecordDecl();
  //
  //if (!RD || !RD->hasAttr<ConsumableAttr>()) {
  //    S.Diag(AL.getLoc(), diag::warn_return_state_for_unconsumable_type) <<
  //      ReturnType.getAsString();
  //    return;
  //}

  D->addAttr(::new (S.Context) ParamTypestateAttr(S.Context, AL, ParamState));
}

static void handleReturnTypestateAttr(Sema &S, Decl *D, const ParsedAttr &AL) {
  ReturnTypestateAttr::ConsumedState ReturnState;

  if (AL.isArgIdent(0)) {
    IdentifierLoc *IL = AL.getArgAsIdent(0);
    if (!ReturnTypestateAttr::ConvertStrToConsumedState(IL->Ident->getName(),
                                                        ReturnState)) {
      S.Diag(IL->Loc, diag::warn_attribute_type_not_supported) << AL
                                                               << IL->Ident;
      return;
    }
  } else {
    S.Diag(AL.getLoc(), diag::err_attribute_argument_type)
        << AL << AANT_ArgumentIdentifier;
    return;
  }

  // FIXME: This check is currently being done in the analysis.  It can be
  //        enabled here only after the parser propagates attributes at
  //        template specialization definition, not declaration.
  //QualType ReturnType;
  //
  //if (const ParmVarDecl *Param = dyn_cast<ParmVarDecl>(D)) {
  //  ReturnType = Param->getType();
  //
  //} else if (const CXXConstructorDecl *Constructor =
  //             dyn_cast<CXXConstructorDecl>(D)) {
  //  ReturnType = Constructor->getThisType()->getPointeeType();
  //
  //} else {
  //
  //  ReturnType = cast<FunctionDecl>(D)->getCallResultType();
  //}
  //
  //const CXXRecordDecl *RD = ReturnType->getAsCXXRecordDecl();
  //
  //if (!RD || !RD->hasAttr<ConsumableAttr>()) {
  //    S.Diag(Attr.getLoc(), diag::warn_return_state_for_unconsumable_type) <<
  //      ReturnType.getAsString();
  //    return;
  //}

  D->addAttr(::new (S.Context) ReturnTypestateAttr(S.Context, AL, ReturnState));
}

static void handleSetTypestateAttr(Sema &S, Decl *D, const ParsedAttr &AL) {
  if (!checkForConsumableClass(S, cast<CXXMethodDecl>(D), AL))
    return;

  SetTypestateAttr::ConsumedState NewState;
  if (AL.isArgIdent(0)) {
    IdentifierLoc *Ident = AL.getArgAsIdent(0);
    StringRef Param = Ident->Ident->getName();
    if (!SetTypestateAttr::ConvertStrToConsumedState(Param, NewState)) {
      S.Diag(Ident->Loc, diag::warn_attribute_type_not_supported) << AL
                                                                  << Param;
      return;
    }
  } else {
    S.Diag(AL.getLoc(), diag::err_attribute_argument_type)
        << AL << AANT_ArgumentIdentifier;
    return;
  }

  D->addAttr(::new (S.Context) SetTypestateAttr(S.Context, AL, NewState));
}

static void handleTestTypestateAttr(Sema &S, Decl *D, const ParsedAttr &AL) {
  if (!checkForConsumableClass(S, cast<CXXMethodDecl>(D), AL))
    return;

  TestTypestateAttr::ConsumedState TestState;
  if (AL.isArgIdent(0)) {
    IdentifierLoc *Ident = AL.getArgAsIdent(0);
    StringRef Param = Ident->Ident->getName();
    if (!TestTypestateAttr::ConvertStrToConsumedState(Param, TestState)) {
      S.Diag(Ident->Loc, diag::warn_attribute_type_not_supported) << AL
                                                                  << Param;
      return;
    }
  } else {
    S.Diag(AL.getLoc(), diag::err_attribute_argument_type)
        << AL << AANT_ArgumentIdentifier;
    return;
  }

  D->addAttr(::new (S.Context) TestTypestateAttr(S.Context, AL, TestState));
}

static void handleExtVectorTypeAttr(Sema &S, Decl *D, const ParsedAttr &AL) {
  // Remember this typedef decl, we will need it later for diagnostics.
  S.ExtVectorDecls.push_back(cast<TypedefNameDecl>(D));
}

static void handlePackedAttr(Sema &S, Decl *D, const ParsedAttr &AL) {
  if (auto *TD = dyn_cast<TagDecl>(D))
    TD->addAttr(::new (S.Context) PackedAttr(S.Context, AL));
  else if (auto *FD = dyn_cast<FieldDecl>(D)) {
    bool BitfieldByteAligned = (!FD->getType()->isDependentType() &&
                                !FD->getType()->isIncompleteType() &&
                                FD->isBitField() &&
                                S.Context.getTypeAlign(FD->getType()) <= 8);

    if (S.getASTContext().getTargetInfo().getTriple().isPS4()) {
      if (BitfieldByteAligned)
        // The PS4 target needs to maintain ABI backwards compatibility.
        S.Diag(AL.getLoc(), diag::warn_attribute_ignored_for_field_of_type)
            << AL << FD->getType();
      else
        FD->addAttr(::new (S.Context) PackedAttr(S.Context, AL));
    } else {
      // Report warning about changed offset in the newer compiler versions.
      if (BitfieldByteAligned)
        S.Diag(AL.getLoc(), diag::warn_attribute_packed_for_bitfield);

      FD->addAttr(::new (S.Context) PackedAttr(S.Context, AL));
    }

  } else
    S.Diag(AL.getLoc(), diag::warn_attribute_ignored) << AL;
}

static void handlePreferredName(Sema &S, Decl *D, const ParsedAttr &AL) {
  auto *RD = cast<CXXRecordDecl>(D);
  ClassTemplateDecl *CTD = RD->getDescribedClassTemplate();
  assert(CTD && "attribute does not appertain to this declaration");

  ParsedType PT = AL.getTypeArg();
  TypeSourceInfo *TSI = nullptr;
  QualType T = S.GetTypeFromParser(PT, &TSI);
  if (!TSI)
    TSI = S.Context.getTrivialTypeSourceInfo(T, AL.getLoc());

  if (!T.hasQualifiers() && T->isTypedefNameType()) {
    // Find the template name, if this type names a template specialization.
    const TemplateDecl *Template = nullptr;
    if (const auto *CTSD = dyn_cast_or_null<ClassTemplateSpecializationDecl>(
            T->getAsCXXRecordDecl())) {
      Template = CTSD->getSpecializedTemplate();
    } else if (const auto *TST = T->getAs<TemplateSpecializationType>()) {
      while (TST && TST->isTypeAlias())
        TST = TST->getAliasedType()->getAs<TemplateSpecializationType>();
      if (TST)
        Template = TST->getTemplateName().getAsTemplateDecl();
    }

    if (Template && declaresSameEntity(Template, CTD)) {
      D->addAttr(::new (S.Context) PreferredNameAttr(S.Context, AL, TSI));
      return;
    }
  }

  S.Diag(AL.getLoc(), diag::err_attribute_preferred_name_arg_invalid)
      << T << CTD;
  if (const auto *TT = T->getAs<TypedefType>())
    S.Diag(TT->getDecl()->getLocation(), diag::note_entity_declared_at)
        << TT->getDecl();
}

static bool checkIBOutletCommon(Sema &S, Decl *D, const ParsedAttr &AL) {
  // The IBOutlet/IBOutletCollection attributes only apply to instance
  // variables or properties of Objective-C classes.  The outlet must also
  // have an object reference type.
  if (const auto *VD = dyn_cast<ObjCIvarDecl>(D)) {
    if (!VD->getType()->getAs<ObjCObjectPointerType>()) {
      S.Diag(AL.getLoc(), diag::warn_iboutlet_object_type)
          << AL << VD->getType() << 0;
      return false;
    }
  }
  else if (const auto *PD = dyn_cast<ObjCPropertyDecl>(D)) {
    if (!PD->getType()->getAs<ObjCObjectPointerType>()) {
      S.Diag(AL.getLoc(), diag::warn_iboutlet_object_type)
          << AL << PD->getType() << 1;
      return false;
    }
  }
  else {
    S.Diag(AL.getLoc(), diag::warn_attribute_iboutlet) << AL;
    return false;
  }

  return true;
}

static void handleIBOutlet(Sema &S, Decl *D, const ParsedAttr &AL) {
  if (!checkIBOutletCommon(S, D, AL))
    return;

  D->addAttr(::new (S.Context) IBOutletAttr(S.Context, AL));
}

static void handleIBOutletCollection(Sema &S, Decl *D, const ParsedAttr &AL) {

  // The iboutletcollection attribute can have zero or one arguments.
  if (AL.getNumArgs() > 1) {
    S.Diag(AL.getLoc(), diag::err_attribute_wrong_number_arguments) << AL << 1;
    return;
  }

  if (!checkIBOutletCommon(S, D, AL))
    return;

  ParsedType PT;

  if (AL.hasParsedType())
    PT = AL.getTypeArg();
  else {
    PT = S.getTypeName(S.Context.Idents.get("NSObject"), AL.getLoc(),
                       S.getScopeForContext(D->getDeclContext()->getParent()));
    if (!PT) {
      S.Diag(AL.getLoc(), diag::err_iboutletcollection_type) << "NSObject";
      return;
    }
  }

  TypeSourceInfo *QTLoc = nullptr;
  QualType QT = S.GetTypeFromParser(PT, &QTLoc);
  if (!QTLoc)
    QTLoc = S.Context.getTrivialTypeSourceInfo(QT, AL.getLoc());

  // Diagnose use of non-object type in iboutletcollection attribute.
  // FIXME. Gnu attribute extension ignores use of builtin types in
  // attributes. So, __attribute__((iboutletcollection(char))) will be
  // treated as __attribute__((iboutletcollection())).
  if (!QT->isObjCIdType() && !QT->isObjCObjectType()) {
    S.Diag(AL.getLoc(),
           QT->isBuiltinType() ? diag::err_iboutletcollection_builtintype
                               : diag::err_iboutletcollection_type) << QT;
    return;
  }

  D->addAttr(::new (S.Context) IBOutletCollectionAttr(S.Context, AL, QTLoc));
}

bool Sema::isValidPointerAttrType(QualType T, bool RefOkay) {
  if (RefOkay) {
    if (T->isReferenceType())
      return true;
  } else {
    T = T.getNonReferenceType();
  }

  // The nonnull attribute, and other similar attributes, can be applied to a
  // transparent union that contains a pointer type.
  if (const RecordType *UT = T->getAsUnionType()) {
    if (UT && UT->getDecl()->hasAttr<TransparentUnionAttr>()) {
      RecordDecl *UD = UT->getDecl();
      for (const auto *I : UD->fields()) {
        QualType QT = I->getType();
        if (QT->isAnyPointerType() || QT->isBlockPointerType())
          return true;
      }
    }
  }

  return T->isAnyPointerType() || T->isBlockPointerType();
}

static bool attrNonNullArgCheck(Sema &S, QualType T, const ParsedAttr &AL,
                                SourceRange AttrParmRange,
                                SourceRange TypeRange,
                                bool isReturnValue = false) {
  if (!S.isValidPointerAttrType(T)) {
    if (isReturnValue)
      S.Diag(AL.getLoc(), diag::warn_attribute_return_pointers_only)
          << AL << AttrParmRange << TypeRange;
    else
      S.Diag(AL.getLoc(), diag::warn_attribute_pointers_only)
          << AL << AttrParmRange << TypeRange << 0;
    return false;
  }
  return true;
}

static void handleNonNullAttr(Sema &S, Decl *D, const ParsedAttr &AL) {
  SmallVector<ParamIdx, 8> NonNullArgs;
  for (unsigned I = 0; I < AL.getNumArgs(); ++I) {
    Expr *Ex = AL.getArgAsExpr(I);
    ParamIdx Idx;
    if (!checkFunctionOrMethodParameterIndex(S, D, AL, I + 1, Ex, Idx))
      return;

    // Is the function argument a pointer type?
    if (Idx.getASTIndex() < getFunctionOrMethodNumParams(D) &&
        !attrNonNullArgCheck(
            S, getFunctionOrMethodParamType(D, Idx.getASTIndex()), AL,
            Ex->getSourceRange(),
            getFunctionOrMethodParamRange(D, Idx.getASTIndex())))
      continue;

    NonNullArgs.push_back(Idx);
  }

  // If no arguments were specified to __attribute__((nonnull)) then all pointer
  // arguments have a nonnull attribute; warn if there aren't any. Skip this
  // check if the attribute came from a macro expansion or a template
  // instantiation.
  if (NonNullArgs.empty() && AL.getLoc().isFileID() &&
      !S.inTemplateInstantiation()) {
    bool AnyPointers = isFunctionOrMethodVariadic(D);
    for (unsigned I = 0, E = getFunctionOrMethodNumParams(D);
         I != E && !AnyPointers; ++I) {
      QualType T = getFunctionOrMethodParamType(D, I);
      if (T->isDependentType() || S.isValidPointerAttrType(T))
        AnyPointers = true;
    }

    if (!AnyPointers)
      S.Diag(AL.getLoc(), diag::warn_attribute_nonnull_no_pointers);
  }

  ParamIdx *Start = NonNullArgs.data();
  unsigned Size = NonNullArgs.size();
  llvm::array_pod_sort(Start, Start + Size);
  D->addAttr(::new (S.Context) NonNullAttr(S.Context, AL, Start, Size));
}

static void handleNonNullAttrParameter(Sema &S, ParmVarDecl *D,
                                       const ParsedAttr &AL) {
  if (AL.getNumArgs() > 0) {
    if (D->getFunctionType()) {
      handleNonNullAttr(S, D, AL);
    } else {
      S.Diag(AL.getLoc(), diag::warn_attribute_nonnull_parm_no_args)
        << D->getSourceRange();
    }
    return;
  }

  // Is the argument a pointer type?
  if (!attrNonNullArgCheck(S, D->getType(), AL, SourceRange(),
                           D->getSourceRange()))
    return;

  D->addAttr(::new (S.Context) NonNullAttr(S.Context, AL, nullptr, 0));
}

static void handleReturnsNonNullAttr(Sema &S, Decl *D, const ParsedAttr &AL) {
  QualType ResultType = getFunctionOrMethodResultType(D);
  SourceRange SR = getFunctionOrMethodResultSourceRange(D);
  if (!attrNonNullArgCheck(S, ResultType, AL, SourceRange(), SR,
                           /* isReturnValue */ true))
    return;

  D->addAttr(::new (S.Context) ReturnsNonNullAttr(S.Context, AL));
}

static void handleNoEscapeAttr(Sema &S, Decl *D, const ParsedAttr &AL) {
  if (D->isInvalidDecl())
    return;

  // noescape only applies to pointer types.
  QualType T = cast<ParmVarDecl>(D)->getType();
  if (!S.isValidPointerAttrType(T, /* RefOkay */ true)) {
    S.Diag(AL.getLoc(), diag::warn_attribute_pointers_only)
        << AL << AL.getRange() << 0;
    return;
  }

  D->addAttr(::new (S.Context) NoEscapeAttr(S.Context, AL));
}

static void handleAssumeAlignedAttr(Sema &S, Decl *D, const ParsedAttr &AL) {
  Expr *E = AL.getArgAsExpr(0),
       *OE = AL.getNumArgs() > 1 ? AL.getArgAsExpr(1) : nullptr;
  S.AddAssumeAlignedAttr(D, AL, E, OE);
}

static void handleAllocAlignAttr(Sema &S, Decl *D, const ParsedAttr &AL) {
  S.AddAllocAlignAttr(D, AL, AL.getArgAsExpr(0));
}

void Sema::AddAssumeAlignedAttr(Decl *D, const AttributeCommonInfo &CI, Expr *E,
                                Expr *OE) {
  QualType ResultType = getFunctionOrMethodResultType(D);
  SourceRange SR = getFunctionOrMethodResultSourceRange(D);

  AssumeAlignedAttr TmpAttr(Context, CI, E, OE);
  SourceLocation AttrLoc = TmpAttr.getLocation();

  if (!isValidPointerAttrType(ResultType, /* RefOkay */ true)) {
    Diag(AttrLoc, diag::warn_attribute_return_pointers_refs_only)
        << &TmpAttr << TmpAttr.getRange() << SR;
    return;
  }

  if (!E->isValueDependent()) {
    Optional<llvm::APSInt> I = llvm::APSInt(64);
    if (!(I = E->getIntegerConstantExpr(Context))) {
      if (OE)
        Diag(AttrLoc, diag::err_attribute_argument_n_type)
          << &TmpAttr << 1 << AANT_ArgumentIntegerConstant
          << E->getSourceRange();
      else
        Diag(AttrLoc, diag::err_attribute_argument_type)
          << &TmpAttr << AANT_ArgumentIntegerConstant
          << E->getSourceRange();
      return;
    }

    if (!I->isPowerOf2()) {
      Diag(AttrLoc, diag::err_alignment_not_power_of_two)
        << E->getSourceRange();
      return;
    }

    if (*I > Sema::MaximumAlignment)
      Diag(CI.getLoc(), diag::warn_assume_aligned_too_great)
          << CI.getRange() << Sema::MaximumAlignment;
  }

  if (OE && !OE->isValueDependent() && !OE->isIntegerConstantExpr(Context)) {
    Diag(AttrLoc, diag::err_attribute_argument_n_type)
        << &TmpAttr << 2 << AANT_ArgumentIntegerConstant
        << OE->getSourceRange();
    return;
  }

  D->addAttr(::new (Context) AssumeAlignedAttr(Context, CI, E, OE));
}

void Sema::AddAllocAlignAttr(Decl *D, const AttributeCommonInfo &CI,
                             Expr *ParamExpr) {
  QualType ResultType = getFunctionOrMethodResultType(D);

  AllocAlignAttr TmpAttr(Context, CI, ParamIdx());
  SourceLocation AttrLoc = CI.getLoc();

  if (!ResultType->isDependentType() &&
      !isValidPointerAttrType(ResultType, /* RefOkay */ true)) {
    Diag(AttrLoc, diag::warn_attribute_return_pointers_refs_only)
        << &TmpAttr << CI.getRange() << getFunctionOrMethodResultSourceRange(D);
    return;
  }

  ParamIdx Idx;
  const auto *FuncDecl = cast<FunctionDecl>(D);
  if (!checkFunctionOrMethodParameterIndex(*this, FuncDecl, TmpAttr,
                                           /*AttrArgNum=*/1, ParamExpr, Idx))
    return;

  QualType Ty = getFunctionOrMethodParamType(D, Idx.getASTIndex());
  if (!Ty->isDependentType() && !Ty->isIntegralType(Context) &&
      !Ty->isAlignValT()) {
    Diag(ParamExpr->getBeginLoc(), diag::err_attribute_integers_only)
        << &TmpAttr
        << FuncDecl->getParamDecl(Idx.getASTIndex())->getSourceRange();
    return;
  }

  D->addAttr(::new (Context) AllocAlignAttr(Context, CI, Idx));
}

/// Check if \p AssumptionStr is a known assumption and warn if not.
static void checkAssumptionAttr(Sema &S, SourceLocation Loc,
                                StringRef AssumptionStr) {
  if (llvm::KnownAssumptionStrings.count(AssumptionStr))
    return;

  unsigned BestEditDistance = 3;
  StringRef Suggestion;
  for (const auto &KnownAssumptionIt : llvm::KnownAssumptionStrings) {
    unsigned EditDistance =
        AssumptionStr.edit_distance(KnownAssumptionIt.getKey());
    if (EditDistance < BestEditDistance) {
      Suggestion = KnownAssumptionIt.getKey();
      BestEditDistance = EditDistance;
    }
  }

  if (!Suggestion.empty())
    S.Diag(Loc, diag::warn_assume_attribute_string_unknown_suggested)
        << AssumptionStr << Suggestion;
  else
    S.Diag(Loc, diag::warn_assume_attribute_string_unknown) << AssumptionStr;
}

static void handleAssumumptionAttr(Sema &S, Decl *D, const ParsedAttr &AL) {
  // Handle the case where the attribute has a text message.
  StringRef Str;
  SourceLocation AttrStrLoc;
  if (!S.checkStringLiteralArgumentAttr(AL, 0, Str, &AttrStrLoc))
    return;

  checkAssumptionAttr(S, AttrStrLoc, Str);

  D->addAttr(::new (S.Context) AssumptionAttr(S.Context, AL, Str));
}

/// Normalize the attribute, __foo__ becomes foo.
/// Returns true if normalization was applied.
static bool normalizeName(StringRef &AttrName) {
  if (AttrName.size() > 4 && AttrName.startswith("__") &&
      AttrName.endswith("__")) {
    AttrName = AttrName.drop_front(2).drop_back(2);
    return true;
  }
  return false;
}

static void handleOwnershipAttr(Sema &S, Decl *D, const ParsedAttr &AL) {
  // This attribute must be applied to a function declaration. The first
  // argument to the attribute must be an identifier, the name of the resource,
  // for example: malloc. The following arguments must be argument indexes, the
  // arguments must be of integer type for Returns, otherwise of pointer type.
  // The difference between Holds and Takes is that a pointer may still be used
  // after being held. free() should be __attribute((ownership_takes)), whereas
  // a list append function may well be __attribute((ownership_holds)).

  if (!AL.isArgIdent(0)) {
    S.Diag(AL.getLoc(), diag::err_attribute_argument_n_type)
        << AL << 1 << AANT_ArgumentIdentifier;
    return;
  }

  // Figure out our Kind.
  OwnershipAttr::OwnershipKind K =
      OwnershipAttr(S.Context, AL, nullptr, nullptr, 0).getOwnKind();

  // Check arguments.
  switch (K) {
  case OwnershipAttr::Takes:
  case OwnershipAttr::Holds:
    if (AL.getNumArgs() < 2) {
      S.Diag(AL.getLoc(), diag::err_attribute_too_few_arguments) << AL << 2;
      return;
    }
    break;
  case OwnershipAttr::Returns:
    if (AL.getNumArgs() > 2) {
      S.Diag(AL.getLoc(), diag::err_attribute_too_many_arguments) << AL << 1;
      return;
    }
    break;
  }

  IdentifierInfo *Module = AL.getArgAsIdent(0)->Ident;

  StringRef ModuleName = Module->getName();
  if (normalizeName(ModuleName)) {
    Module = &S.PP.getIdentifierTable().get(ModuleName);
  }

  SmallVector<ParamIdx, 8> OwnershipArgs;
  for (unsigned i = 1; i < AL.getNumArgs(); ++i) {
    Expr *Ex = AL.getArgAsExpr(i);
    ParamIdx Idx;
    if (!checkFunctionOrMethodParameterIndex(S, D, AL, i, Ex, Idx))
      return;

    // Is the function argument a pointer type?
    QualType T = getFunctionOrMethodParamType(D, Idx.getASTIndex());
    int Err = -1;  // No error
    switch (K) {
      case OwnershipAttr::Takes:
      case OwnershipAttr::Holds:
        if (!T->isAnyPointerType() && !T->isBlockPointerType())
          Err = 0;
        break;
      case OwnershipAttr::Returns:
        if (!T->isIntegerType())
          Err = 1;
        break;
    }
    if (-1 != Err) {
      S.Diag(AL.getLoc(), diag::err_ownership_type) << AL << Err
                                                    << Ex->getSourceRange();
      return;
    }

    // Check we don't have a conflict with another ownership attribute.
    for (const auto *I : D->specific_attrs<OwnershipAttr>()) {
      // Cannot have two ownership attributes of different kinds for the same
      // index.
      if (I->getOwnKind() != K && I->args_end() !=
          std::find(I->args_begin(), I->args_end(), Idx)) {
        S.Diag(AL.getLoc(), diag::err_attributes_are_not_compatible) << AL << I;
        return;
      } else if (K == OwnershipAttr::Returns &&
                 I->getOwnKind() == OwnershipAttr::Returns) {
        // A returns attribute conflicts with any other returns attribute using
        // a different index.
        if (!llvm::is_contained(I->args(), Idx)) {
          S.Diag(I->getLocation(), diag::err_ownership_returns_index_mismatch)
              << I->args_begin()->getSourceIndex();
          if (I->args_size())
            S.Diag(AL.getLoc(), diag::note_ownership_returns_index_mismatch)
                << Idx.getSourceIndex() << Ex->getSourceRange();
          return;
        }
      }
    }
    OwnershipArgs.push_back(Idx);
  }

  ParamIdx *Start = OwnershipArgs.data();
  unsigned Size = OwnershipArgs.size();
  llvm::array_pod_sort(Start, Start + Size);
  D->addAttr(::new (S.Context)
                 OwnershipAttr(S.Context, AL, Module, Start, Size));
}

static void handleWeakRefAttr(Sema &S, Decl *D, const ParsedAttr &AL) {
  // Check the attribute arguments.
  if (AL.getNumArgs() > 1) {
    S.Diag(AL.getLoc(), diag::err_attribute_wrong_number_arguments) << AL << 1;
    return;
  }

  // gcc rejects
  // class c {
  //   static int a __attribute__((weakref ("v2")));
  //   static int b() __attribute__((weakref ("f3")));
  // };
  // and ignores the attributes of
  // void f(void) {
  //   static int a __attribute__((weakref ("v2")));
  // }
  // we reject them
  const DeclContext *Ctx = D->getDeclContext()->getRedeclContext();
  if (!Ctx->isFileContext()) {
    S.Diag(AL.getLoc(), diag::err_attribute_weakref_not_global_context)
        << cast<NamedDecl>(D);
    return;
  }

  // The GCC manual says
  //
  // At present, a declaration to which `weakref' is attached can only
  // be `static'.
  //
  // It also says
  //
  // Without a TARGET,
  // given as an argument to `weakref' or to `alias', `weakref' is
  // equivalent to `weak'.
  //
  // gcc 4.4.1 will accept
  // int a7 __attribute__((weakref));
  // as
  // int a7 __attribute__((weak));
  // This looks like a bug in gcc. We reject that for now. We should revisit
  // it if this behaviour is actually used.

  // GCC rejects
  // static ((alias ("y"), weakref)).
  // Should we? How to check that weakref is before or after alias?

  // FIXME: it would be good for us to keep the WeakRefAttr as-written instead
  // of transforming it into an AliasAttr.  The WeakRefAttr never uses the
  // StringRef parameter it was given anyway.
  StringRef Str;
  if (AL.getNumArgs() && S.checkStringLiteralArgumentAttr(AL, 0, Str))
    // GCC will accept anything as the argument of weakref. Should we
    // check for an existing decl?
    D->addAttr(::new (S.Context) AliasAttr(S.Context, AL, Str));

  D->addAttr(::new (S.Context) WeakRefAttr(S.Context, AL));
}

static void handleIFuncAttr(Sema &S, Decl *D, const ParsedAttr &AL) {
  StringRef Str;
  if (!S.checkStringLiteralArgumentAttr(AL, 0, Str))
    return;

  // Aliases should be on declarations, not definitions.
  const auto *FD = cast<FunctionDecl>(D);
  if (FD->isThisDeclarationADefinition()) {
    S.Diag(AL.getLoc(), diag::err_alias_is_definition) << FD << 1;
    return;
  }

  D->addAttr(::new (S.Context) IFuncAttr(S.Context, AL, Str));
}

static void handleAliasAttr(Sema &S, Decl *D, const ParsedAttr &AL) {
  StringRef Str;
  if (!S.checkStringLiteralArgumentAttr(AL, 0, Str))
    return;

  if (S.Context.getTargetInfo().getTriple().isOSDarwin()) {
    S.Diag(AL.getLoc(), diag::err_alias_not_supported_on_darwin);
    return;
  }
  if (S.Context.getTargetInfo().getTriple().isNVPTX()) {
    S.Diag(AL.getLoc(), diag::err_alias_not_supported_on_nvptx);
  }

  // Aliases should be on declarations, not definitions.
  if (const auto *FD = dyn_cast<FunctionDecl>(D)) {
    if (FD->isThisDeclarationADefinition()) {
      S.Diag(AL.getLoc(), diag::err_alias_is_definition) << FD << 0;
      return;
    }
  } else {
    const auto *VD = cast<VarDecl>(D);
    if (VD->isThisDeclarationADefinition() && VD->isExternallyVisible()) {
      S.Diag(AL.getLoc(), diag::err_alias_is_definition) << VD << 0;
      return;
    }
  }

  // Mark target used to prevent unneeded-internal-declaration warnings.
  if (!S.LangOpts.CPlusPlus) {
    // FIXME: demangle Str for C++, as the attribute refers to the mangled
    // linkage name, not the pre-mangled identifier.
    const DeclarationNameInfo target(&S.Context.Idents.get(Str), AL.getLoc());
    LookupResult LR(S, target, Sema::LookupOrdinaryName);
    if (S.LookupQualifiedName(LR, S.getCurLexicalContext()))
      for (NamedDecl *ND : LR)
        ND->markUsed(S.Context);
  }

  D->addAttr(::new (S.Context) AliasAttr(S.Context, AL, Str));
}

static void handleTLSModelAttr(Sema &S, Decl *D, const ParsedAttr &AL) {
  StringRef Model;
  SourceLocation LiteralLoc;
  // Check that it is a string.
  if (!S.checkStringLiteralArgumentAttr(AL, 0, Model, &LiteralLoc))
    return;

  // Check that the value.
  if (Model != "global-dynamic" && Model != "local-dynamic"
      && Model != "initial-exec" && Model != "local-exec") {
    S.Diag(LiteralLoc, diag::err_attr_tlsmodel_arg);
    return;
  }

  if (S.Context.getTargetInfo().getTriple().isOSAIX() &&
      Model != "global-dynamic") {
    S.Diag(LiteralLoc, diag::err_aix_attr_unsupported_tls_model) << Model;
    return;
  }

  D->addAttr(::new (S.Context) TLSModelAttr(S.Context, AL, Model));
}

static void handleRestrictAttr(Sema &S, Decl *D, const ParsedAttr &AL) {
  QualType ResultType = getFunctionOrMethodResultType(D);
  if (ResultType->isAnyPointerType() || ResultType->isBlockPointerType()) {
    D->addAttr(::new (S.Context) RestrictAttr(S.Context, AL));
    return;
  }

  S.Diag(AL.getLoc(), diag::warn_attribute_return_pointers_only)
      << AL << getFunctionOrMethodResultSourceRange(D);
}

static void handleCPUSpecificAttr(Sema &S, Decl *D, const ParsedAttr &AL) {
  // Ensure we don't combine these with themselves, since that causes some
  // confusing behavior.
  if (AL.getParsedKind() == ParsedAttr::AT_CPUDispatch) {
    if (checkAttrMutualExclusion<CPUSpecificAttr>(S, D, AL))
      return;

    if (const auto *Other = D->getAttr<CPUDispatchAttr>()) {
      S.Diag(AL.getLoc(), diag::err_disallowed_duplicate_attribute) << AL;
      S.Diag(Other->getLocation(), diag::note_conflicting_attribute);
      return;
    }
  } else if (AL.getParsedKind() == ParsedAttr::AT_CPUSpecific) {
    if (checkAttrMutualExclusion<CPUDispatchAttr>(S, D, AL))
      return;

    if (const auto *Other = D->getAttr<CPUSpecificAttr>()) {
      S.Diag(AL.getLoc(), diag::err_disallowed_duplicate_attribute) << AL;
      S.Diag(Other->getLocation(), diag::note_conflicting_attribute);
      return;
    }
  }

  FunctionDecl *FD = cast<FunctionDecl>(D);

  if (const auto *MD = dyn_cast<CXXMethodDecl>(D)) {
    if (MD->getParent()->isLambda()) {
      S.Diag(AL.getLoc(), diag::err_attribute_dll_lambda) << AL;
      return;
    }
  }

  if (!AL.checkAtLeastNumArgs(S, 1))
    return;

  SmallVector<IdentifierInfo *, 8> CPUs;
  for (unsigned ArgNo = 0; ArgNo < getNumAttributeArgs(AL); ++ArgNo) {
    if (!AL.isArgIdent(ArgNo)) {
      S.Diag(AL.getLoc(), diag::err_attribute_argument_type)
          << AL << AANT_ArgumentIdentifier;
      return;
    }

    IdentifierLoc *CPUArg = AL.getArgAsIdent(ArgNo);
    StringRef CPUName = CPUArg->Ident->getName().trim();

    if (!S.Context.getTargetInfo().validateCPUSpecificCPUDispatch(CPUName)) {
      S.Diag(CPUArg->Loc, diag::err_invalid_cpu_specific_dispatch_value)
          << CPUName << (AL.getKind() == ParsedAttr::AT_CPUDispatch);
      return;
    }

    const TargetInfo &Target = S.Context.getTargetInfo();
    if (llvm::any_of(CPUs, [CPUName, &Target](const IdentifierInfo *Cur) {
          return Target.CPUSpecificManglingCharacter(CPUName) ==
                 Target.CPUSpecificManglingCharacter(Cur->getName());
        })) {
      S.Diag(AL.getLoc(), diag::warn_multiversion_duplicate_entries);
      return;
    }
    CPUs.push_back(CPUArg->Ident);
  }

  FD->setIsMultiVersion(true);
  if (AL.getKind() == ParsedAttr::AT_CPUSpecific)
    D->addAttr(::new (S.Context)
                   CPUSpecificAttr(S.Context, AL, CPUs.data(), CPUs.size()));
  else
    D->addAttr(::new (S.Context)
                   CPUDispatchAttr(S.Context, AL, CPUs.data(), CPUs.size()));
}

static void handleCommonAttr(Sema &S, Decl *D, const ParsedAttr &AL) {
  if (S.LangOpts.CPlusPlus) {
    S.Diag(AL.getLoc(), diag::err_attribute_not_supported_in_lang)
        << AL << AttributeLangSupport::Cpp;
    return;
  }

  D->addAttr(::new (S.Context) CommonAttr(S.Context, AL));
}

static void handleCmseNSEntryAttr(Sema &S, Decl *D, const ParsedAttr &AL) {
  if (S.LangOpts.CPlusPlus && !D->getDeclContext()->isExternCContext()) {
    S.Diag(AL.getLoc(), diag::err_attribute_not_clinkage) << AL;
    return;
  }

  const auto *FD = cast<FunctionDecl>(D);
  if (!FD->isExternallyVisible()) {
    S.Diag(AL.getLoc(), diag::warn_attribute_cmse_entry_static);
    return;
  }

  D->addAttr(::new (S.Context) CmseNSEntryAttr(S.Context, AL));
}

static void handleNakedAttr(Sema &S, Decl *D, const ParsedAttr &AL) {
  if (AL.isDeclspecAttribute()) {
    const auto &Triple = S.getASTContext().getTargetInfo().getTriple();
    const auto &Arch = Triple.getArch();
    if (Arch != llvm::Triple::x86 &&
        (Arch != llvm::Triple::arm && Arch != llvm::Triple::thumb)) {
      S.Diag(AL.getLoc(), diag::err_attribute_not_supported_on_arch)
          << AL << Triple.getArchName();
      return;
    }

    // This form is not allowed to be written on a member function (static or
    // nonstatic) when in Microsoft compatibility mode.
    if (S.getLangOpts().MSVCCompat && isa<CXXMethodDecl>(D)) {
      S.Diag(AL.getLoc(), diag::err_attribute_wrong_decl_type_str)
          << AL << "non-member functions";
      return;
    }
  }

  D->addAttr(::new (S.Context) NakedAttr(S.Context, AL));
}

static void handleNoReturnAttr(Sema &S, Decl *D, const ParsedAttr &Attrs) {
  if (hasDeclarator(D)) return;

  if (!isa<ObjCMethodDecl>(D)) {
    S.Diag(Attrs.getLoc(), diag::warn_attribute_wrong_decl_type)
        << Attrs << ExpectedFunctionOrMethod;
    return;
  }

  D->addAttr(::new (S.Context) NoReturnAttr(S.Context, Attrs));
}

static void handleStandardNoReturnAttr(Sema &S, Decl *D, const ParsedAttr &A) {
  // The [[_Noreturn]] spelling is deprecated in C2x, so if that was used,
  // issue an appropriate diagnostic. However, don't issue a diagnostic if the
  // attribute name comes from a macro expansion. We don't want to punish users
  // who write [[noreturn]] after including <stdnoreturn.h> (where 'noreturn'
  // is defined as a macro which expands to '_Noreturn').
  if (!S.getLangOpts().CPlusPlus &&
      A.getSemanticSpelling() == CXX11NoReturnAttr::C2x_Noreturn &&
      !(A.getLoc().isMacroID() &&
        S.getSourceManager().isInSystemMacro(A.getLoc())))
    S.Diag(A.getLoc(), diag::warn_deprecated_noreturn_spelling) << A.getRange();

  D->addAttr(::new (S.Context) CXX11NoReturnAttr(S.Context, A));
}

static void handleNoCfCheckAttr(Sema &S, Decl *D, const ParsedAttr &Attrs) {
  if (!S.getLangOpts().CFProtectionBranch)
    S.Diag(Attrs.getLoc(), diag::warn_nocf_check_attribute_ignored);
  else
    handleSimpleAttribute<AnyX86NoCfCheckAttr>(S, D, Attrs);
}

bool Sema::CheckAttrNoArgs(const ParsedAttr &Attrs) {
  if (!Attrs.checkExactlyNumArgs(*this, 0)) {
    Attrs.setInvalid();
    return true;
  }

  return false;
}

bool Sema::CheckAttrTarget(const ParsedAttr &AL) {
  // Check whether the attribute is valid on the current target.
  const TargetInfo *Aux = Context.getAuxTargetInfo();
  if (!(AL.existsInTarget(Context.getTargetInfo()) ||
        (Context.getLangOpts().SYCLIsDevice &&
         Aux && AL.existsInTarget(*Aux)))) {
    Diag(AL.getLoc(), diag::warn_unknown_attribute_ignored)
        << AL << AL.getRange();
    AL.setInvalid();
    return true;
  }

  return false;
}

static void handleAnalyzerNoReturnAttr(Sema &S, Decl *D, const ParsedAttr &AL) {

  // The checking path for 'noreturn' and 'analyzer_noreturn' are different
  // because 'analyzer_noreturn' does not impact the type.
  if (!isFunctionOrMethodOrBlock(D)) {
    ValueDecl *VD = dyn_cast<ValueDecl>(D);
    if (!VD || (!VD->getType()->isBlockPointerType() &&
                !VD->getType()->isFunctionPointerType())) {
      S.Diag(AL.getLoc(), AL.isStandardAttributeSyntax()
                              ? diag::err_attribute_wrong_decl_type
                              : diag::warn_attribute_wrong_decl_type)
          << AL << ExpectedFunctionMethodOrBlock;
      return;
    }
  }

  D->addAttr(::new (S.Context) AnalyzerNoReturnAttr(S.Context, AL));
}

// PS3 PPU-specific.
static void handleVecReturnAttr(Sema &S, Decl *D, const ParsedAttr &AL) {
  /*
    Returning a Vector Class in Registers

    According to the PPU ABI specifications, a class with a single member of
    vector type is returned in memory when used as the return value of a
    function.
    This results in inefficient code when implementing vector classes. To return
    the value in a single vector register, add the vecreturn attribute to the
    class definition. This attribute is also applicable to struct types.

    Example:

    struct Vector
    {
      __vector float xyzw;
    } __attribute__((vecreturn));

    Vector Add(Vector lhs, Vector rhs)
    {
      Vector result;
      result.xyzw = vec_add(lhs.xyzw, rhs.xyzw);
      return result; // This will be returned in a register
    }
  */
  if (VecReturnAttr *A = D->getAttr<VecReturnAttr>()) {
    S.Diag(AL.getLoc(), diag::err_repeat_attribute) << A;
    return;
  }

  const auto *R = cast<RecordDecl>(D);
  int count = 0;

  if (!isa<CXXRecordDecl>(R)) {
    S.Diag(AL.getLoc(), diag::err_attribute_vecreturn_only_vector_member);
    return;
  }

  if (!cast<CXXRecordDecl>(R)->isPOD()) {
    S.Diag(AL.getLoc(), diag::err_attribute_vecreturn_only_pod_record);
    return;
  }

  for (const auto *I : R->fields()) {
    if ((count == 1) || !I->getType()->isVectorType()) {
      S.Diag(AL.getLoc(), diag::err_attribute_vecreturn_only_vector_member);
      return;
    }
    count++;
  }

  D->addAttr(::new (S.Context) VecReturnAttr(S.Context, AL));
}

static void handleDependencyAttr(Sema &S, Scope *Scope, Decl *D,
                                 const ParsedAttr &AL) {
  if (isa<ParmVarDecl>(D)) {
    // [[carries_dependency]] can only be applied to a parameter if it is a
    // parameter of a function declaration or lambda.
    if (!(Scope->getFlags() & clang::Scope::FunctionDeclarationScope)) {
      S.Diag(AL.getLoc(),
             diag::err_carries_dependency_param_not_function_decl);
      return;
    }
  }

  D->addAttr(::new (S.Context) CarriesDependencyAttr(S.Context, AL));
}

static void handleUnusedAttr(Sema &S, Decl *D, const ParsedAttr &AL) {
  bool IsCXX17Attr = AL.isCXX11Attribute() && !AL.getScopeName();

  // If this is spelled as the standard C++17 attribute, but not in C++17, warn
  // about using it as an extension.
  if (!S.getLangOpts().CPlusPlus17 && IsCXX17Attr)
    S.Diag(AL.getLoc(), diag::ext_cxx17_attr) << AL;

  D->addAttr(::new (S.Context) UnusedAttr(S.Context, AL));
}

static void handleConstructorAttr(Sema &S, Decl *D, const ParsedAttr &AL) {
  uint32_t priority = ConstructorAttr::DefaultPriority;
  if (AL.getNumArgs() &&
      !checkUInt32Argument(S, AL, AL.getArgAsExpr(0), priority))
    return;

  D->addAttr(::new (S.Context) ConstructorAttr(S.Context, AL, priority));
}

static void handleDestructorAttr(Sema &S, Decl *D, const ParsedAttr &AL) {
  uint32_t priority = DestructorAttr::DefaultPriority;
  if (AL.getNumArgs() &&
      !checkUInt32Argument(S, AL, AL.getArgAsExpr(0), priority))
    return;

  D->addAttr(::new (S.Context) DestructorAttr(S.Context, AL, priority));
}

template <typename AttrTy>
static void handleAttrWithMessage(Sema &S, Decl *D, const ParsedAttr &AL) {
  // Handle the case where the attribute has a text message.
  StringRef Str;
  if (AL.getNumArgs() == 1 && !S.checkStringLiteralArgumentAttr(AL, 0, Str))
    return;

  D->addAttr(::new (S.Context) AttrTy(S.Context, AL, Str));
}

static void handleObjCSuppresProtocolAttr(Sema &S, Decl *D,
                                          const ParsedAttr &AL) {
  if (!cast<ObjCProtocolDecl>(D)->isThisDeclarationADefinition()) {
    S.Diag(AL.getLoc(), diag::err_objc_attr_protocol_requires_definition)
        << AL << AL.getRange();
    return;
  }

  D->addAttr(::new (S.Context) ObjCExplicitProtocolImplAttr(S.Context, AL));
}

static bool checkAvailabilityAttr(Sema &S, SourceRange Range,
                                  IdentifierInfo *Platform,
                                  VersionTuple Introduced,
                                  VersionTuple Deprecated,
                                  VersionTuple Obsoleted) {
  StringRef PlatformName
    = AvailabilityAttr::getPrettyPlatformName(Platform->getName());
  if (PlatformName.empty())
    PlatformName = Platform->getName();

  // Ensure that Introduced <= Deprecated <= Obsoleted (although not all
  // of these steps are needed).
  if (!Introduced.empty() && !Deprecated.empty() &&
      !(Introduced <= Deprecated)) {
    S.Diag(Range.getBegin(), diag::warn_availability_version_ordering)
      << 1 << PlatformName << Deprecated.getAsString()
      << 0 << Introduced.getAsString();
    return true;
  }

  if (!Introduced.empty() && !Obsoleted.empty() &&
      !(Introduced <= Obsoleted)) {
    S.Diag(Range.getBegin(), diag::warn_availability_version_ordering)
      << 2 << PlatformName << Obsoleted.getAsString()
      << 0 << Introduced.getAsString();
    return true;
  }

  if (!Deprecated.empty() && !Obsoleted.empty() &&
      !(Deprecated <= Obsoleted)) {
    S.Diag(Range.getBegin(), diag::warn_availability_version_ordering)
      << 2 << PlatformName << Obsoleted.getAsString()
      << 1 << Deprecated.getAsString();
    return true;
  }

  return false;
}

/// Check whether the two versions match.
///
/// If either version tuple is empty, then they are assumed to match. If
/// \p BeforeIsOkay is true, then \p X can be less than or equal to \p Y.
static bool versionsMatch(const VersionTuple &X, const VersionTuple &Y,
                          bool BeforeIsOkay) {
  if (X.empty() || Y.empty())
    return true;

  if (X == Y)
    return true;

  if (BeforeIsOkay && X < Y)
    return true;

  return false;
}

AvailabilityAttr *Sema::mergeAvailabilityAttr(
    NamedDecl *D, const AttributeCommonInfo &CI, IdentifierInfo *Platform,
    bool Implicit, VersionTuple Introduced, VersionTuple Deprecated,
    VersionTuple Obsoleted, bool IsUnavailable, StringRef Message,
    bool IsStrict, StringRef Replacement, AvailabilityMergeKind AMK,
    int Priority) {
  VersionTuple MergedIntroduced = Introduced;
  VersionTuple MergedDeprecated = Deprecated;
  VersionTuple MergedObsoleted = Obsoleted;
  bool FoundAny = false;
  bool OverrideOrImpl = false;
  switch (AMK) {
  case AMK_None:
  case AMK_Redeclaration:
    OverrideOrImpl = false;
    break;

  case AMK_Override:
  case AMK_ProtocolImplementation:
  case AMK_OptionalProtocolImplementation:
    OverrideOrImpl = true;
    break;
  }

  if (D->hasAttrs()) {
    AttrVec &Attrs = D->getAttrs();
    for (unsigned i = 0, e = Attrs.size(); i != e;) {
      const auto *OldAA = dyn_cast<AvailabilityAttr>(Attrs[i]);
      if (!OldAA) {
        ++i;
        continue;
      }

      IdentifierInfo *OldPlatform = OldAA->getPlatform();
      if (OldPlatform != Platform) {
        ++i;
        continue;
      }

      // If there is an existing availability attribute for this platform that
      // has a lower priority use the existing one and discard the new
      // attribute.
      if (OldAA->getPriority() < Priority)
        return nullptr;

      // If there is an existing attribute for this platform that has a higher
      // priority than the new attribute then erase the old one and continue
      // processing the attributes.
      if (OldAA->getPriority() > Priority) {
        Attrs.erase(Attrs.begin() + i);
        --e;
        continue;
      }

      FoundAny = true;
      VersionTuple OldIntroduced = OldAA->getIntroduced();
      VersionTuple OldDeprecated = OldAA->getDeprecated();
      VersionTuple OldObsoleted = OldAA->getObsoleted();
      bool OldIsUnavailable = OldAA->getUnavailable();

      if (!versionsMatch(OldIntroduced, Introduced, OverrideOrImpl) ||
          !versionsMatch(Deprecated, OldDeprecated, OverrideOrImpl) ||
          !versionsMatch(Obsoleted, OldObsoleted, OverrideOrImpl) ||
          !(OldIsUnavailable == IsUnavailable ||
            (OverrideOrImpl && !OldIsUnavailable && IsUnavailable))) {
        if (OverrideOrImpl) {
          int Which = -1;
          VersionTuple FirstVersion;
          VersionTuple SecondVersion;
          if (!versionsMatch(OldIntroduced, Introduced, OverrideOrImpl)) {
            Which = 0;
            FirstVersion = OldIntroduced;
            SecondVersion = Introduced;
          } else if (!versionsMatch(Deprecated, OldDeprecated, OverrideOrImpl)) {
            Which = 1;
            FirstVersion = Deprecated;
            SecondVersion = OldDeprecated;
          } else if (!versionsMatch(Obsoleted, OldObsoleted, OverrideOrImpl)) {
            Which = 2;
            FirstVersion = Obsoleted;
            SecondVersion = OldObsoleted;
          }

          if (Which == -1) {
            Diag(OldAA->getLocation(),
                 diag::warn_mismatched_availability_override_unavail)
              << AvailabilityAttr::getPrettyPlatformName(Platform->getName())
              << (AMK == AMK_Override);
          } else if (Which != 1 && AMK == AMK_OptionalProtocolImplementation) {
            // Allow different 'introduced' / 'obsoleted' availability versions
            // on a method that implements an optional protocol requirement. It
            // makes less sense to allow this for 'deprecated' as the user can't
            // see if the method is 'deprecated' as 'respondsToSelector' will
            // still return true when the method is deprecated.
            ++i;
            continue;
          } else {
            Diag(OldAA->getLocation(),
                 diag::warn_mismatched_availability_override)
              << Which
              << AvailabilityAttr::getPrettyPlatformName(Platform->getName())
              << FirstVersion.getAsString() << SecondVersion.getAsString()
              << (AMK == AMK_Override);
          }
          if (AMK == AMK_Override)
            Diag(CI.getLoc(), diag::note_overridden_method);
          else
            Diag(CI.getLoc(), diag::note_protocol_method);
        } else {
          Diag(OldAA->getLocation(), diag::warn_mismatched_availability);
          Diag(CI.getLoc(), diag::note_previous_attribute);
        }

        Attrs.erase(Attrs.begin() + i);
        --e;
        continue;
      }

      VersionTuple MergedIntroduced2 = MergedIntroduced;
      VersionTuple MergedDeprecated2 = MergedDeprecated;
      VersionTuple MergedObsoleted2 = MergedObsoleted;

      if (MergedIntroduced2.empty())
        MergedIntroduced2 = OldIntroduced;
      if (MergedDeprecated2.empty())
        MergedDeprecated2 = OldDeprecated;
      if (MergedObsoleted2.empty())
        MergedObsoleted2 = OldObsoleted;

      if (checkAvailabilityAttr(*this, OldAA->getRange(), Platform,
                                MergedIntroduced2, MergedDeprecated2,
                                MergedObsoleted2)) {
        Attrs.erase(Attrs.begin() + i);
        --e;
        continue;
      }

      MergedIntroduced = MergedIntroduced2;
      MergedDeprecated = MergedDeprecated2;
      MergedObsoleted = MergedObsoleted2;
      ++i;
    }
  }

  if (FoundAny &&
      MergedIntroduced == Introduced &&
      MergedDeprecated == Deprecated &&
      MergedObsoleted == Obsoleted)
    return nullptr;

  // Only create a new attribute if !OverrideOrImpl, but we want to do
  // the checking.
  if (!checkAvailabilityAttr(*this, CI.getRange(), Platform, MergedIntroduced,
                             MergedDeprecated, MergedObsoleted) &&
      !OverrideOrImpl) {
    auto *Avail = ::new (Context) AvailabilityAttr(
        Context, CI, Platform, Introduced, Deprecated, Obsoleted, IsUnavailable,
        Message, IsStrict, Replacement, Priority);
    Avail->setImplicit(Implicit);
    return Avail;
  }
  return nullptr;
}

static void handleAvailabilityAttr(Sema &S, Decl *D, const ParsedAttr &AL) {
  if (isa<UsingDecl, UnresolvedUsingTypenameDecl, UnresolvedUsingValueDecl>(
          D)) {
    S.Diag(AL.getRange().getBegin(), diag::warn_deprecated_ignored_on_using)
        << AL;
    return;
  }

  if (!AL.checkExactlyNumArgs(S, 1))
    return;
  IdentifierLoc *Platform = AL.getArgAsIdent(0);

  IdentifierInfo *II = Platform->Ident;
  if (AvailabilityAttr::getPrettyPlatformName(II->getName()).empty())
    S.Diag(Platform->Loc, diag::warn_availability_unknown_platform)
      << Platform->Ident;

  auto *ND = dyn_cast<NamedDecl>(D);
  if (!ND) // We warned about this already, so just return.
    return;

  AvailabilityChange Introduced = AL.getAvailabilityIntroduced();
  AvailabilityChange Deprecated = AL.getAvailabilityDeprecated();
  AvailabilityChange Obsoleted = AL.getAvailabilityObsoleted();
  bool IsUnavailable = AL.getUnavailableLoc().isValid();
  bool IsStrict = AL.getStrictLoc().isValid();
  StringRef Str;
  if (const auto *SE = dyn_cast_or_null<StringLiteral>(AL.getMessageExpr()))
    Str = SE->getString();
  StringRef Replacement;
  if (const auto *SE = dyn_cast_or_null<StringLiteral>(AL.getReplacementExpr()))
    Replacement = SE->getString();

  if (II->isStr("swift")) {
    if (Introduced.isValid() || Obsoleted.isValid() ||
        (!IsUnavailable && !Deprecated.isValid())) {
      S.Diag(AL.getLoc(),
             diag::warn_availability_swift_unavailable_deprecated_only);
      return;
    }
  }

  if (II->isStr("fuchsia")) {
    Optional<unsigned> Min, Sub;
    if ((Min = Introduced.Version.getMinor()) ||
        (Sub = Introduced.Version.getSubminor())) {
      S.Diag(AL.getLoc(), diag::warn_availability_fuchsia_unavailable_minor);
      return;
    }
  }

  int PriorityModifier = AL.isPragmaClangAttribute()
                             ? Sema::AP_PragmaClangAttribute
                             : Sema::AP_Explicit;
  AvailabilityAttr *NewAttr = S.mergeAvailabilityAttr(
      ND, AL, II, false /*Implicit*/, Introduced.Version, Deprecated.Version,
      Obsoleted.Version, IsUnavailable, Str, IsStrict, Replacement,
      Sema::AMK_None, PriorityModifier);
  if (NewAttr)
    D->addAttr(NewAttr);

  // Transcribe "ios" to "watchos" (and add a new attribute) if the versioning
  // matches before the start of the watchOS platform.
  if (S.Context.getTargetInfo().getTriple().isWatchOS()) {
    IdentifierInfo *NewII = nullptr;
    if (II->getName() == "ios")
      NewII = &S.Context.Idents.get("watchos");
    else if (II->getName() == "ios_app_extension")
      NewII = &S.Context.Idents.get("watchos_app_extension");

    if (NewII) {
      const auto *SDKInfo = S.getDarwinSDKInfoForAvailabilityChecking();
      const auto *IOSToWatchOSMapping =
          SDKInfo ? SDKInfo->getVersionMapping(
                        DarwinSDKInfo::OSEnvPair::iOStoWatchOSPair())
                  : nullptr;

      auto adjustWatchOSVersion =
          [IOSToWatchOSMapping](VersionTuple Version) -> VersionTuple {
        if (Version.empty())
          return Version;
        auto MinimumWatchOSVersion = VersionTuple(2, 0);

        if (IOSToWatchOSMapping) {
          if (auto MappedVersion = IOSToWatchOSMapping->map(
                  Version, MinimumWatchOSVersion, None)) {
            return MappedVersion.getValue();
          }
        }

        auto Major = Version.getMajor();
        auto NewMajor = Major >= 9 ? Major - 7 : 0;
        if (NewMajor >= 2) {
          if (Version.getMinor().hasValue()) {
            if (Version.getSubminor().hasValue())
              return VersionTuple(NewMajor, Version.getMinor().getValue(),
                                  Version.getSubminor().getValue());
            else
              return VersionTuple(NewMajor, Version.getMinor().getValue());
          }
          return VersionTuple(NewMajor);
        }

        return MinimumWatchOSVersion;
      };

      auto NewIntroduced = adjustWatchOSVersion(Introduced.Version);
      auto NewDeprecated = adjustWatchOSVersion(Deprecated.Version);
      auto NewObsoleted = adjustWatchOSVersion(Obsoleted.Version);

      AvailabilityAttr *NewAttr = S.mergeAvailabilityAttr(
          ND, AL, NewII, true /*Implicit*/, NewIntroduced, NewDeprecated,
          NewObsoleted, IsUnavailable, Str, IsStrict, Replacement,
          Sema::AMK_None,
          PriorityModifier + Sema::AP_InferredFromOtherPlatform);
      if (NewAttr)
        D->addAttr(NewAttr);
    }
  } else if (S.Context.getTargetInfo().getTriple().isTvOS()) {
    // Transcribe "ios" to "tvos" (and add a new attribute) if the versioning
    // matches before the start of the tvOS platform.
    IdentifierInfo *NewII = nullptr;
    if (II->getName() == "ios")
      NewII = &S.Context.Idents.get("tvos");
    else if (II->getName() == "ios_app_extension")
      NewII = &S.Context.Idents.get("tvos_app_extension");

    if (NewII) {
      const auto *SDKInfo = S.getDarwinSDKInfoForAvailabilityChecking();
      const auto *IOSToTvOSMapping =
          SDKInfo ? SDKInfo->getVersionMapping(
                        DarwinSDKInfo::OSEnvPair::iOStoTvOSPair())
                  : nullptr;

      auto AdjustTvOSVersion =
          [IOSToTvOSMapping](VersionTuple Version) -> VersionTuple {
        if (Version.empty())
          return Version;

        if (IOSToTvOSMapping) {
          if (auto MappedVersion =
                  IOSToTvOSMapping->map(Version, VersionTuple(0, 0), None)) {
            return MappedVersion.getValue();
          }
        }
        return Version;
      };

      auto NewIntroduced = AdjustTvOSVersion(Introduced.Version);
      auto NewDeprecated = AdjustTvOSVersion(Deprecated.Version);
      auto NewObsoleted = AdjustTvOSVersion(Obsoleted.Version);

      AvailabilityAttr *NewAttr = S.mergeAvailabilityAttr(
          ND, AL, NewII, true /*Implicit*/, NewIntroduced, NewDeprecated,
          NewObsoleted, IsUnavailable, Str, IsStrict, Replacement,
          Sema::AMK_None,
          PriorityModifier + Sema::AP_InferredFromOtherPlatform);
      if (NewAttr)
        D->addAttr(NewAttr);
    }
  } else if (S.Context.getTargetInfo().getTriple().getOS() ==
                 llvm::Triple::IOS &&
             S.Context.getTargetInfo().getTriple().isMacCatalystEnvironment()) {
    auto GetSDKInfo = [&]() {
      return S.getDarwinSDKInfoForAvailabilityChecking(AL.getRange().getBegin(),
                                                       "macOS");
    };

    // Transcribe "ios" to "maccatalyst" (and add a new attribute).
    IdentifierInfo *NewII = nullptr;
    if (II->getName() == "ios")
      NewII = &S.Context.Idents.get("maccatalyst");
    else if (II->getName() == "ios_app_extension")
      NewII = &S.Context.Idents.get("maccatalyst_app_extension");
    if (NewII) {
      auto MinMacCatalystVersion = [](const VersionTuple &V) {
        if (V.empty())
          return V;
        if (V.getMajor() < 13 ||
            (V.getMajor() == 13 && V.getMinor() && *V.getMinor() < 1))
          return VersionTuple(13, 1); // The min Mac Catalyst version is 13.1.
        return V;
      };
      AvailabilityAttr *NewAttr = S.mergeAvailabilityAttr(
          ND, AL.getRange(), NewII, true /*Implicit*/,
          MinMacCatalystVersion(Introduced.Version),
          MinMacCatalystVersion(Deprecated.Version),
          MinMacCatalystVersion(Obsoleted.Version), IsUnavailable, Str,
          IsStrict, Replacement, Sema::AMK_None,
          PriorityModifier + Sema::AP_InferredFromOtherPlatform);
      if (NewAttr)
        D->addAttr(NewAttr);
    } else if (II->getName() == "macos" && GetSDKInfo() &&
               (!Introduced.Version.empty() || !Deprecated.Version.empty() ||
                !Obsoleted.Version.empty())) {
      if (const auto *MacOStoMacCatalystMapping =
              GetSDKInfo()->getVersionMapping(
                  DarwinSDKInfo::OSEnvPair::macOStoMacCatalystPair())) {
        // Infer Mac Catalyst availability from the macOS availability attribute
        // if it has versioned availability. Don't infer 'unavailable'. This
        // inferred availability has lower priority than the other availability
        // attributes that are inferred from 'ios'.
        NewII = &S.Context.Idents.get("maccatalyst");
        auto RemapMacOSVersion =
            [&](const VersionTuple &V) -> Optional<VersionTuple> {
          if (V.empty())
            return None;
          // API_TO_BE_DEPRECATED is 100000.
          if (V.getMajor() == 100000)
            return VersionTuple(100000);
          // The minimum iosmac version is 13.1
          return MacOStoMacCatalystMapping->map(V, VersionTuple(13, 1), None);
        };
        Optional<VersionTuple> NewIntroduced =
                                   RemapMacOSVersion(Introduced.Version),
                               NewDeprecated =
                                   RemapMacOSVersion(Deprecated.Version),
                               NewObsoleted =
                                   RemapMacOSVersion(Obsoleted.Version);
        if (NewIntroduced || NewDeprecated || NewObsoleted) {
          auto VersionOrEmptyVersion =
              [](const Optional<VersionTuple> &V) -> VersionTuple {
            return V ? *V : VersionTuple();
          };
          AvailabilityAttr *NewAttr = S.mergeAvailabilityAttr(
              ND, AL.getRange(), NewII, true /*Implicit*/,
              VersionOrEmptyVersion(NewIntroduced),
              VersionOrEmptyVersion(NewDeprecated),
              VersionOrEmptyVersion(NewObsoleted), /*IsUnavailable=*/false, Str,
              IsStrict, Replacement, Sema::AMK_None,
              PriorityModifier + Sema::AP_InferredFromOtherPlatform +
                  Sema::AP_InferredFromOtherPlatform);
          if (NewAttr)
            D->addAttr(NewAttr);
        }
      }
    }
  }
}

static void handleExternalSourceSymbolAttr(Sema &S, Decl *D,
                                           const ParsedAttr &AL) {
  if (!AL.checkAtLeastNumArgs(S, 1) || !AL.checkAtMostNumArgs(S, 3))
    return;

  StringRef Language;
  if (const auto *SE = dyn_cast_or_null<StringLiteral>(AL.getArgAsExpr(0)))
    Language = SE->getString();
  StringRef DefinedIn;
  if (const auto *SE = dyn_cast_or_null<StringLiteral>(AL.getArgAsExpr(1)))
    DefinedIn = SE->getString();
  bool IsGeneratedDeclaration = AL.getArgAsIdent(2) != nullptr;

  D->addAttr(::new (S.Context) ExternalSourceSymbolAttr(
      S.Context, AL, Language, DefinedIn, IsGeneratedDeclaration));
}

template <class T>
static T *mergeVisibilityAttr(Sema &S, Decl *D, const AttributeCommonInfo &CI,
                              typename T::VisibilityType value) {
  T *existingAttr = D->getAttr<T>();
  if (existingAttr) {
    typename T::VisibilityType existingValue = existingAttr->getVisibility();
    if (existingValue == value)
      return nullptr;
    S.Diag(existingAttr->getLocation(), diag::err_mismatched_visibility);
    S.Diag(CI.getLoc(), diag::note_previous_attribute);
    D->dropAttr<T>();
  }
  return ::new (S.Context) T(S.Context, CI, value);
}

VisibilityAttr *Sema::mergeVisibilityAttr(Decl *D,
                                          const AttributeCommonInfo &CI,
                                          VisibilityAttr::VisibilityType Vis) {
  return ::mergeVisibilityAttr<VisibilityAttr>(*this, D, CI, Vis);
}

TypeVisibilityAttr *
Sema::mergeTypeVisibilityAttr(Decl *D, const AttributeCommonInfo &CI,
                              TypeVisibilityAttr::VisibilityType Vis) {
  return ::mergeVisibilityAttr<TypeVisibilityAttr>(*this, D, CI, Vis);
}

static void handleVisibilityAttr(Sema &S, Decl *D, const ParsedAttr &AL,
                                 bool isTypeVisibility) {
  // Visibility attributes don't mean anything on a typedef.
  if (isa<TypedefNameDecl>(D)) {
    S.Diag(AL.getRange().getBegin(), diag::warn_attribute_ignored) << AL;
    return;
  }

  // 'type_visibility' can only go on a type or namespace.
  if (isTypeVisibility &&
      !(isa<TagDecl>(D) ||
        isa<ObjCInterfaceDecl>(D) ||
        isa<NamespaceDecl>(D))) {
    S.Diag(AL.getRange().getBegin(), diag::err_attribute_wrong_decl_type)
        << AL << ExpectedTypeOrNamespace;
    return;
  }

  // Check that the argument is a string literal.
  StringRef TypeStr;
  SourceLocation LiteralLoc;
  if (!S.checkStringLiteralArgumentAttr(AL, 0, TypeStr, &LiteralLoc))
    return;

  VisibilityAttr::VisibilityType type;
  if (!VisibilityAttr::ConvertStrToVisibilityType(TypeStr, type)) {
    S.Diag(LiteralLoc, diag::warn_attribute_type_not_supported) << AL
                                                                << TypeStr;
    return;
  }

  // Complain about attempts to use protected visibility on targets
  // (like Darwin) that don't support it.
  if (type == VisibilityAttr::Protected &&
      !S.Context.getTargetInfo().hasProtectedVisibility()) {
    S.Diag(AL.getLoc(), diag::warn_attribute_protected_visibility);
    type = VisibilityAttr::Default;
  }

  Attr *newAttr;
  if (isTypeVisibility) {
    newAttr = S.mergeTypeVisibilityAttr(
        D, AL, (TypeVisibilityAttr::VisibilityType)type);
  } else {
    newAttr = S.mergeVisibilityAttr(D, AL, type);
  }
  if (newAttr)
    D->addAttr(newAttr);
}

static void handleObjCDirectAttr(Sema &S, Decl *D, const ParsedAttr &AL) {
  // objc_direct cannot be set on methods declared in the context of a protocol
  if (isa<ObjCProtocolDecl>(D->getDeclContext())) {
    S.Diag(AL.getLoc(), diag::err_objc_direct_on_protocol) << false;
    return;
  }

  if (S.getLangOpts().ObjCRuntime.allowsDirectDispatch()) {
    handleSimpleAttribute<ObjCDirectAttr>(S, D, AL);
  } else {
    S.Diag(AL.getLoc(), diag::warn_objc_direct_ignored) << AL;
  }
}

static void handleObjCDirectMembersAttr(Sema &S, Decl *D,
                                        const ParsedAttr &AL) {
  if (S.getLangOpts().ObjCRuntime.allowsDirectDispatch()) {
    handleSimpleAttribute<ObjCDirectMembersAttr>(S, D, AL);
  } else {
    S.Diag(AL.getLoc(), diag::warn_objc_direct_ignored) << AL;
  }
}

static void handleObjCMethodFamilyAttr(Sema &S, Decl *D, const ParsedAttr &AL) {
  const auto *M = cast<ObjCMethodDecl>(D);
  if (!AL.isArgIdent(0)) {
    S.Diag(AL.getLoc(), diag::err_attribute_argument_n_type)
        << AL << 1 << AANT_ArgumentIdentifier;
    return;
  }

  IdentifierLoc *IL = AL.getArgAsIdent(0);
  ObjCMethodFamilyAttr::FamilyKind F;
  if (!ObjCMethodFamilyAttr::ConvertStrToFamilyKind(IL->Ident->getName(), F)) {
    S.Diag(IL->Loc, diag::warn_attribute_type_not_supported) << AL << IL->Ident;
    return;
  }

  if (F == ObjCMethodFamilyAttr::OMF_init &&
      !M->getReturnType()->isObjCObjectPointerType()) {
    S.Diag(M->getLocation(), diag::err_init_method_bad_return_type)
        << M->getReturnType();
    // Ignore the attribute.
    return;
  }

  D->addAttr(new (S.Context) ObjCMethodFamilyAttr(S.Context, AL, F));
}

static void handleObjCNSObject(Sema &S, Decl *D, const ParsedAttr &AL) {
  if (const auto *TD = dyn_cast<TypedefNameDecl>(D)) {
    QualType T = TD->getUnderlyingType();
    if (!T->isCARCBridgableType()) {
      S.Diag(TD->getLocation(), diag::err_nsobject_attribute);
      return;
    }
  }
  else if (const auto *PD = dyn_cast<ObjCPropertyDecl>(D)) {
    QualType T = PD->getType();
    if (!T->isCARCBridgableType()) {
      S.Diag(PD->getLocation(), diag::err_nsobject_attribute);
      return;
    }
  }
  else {
    // It is okay to include this attribute on properties, e.g.:
    //
    //  @property (retain, nonatomic) struct Bork *Q __attribute__((NSObject));
    //
    // In this case it follows tradition and suppresses an error in the above
    // case.
    S.Diag(D->getLocation(), diag::warn_nsobject_attribute);
  }
  D->addAttr(::new (S.Context) ObjCNSObjectAttr(S.Context, AL));
}

static void handleObjCIndependentClass(Sema &S, Decl *D, const ParsedAttr &AL) {
  if (const auto *TD = dyn_cast<TypedefNameDecl>(D)) {
    QualType T = TD->getUnderlyingType();
    if (!T->isObjCObjectPointerType()) {
      S.Diag(TD->getLocation(), diag::warn_ptr_independentclass_attribute);
      return;
    }
  } else {
    S.Diag(D->getLocation(), diag::warn_independentclass_attribute);
    return;
  }
  D->addAttr(::new (S.Context) ObjCIndependentClassAttr(S.Context, AL));
}

static void handleBlocksAttr(Sema &S, Decl *D, const ParsedAttr &AL) {
  if (!AL.isArgIdent(0)) {
    S.Diag(AL.getLoc(), diag::err_attribute_argument_n_type)
        << AL << 1 << AANT_ArgumentIdentifier;
    return;
  }

  IdentifierInfo *II = AL.getArgAsIdent(0)->Ident;
  BlocksAttr::BlockType type;
  if (!BlocksAttr::ConvertStrToBlockType(II->getName(), type)) {
    S.Diag(AL.getLoc(), diag::warn_attribute_type_not_supported) << AL << II;
    return;
  }

  D->addAttr(::new (S.Context) BlocksAttr(S.Context, AL, type));
}

static void handleSentinelAttr(Sema &S, Decl *D, const ParsedAttr &AL) {
  unsigned sentinel = (unsigned)SentinelAttr::DefaultSentinel;
  if (AL.getNumArgs() > 0) {
    Expr *E = AL.getArgAsExpr(0);
    Optional<llvm::APSInt> Idx = llvm::APSInt(32);
    if (E->isTypeDependent() || !(Idx = E->getIntegerConstantExpr(S.Context))) {
      S.Diag(AL.getLoc(), diag::err_attribute_argument_n_type)
          << AL << 1 << AANT_ArgumentIntegerConstant << E->getSourceRange();
      return;
    }

    if (Idx->isSigned() && Idx->isNegative()) {
      S.Diag(AL.getLoc(), diag::err_attribute_sentinel_less_than_zero)
        << E->getSourceRange();
      return;
    }

    sentinel = Idx->getZExtValue();
  }

  unsigned nullPos = (unsigned)SentinelAttr::DefaultNullPos;
  if (AL.getNumArgs() > 1) {
    Expr *E = AL.getArgAsExpr(1);
    Optional<llvm::APSInt> Idx = llvm::APSInt(32);
    if (E->isTypeDependent() || !(Idx = E->getIntegerConstantExpr(S.Context))) {
      S.Diag(AL.getLoc(), diag::err_attribute_argument_n_type)
          << AL << 2 << AANT_ArgumentIntegerConstant << E->getSourceRange();
      return;
    }
    nullPos = Idx->getZExtValue();

    if ((Idx->isSigned() && Idx->isNegative()) || nullPos > 1) {
      // FIXME: This error message could be improved, it would be nice
      // to say what the bounds actually are.
      S.Diag(AL.getLoc(), diag::err_attribute_sentinel_not_zero_or_one)
        << E->getSourceRange();
      return;
    }
  }

  if (const auto *FD = dyn_cast<FunctionDecl>(D)) {
    const FunctionType *FT = FD->getType()->castAs<FunctionType>();
    if (isa<FunctionNoProtoType>(FT)) {
      S.Diag(AL.getLoc(), diag::warn_attribute_sentinel_named_arguments);
      return;
    }

    if (!cast<FunctionProtoType>(FT)->isVariadic()) {
      S.Diag(AL.getLoc(), diag::warn_attribute_sentinel_not_variadic) << 0;
      return;
    }
  } else if (const auto *MD = dyn_cast<ObjCMethodDecl>(D)) {
    if (!MD->isVariadic()) {
      S.Diag(AL.getLoc(), diag::warn_attribute_sentinel_not_variadic) << 0;
      return;
    }
  } else if (const auto *BD = dyn_cast<BlockDecl>(D)) {
    if (!BD->isVariadic()) {
      S.Diag(AL.getLoc(), diag::warn_attribute_sentinel_not_variadic) << 1;
      return;
    }
  } else if (const auto *V = dyn_cast<VarDecl>(D)) {
    QualType Ty = V->getType();
    if (Ty->isBlockPointerType() || Ty->isFunctionPointerType()) {
      const FunctionType *FT = Ty->isFunctionPointerType()
                                   ? D->getFunctionType()
                                   : Ty->castAs<BlockPointerType>()
                                         ->getPointeeType()
                                         ->castAs<FunctionType>();
      if (!cast<FunctionProtoType>(FT)->isVariadic()) {
        int m = Ty->isFunctionPointerType() ? 0 : 1;
        S.Diag(AL.getLoc(), diag::warn_attribute_sentinel_not_variadic) << m;
        return;
      }
    } else {
      S.Diag(AL.getLoc(), diag::warn_attribute_wrong_decl_type)
          << AL << ExpectedFunctionMethodOrBlock;
      return;
    }
  } else {
    S.Diag(AL.getLoc(), diag::warn_attribute_wrong_decl_type)
        << AL << ExpectedFunctionMethodOrBlock;
    return;
  }
  D->addAttr(::new (S.Context) SentinelAttr(S.Context, AL, sentinel, nullPos));
}

static void handleWarnUnusedResult(Sema &S, Decl *D, const ParsedAttr &AL) {
  if (D->getFunctionType() &&
      D->getFunctionType()->getReturnType()->isVoidType() &&
      !isa<CXXConstructorDecl>(D)) {
    S.Diag(AL.getLoc(), diag::warn_attribute_void_function_method) << AL << 0;
    return;
  }
  if (const auto *MD = dyn_cast<ObjCMethodDecl>(D))
    if (MD->getReturnType()->isVoidType()) {
      S.Diag(AL.getLoc(), diag::warn_attribute_void_function_method) << AL << 1;
      return;
    }

  StringRef Str;
  if (AL.isStandardAttributeSyntax() && !AL.getScopeName()) {
    // The standard attribute cannot be applied to variable declarations such
    // as a function pointer.
    if (isa<VarDecl>(D))
      S.Diag(AL.getLoc(), diag::warn_attribute_wrong_decl_type_str)
          << AL << "functions, classes, or enumerations";

    // If this is spelled as the standard C++17 attribute, but not in C++17,
    // warn about using it as an extension. If there are attribute arguments,
    // then claim it's a C++2a extension instead.
    // FIXME: If WG14 does not seem likely to adopt the same feature, add an
    // extension warning for C2x mode.
    const LangOptions &LO = S.getLangOpts();
    if (AL.getNumArgs() == 1) {
      if (LO.CPlusPlus && !LO.CPlusPlus20)
        S.Diag(AL.getLoc(), diag::ext_cxx20_attr) << AL;

      // Since this this is spelled [[nodiscard]], get the optional string
      // literal. If in C++ mode, but not in C++2a mode, diagnose as an
      // extension.
      // FIXME: C2x should support this feature as well, even as an extension.
      if (!S.checkStringLiteralArgumentAttr(AL, 0, Str, nullptr))
        return;
    } else if (LO.CPlusPlus && !LO.CPlusPlus17)
      S.Diag(AL.getLoc(), diag::ext_cxx17_attr) << AL;
  }

  D->addAttr(::new (S.Context) WarnUnusedResultAttr(S.Context, AL, Str));
}

static void handleWeakImportAttr(Sema &S, Decl *D, const ParsedAttr &AL) {
  // weak_import only applies to variable & function declarations.
  bool isDef = false;
  if (!D->canBeWeakImported(isDef)) {
    if (isDef)
      S.Diag(AL.getLoc(), diag::warn_attribute_invalid_on_definition)
        << "weak_import";
    else if (isa<ObjCPropertyDecl>(D) || isa<ObjCMethodDecl>(D) ||
             (S.Context.getTargetInfo().getTriple().isOSDarwin() &&
              (isa<ObjCInterfaceDecl>(D) || isa<EnumDecl>(D)))) {
      // Nothing to warn about here.
    } else
      S.Diag(AL.getLoc(), diag::warn_attribute_wrong_decl_type)
          << AL << ExpectedVariableOrFunction;

    return;
  }

  D->addAttr(::new (S.Context) WeakImportAttr(S.Context, AL));
}

// Returns a DupArgResult value; Same means the args have the same value,
// Different means the args do not have the same value, and Unknown means that
// the args cannot (yet) be compared.
enum class DupArgResult { Unknown, Same, Different };
static DupArgResult AreArgValuesIdentical(const Expr *LHS, const Expr *RHS) {
  // If either operand is still value dependent, we can't test anything.
  const auto *LHSCE = dyn_cast<ConstantExpr>(LHS);
  const auto *RHSCE = dyn_cast<ConstantExpr>(RHS);
  if (!LHSCE || !RHSCE)
    return DupArgResult::Unknown;

  // Otherwise, test that the values.
  return LHSCE->getResultAsAPSInt() == RHSCE->getResultAsAPSInt()
             ? DupArgResult::Same
             : DupArgResult::Different;
}

void Sema::AddWorkGroupSizeHintAttr(Decl *D, const AttributeCommonInfo &CI,
                                    Expr *XDim, Expr *YDim, Expr *ZDim) {
  // Returns nullptr if diagnosing, otherwise returns the original expression
  // or the original expression converted to a constant expression.
  auto CheckAndConvertArg = [&](Expr *E) -> Expr * {
    // We can only check if the expression is not value dependent.
    if (!E->isValueDependent()) {
      llvm::APSInt ArgVal;
      ExprResult Res = VerifyIntegerConstantExpression(E, &ArgVal);
      if (Res.isInvalid())
        return nullptr;
      E = Res.get();

      // This attribute requires a strictly positive value.
      if (ArgVal <= 0) {
        Diag(E->getExprLoc(), diag::err_attribute_requires_positive_integer)
            << CI << /*positive*/ 0;
        return nullptr;
      }
    }

    return E;
  };

  // Check all three argument values, and if any are bad, bail out. This will
  // convert the given expressions into constant expressions when possible.
  XDim = CheckAndConvertArg(XDim);
  YDim = CheckAndConvertArg(YDim);
  ZDim = CheckAndConvertArg(ZDim);
  if (!XDim || !YDim || !ZDim)
    return;

  // If the attribute was already applied with different arguments, then
  // diagnose the second attribute as a duplicate and don't add it.
  if (const auto *Existing = D->getAttr<WorkGroupSizeHintAttr>()) {
    DupArgResult Results[] = {AreArgValuesIdentical(XDim, Existing->getXDim()),
                              AreArgValuesIdentical(YDim, Existing->getYDim()),
                              AreArgValuesIdentical(ZDim, Existing->getZDim())};
    // If any of the results are known to be different, we can diagnose at this
    // point and drop the attribute.
    if (llvm::is_contained(Results, DupArgResult::Different)) {
      Diag(CI.getLoc(), diag::warn_duplicate_attribute) << CI;
      Diag(Existing->getLoc(), diag::note_previous_attribute);
      return;
    }
    // If all of the results are known to be the same, we can silently drop the
    // attribute. Otherwise, we have to add the attribute and resolve its
    // differences later.
    if (llvm::all_of(Results,
                     [](DupArgResult V) { return V == DupArgResult::Same; }))
      return;
  }

  D->addAttr(::new (Context)
                 WorkGroupSizeHintAttr(Context, CI, XDim, YDim, ZDim));
}

WorkGroupSizeHintAttr *
Sema::MergeWorkGroupSizeHintAttr(Decl *D, const WorkGroupSizeHintAttr &A) {
  // Check to see if there's a duplicate attribute already applied.
  if (const auto *DeclAttr = D->getAttr<WorkGroupSizeHintAttr>()) {
    DupArgResult Results[] = {
        AreArgValuesIdentical(DeclAttr->getXDim(), A.getXDim()),
        AreArgValuesIdentical(DeclAttr->getYDim(), A.getYDim()),
        AreArgValuesIdentical(DeclAttr->getZDim(), A.getZDim())};

    // If any of the results are known to be different, we can diagnose at this
    // point and drop the attribute.
    if (llvm::is_contained(Results, DupArgResult::Different)) {
      Diag(DeclAttr->getLoc(), diag::warn_duplicate_attribute) << &A;
      Diag(A.getLoc(), diag::note_previous_attribute);
      return nullptr;
    }
    // If all of the results are known to be the same, we can silently drop the
    // attribute. Otherwise, we have to add the attribute and resolve its
    // differences later.
    if (llvm::all_of(Results,
                     [](DupArgResult V) { return V == DupArgResult::Same; }))
      return nullptr;
  }
  return ::new (Context)
      WorkGroupSizeHintAttr(Context, A, A.getXDim(), A.getYDim(), A.getZDim());
}

// Handles work_group_size_hint.
static void handleWorkGroupSizeHint(Sema &S, Decl *D, const ParsedAttr &AL) {
  S.CheckDeprecatedSYCLAttributeSpelling(AL);

  // __attribute__((work_group_size_hint) requires exactly three arguments.
  if (AL.getSyntax() == ParsedAttr::AS_GNU || !AL.hasScope() ||
      (AL.hasScope() && !AL.getScopeName()->isStr("sycl"))) {
    if (!AL.checkExactlyNumArgs(S, 3))
      return;
  }

  // FIXME: NumArgs checking is disabled in Attr.td to keep consistent
  // disgnostics with OpenCL C that does not have optional values here.
  if (!AL.checkAtLeastNumArgs(S, 1) || !AL.checkAtMostNumArgs(S, 3))
    return;

  // Handles default arguments in [[sycl::work_group_size_hint]] attribute.
  auto SetDefaultValue = [](Sema &S, const ParsedAttr &AL) {
    assert(AL.getKind() == ParsedAttr::AT_WorkGroupSizeHint && AL.hasScope() &&
           AL.getScopeName()->isStr("sycl"));
    return IntegerLiteral::Create(S.Context, llvm::APInt(32, 1),
                                  S.Context.IntTy, AL.getLoc());
  };

  Expr *XDimExpr = AL.getArgAsExpr(0);
  Expr *YDimExpr =
      AL.isArgExpr(1) ? AL.getArgAsExpr(1) : SetDefaultValue(S, AL);
  Expr *ZDimExpr =
      AL.isArgExpr(2) ? AL.getArgAsExpr(2) : SetDefaultValue(S, AL);
  S.AddWorkGroupSizeHintAttr(D, AL, XDimExpr, YDimExpr, ZDimExpr);
}

// Checks correctness of mutual usage of different work_group_size attributes:
// reqd_work_group_size, max_work_group_size, and max_global_work_dim.
//
// If [[intel::max_work_group_size(X, Y, Z)]] or
// [[sycl::reqd_work_group_size(X, Y, Z)]] or
// [[cl::reqd_work_group_size(X, Y, Z)]]
// or __attribute__((reqd_work_group_size)) attribute is specified on a
// declaration along with [[intel::max_global_work_dim()]] attribute, check to
// see if all arguments of 'max_work_group_size' or different spellings of
// 'reqd_work_group_size' attribute hold value 1 in case the argument of
// [[intel::max_global_work_dim()]] attribute value equals to 0.
static bool InvalidWorkGroupSizeAttrs(const Expr *MGValue, const Expr *XDim,
                                      const Expr *YDim, const Expr *ZDim) {
  // If any of the operand is still value dependent, we can't test anything.
  const auto *MGValueExpr = dyn_cast<ConstantExpr>(MGValue);
  const auto *XDimExpr = dyn_cast<ConstantExpr>(XDim);
  const auto *YDimExpr = dyn_cast<ConstantExpr>(YDim);
  const auto *ZDimExpr = dyn_cast<ConstantExpr>(ZDim);

  if (!MGValueExpr || !XDimExpr || !YDimExpr || !ZDimExpr)
    return false;

  // Otherwise, check if the attribute values are equal to one.
  return (MGValueExpr->getResultAsAPSInt() == 0 &&
          (XDimExpr->getResultAsAPSInt() != 1 ||
           YDimExpr->getResultAsAPSInt() != 1 ||
           ZDimExpr->getResultAsAPSInt() != 1));
}

// Checks correctness of mutual usage of different work_group_size attributes:
// reqd_work_group_size and max_work_group_size.
//
// If the 'reqd_work_group_size' attribute is specified on a declaration along
// with 'max_work_group_size' attribute, check to see if values of
// 'reqd_work_group_size' attribute arguments are equal to or less than values
// of 'max_work_group_size' attribute arguments.
//
// The arguments to reqd_work_group_size are ordered based on which index
// increments the fastest. In OpenCL, the first argument is the index that
// increments the fastest, and in SYCL, the last argument is the index that
// increments the fastest.
//
// __attribute__((reqd_work_group_size)) follows the OpenCL rules in OpenCL
// mode. All spellings of reqd_work_group_size attribute (regardless of
// syntax used) follow the SYCL rules when in SYCL mode.
static bool checkMaxAllowedWorkGroupSize(
    Sema &S, const Expr *RWGSXDim, const Expr *RWGSYDim, const Expr *RWGSZDim,
    const Expr *MWGSXDim, const Expr *MWGSYDim, const Expr *MWGSZDim) {
  // If any of the operand is still value dependent, we can't test anything.
  const auto *RWGSXDimExpr = dyn_cast<ConstantExpr>(RWGSXDim);
  const auto *RWGSYDimExpr = dyn_cast<ConstantExpr>(RWGSYDim);
  const auto *RWGSZDimExpr = dyn_cast<ConstantExpr>(RWGSZDim);
  const auto *MWGSXDimExpr = dyn_cast<ConstantExpr>(MWGSXDim);
  const auto *MWGSYDimExpr = dyn_cast<ConstantExpr>(MWGSYDim);
  const auto *MWGSZDimExpr = dyn_cast<ConstantExpr>(MWGSZDim);

  if (!RWGSXDimExpr || !RWGSYDimExpr || !RWGSZDimExpr || !MWGSXDimExpr ||
      !MWGSYDimExpr || !MWGSZDimExpr)
    return false;

  // Otherwise, check if values of 'reqd_work_group_size' attribute arguments
  // are greater than values of 'max_work_group_size' attribute arguments.
  bool CheckFirstArgument =
      S.getLangOpts().OpenCL
          ? RWGSXDimExpr->getResultAsAPSInt().getZExtValue() >
                MWGSZDimExpr->getResultAsAPSInt().getZExtValue()
          : RWGSXDimExpr->getResultAsAPSInt().getZExtValue() >
                MWGSXDimExpr->getResultAsAPSInt().getZExtValue();

  bool CheckSecondArgument = RWGSYDimExpr->getResultAsAPSInt().getZExtValue() >
                             MWGSYDimExpr->getResultAsAPSInt().getZExtValue();

  bool CheckThirdArgument =
      S.getLangOpts().OpenCL
          ? RWGSZDimExpr->getResultAsAPSInt().getZExtValue() >
                MWGSXDimExpr->getResultAsAPSInt().getZExtValue()
          : RWGSZDimExpr->getResultAsAPSInt().getZExtValue() >
                MWGSZDimExpr->getResultAsAPSInt().getZExtValue();

  return CheckFirstArgument || CheckSecondArgument || CheckThirdArgument;
}

void Sema::AddSYCLIntelMaxWorkGroupSizeAttr(Decl *D,
                                            const AttributeCommonInfo &CI,
                                            Expr *XDim, Expr *YDim,
                                            Expr *ZDim) {
  // Returns nullptr if diagnosing, otherwise returns the original expression
  // or the original expression converted to a constant expression.
  auto CheckAndConvertArg = [&](Expr *E) -> Expr * {
    // Check if the expression is not value dependent.
    if (!E->isValueDependent()) {
      llvm::APSInt ArgVal;
      ExprResult Res = VerifyIntegerConstantExpression(E, &ArgVal);
      if (Res.isInvalid())
        return nullptr;
      E = Res.get();

      // This attribute requires a strictly positive value.
      if (ArgVal <= 0) {
        Diag(E->getExprLoc(), diag::err_attribute_requires_positive_integer)
            << CI << /*positive*/ 0;
        return nullptr;
      }
    }
    return E;
  };

  // Check all three argument values, and if any are bad, bail out. This will
  // convert the given expressions into constant expressions when possible.
  XDim = CheckAndConvertArg(XDim);
  YDim = CheckAndConvertArg(YDim);
  ZDim = CheckAndConvertArg(ZDim);
  if (!XDim || !YDim || !ZDim)
    return;

  // If the 'max_work_group_size' attribute is specified on a declaration along
  // with 'reqd_work_group_size' attribute, check to see if values of
  // 'reqd_work_group_size' attribute arguments are equal to or less than values
  // of 'max_work_group_size' attribute arguments.
  //
  // We emit diagnostic if values of 'reqd_work_group_size' attribute arguments
  // are greater than values of 'max_work_group_size' attribute arguments.
  if (const auto *DeclAttr = D->getAttr<ReqdWorkGroupSizeAttr>()) {
    if (checkMaxAllowedWorkGroupSize(*this, DeclAttr->getXDim(),
                                     DeclAttr->getYDim(), DeclAttr->getZDim(),
                                     XDim, YDim, ZDim)) {
      Diag(CI.getLoc(), diag::err_conflicting_sycl_function_attributes)
          << CI << DeclAttr;
      Diag(DeclAttr->getLoc(), diag::note_conflicting_attribute);
      return;
    }
  }

  // If the declaration has a SYCLIntelMaxWorkGroupSizeAttr, check to see if
  // the attribute holds values equal to (1, 1, 1) in case the value of
  // SYCLIntelMaxGlobalWorkDimAttr equals to 0.
  if (const auto *DeclAttr = D->getAttr<SYCLIntelMaxGlobalWorkDimAttr>()) {
    if (InvalidWorkGroupSizeAttrs(DeclAttr->getValue(), XDim, YDim, ZDim)) {
      Diag(CI.getLoc(), diag::err_sycl_x_y_z_arguments_must_be_one)
          << CI << DeclAttr;
      return;
    }
  }

  // If the attribute was already applied with different arguments, then
  // diagnose the second attribute as a duplicate and don't add it.
  if (const auto *Existing = D->getAttr<SYCLIntelMaxWorkGroupSizeAttr>()) {
    DupArgResult Results[] = {AreArgValuesIdentical(XDim, Existing->getXDim()),
                              AreArgValuesIdentical(YDim, Existing->getYDim()),
                              AreArgValuesIdentical(ZDim, Existing->getZDim())};
    // If any of the results are known to be different, we can diagnose at this
    // point and drop the attribute.
    if (llvm::is_contained(Results, DupArgResult::Different)) {
      Diag(CI.getLoc(), diag::warn_duplicate_attribute) << CI;
      Diag(Existing->getLoc(), diag::note_previous_attribute);
      return;
    }
    // If all of the results are known to be the same, we can silently drop the
    // attribute. Otherwise, we have to add the attribute and resolve its
    // differences later.
    if (llvm::all_of(Results,
                     [](DupArgResult V) { return V == DupArgResult::Same; }))
      return;
  }

  D->addAttr(::new (Context)
                 SYCLIntelMaxWorkGroupSizeAttr(Context, CI, XDim, YDim, ZDim));
}

SYCLIntelMaxWorkGroupSizeAttr *Sema::MergeSYCLIntelMaxWorkGroupSizeAttr(
    Decl *D, const SYCLIntelMaxWorkGroupSizeAttr &A) {
  // Check to see if there's a duplicate attribute already applied.
  if (const auto *DeclAttr = D->getAttr<SYCLIntelMaxWorkGroupSizeAttr>()) {
    DupArgResult Results[] = {
        AreArgValuesIdentical(DeclAttr->getXDim(), A.getXDim()),
        AreArgValuesIdentical(DeclAttr->getYDim(), A.getYDim()),
        AreArgValuesIdentical(DeclAttr->getZDim(), A.getZDim())};

    // If any of the results are known to be different, we can diagnose at this
    // point and drop the attribute.
    if (llvm::is_contained(Results, DupArgResult::Different)) {
      Diag(DeclAttr->getLoc(), diag::warn_duplicate_attribute) << &A;
      Diag(A.getLoc(), diag::note_previous_attribute);
      return nullptr;
    }
    // If all of the results are known to be the same, we can silently drop the
    // attribute. Otherwise, we have to add the attribute and resolve its
    // differences later.
    if (llvm::all_of(Results,
                     [](DupArgResult V) { return V == DupArgResult::Same; }))
      return nullptr;
  }

  // If the 'max_work_group_size' attribute is specified on a declaration along
  // with 'reqd_work_group_size' attribute, check to see if values of
  // 'reqd_work_group_size' attribute arguments are equal to or less than values
  // of 'max_work_group_size' attribute arguments.
  //
  // We emit diagnostic if values of 'reqd_work_group_size' attribute arguments
  // are greater than values of 'max_work_group_size' attribute arguments.
  if (const auto *DeclAttr = D->getAttr<ReqdWorkGroupSizeAttr>()) {
    if (checkMaxAllowedWorkGroupSize(*this, DeclAttr->getXDim(),
                                     DeclAttr->getYDim(), DeclAttr->getZDim(),
                                     A.getXDim(), A.getYDim(), A.getZDim())) {
      Diag(DeclAttr->getLoc(), diag::err_conflicting_sycl_function_attributes)
          << DeclAttr << &A;
      Diag(A.getLoc(), diag::note_conflicting_attribute);
      return nullptr;
    }
  }

  // If the declaration has a SYCLIntelMaxWorkGroupSizeAttr, check to see if
  // the attribute holds values equal to (1, 1, 1) in case the value of
  // SYCLIntelMaxGlobalWorkDimAttr equals to 0.
  if (const auto *DeclAttr = D->getAttr<SYCLIntelMaxGlobalWorkDimAttr>()) {
    if (InvalidWorkGroupSizeAttrs(DeclAttr->getValue(), A.getXDim(),
                                  A.getYDim(), A.getZDim())) {
      Diag(A.getLoc(), diag::err_sycl_x_y_z_arguments_must_be_one)
          << &A << DeclAttr;
      return nullptr;
    }
  }

  return ::new (Context) SYCLIntelMaxWorkGroupSizeAttr(
      Context, A, A.getXDim(), A.getYDim(), A.getZDim());
}

// Handles max_work_group_size attribute.
static void handleSYCLIntelMaxWorkGroupSize(Sema &S, Decl *D,
                                            const ParsedAttr &AL) {
  S.AddSYCLIntelMaxWorkGroupSizeAttr(D, AL, AL.getArgAsExpr(0),
                                     AL.getArgAsExpr(1), AL.getArgAsExpr(2));
}

// Handles reqd_work_group_size.
// If the 'reqd_work_group_size' attribute is specified on a declaration along
// with 'num_simd_work_items' attribute, the required work group size specified
// by 'num_simd_work_items' attribute must evenly divide the index that
// increments fastest in the 'reqd_work_group_size' attribute.
//
// The arguments to reqd_work_group_size are ordered based on which index
// increments the fastest. In OpenCL, the first argument is the index that
// increments the fastest, and in SYCL, the last argument is the index that
// increments the fastest.
//
// __attribute__((reqd_work_group_size)) follows the OpenCL rules in OpenCL
// mode. All spellings of reqd_work_group_size attribute (regardless of
// syntax used) follow the SYCL rules when in SYCL mode.
static bool CheckWorkGroupSize(Sema &S, const Expr *NSWIValue,
                               const Expr *RWGSXDim, const Expr *RWGSZDim) {
  // If any of the operand is still value dependent, we can't test anything.
  const auto *NSWIValueExpr = dyn_cast<ConstantExpr>(NSWIValue);
  const auto *RWGSXDimExpr = dyn_cast<ConstantExpr>(RWGSXDim);
  const auto *RWGSZDimExpr = dyn_cast<ConstantExpr>(RWGSZDim);

  if (!NSWIValueExpr || !RWGSXDimExpr || !RWGSZDimExpr)
    return false;

  // Otherwise, check which argument increments the fastest
  // in OpenCL vs SYCL mode.
  unsigned WorkGroupSize =
      S.getLangOpts().OpenCL
          ? (RWGSXDimExpr->getResultAsAPSInt()).getZExtValue()
          : (RWGSZDimExpr->getResultAsAPSInt()).getZExtValue();

  // Check if the required work group size specified by 'num_simd_work_items'
  // attribute evenly divides the index that increments fastest in the
  // 'reqd_work_group_size' attribute.
  return WorkGroupSize % NSWIValueExpr->getResultAsAPSInt().getZExtValue() != 0;
}

void Sema::AddReqdWorkGroupSizeAttr(Decl *D, const AttributeCommonInfo &CI,
                                    Expr *XDim, Expr *YDim, Expr *ZDim) {
  // Returns nullptr if diagnosing, otherwise returns the original expression
  // or the original expression converted to a constant expression.
  auto CheckAndConvertArg = [&](Expr *E) -> Expr * {
    // Check if the expression is not value dependent.
    if (!E->isValueDependent()) {
      llvm::APSInt ArgVal;
      ExprResult Res = VerifyIntegerConstantExpression(E, &ArgVal);
      if (Res.isInvalid())
        return nullptr;
      E = Res.get();

      // This attribute requires a strictly positive value.
      if (ArgVal <= 0) {
        Diag(E->getExprLoc(), diag::err_attribute_requires_positive_integer)
            << CI << /*positive*/ 0;
        return nullptr;
      }
    }
    return E;
  };

  // Check all three argument values, and if any are bad, bail out. This will
  // convert the given expressions into constant expressions when possible.
  XDim = CheckAndConvertArg(XDim);
  YDim = CheckAndConvertArg(YDim);
  ZDim = CheckAndConvertArg(ZDim);
  if (!XDim || !YDim || !ZDim)
    return;

  // If the declaration has a ReqdWorkGroupSizeAttr, check to see if
  // the attribute holds values equal to (1, 1, 1) in case the value of
  // SYCLIntelMaxGlobalWorkDimAttr equals to 0.
  if (const auto *DeclAttr = D->getAttr<SYCLIntelMaxGlobalWorkDimAttr>()) {
    if (InvalidWorkGroupSizeAttrs(DeclAttr->getValue(), XDim, YDim, ZDim)) {
      Diag(CI.getLoc(), diag::err_sycl_x_y_z_arguments_must_be_one)
          << CI << DeclAttr;
    }
  }

  // If the 'max_work_group_size' attribute is specified on a declaration along
  // with 'reqd_work_group_size' attribute, check to see if values of
  // 'reqd_work_group_size' attribute arguments are equal to or less than values
  // of 'max_work_group_size' attribute arguments.
  //
  // We emit diagnostic if values of 'reqd_work_group_size' attribute arguments
  // are greater than values of 'max_work_group_size' attribute arguments.
  if (const auto *DeclAttr = D->getAttr<SYCLIntelMaxWorkGroupSizeAttr>()) {
    if (checkMaxAllowedWorkGroupSize(*this, XDim, YDim, ZDim,
                                     DeclAttr->getXDim(), DeclAttr->getYDim(),
                                     DeclAttr->getZDim())) {
      Diag(CI.getLoc(), diag::err_conflicting_sycl_function_attributes)
          << CI << DeclAttr;
      Diag(DeclAttr->getLoc(), diag::note_conflicting_attribute);
      return;
    }
  }

  // If the 'reqd_work_group_size' attribute is specified on a declaration
  // along with 'num_simd_work_items' attribute, the required work group size
  // specified by 'num_simd_work_items' attribute must evenly divide the index
  // that increments fastest in the 'reqd_work_group_size' attribute.
  if (const auto *DeclAttr = D->getAttr<SYCLIntelNumSimdWorkItemsAttr>()) {
    if (CheckWorkGroupSize(*this, DeclAttr->getValue(), XDim, ZDim)) {
      Diag(DeclAttr->getLoc(), diag::err_sycl_num_kernel_wrong_reqd_wg_size)
          << DeclAttr << CI;
      Diag(CI.getLoc(), diag::note_conflicting_attribute);
      return;
    }
  }

  // If the attribute was already applied with different arguments, then
  // diagnose the second attribute as a duplicate and don't add it.
  if (const auto *Existing = D->getAttr<ReqdWorkGroupSizeAttr>()) {
    DupArgResult Results[] = {AreArgValuesIdentical(XDim, Existing->getXDim()),
                              AreArgValuesIdentical(YDim, Existing->getYDim()),
                              AreArgValuesIdentical(ZDim, Existing->getZDim())};
    // If any of the results are known to be different, we can diagnose at this
    // point and drop the attribute.
    if (llvm::is_contained(Results, DupArgResult::Different)) {
      Diag(CI.getLoc(), diag::err_duplicate_attribute) << CI;
      Diag(Existing->getLoc(), diag::note_previous_attribute);
      return;
    }

    // If all of the results are known to be the same, we can silently drop the
    // attribute. Otherwise, we have to add the attribute and resolve its
    // differences later.
    if (llvm::all_of(Results,
                     [](DupArgResult V) { return V == DupArgResult::Same; }))
      return;
  }

  D->addAttr(::new (Context)
                 ReqdWorkGroupSizeAttr(Context, CI, XDim, YDim, ZDim));
}

ReqdWorkGroupSizeAttr *
Sema::MergeReqdWorkGroupSizeAttr(Decl *D, const ReqdWorkGroupSizeAttr &A) {
  // If the declaration has a ReqdWorkGroupSizeAttr, check to see if the
  // attribute holds values equal to (1, 1, 1) in case the value of
  // SYCLIntelMaxGlobalWorkDimAttr equals to 0.
  if (const auto *DeclAttr = D->getAttr<SYCLIntelMaxGlobalWorkDimAttr>()) {
    if (InvalidWorkGroupSizeAttrs(DeclAttr->getValue(), A.getXDim(),
                                  A.getYDim(), A.getZDim())) {
      Diag(A.getLoc(), diag::err_sycl_x_y_z_arguments_must_be_one)
          << &A << DeclAttr;
      return nullptr;
    }
  }

  // If the 'max_work_group_size' attribute is specified on a declaration along
  // with 'reqd_work_group_size' attribute, check to see if values of
  // 'reqd_work_group_size' attribute arguments are equal or less than values
  // of 'max_work_group_size' attribute arguments.
  //
  // We emit diagnostic if values of 'reqd_work_group_size' attribute arguments
  // are greater than values of 'max_work_group_size' attribute arguments.
  if (const auto *DeclAttr = D->getAttr<SYCLIntelMaxWorkGroupSizeAttr>()) {
    if (checkMaxAllowedWorkGroupSize(
            *this, A.getXDim(), A.getYDim(), A.getZDim(), DeclAttr->getXDim(),
            DeclAttr->getYDim(), DeclAttr->getZDim())) {
      Diag(DeclAttr->getLoc(), diag::err_conflicting_sycl_function_attributes)
          << DeclAttr << &A;
      Diag(A.getLoc(), diag::note_conflicting_attribute);
      return nullptr;
    }
  }

  // If the 'reqd_work_group_size' attribute is specified on a declaration
  // along with 'num_simd_work_items' attribute, the required work group size
  // specified by 'num_simd_work_items' attribute must evenly divide the index
  // that increments fastest in the 'reqd_work_group_size' attribute.
  if (const auto *DeclAttr = D->getAttr<SYCLIntelNumSimdWorkItemsAttr>()) {
    if (CheckWorkGroupSize(*this, DeclAttr->getValue(), A.getXDim(),
                           A.getZDim())) {
      Diag(DeclAttr->getLoc(), diag::err_sycl_num_kernel_wrong_reqd_wg_size)
          << DeclAttr << &A;
      Diag(A.getLoc(), diag::note_conflicting_attribute);
      return nullptr;
    }
  }

  // Check to see if there's a duplicate attribute already applied.
  if (const auto *DeclAttr = D->getAttr<ReqdWorkGroupSizeAttr>()) {
    DupArgResult Results[] = {
        AreArgValuesIdentical(DeclAttr->getXDim(), A.getXDim()),
        AreArgValuesIdentical(DeclAttr->getYDim(), A.getYDim()),
        AreArgValuesIdentical(DeclAttr->getZDim(), A.getZDim())};

    // If any of the results are known to be different, we can diagnose at this
    // point and drop the attribute.
    if (llvm::is_contained(Results, DupArgResult::Different)) {
      Diag(DeclAttr->getLoc(), diag::err_duplicate_attribute) << &A;
      Diag(A.getLoc(), diag::note_previous_attribute);
      return nullptr;
    }

    // If all of the results are known to be the same, we can silently drop the
    // attribute. Otherwise, we have to add the attribute and resolve its
    // differences later.
    if (llvm::all_of(Results,
                     [](DupArgResult V) { return V == DupArgResult::Same; }))
      return nullptr;
  }

  return ::new (Context)
      ReqdWorkGroupSizeAttr(Context, A, A.getXDim(), A.getYDim(), A.getZDim());
}

static void handleReqdWorkGroupSize(Sema &S, Decl *D, const ParsedAttr &AL) {
  S.CheckDeprecatedSYCLAttributeSpelling(AL);

  // __attribute__((reqd_work_group_size)) and [[cl::reqd_work_group_size]]
  // all require exactly three arguments.
  if ((AL.getKind() == ParsedAttr::AT_ReqdWorkGroupSize &&
       AL.getAttributeSpellingListIndex() ==
           ReqdWorkGroupSizeAttr::CXX11_cl_reqd_work_group_size) ||
      AL.getSyntax() == ParsedAttr::AS_GNU) {
    if (!AL.checkExactlyNumArgs(S, 3))
      return;
  }

  Expr *XDimExpr = AL.getArgAsExpr(0);

  // If no attribute argument is specified, set the second and third argument
  // to the default value 1, but only if the sycl::reqd_work_group_size
  // spelling was used.
  auto SetDefaultValue = [](Sema &S, const ParsedAttr &AL) {
    assert(AL.getKind() == ParsedAttr::AT_ReqdWorkGroupSize && AL.hasScope() &&
           AL.getScopeName()->isStr("sycl"));
    return IntegerLiteral::Create(S.Context, llvm::APInt(32, 1),
                                  S.Context.IntTy, AL.getLoc());
  };

  Expr *YDimExpr =
      AL.isArgExpr(1) ? AL.getArgAsExpr(1) : SetDefaultValue(S, AL);

  Expr *ZDimExpr =
      AL.isArgExpr(2) ? AL.getArgAsExpr(2) : SetDefaultValue(S, AL);

  S.AddReqdWorkGroupSizeAttr(D, AL, XDimExpr, YDimExpr, ZDimExpr);
}

void Sema::AddIntelReqdSubGroupSize(Decl *D, const AttributeCommonInfo &CI,
                                    Expr *E) {
  if (!E->isValueDependent()) {
    // Validate that we have an integer constant expression and then store the
    // converted constant expression into the semantic attribute so that we
    // don't have to evaluate it again later.
    llvm::APSInt ArgVal;
    ExprResult Res = VerifyIntegerConstantExpression(E, &ArgVal);
    if (Res.isInvalid())
      return;
    E = Res.get();

    // This attribute requires a strictly positive value.
    if (ArgVal <= 0) {
      Diag(E->getExprLoc(), diag::err_attribute_requires_positive_integer)
          << CI << /*positive*/ 0;
      return;
    }

    // Check to see if there's a duplicate attribute with different values
    // already applied to the declaration.
    if (const auto *DeclAttr = D->getAttr<IntelReqdSubGroupSizeAttr>()) {
      // If the other attribute argument is instantiation dependent, we won't
      // have converted it to a constant expression yet and thus we test
      // whether this is a null pointer.
      if (const auto *DeclExpr = dyn_cast<ConstantExpr>(DeclAttr->getValue())) {
        if (ArgVal != DeclExpr->getResultAsAPSInt()) {
          Diag(CI.getLoc(), diag::warn_duplicate_attribute) << CI;
          Diag(DeclAttr->getLoc(), diag::note_previous_attribute);
        }
        // Drop the duplicate attribute.
        return;
      }
    }
  }

  D->addAttr(::new (Context) IntelReqdSubGroupSizeAttr(Context, CI, E));
}

IntelReqdSubGroupSizeAttr *
Sema::MergeIntelReqdSubGroupSizeAttr(Decl *D,
                                     const IntelReqdSubGroupSizeAttr &A) {
  // Check to see if there's a duplicate attribute with different values
  // already applied to the declaration.
  if (const auto *DeclAttr = D->getAttr<IntelReqdSubGroupSizeAttr>()) {
    if (const auto *DeclExpr = dyn_cast<ConstantExpr>(DeclAttr->getValue())) {
      if (const auto *MergeExpr = dyn_cast<ConstantExpr>(A.getValue())) {
        if (DeclExpr->getResultAsAPSInt() != MergeExpr->getResultAsAPSInt()) {
          Diag(DeclAttr->getLoc(), diag::warn_duplicate_attribute) << &A;
          Diag(A.getLoc(), diag::note_previous_attribute);
          return nullptr;
        }
        // Do not add a duplicate attribute.
        return nullptr;
      }
    }
  }
  return ::new (Context) IntelReqdSubGroupSizeAttr(Context, A, A.getValue());
}

static void handleIntelReqdSubGroupSize(Sema &S, Decl *D,
                                        const ParsedAttr &AL) {
  S.CheckDeprecatedSYCLAttributeSpelling(AL);

  Expr *E = AL.getArgAsExpr(0);
  S.AddIntelReqdSubGroupSize(D, AL, E);
}

IntelNamedSubGroupSizeAttr *
Sema::MergeIntelNamedSubGroupSizeAttr(Decl *D,
                                      const IntelNamedSubGroupSizeAttr &A) {
  // Check to see if there's a duplicate attribute with different values
  // already applied to the declaration.
  if (const auto *DeclAttr = D->getAttr<IntelNamedSubGroupSizeAttr>()) {
    if (DeclAttr->getType() != A.getType()) {
      Diag(DeclAttr->getLoc(), diag::warn_duplicate_attribute) << &A;
      Diag(A.getLoc(), diag::note_previous_attribute);
    }
    return nullptr;
  }

  return IntelNamedSubGroupSizeAttr::Create(Context, A.getType(), A);
}

static void handleIntelNamedSubGroupSize(Sema &S, Decl *D,
                                         const ParsedAttr &AL) {
  StringRef SizeStr;
  SourceLocation Loc;
  if (AL.isArgIdent(0)) {
    IdentifierLoc *IL = AL.getArgAsIdent(0);
    SizeStr = IL->Ident->getName();
    Loc = IL->Loc;
  } else if (!S.checkStringLiteralArgumentAttr(AL, 0, SizeStr, &Loc)) {
    return;
  }

  IntelNamedSubGroupSizeAttr::SubGroupSizeType SizeType;
  if (!IntelNamedSubGroupSizeAttr::ConvertStrToSubGroupSizeType(SizeStr,
                                                                SizeType)) {
    S.Diag(Loc, diag::warn_attribute_type_not_supported) << AL << SizeStr;
  }
  D->addAttr(IntelNamedSubGroupSizeAttr::Create(S.Context, SizeType, AL));
}

void Sema::AddSYCLIntelNumSimdWorkItemsAttr(Decl *D,
                                            const AttributeCommonInfo &CI,
                                            Expr *E) {
  if (!E->isValueDependent()) {
    // Validate that we have an integer constant expression and then store the
    // converted constant expression into the semantic attribute so that we
    // don't have to evaluate it again later.
    llvm::APSInt ArgVal;
    ExprResult Res = VerifyIntegerConstantExpression(E, &ArgVal);
    if (Res.isInvalid())
      return;
    E = Res.get();

    // This attribute requires a strictly positive value.
    if (ArgVal <= 0) {
      Diag(E->getExprLoc(), diag::err_attribute_requires_positive_integer)
          << CI << /*positive*/ 0;
      return;
    }

    // Check to see if there's a duplicate attribute with different values
    // already applied to the declaration.
    if (const auto *DeclAttr = D->getAttr<SYCLIntelNumSimdWorkItemsAttr>()) {
      // If the other attribute argument is instantiation dependent, we won't
      // have converted it to a constant expression yet and thus we test
      // whether this is a null pointer.
      if (const auto *DeclExpr = dyn_cast<ConstantExpr>(DeclAttr->getValue())) {
        if (ArgVal != DeclExpr->getResultAsAPSInt()) {
          Diag(CI.getLoc(), diag::warn_duplicate_attribute) << CI;
          Diag(DeclAttr->getLoc(), diag::note_previous_attribute);
        }
        // Drop the duplicate attribute.
        return;
      }
    }

    // If the 'reqd_work_group_size' attribute is specified on a declaration
    // along with 'num_simd_work_items' attribute, the required work group size
    // specified by 'num_simd_work_items' attribute must evenly divide the index
    // that increments fastest in the 'reqd_work_group_size' attribute.
    if (const auto *DeclAttr = D->getAttr<ReqdWorkGroupSizeAttr>()) {
      if (CheckWorkGroupSize(*this, E, DeclAttr->getXDim(),
                             DeclAttr->getZDim())) {
        Diag(CI.getLoc(), diag::err_sycl_num_kernel_wrong_reqd_wg_size)
            << CI << DeclAttr;
        Diag(DeclAttr->getLoc(), diag::note_conflicting_attribute);
        return;
      }
    }
  }

  D->addAttr(::new (Context) SYCLIntelNumSimdWorkItemsAttr(Context, CI, E));
}

SYCLIntelNumSimdWorkItemsAttr *Sema::MergeSYCLIntelNumSimdWorkItemsAttr(
    Decl *D, const SYCLIntelNumSimdWorkItemsAttr &A) {
  // Check to see if there's a duplicate attribute with different values
  // already applied to the declaration.
  if (const auto *DeclAttr = D->getAttr<SYCLIntelNumSimdWorkItemsAttr>()) {
    if (const auto *DeclExpr = dyn_cast<ConstantExpr>(DeclAttr->getValue())) {
      if (const auto *MergeExpr = dyn_cast<ConstantExpr>(A.getValue())) {
        if (DeclExpr->getResultAsAPSInt() != MergeExpr->getResultAsAPSInt()) {
          Diag(DeclAttr->getLoc(), diag::warn_duplicate_attribute) << &A;
          Diag(A.getLoc(), diag::note_previous_attribute);
        }
        // Do not add a duplicate attribute.
        return nullptr;
      }
    }
  }

  // If the 'reqd_work_group_size' attribute is specified on a declaration
  // along with 'num_simd_work_items' attribute, the required work group size
  // specified by 'num_simd_work_items' attribute must evenly divide the index
  // that increments fastest in the 'reqd_work_group_size' attribute.
  if (const auto *DeclAttr = D->getAttr<ReqdWorkGroupSizeAttr>()) {
    if (CheckWorkGroupSize(*this, A.getValue(), DeclAttr->getXDim(),
                           DeclAttr->getZDim())) {
      Diag(A.getLoc(), diag::err_sycl_num_kernel_wrong_reqd_wg_size)
          << &A << DeclAttr;
      Diag(DeclAttr->getLoc(), diag::note_conflicting_attribute);
      return nullptr;
    }
  }

  return ::new (Context)
      SYCLIntelNumSimdWorkItemsAttr(Context, A, A.getValue());
}

static void handleSYCLIntelNumSimdWorkItemsAttr(Sema &S, Decl *D,
                                                const ParsedAttr &A) {
  Expr *E = A.getArgAsExpr(0);
  S.AddSYCLIntelNumSimdWorkItemsAttr(D, A, E);
}

// Handles use_stall_enable_clusters
static void handleSYCLIntelUseStallEnableClustersAttr(Sema &S, Decl *D,
                                                      const ParsedAttr &A) {
  D->addAttr(::new (S.Context)
                 SYCLIntelUseStallEnableClustersAttr(S.Context, A));
}

// Handles initiation_interval attribute.
void Sema::AddSYCLIntelFPGAInitiationIntervalAttr(Decl *D,
                                                  const AttributeCommonInfo &CI,
                                                  Expr *E) {
  if (!E->isValueDependent()) {
    // Validate that we have an integer constant expression and then store the
    // converted constant expression into the semantic attribute so that we
    // don't have to evaluate it again later.
    llvm::APSInt ArgVal;
    ExprResult Res = VerifyIntegerConstantExpression(E, &ArgVal);
    if (Res.isInvalid())
      return;
    E = Res.get();
    // This attribute requires a strictly positive value.
    if (ArgVal <= 0) {
      Diag(E->getExprLoc(), diag::err_attribute_requires_positive_integer)
          << CI << /*positive*/ 0;
      return;
    }
    // Check to see if there's a duplicate attribute with different values
    // already applied to the declaration.
    if (const auto *DeclAttr =
            D->getAttr<SYCLIntelFPGAInitiationIntervalAttr>()) {
      // If the other attribute argument is instantiation dependent, we won't
      // have converted it to a constant expression yet and thus we test
      // whether this is a null pointer.
      if (const auto *DeclExpr =
              dyn_cast<ConstantExpr>(DeclAttr->getIntervalExpr())) {
        if (ArgVal != DeclExpr->getResultAsAPSInt()) {
          Diag(CI.getLoc(), diag::warn_duplicate_attribute) << CI;
          Diag(DeclAttr->getLoc(), diag::note_previous_attribute);
        }
        // Drop the duplicate attribute.
        return;
      }
    }
  }

  D->addAttr(::new (Context)
                 SYCLIntelFPGAInitiationIntervalAttr(Context, CI, E));
}

SYCLIntelFPGAInitiationIntervalAttr *
Sema::MergeSYCLIntelFPGAInitiationIntervalAttr(
    Decl *D, const SYCLIntelFPGAInitiationIntervalAttr &A) {
  // Check to see if there's a duplicate attribute with different values
  // already applied to the declaration.
  if (const auto *DeclAttr =
          D->getAttr<SYCLIntelFPGAInitiationIntervalAttr>()) {
    if (const auto *DeclExpr =
            dyn_cast<ConstantExpr>(DeclAttr->getIntervalExpr())) {
      if (const auto *MergeExpr = dyn_cast<ConstantExpr>(A.getIntervalExpr())) {
        if (DeclExpr->getResultAsAPSInt() != MergeExpr->getResultAsAPSInt()) {
          Diag(DeclAttr->getLoc(), diag::warn_duplicate_attribute) << &A;
          Diag(A.getLoc(), diag::note_previous_attribute);
        }
        // Do not add a duplicate attribute.
        return nullptr;
      }
    }
  }

  return ::new (Context)
      SYCLIntelFPGAInitiationIntervalAttr(Context, A, A.getIntervalExpr());
}

static void handleSYCLIntelFPGAInitiationIntervalAttr(Sema &S, Decl *D,
                                                      const ParsedAttr &A) {
  S.CheckDeprecatedSYCLAttributeSpelling(A);

  S.AddSYCLIntelFPGAInitiationIntervalAttr(D, A, A.getArgAsExpr(0));
}

// Handle scheduler_target_fmax_mhz
void Sema::AddSYCLIntelSchedulerTargetFmaxMhzAttr(Decl *D,
                                                  const AttributeCommonInfo &CI,
                                                  Expr *E) {
  if (!E->isValueDependent()) {
    // Validate that we have an integer constant expression and then store the
    // converted constant expression into the semantic attribute so that we
    // don't have to evaluate it again later.
    llvm::APSInt ArgVal;
    ExprResult Res = VerifyIntegerConstantExpression(E, &ArgVal);
    if (Res.isInvalid())
      return;
    E = Res.get();

    // This attribute requires a non-negative value.
    if (ArgVal < 0) {
      Diag(E->getExprLoc(), diag::err_attribute_requires_positive_integer)
          << CI << /*non-negative*/ 1;
      return;
    }
    // Check to see if there's a duplicate attribute with different values
    // already applied to the declaration.
    if (const auto *DeclAttr =
            D->getAttr<SYCLIntelSchedulerTargetFmaxMhzAttr>()) {
      // If the other attribute argument is instantiation dependent, we won't
      // have converted it to a constant expression yet and thus we test
      // whether this is a null pointer.
      if (const auto *DeclExpr = dyn_cast<ConstantExpr>(DeclAttr->getValue())) {
        if (ArgVal != DeclExpr->getResultAsAPSInt()) {
          Diag(CI.getLoc(), diag::warn_duplicate_attribute) << CI;
          Diag(DeclAttr->getLoc(), diag::note_previous_attribute);
        }
        // Drop the duplicate attribute.
        return;
      }
    }
  }

  D->addAttr(::new (Context)
                 SYCLIntelSchedulerTargetFmaxMhzAttr(Context, CI, E));
}

SYCLIntelSchedulerTargetFmaxMhzAttr *
Sema::MergeSYCLIntelSchedulerTargetFmaxMhzAttr(
    Decl *D, const SYCLIntelSchedulerTargetFmaxMhzAttr &A) {
  // Check to see if there's a duplicate attribute with different values
  // already applied to the declaration.
  if (const auto *DeclAttr =
          D->getAttr<SYCLIntelSchedulerTargetFmaxMhzAttr>()) {
    if (const auto *DeclExpr = dyn_cast<ConstantExpr>(DeclAttr->getValue())) {
      if (const auto *MergeExpr = dyn_cast<ConstantExpr>(A.getValue())) {
        if (DeclExpr->getResultAsAPSInt() != MergeExpr->getResultAsAPSInt()) {
          Diag(DeclAttr->getLoc(), diag::warn_duplicate_attribute) << &A;
          Diag(A.getLoc(), diag::note_previous_attribute);
          return nullptr;
        }
        // Do not add a duplicate attribute.
        return nullptr;
      }
    }
  }
  return ::new (Context)
      SYCLIntelSchedulerTargetFmaxMhzAttr(Context, A, A.getValue());
}

static void handleSYCLIntelSchedulerTargetFmaxMhzAttr(Sema &S, Decl *D,
                                                      const ParsedAttr &AL) {
  Expr *E = AL.getArgAsExpr(0);
  S.AddSYCLIntelSchedulerTargetFmaxMhzAttr(D, AL, E);
}

// Handles max_global_work_dim.
// Returns a OneArgResult value; EqualToOne means all argument values are
// equal to one, NotEqualToOne means at least one argument value is not
// equal to one, and Unknown means that at least one of the argument values
// could not be determined.
enum class OneArgResult { Unknown, EqualToOne, NotEqualToOne };
static OneArgResult AreAllArgsOne(const Expr *Args[], size_t Count) {

  for (size_t Idx = 0; Idx < Count; ++Idx) {
    const auto *CE = dyn_cast<ConstantExpr>(Args[Idx]);
    if (!CE)
      return OneArgResult::Unknown;
    if (CE->getResultAsAPSInt() != 1)
      return OneArgResult::NotEqualToOne;
  }
  return OneArgResult::EqualToOne;
}

// If the declaration has a SYCLIntelMaxWorkGroupSizeAttr or
// ReqdWorkGroupSizeAttr, check to see if they hold equal values
// (1, 1, 1). Returns true if diagnosed.
template <typename AttrTy>
static bool checkWorkGroupSizeAttrExpr(Sema &S, Decl *D,
                                       const AttributeCommonInfo &AL) {
  if (const auto *A = D->getAttr<AttrTy>()) {
    const Expr *Args[3] = {A->getXDim(), A->getYDim(), A->getZDim()};
    if (OneArgResult::NotEqualToOne == AreAllArgsOne(Args, 3)) {
      S.Diag(A->getLocation(), diag::err_sycl_x_y_z_arguments_must_be_one)
          << A << AL;
      return true;
    }
  }
  return false;
}

void Sema::AddSYCLIntelMaxGlobalWorkDimAttr(Decl *D,
                                            const AttributeCommonInfo &CI,
                                            Expr *E) {
  if (!E->isValueDependent()) {
    // Validate that we have an integer constant expression and then store the
    // converted constant expression into the semantic attribute so that we
    // don't have to evaluate it again later.
    llvm::APSInt ArgVal;
    ExprResult Res = VerifyIntegerConstantExpression(E, &ArgVal);
    if (Res.isInvalid())
      return;
    E = Res.get();

    // This attribute must be in the range [0, 3].
    if (ArgVal < 0 || ArgVal > 3) {
      Diag(E->getBeginLoc(), diag::err_attribute_argument_out_of_range)
          << CI << 0 << 3 << E->getSourceRange();
      return;
    }

    // Check to see if there's a duplicate attribute with different values
    // already applied to the declaration.
    if (const auto *DeclAttr = D->getAttr<SYCLIntelMaxGlobalWorkDimAttr>()) {
      // If the other attribute argument is instantiation dependent, we won't
      // have converted it to a constant expression yet and thus we test
      // whether this is a null pointer.
      if (const auto *DeclExpr = dyn_cast<ConstantExpr>(DeclAttr->getValue())) {
        if (ArgVal != DeclExpr->getResultAsAPSInt()) {
          Diag(CI.getLoc(), diag::warn_duplicate_attribute) << CI;
          Diag(DeclAttr->getLoc(), diag::note_previous_attribute);
        }
        // Drop the duplicate attribute.
        return;
      }
    }

    // If the declaration has a SYCLIntelMaxWorkGroupSizeAttr or
    // ReqdWorkGroupSizeAttr, check to see if the attribute holds values equal
    // to (1, 1, 1) in case the value of SYCLIntelMaxGlobalWorkDimAttr equals
    // to 0.
    if (ArgVal == 0) {
      if (checkWorkGroupSizeAttrExpr<SYCLIntelMaxWorkGroupSizeAttr>(*this, D,
                                                                    CI) ||
          checkWorkGroupSizeAttrExpr<ReqdWorkGroupSizeAttr>(*this, D, CI))
        return;
    }
  }

  D->addAttr(::new (Context) SYCLIntelMaxGlobalWorkDimAttr(Context, CI, E));
}

SYCLIntelMaxGlobalWorkDimAttr *Sema::MergeSYCLIntelMaxGlobalWorkDimAttr(
    Decl *D, const SYCLIntelMaxGlobalWorkDimAttr &A) {
  // Check to see if there's a duplicate attribute with different values
  // already applied to the declaration.
  if (const auto *DeclAttr = D->getAttr<SYCLIntelMaxGlobalWorkDimAttr>()) {
    if (const auto *DeclExpr = dyn_cast<ConstantExpr>(DeclAttr->getValue())) {
      if (const auto *MergeExpr = dyn_cast<ConstantExpr>(A.getValue())) {
        if (DeclExpr->getResultAsAPSInt() != MergeExpr->getResultAsAPSInt()) {
          Diag(DeclAttr->getLoc(), diag::warn_duplicate_attribute) << &A;
          Diag(A.getLoc(), diag::note_previous_attribute);
        }
        // Do not add a duplicate attribute.
        return nullptr;
      }
    }
  }

  // If the declaration has a SYCLIntelMaxWorkGroupSizeAttr or
  // ReqdWorkGroupSizeAttr, check to see if the attribute holds values equal to
  // (1, 1, 1) in case the value of SYCLIntelMaxGlobalWorkDimAttr equals to 0.
  const auto *MergeExpr = dyn_cast<ConstantExpr>(A.getValue());
  if (MergeExpr->getResultAsAPSInt() == 0) {
    if (checkWorkGroupSizeAttrExpr<SYCLIntelMaxWorkGroupSizeAttr>(*this, D,
                                                                  A) ||
        checkWorkGroupSizeAttrExpr<ReqdWorkGroupSizeAttr>(*this, D, A))
      return nullptr;
  }

  return ::new (Context)
      SYCLIntelMaxGlobalWorkDimAttr(Context, A, A.getValue());
}

static void handleSYCLIntelMaxGlobalWorkDimAttr(Sema &S, Decl *D,
                                                const ParsedAttr &AL) {
  Expr *E = AL.getArgAsExpr(0);
  S.AddSYCLIntelMaxGlobalWorkDimAttr(D, AL, E);
}

// Handles [[intel::loop_fuse]] and [[intel::loop_fuse_independent]].
void Sema::AddSYCLIntelLoopFuseAttr(Decl *D, const AttributeCommonInfo &CI,
                                    Expr *E) {
  if (!E->isValueDependent()) {
    // Validate that we have an integer constant expression and then store the
    // converted constant expression into the semantic attribute so that we
    // don't have to evaluate it again later.
    llvm::APSInt ArgVal;
    ExprResult Res = VerifyIntegerConstantExpression(E, &ArgVal);
    if (Res.isInvalid())
      return;
    E = Res.get();

    // This attribute requires a non-negative value.
    if (ArgVal < 0) {
      Diag(E->getExprLoc(), diag::err_attribute_requires_positive_integer)
          << CI << /*non-negative*/ 1;
      return;
    }
    // Check to see if there's a duplicate attribute with different values
    // already applied to the declaration.
    if (const auto *DeclAttr = D->getAttr<SYCLIntelLoopFuseAttr>()) {
      // [[intel::loop_fuse]] and [[intel::loop_fuse_independent]] are
      // incompatible.
      // FIXME: If additional spellings are provided for this attribute,
      // this code will do the wrong thing.
      if (DeclAttr->getAttributeSpellingListIndex() !=
          CI.getAttributeSpellingListIndex()) {
        Diag(CI.getLoc(), diag::err_attributes_are_not_compatible)
            << CI << DeclAttr;
        Diag(DeclAttr->getLocation(), diag::note_conflicting_attribute);
        return;
      }
      // If the other attribute argument is instantiation dependent, we won't
      // have converted it to a constant expression yet and thus we test
      // whether this is a null pointer.
      if (const auto *DeclExpr = dyn_cast<ConstantExpr>(DeclAttr->getValue())) {
        if (ArgVal != DeclExpr->getResultAsAPSInt()) {
          Diag(CI.getLoc(), diag::warn_duplicate_attribute) << CI;
          Diag(DeclAttr->getLoc(), diag::note_previous_attribute);
        }
        // Drop the duplicate attribute.
        return;
      }
    }
  }

  D->addAttr(::new (Context) SYCLIntelLoopFuseAttr(Context, CI, E));
}

SYCLIntelLoopFuseAttr *
Sema::MergeSYCLIntelLoopFuseAttr(Decl *D, const SYCLIntelLoopFuseAttr &A) {
  // Check to see if there's a duplicate attribute with different values
  // already applied to the declaration.
  if (const auto *DeclAttr = D->getAttr<SYCLIntelLoopFuseAttr>()) {
    // [[intel::loop_fuse]] and [[intel::loop_fuse_independent]] are
    // incompatible.
    // FIXME: If additional spellings are provided for this attribute,
    // this code will do the wrong thing.
    if (DeclAttr->getAttributeSpellingListIndex() !=
        A.getAttributeSpellingListIndex()) {
      Diag(A.getLoc(), diag::err_attributes_are_not_compatible)
          << &A << DeclAttr;
      Diag(DeclAttr->getLoc(), diag::note_conflicting_attribute);
      return nullptr;
    }
    if (const auto *DeclExpr = dyn_cast<ConstantExpr>(DeclAttr->getValue())) {
      if (const auto *MergeExpr = dyn_cast<ConstantExpr>(A.getValue())) {
        if (DeclExpr->getResultAsAPSInt() != MergeExpr->getResultAsAPSInt()) {
          Diag(DeclAttr->getLoc(), diag::warn_duplicate_attribute) << &A;
          Diag(A.getLoc(), diag::note_previous_attribute);
        }
        // Do not add a duplicate attribute.
        return nullptr;
      }
    }
  }

  return ::new (Context) SYCLIntelLoopFuseAttr(Context, A, A.getValue());
}

static void handleSYCLIntelLoopFuseAttr(Sema &S, Decl *D, const ParsedAttr &A) {
  // If no attribute argument is specified, set to default value '1'.
  Expr *E = A.isArgExpr(0)
                ? A.getArgAsExpr(0)
                : IntegerLiteral::Create(S.Context, llvm::APInt(32, 1),
                                         S.Context.IntTy, A.getLoc());

  S.AddSYCLIntelLoopFuseAttr(D, A, E);
}

static void handleVecTypeHint(Sema &S, Decl *D, const ParsedAttr &AL) {
  // This attribute is deprecated without replacement in SYCL 2020 mode.
  if (S.LangOpts.getSYCLVersion() > LangOptions::SYCL_2017)
    S.Diag(AL.getLoc(), diag::warn_attribute_spelling_deprecated) << AL;

  // If the attribute is used with the [[sycl::vec_type_hint]] spelling in SYCL
  // 2017 mode, we want to warn about using the newer name in the older
  // standard as a compatibility extension.
  if (S.LangOpts.getSYCLVersion() == LangOptions::SYCL_2017 && AL.hasScope())
    S.Diag(AL.getLoc(), diag::ext_sycl_2020_attr_spelling) << AL;

  if (!AL.hasParsedType()) {
    S.Diag(AL.getLoc(), diag::err_attribute_wrong_number_arguments) << AL << 1;
    return;
  }

  TypeSourceInfo *ParmTSI = nullptr;
  QualType ParmType = S.GetTypeFromParser(AL.getTypeArg(), &ParmTSI);
  assert(ParmTSI && "no type source info for attribute argument");

  if (!ParmType->isExtVectorType() && !ParmType->isFloatingType() &&
      (ParmType->isBooleanType() ||
       !ParmType->isIntegralType(S.getASTContext()))) {
    S.Diag(AL.getLoc(), diag::err_attribute_invalid_argument) << 2 << AL;
    return;
  }

  if (VecTypeHintAttr *A = D->getAttr<VecTypeHintAttr>()) {
    if (!S.Context.hasSameType(A->getTypeHint(), ParmType)) {
      S.Diag(AL.getLoc(), diag::warn_duplicate_attribute) << AL;
      return;
    }
  }

  D->addAttr(::new (S.Context) VecTypeHintAttr(S.Context, AL, ParmTSI));
}

SectionAttr *Sema::mergeSectionAttr(Decl *D, const AttributeCommonInfo &CI,
                                    StringRef Name) {
  // Explicit or partial specializations do not inherit
  // the section attribute from the primary template.
  if (const auto *FD = dyn_cast<FunctionDecl>(D)) {
    if (CI.getAttributeSpellingListIndex() == SectionAttr::Declspec_allocate &&
        FD->isFunctionTemplateSpecialization())
      return nullptr;
  }
  if (SectionAttr *ExistingAttr = D->getAttr<SectionAttr>()) {
    if (ExistingAttr->getName() == Name)
      return nullptr;
    Diag(ExistingAttr->getLocation(), diag::warn_mismatched_section)
         << 1 /*section*/;
    Diag(CI.getLoc(), diag::note_previous_attribute);
    return nullptr;
  }
  return ::new (Context) SectionAttr(Context, CI, Name);
}

/// Used to implement to perform semantic checking on
/// attribute((section("foo"))) specifiers.
///
/// In this case, "foo" is passed in to be checked.  If the section
/// specifier is invalid, return an Error that indicates the problem.
///
/// This is a simple quality of implementation feature to catch errors
/// and give good diagnostics in cases when the assembler or code generator
/// would otherwise reject the section specifier.
llvm::Error Sema::isValidSectionSpecifier(StringRef SecName) {
  if (!Context.getTargetInfo().getTriple().isOSDarwin())
    return llvm::Error::success();

  // Let MCSectionMachO validate this.
  StringRef Segment, Section;
  unsigned TAA, StubSize;
  bool HasTAA;
  return llvm::MCSectionMachO::ParseSectionSpecifier(SecName, Segment, Section,
                                                     TAA, HasTAA, StubSize);
}

bool Sema::checkSectionName(SourceLocation LiteralLoc, StringRef SecName) {
  if (llvm::Error E = isValidSectionSpecifier(SecName)) {
    Diag(LiteralLoc, diag::err_attribute_section_invalid_for_target)
        << toString(std::move(E)) << 1 /*'section'*/;
    return false;
  }
  return true;
}

static void handleSectionAttr(Sema &S, Decl *D, const ParsedAttr &AL) {
  // Make sure that there is a string literal as the sections's single
  // argument.
  StringRef Str;
  SourceLocation LiteralLoc;
  if (!S.checkStringLiteralArgumentAttr(AL, 0, Str, &LiteralLoc))
    return;

  if (!S.checkSectionName(LiteralLoc, Str))
    return;

  SectionAttr *NewAttr = S.mergeSectionAttr(D, AL, Str);
  if (NewAttr) {
    D->addAttr(NewAttr);
    if (isa<FunctionDecl, FunctionTemplateDecl, ObjCMethodDecl,
            ObjCPropertyDecl>(D))
      S.UnifySection(NewAttr->getName(),
                     ASTContext::PSF_Execute | ASTContext::PSF_Read,
                     cast<NamedDecl>(D));
  }
}

// This is used for `__declspec(code_seg("segname"))` on a decl.
// `#pragma code_seg("segname")` uses checkSectionName() instead.
static bool checkCodeSegName(Sema &S, SourceLocation LiteralLoc,
                             StringRef CodeSegName) {
  if (llvm::Error E = S.isValidSectionSpecifier(CodeSegName)) {
    S.Diag(LiteralLoc, diag::err_attribute_section_invalid_for_target)
        << toString(std::move(E)) << 0 /*'code-seg'*/;
    return false;
  }

  return true;
}

CodeSegAttr *Sema::mergeCodeSegAttr(Decl *D, const AttributeCommonInfo &CI,
                                    StringRef Name) {
  // Explicit or partial specializations do not inherit
  // the code_seg attribute from the primary template.
  if (const auto *FD = dyn_cast<FunctionDecl>(D)) {
    if (FD->isFunctionTemplateSpecialization())
      return nullptr;
  }
  if (const auto *ExistingAttr = D->getAttr<CodeSegAttr>()) {
    if (ExistingAttr->getName() == Name)
      return nullptr;
    Diag(ExistingAttr->getLocation(), diag::warn_mismatched_section)
         << 0 /*codeseg*/;
    Diag(CI.getLoc(), diag::note_previous_attribute);
    return nullptr;
  }
  return ::new (Context) CodeSegAttr(Context, CI, Name);
}

static void handleCodeSegAttr(Sema &S, Decl *D, const ParsedAttr &AL) {
  StringRef Str;
  SourceLocation LiteralLoc;
  if (!S.checkStringLiteralArgumentAttr(AL, 0, Str, &LiteralLoc))
    return;
  if (!checkCodeSegName(S, LiteralLoc, Str))
    return;
  if (const auto *ExistingAttr = D->getAttr<CodeSegAttr>()) {
    if (!ExistingAttr->isImplicit()) {
      S.Diag(AL.getLoc(),
             ExistingAttr->getName() == Str
             ? diag::warn_duplicate_codeseg_attribute
             : diag::err_conflicting_codeseg_attribute);
      return;
    }
    D->dropAttr<CodeSegAttr>();
  }
  if (CodeSegAttr *CSA = S.mergeCodeSegAttr(D, AL, Str))
    D->addAttr(CSA);
}

// Check for things we'd like to warn about. Multiversioning issues are
// handled later in the process, once we know how many exist.
bool Sema::checkTargetAttr(SourceLocation LiteralLoc, StringRef AttrStr) {
  enum FirstParam { Unsupported, Duplicate, Unknown };
  enum SecondParam { None, Architecture, Tune };
  enum ThirdParam { Target, TargetClones };
  if (AttrStr.contains("fpmath="))
    return Diag(LiteralLoc, diag::warn_unsupported_target_attribute)
           << Unsupported << None << "fpmath=" << Target;

  // Diagnose use of tune if target doesn't support it.
  if (!Context.getTargetInfo().supportsTargetAttributeTune() &&
      AttrStr.contains("tune="))
    return Diag(LiteralLoc, diag::warn_unsupported_target_attribute)
           << Unsupported << None << "tune=" << Target;

  ParsedTargetAttr ParsedAttrs = TargetAttr::parse(AttrStr);

  if (!ParsedAttrs.Architecture.empty() &&
      !Context.getTargetInfo().isValidCPUName(ParsedAttrs.Architecture))
    return Diag(LiteralLoc, diag::warn_unsupported_target_attribute)
           << Unknown << Architecture << ParsedAttrs.Architecture << Target;

  if (!ParsedAttrs.Tune.empty() &&
      !Context.getTargetInfo().isValidCPUName(ParsedAttrs.Tune))
    return Diag(LiteralLoc, diag::warn_unsupported_target_attribute)
           << Unknown << Tune << ParsedAttrs.Tune << Target;

  if (ParsedAttrs.DuplicateArchitecture)
    return Diag(LiteralLoc, diag::warn_unsupported_target_attribute)
           << Duplicate << None << "arch=" << Target;
  if (ParsedAttrs.DuplicateTune)
    return Diag(LiteralLoc, diag::warn_unsupported_target_attribute)
           << Duplicate << None << "tune=" << Target;

  for (const auto &Feature : ParsedAttrs.Features) {
    auto CurFeature = StringRef(Feature).drop_front(); // remove + or -.
    if (!Context.getTargetInfo().isValidFeatureName(CurFeature))
      return Diag(LiteralLoc, diag::warn_unsupported_target_attribute)
             << Unsupported << None << CurFeature << Target;
  }

  TargetInfo::BranchProtectionInfo BPI;
  StringRef DiagMsg;
  if (ParsedAttrs.BranchProtection.empty())
    return false;
  if (!Context.getTargetInfo().validateBranchProtection(
          ParsedAttrs.BranchProtection, ParsedAttrs.Architecture, BPI,
          DiagMsg)) {
    if (DiagMsg.empty())
      return Diag(LiteralLoc, diag::warn_unsupported_target_attribute)
             << Unsupported << None << "branch-protection" << Target;
    return Diag(LiteralLoc, diag::err_invalid_branch_protection_spec)
           << DiagMsg;
  }
  if (!DiagMsg.empty())
    Diag(LiteralLoc, diag::warn_unsupported_branch_protection_spec) << DiagMsg;

  return false;
}

static void handleTargetAttr(Sema &S, Decl *D, const ParsedAttr &AL) {
  StringRef Str;
  SourceLocation LiteralLoc;
  if (!S.checkStringLiteralArgumentAttr(AL, 0, Str, &LiteralLoc) ||
      S.checkTargetAttr(LiteralLoc, Str))
    return;

  TargetAttr *NewAttr = ::new (S.Context) TargetAttr(S.Context, AL, Str);
  D->addAttr(NewAttr);
}

bool Sema::checkTargetClonesAttrString(SourceLocation LiteralLoc, StringRef Str,
                                       const StringLiteral *Literal,
                                       bool &HasDefault, bool &HasCommas,
                                       SmallVectorImpl<StringRef> &Strings) {
  enum FirstParam { Unsupported, Duplicate, Unknown };
  enum SecondParam { None, Architecture, Tune };
  enum ThirdParam { Target, TargetClones };
  HasCommas = HasCommas || Str.contains(',');
  // Warn on empty at the beginning of a string.
  if (Str.size() == 0)
    return Diag(LiteralLoc, diag::warn_unsupported_target_attribute)
           << Unsupported << None << "" << TargetClones;

  std::pair<StringRef, StringRef> Parts = {{}, Str};
  while (!Parts.second.empty()) {
    Parts = Parts.second.split(',');
    StringRef Cur = Parts.first.trim();
    SourceLocation CurLoc = Literal->getLocationOfByte(
        Cur.data() - Literal->getString().data(), getSourceManager(),
        getLangOpts(), Context.getTargetInfo());

    bool DefaultIsDupe = false;
    if (Cur.empty())
      return Diag(CurLoc, diag::warn_unsupported_target_attribute)
             << Unsupported << None << "" << TargetClones;

    if (Cur.startswith("arch=")) {
      if (!Context.getTargetInfo().isValidCPUName(
              Cur.drop_front(sizeof("arch=") - 1)))
        return Diag(CurLoc, diag::warn_unsupported_target_attribute)
               << Unsupported << Architecture
               << Cur.drop_front(sizeof("arch=") - 1) << TargetClones;
    } else if (Cur == "default") {
      DefaultIsDupe = HasDefault;
      HasDefault = true;
    } else if (!Context.getTargetInfo().isValidFeatureName(Cur))
      return Diag(CurLoc, diag::warn_unsupported_target_attribute)
             << Unsupported << None << Cur << TargetClones;

    if (llvm::find(Strings, Cur) != Strings.end() || DefaultIsDupe)
      Diag(CurLoc, diag::warn_target_clone_duplicate_options);
    // Note: Add even if there are duplicates, since it changes name mangling.
    Strings.push_back(Cur);
  }

  if (Str.rtrim().endswith(","))
    return Diag(LiteralLoc, diag::warn_unsupported_target_attribute)
           << Unsupported << None << "" << TargetClones;
  return false;
}

static void handleTargetClonesAttr(Sema &S, Decl *D, const ParsedAttr &AL) {
  // Ensure we don't combine these with themselves, since that causes some
  // confusing behavior.
  if (const auto *Other = D->getAttr<TargetClonesAttr>()) {
    S.Diag(AL.getLoc(), diag::err_disallowed_duplicate_attribute) << AL;
    S.Diag(Other->getLocation(), diag::note_conflicting_attribute);
    return;
  }
  if (checkAttrMutualExclusion<TargetClonesAttr>(S, D, AL))
    return;

  SmallVector<StringRef, 2> Strings;
  bool HasCommas = false, HasDefault = false;

  for (unsigned I = 0, E = AL.getNumArgs(); I != E; ++I) {
    StringRef CurStr;
    SourceLocation LiteralLoc;
    if (!S.checkStringLiteralArgumentAttr(AL, I, CurStr, &LiteralLoc) ||
        S.checkTargetClonesAttrString(
            LiteralLoc, CurStr,
            cast<StringLiteral>(AL.getArgAsExpr(I)->IgnoreParenCasts()),
            HasDefault, HasCommas, Strings))
      return;
  }

  if (HasCommas && AL.getNumArgs() > 1)
    S.Diag(AL.getLoc(), diag::warn_target_clone_mixed_values);

  if (!HasDefault) {
    S.Diag(AL.getLoc(), diag::err_target_clone_must_have_default);
    return;
  }

  // FIXME: We could probably figure out how to get this to work for lambdas
  // someday.
  if (const auto *MD = dyn_cast<CXXMethodDecl>(D)) {
    if (MD->getParent()->isLambda()) {
      S.Diag(D->getLocation(), diag::err_multiversion_doesnt_support)
          << static_cast<unsigned>(MultiVersionKind::TargetClones)
          << /*Lambda*/ 9;
      return;
    }
  }

  cast<FunctionDecl>(D)->setIsMultiVersion();
  TargetClonesAttr *NewAttr = ::new (S.Context)
      TargetClonesAttr(S.Context, AL, Strings.data(), Strings.size());
  D->addAttr(NewAttr);
}

static void handleMinVectorWidthAttr(Sema &S, Decl *D, const ParsedAttr &AL) {
  Expr *E = AL.getArgAsExpr(0);
  uint32_t VecWidth;
  if (!checkUInt32Argument(S, AL, E, VecWidth)) {
    AL.setInvalid();
    return;
  }

  MinVectorWidthAttr *Existing = D->getAttr<MinVectorWidthAttr>();
  if (Existing && Existing->getVectorWidth() != VecWidth) {
    S.Diag(AL.getLoc(), diag::warn_duplicate_attribute) << AL;
    return;
  }

  D->addAttr(::new (S.Context) MinVectorWidthAttr(S.Context, AL, VecWidth));
}

static void handleCleanupAttr(Sema &S, Decl *D, const ParsedAttr &AL) {
  Expr *E = AL.getArgAsExpr(0);
  SourceLocation Loc = E->getExprLoc();
  FunctionDecl *FD = nullptr;
  DeclarationNameInfo NI;

  // gcc only allows for simple identifiers. Since we support more than gcc, we
  // will warn the user.
  if (auto *DRE = dyn_cast<DeclRefExpr>(E)) {
    if (DRE->hasQualifier())
      S.Diag(Loc, diag::warn_cleanup_ext);
    FD = dyn_cast<FunctionDecl>(DRE->getDecl());
    NI = DRE->getNameInfo();
    if (!FD) {
      S.Diag(Loc, diag::err_attribute_cleanup_arg_not_function) << 1
        << NI.getName();
      return;
    }
  } else if (auto *ULE = dyn_cast<UnresolvedLookupExpr>(E)) {
    if (ULE->hasExplicitTemplateArgs())
      S.Diag(Loc, diag::warn_cleanup_ext);
    FD = S.ResolveSingleFunctionTemplateSpecialization(ULE, true);
    NI = ULE->getNameInfo();
    if (!FD) {
      S.Diag(Loc, diag::err_attribute_cleanup_arg_not_function) << 2
        << NI.getName();
      if (ULE->getType() == S.Context.OverloadTy)
        S.NoteAllOverloadCandidates(ULE);
      return;
    }
  } else {
    S.Diag(Loc, diag::err_attribute_cleanup_arg_not_function) << 0;
    return;
  }

  if (FD->getNumParams() != 1) {
    S.Diag(Loc, diag::err_attribute_cleanup_func_must_take_one_arg)
      << NI.getName();
    return;
  }

  // We're currently more strict than GCC about what function types we accept.
  // If this ever proves to be a problem it should be easy to fix.
  QualType Ty = S.Context.getPointerType(cast<VarDecl>(D)->getType());
  QualType ParamTy = FD->getParamDecl(0)->getType();
  if (S.CheckAssignmentConstraints(FD->getParamDecl(0)->getLocation(),
                                   ParamTy, Ty) != Sema::Compatible) {
    S.Diag(Loc, diag::err_attribute_cleanup_func_arg_incompatible_type)
      << NI.getName() << ParamTy << Ty;
    return;
  }

  D->addAttr(::new (S.Context) CleanupAttr(S.Context, AL, FD));
}

static void handleEnumExtensibilityAttr(Sema &S, Decl *D,
                                        const ParsedAttr &AL) {
  if (!AL.isArgIdent(0)) {
    S.Diag(AL.getLoc(), diag::err_attribute_argument_n_type)
        << AL << 0 << AANT_ArgumentIdentifier;
    return;
  }

  EnumExtensibilityAttr::Kind ExtensibilityKind;
  IdentifierInfo *II = AL.getArgAsIdent(0)->Ident;
  if (!EnumExtensibilityAttr::ConvertStrToKind(II->getName(),
                                               ExtensibilityKind)) {
    S.Diag(AL.getLoc(), diag::warn_attribute_type_not_supported) << AL << II;
    return;
  }

  D->addAttr(::new (S.Context)
                 EnumExtensibilityAttr(S.Context, AL, ExtensibilityKind));
}

/// Handle __attribute__((format_arg((idx)))) attribute based on
/// http://gcc.gnu.org/onlinedocs/gcc/Function-Attributes.html
static void handleFormatArgAttr(Sema &S, Decl *D, const ParsedAttr &AL) {
  Expr *IdxExpr = AL.getArgAsExpr(0);
  ParamIdx Idx;
  if (!checkFunctionOrMethodParameterIndex(S, D, AL, 1, IdxExpr, Idx))
    return;

  // Make sure the format string is really a string.
  QualType Ty = getFunctionOrMethodParamType(D, Idx.getASTIndex());

  bool NotNSStringTy = !isNSStringType(Ty, S.Context);
  if (NotNSStringTy &&
      !isCFStringType(Ty, S.Context) &&
      (!Ty->isPointerType() ||
       !Ty->castAs<PointerType>()->getPointeeType()->isCharType())) {
    S.Diag(AL.getLoc(), diag::err_format_attribute_not)
        << "a string type" << IdxExpr->getSourceRange()
        << getFunctionOrMethodParamRange(D, 0);
    return;
  }
  Ty = getFunctionOrMethodResultType(D);
  // replace instancetype with the class type
  auto Instancetype = S.Context.getObjCInstanceTypeDecl()->getTypeForDecl();
  if (Ty->getAs<TypedefType>() == Instancetype)
    if (auto *OMD = dyn_cast<ObjCMethodDecl>(D))
      if (auto *Interface = OMD->getClassInterface())
        Ty = S.Context.getObjCObjectPointerType(
            QualType(Interface->getTypeForDecl(), 0));
  if (!isNSStringType(Ty, S.Context, /*AllowNSAttributedString=*/true) &&
      !isCFStringType(Ty, S.Context) &&
      (!Ty->isPointerType() ||
       !Ty->castAs<PointerType>()->getPointeeType()->isCharType())) {
    S.Diag(AL.getLoc(), diag::err_format_attribute_result_not)
        << (NotNSStringTy ? "string type" : "NSString")
        << IdxExpr->getSourceRange() << getFunctionOrMethodParamRange(D, 0);
    return;
  }

  D->addAttr(::new (S.Context) FormatArgAttr(S.Context, AL, Idx));
}

enum FormatAttrKind {
  CFStringFormat,
  NSStringFormat,
  StrftimeFormat,
  SupportedFormat,
  IgnoredFormat,
  InvalidFormat
};

/// getFormatAttrKind - Map from format attribute names to supported format
/// types.
static FormatAttrKind getFormatAttrKind(StringRef Format) {
  return llvm::StringSwitch<FormatAttrKind>(Format)
      // Check for formats that get handled specially.
      .Case("NSString", NSStringFormat)
      .Case("CFString", CFStringFormat)
      .Case("strftime", StrftimeFormat)

      // Otherwise, check for supported formats.
      .Cases("scanf", "printf", "printf0", "strfmon", SupportedFormat)
      .Cases("cmn_err", "vcmn_err", "zcmn_err", SupportedFormat)
      .Case("kprintf", SupportedFormat)         // OpenBSD.
      .Case("freebsd_kprintf", SupportedFormat) // FreeBSD.
      .Case("os_trace", SupportedFormat)
      .Case("os_log", SupportedFormat)

      .Cases("gcc_diag", "gcc_cdiag", "gcc_cxxdiag", "gcc_tdiag", IgnoredFormat)
      .Default(InvalidFormat);
}

/// Handle __attribute__((init_priority(priority))) attributes based on
/// http://gcc.gnu.org/onlinedocs/gcc/C_002b_002b-Attributes.html
static void handleInitPriorityAttr(Sema &S, Decl *D, const ParsedAttr &AL) {
  if (!S.getLangOpts().CPlusPlus) {
    S.Diag(AL.getLoc(), diag::warn_attribute_ignored) << AL;
    return;
  }

  if (S.getCurFunctionOrMethodDecl()) {
    S.Diag(AL.getLoc(), diag::err_init_priority_object_attr);
    AL.setInvalid();
    return;
  }
  QualType T = cast<VarDecl>(D)->getType();
  if (S.Context.getAsArrayType(T))
    T = S.Context.getBaseElementType(T);
  if (!T->getAs<RecordType>()) {
    S.Diag(AL.getLoc(), diag::err_init_priority_object_attr);
    AL.setInvalid();
    return;
  }

  Expr *E = AL.getArgAsExpr(0);
  uint32_t prioritynum;
  if (!checkUInt32Argument(S, AL, E, prioritynum)) {
    AL.setInvalid();
    return;
  }

  // Only perform the priority check if the attribute is outside of a system
  // header. Values <= 100 are reserved for the implementation, and libc++
  // benefits from being able to specify values in that range.
  if ((prioritynum < 101 || prioritynum > 65535) &&
      !S.getSourceManager().isInSystemHeader(AL.getLoc())) {
    S.Diag(AL.getLoc(), diag::err_attribute_argument_out_of_range)
        << E->getSourceRange() << AL << 101 << 65535;
    AL.setInvalid();
    return;
  }
  D->addAttr(::new (S.Context) InitPriorityAttr(S.Context, AL, prioritynum));
}

ErrorAttr *Sema::mergeErrorAttr(Decl *D, const AttributeCommonInfo &CI,
                                StringRef NewUserDiagnostic) {
  if (const auto *EA = D->getAttr<ErrorAttr>()) {
    std::string NewAttr = CI.getNormalizedFullName();
    assert((NewAttr == "error" || NewAttr == "warning") &&
           "unexpected normalized full name");
    bool Match = (EA->isError() && NewAttr == "error") ||
                 (EA->isWarning() && NewAttr == "warning");
    if (!Match) {
      Diag(EA->getLocation(), diag::err_attributes_are_not_compatible)
          << CI << EA;
      Diag(CI.getLoc(), diag::note_conflicting_attribute);
      return nullptr;
    }
    if (EA->getUserDiagnostic() != NewUserDiagnostic) {
      Diag(CI.getLoc(), diag::warn_duplicate_attribute) << EA;
      Diag(EA->getLoc(), diag::note_previous_attribute);
    }
    D->dropAttr<ErrorAttr>();
  }
  return ::new (Context) ErrorAttr(Context, CI, NewUserDiagnostic);
}

FormatAttr *Sema::mergeFormatAttr(Decl *D, const AttributeCommonInfo &CI,
                                  IdentifierInfo *Format, int FormatIdx,
                                  int FirstArg) {
  // Check whether we already have an equivalent format attribute.
  for (auto *F : D->specific_attrs<FormatAttr>()) {
    if (F->getType() == Format &&
        F->getFormatIdx() == FormatIdx &&
        F->getFirstArg() == FirstArg) {
      // If we don't have a valid location for this attribute, adopt the
      // location.
      if (F->getLocation().isInvalid())
        F->setRange(CI.getRange());
      return nullptr;
    }
  }

  return ::new (Context) FormatAttr(Context, CI, Format, FormatIdx, FirstArg);
}

/// Handle __attribute__((format(type,idx,firstarg))) attributes based on
/// http://gcc.gnu.org/onlinedocs/gcc/Function-Attributes.html
static void handleFormatAttr(Sema &S, Decl *D, const ParsedAttr &AL) {
  if (!AL.isArgIdent(0)) {
    S.Diag(AL.getLoc(), diag::err_attribute_argument_n_type)
        << AL << 1 << AANT_ArgumentIdentifier;
    return;
  }

  // In C++ the implicit 'this' function parameter also counts, and they are
  // counted from one.
  bool HasImplicitThisParam = isInstanceMethod(D);
  unsigned NumArgs = getFunctionOrMethodNumParams(D) + HasImplicitThisParam;

  IdentifierInfo *II = AL.getArgAsIdent(0)->Ident;
  StringRef Format = II->getName();

  if (normalizeName(Format)) {
    // If we've modified the string name, we need a new identifier for it.
    II = &S.Context.Idents.get(Format);
  }

  // Check for supported formats.
  FormatAttrKind Kind = getFormatAttrKind(Format);

  if (Kind == IgnoredFormat)
    return;

  if (Kind == InvalidFormat) {
    S.Diag(AL.getLoc(), diag::warn_attribute_type_not_supported)
        << AL << II->getName();
    return;
  }

  // checks for the 2nd argument
  Expr *IdxExpr = AL.getArgAsExpr(1);
  uint32_t Idx;
  if (!checkUInt32Argument(S, AL, IdxExpr, Idx, 2))
    return;

  if (Idx < 1 || Idx > NumArgs) {
    S.Diag(AL.getLoc(), diag::err_attribute_argument_out_of_bounds)
        << AL << 2 << IdxExpr->getSourceRange();
    return;
  }

  // FIXME: Do we need to bounds check?
  unsigned ArgIdx = Idx - 1;

  if (HasImplicitThisParam) {
    if (ArgIdx == 0) {
      S.Diag(AL.getLoc(),
             diag::err_format_attribute_implicit_this_format_string)
        << IdxExpr->getSourceRange();
      return;
    }
    ArgIdx--;
  }

  // make sure the format string is really a string
  QualType Ty = getFunctionOrMethodParamType(D, ArgIdx);

  if (Kind == CFStringFormat) {
    if (!isCFStringType(Ty, S.Context)) {
      S.Diag(AL.getLoc(), diag::err_format_attribute_not)
        << "a CFString" << IdxExpr->getSourceRange()
        << getFunctionOrMethodParamRange(D, ArgIdx);
      return;
    }
  } else if (Kind == NSStringFormat) {
    // FIXME: do we need to check if the type is NSString*?  What are the
    // semantics?
    if (!isNSStringType(Ty, S.Context, /*AllowNSAttributedString=*/true)) {
      S.Diag(AL.getLoc(), diag::err_format_attribute_not)
        << "an NSString" << IdxExpr->getSourceRange()
        << getFunctionOrMethodParamRange(D, ArgIdx);
      return;
    }
  } else if (!Ty->isPointerType() ||
             !Ty->castAs<PointerType>()->getPointeeType()->isCharType()) {
    S.Diag(AL.getLoc(), diag::err_format_attribute_not)
      << "a string type" << IdxExpr->getSourceRange()
      << getFunctionOrMethodParamRange(D, ArgIdx);
    return;
  }

  // check the 3rd argument
  Expr *FirstArgExpr = AL.getArgAsExpr(2);
  uint32_t FirstArg;
  if (!checkUInt32Argument(S, AL, FirstArgExpr, FirstArg, 3))
    return;

  // check if the function is variadic if the 3rd argument non-zero
  if (FirstArg != 0) {
    if (isFunctionOrMethodVariadic(D)) {
      ++NumArgs; // +1 for ...
    } else {
      S.Diag(D->getLocation(), diag::err_format_attribute_requires_variadic);
      return;
    }
  }

  // strftime requires FirstArg to be 0 because it doesn't read from any
  // variable the input is just the current time + the format string.
  if (Kind == StrftimeFormat) {
    if (FirstArg != 0) {
      S.Diag(AL.getLoc(), diag::err_format_strftime_third_parameter)
        << FirstArgExpr->getSourceRange();
      return;
    }
  // if 0 it disables parameter checking (to use with e.g. va_list)
  } else if (FirstArg != 0 && FirstArg != NumArgs) {
    S.Diag(AL.getLoc(), diag::err_attribute_argument_out_of_bounds)
        << AL << 3 << FirstArgExpr->getSourceRange();
    return;
  }

  FormatAttr *NewAttr = S.mergeFormatAttr(D, AL, II, Idx, FirstArg);
  if (NewAttr)
    D->addAttr(NewAttr);
}

/// Handle __attribute__((callback(CalleeIdx, PayloadIdx0, ...))) attributes.
static void handleCallbackAttr(Sema &S, Decl *D, const ParsedAttr &AL) {
  // The index that identifies the callback callee is mandatory.
  if (AL.getNumArgs() == 0) {
    S.Diag(AL.getLoc(), diag::err_callback_attribute_no_callee)
        << AL.getRange();
    return;
  }

  bool HasImplicitThisParam = isInstanceMethod(D);
  int32_t NumArgs = getFunctionOrMethodNumParams(D);

  FunctionDecl *FD = D->getAsFunction();
  assert(FD && "Expected a function declaration!");

  llvm::StringMap<int> NameIdxMapping;
  NameIdxMapping["__"] = -1;

  NameIdxMapping["this"] = 0;

  int Idx = 1;
  for (const ParmVarDecl *PVD : FD->parameters())
    NameIdxMapping[PVD->getName()] = Idx++;

  auto UnknownName = NameIdxMapping.end();

  SmallVector<int, 8> EncodingIndices;
  for (unsigned I = 0, E = AL.getNumArgs(); I < E; ++I) {
    SourceRange SR;
    int32_t ArgIdx;

    if (AL.isArgIdent(I)) {
      IdentifierLoc *IdLoc = AL.getArgAsIdent(I);
      auto It = NameIdxMapping.find(IdLoc->Ident->getName());
      if (It == UnknownName) {
        S.Diag(AL.getLoc(), diag::err_callback_attribute_argument_unknown)
            << IdLoc->Ident << IdLoc->Loc;
        return;
      }

      SR = SourceRange(IdLoc->Loc);
      ArgIdx = It->second;
    } else if (AL.isArgExpr(I)) {
      Expr *IdxExpr = AL.getArgAsExpr(I);

      // If the expression is not parseable as an int32_t we have a problem.
      if (!checkUInt32Argument(S, AL, IdxExpr, (uint32_t &)ArgIdx, I + 1,
                               false)) {
        S.Diag(AL.getLoc(), diag::err_attribute_argument_out_of_bounds)
            << AL << (I + 1) << IdxExpr->getSourceRange();
        return;
      }

      // Check oob, excluding the special values, 0 and -1.
      if (ArgIdx < -1 || ArgIdx > NumArgs) {
        S.Diag(AL.getLoc(), diag::err_attribute_argument_out_of_bounds)
            << AL << (I + 1) << IdxExpr->getSourceRange();
        return;
      }

      SR = IdxExpr->getSourceRange();
    } else {
      llvm_unreachable("Unexpected ParsedAttr argument type!");
    }

    if (ArgIdx == 0 && !HasImplicitThisParam) {
      S.Diag(AL.getLoc(), diag::err_callback_implicit_this_not_available)
          << (I + 1) << SR;
      return;
    }

    // Adjust for the case we do not have an implicit "this" parameter. In this
    // case we decrease all positive values by 1 to get LLVM argument indices.
    if (!HasImplicitThisParam && ArgIdx > 0)
      ArgIdx -= 1;

    EncodingIndices.push_back(ArgIdx);
  }

  int CalleeIdx = EncodingIndices.front();
  // Check if the callee index is proper, thus not "this" and not "unknown".
  // This means the "CalleeIdx" has to be non-negative if "HasImplicitThisParam"
  // is false and positive if "HasImplicitThisParam" is true.
  if (CalleeIdx < (int)HasImplicitThisParam) {
    S.Diag(AL.getLoc(), diag::err_callback_attribute_invalid_callee)
        << AL.getRange();
    return;
  }

  // Get the callee type, note the index adjustment as the AST doesn't contain
  // the this type (which the callee cannot reference anyway!).
  const Type *CalleeType =
      getFunctionOrMethodParamType(D, CalleeIdx - HasImplicitThisParam)
          .getTypePtr();
  if (!CalleeType || !CalleeType->isFunctionPointerType()) {
    S.Diag(AL.getLoc(), diag::err_callback_callee_no_function_type)
        << AL.getRange();
    return;
  }

  const Type *CalleeFnType =
      CalleeType->getPointeeType()->getUnqualifiedDesugaredType();

  // TODO: Check the type of the callee arguments.

  const auto *CalleeFnProtoType = dyn_cast<FunctionProtoType>(CalleeFnType);
  if (!CalleeFnProtoType) {
    S.Diag(AL.getLoc(), diag::err_callback_callee_no_function_type)
        << AL.getRange();
    return;
  }

  if (CalleeFnProtoType->getNumParams() > EncodingIndices.size() - 1) {
    S.Diag(AL.getLoc(), diag::err_attribute_wrong_number_arguments)
        << AL << (unsigned)(EncodingIndices.size() - 1);
    return;
  }

  if (CalleeFnProtoType->getNumParams() < EncodingIndices.size() - 1) {
    S.Diag(AL.getLoc(), diag::err_attribute_wrong_number_arguments)
        << AL << (unsigned)(EncodingIndices.size() - 1);
    return;
  }

  if (CalleeFnProtoType->isVariadic()) {
    S.Diag(AL.getLoc(), diag::err_callback_callee_is_variadic) << AL.getRange();
    return;
  }

  // Do not allow multiple callback attributes.
  if (D->hasAttr<CallbackAttr>()) {
    S.Diag(AL.getLoc(), diag::err_callback_attribute_multiple) << AL.getRange();
    return;
  }

  D->addAttr(::new (S.Context) CallbackAttr(
      S.Context, AL, EncodingIndices.data(), EncodingIndices.size()));
}

static bool isFunctionLike(const Type &T) {
  // Check for explicit function types.
  // 'called_once' is only supported in Objective-C and it has
  // function pointers and block pointers.
  return T.isFunctionPointerType() || T.isBlockPointerType();
}

/// Handle 'called_once' attribute.
static void handleCalledOnceAttr(Sema &S, Decl *D, const ParsedAttr &AL) {
  // 'called_once' only applies to parameters representing functions.
  QualType T = cast<ParmVarDecl>(D)->getType();

  if (!isFunctionLike(*T)) {
    S.Diag(AL.getLoc(), diag::err_called_once_attribute_wrong_type);
    return;
  }

  D->addAttr(::new (S.Context) CalledOnceAttr(S.Context, AL));
}

static void handleTransparentUnionAttr(Sema &S, Decl *D, const ParsedAttr &AL) {
  // Try to find the underlying union declaration.
  RecordDecl *RD = nullptr;
  const auto *TD = dyn_cast<TypedefNameDecl>(D);
  if (TD && TD->getUnderlyingType()->isUnionType())
    RD = TD->getUnderlyingType()->getAsUnionType()->getDecl();
  else
    RD = dyn_cast<RecordDecl>(D);

  if (!RD || !RD->isUnion()) {
    S.Diag(AL.getLoc(), diag::warn_attribute_wrong_decl_type) << AL
                                                              << ExpectedUnion;
    return;
  }

  if (!RD->isCompleteDefinition()) {
    if (!RD->isBeingDefined())
      S.Diag(AL.getLoc(),
             diag::warn_transparent_union_attribute_not_definition);
    return;
  }

  RecordDecl::field_iterator Field = RD->field_begin(),
                          FieldEnd = RD->field_end();
  if (Field == FieldEnd) {
    S.Diag(AL.getLoc(), diag::warn_transparent_union_attribute_zero_fields);
    return;
  }

  FieldDecl *FirstField = *Field;
  QualType FirstType = FirstField->getType();
  if (FirstType->hasFloatingRepresentation() || FirstType->isVectorType()) {
    S.Diag(FirstField->getLocation(),
           diag::warn_transparent_union_attribute_floating)
      << FirstType->isVectorType() << FirstType;
    return;
  }

  if (FirstType->isIncompleteType())
    return;
  uint64_t FirstSize = S.Context.getTypeSize(FirstType);
  uint64_t FirstAlign = S.Context.getTypeAlign(FirstType);
  for (; Field != FieldEnd; ++Field) {
    QualType FieldType = Field->getType();
    if (FieldType->isIncompleteType())
      return;
    // FIXME: this isn't fully correct; we also need to test whether the
    // members of the union would all have the same calling convention as the
    // first member of the union. Checking just the size and alignment isn't
    // sufficient (consider structs passed on the stack instead of in registers
    // as an example).
    if (S.Context.getTypeSize(FieldType) != FirstSize ||
        S.Context.getTypeAlign(FieldType) > FirstAlign) {
      // Warn if we drop the attribute.
      bool isSize = S.Context.getTypeSize(FieldType) != FirstSize;
      unsigned FieldBits = isSize ? S.Context.getTypeSize(FieldType)
                                  : S.Context.getTypeAlign(FieldType);
      S.Diag(Field->getLocation(),
             diag::warn_transparent_union_attribute_field_size_align)
          << isSize << *Field << FieldBits;
      unsigned FirstBits = isSize ? FirstSize : FirstAlign;
      S.Diag(FirstField->getLocation(),
             diag::note_transparent_union_first_field_size_align)
          << isSize << FirstBits;
      return;
    }
  }

  RD->addAttr(::new (S.Context) TransparentUnionAttr(S.Context, AL));
}

void Sema::AddAnnotationAttr(Decl *D, const AttributeCommonInfo &CI,
                             StringRef Str, MutableArrayRef<Expr *> Args) {
  auto *Attr = AnnotateAttr::Create(Context, Str, Args.data(), Args.size(), CI);
  llvm::SmallVector<PartialDiagnosticAt, 8> Notes;
  for (unsigned Idx = 0; Idx < Attr->args_size(); Idx++) {
    Expr *&E = Attr->args_begin()[Idx];
    assert(E && "error are handled before");
    if (E->isValueDependent() || E->isTypeDependent())
      continue;

    if (E->getType()->isArrayType())
      E = ImpCastExprToType(E, Context.getPointerType(E->getType()),
                            clang::CK_ArrayToPointerDecay)
              .get();
    if (E->getType()->isFunctionType())
      E = ImplicitCastExpr::Create(Context,
                                   Context.getPointerType(E->getType()),
                                   clang::CK_FunctionToPointerDecay, E, nullptr,
                                   VK_PRValue, FPOptionsOverride());
    if (E->isLValue())
      E = ImplicitCastExpr::Create(Context, E->getType().getNonReferenceType(),
                                   clang::CK_LValueToRValue, E, nullptr,
                                   VK_PRValue, FPOptionsOverride());

    Expr::EvalResult Eval;
    Notes.clear();
    Eval.Diag = &Notes;

    bool Result =
        E->EvaluateAsConstantExpr(Eval, Context);

    /// Result means the expression can be folded to a constant.
    /// Note.empty() means the expression is a valid constant expression in the
    /// current language mode.
    if (!Result || !Notes.empty()) {
      Diag(E->getBeginLoc(), diag::err_attribute_argument_n_type)
          << CI << (Idx + 1) << AANT_ArgumentConstantExpr;
      for (auto &Note : Notes)
        Diag(Note.first, Note.second);
      return;
    }
    assert(Eval.Val.hasValue());
    E = ConstantExpr::Create(Context, E, Eval.Val);
  }
  D->addAttr(Attr);
}

static void handleAnnotateAttr(Sema &S, Decl *D, const ParsedAttr &AL) {
  // Make sure that there is a string literal as the annotation's first
  // argument.
  StringRef Str;
  if (!S.checkStringLiteralArgumentAttr(AL, 0, Str))
    return;

  llvm::SmallVector<Expr *, 4> Args;
  Args.reserve(AL.getNumArgs() - 1);
  for (unsigned Idx = 1; Idx < AL.getNumArgs(); Idx++) {
    assert(!AL.isArgIdent(Idx));
    Args.push_back(AL.getArgAsExpr(Idx));
  }

  S.AddAnnotationAttr(D, AL, Str, Args);
}

static void handleAlignValueAttr(Sema &S, Decl *D, const ParsedAttr &AL) {
  S.AddAlignValueAttr(D, AL, AL.getArgAsExpr(0));
}

void Sema::AddAlignValueAttr(Decl *D, const AttributeCommonInfo &CI, Expr *E) {
  AlignValueAttr TmpAttr(Context, CI, E);
  SourceLocation AttrLoc = CI.getLoc();

  QualType T;
  if (const auto *TD = dyn_cast<TypedefNameDecl>(D))
    T = TD->getUnderlyingType();
  else if (const auto *VD = dyn_cast<ValueDecl>(D))
    T = VD->getType();
  else
    llvm_unreachable("Unknown decl type for align_value");

  if (!T->isDependentType() && !T->isAnyPointerType() &&
      !T->isReferenceType() && !T->isMemberPointerType()) {
    Diag(AttrLoc, diag::warn_attribute_pointer_or_reference_only)
      << &TmpAttr << T << D->getSourceRange();
    return;
  }

  if (!E->isValueDependent()) {
    llvm::APSInt Alignment;
    ExprResult ICE = VerifyIntegerConstantExpression(
        E, &Alignment, diag::err_align_value_attribute_argument_not_int);
    if (ICE.isInvalid())
      return;

    if (!Alignment.isPowerOf2()) {
      Diag(AttrLoc, diag::err_alignment_not_power_of_two)
        << E->getSourceRange();
      return;
    }

    D->addAttr(::new (Context) AlignValueAttr(Context, CI, ICE.get()));
    return;
  }

  // Save dependent expressions in the AST to be instantiated.
  D->addAttr(::new (Context) AlignValueAttr(Context, CI, E));
}

static void handleAlignedAttr(Sema &S, Decl *D, const ParsedAttr &AL) {
  // check the attribute arguments.
  if (AL.getNumArgs() > 1) {
    S.Diag(AL.getLoc(), diag::err_attribute_wrong_number_arguments) << AL << 1;
    return;
  }

  if (AL.getNumArgs() == 0) {
    D->addAttr(::new (S.Context) AlignedAttr(S.Context, AL, true, nullptr));
    return;
  }

  Expr *E = AL.getArgAsExpr(0);
  if (AL.isPackExpansion() && !E->containsUnexpandedParameterPack()) {
    S.Diag(AL.getEllipsisLoc(),
           diag::err_pack_expansion_without_parameter_packs);
    return;
  }

  if (!AL.isPackExpansion() && S.DiagnoseUnexpandedParameterPack(E))
    return;

  S.AddAlignedAttr(D, AL, E, AL.isPackExpansion());
}

void Sema::AddAlignedAttr(Decl *D, const AttributeCommonInfo &CI, Expr *E,
                          bool IsPackExpansion) {
  AlignedAttr TmpAttr(Context, CI, true, E);
  SourceLocation AttrLoc = CI.getLoc();

  // C++11 alignas(...) and C11 _Alignas(...) have additional requirements.
  if (TmpAttr.isAlignas()) {
    // C++11 [dcl.align]p1:
    //   An alignment-specifier may be applied to a variable or to a class
    //   data member, but it shall not be applied to a bit-field, a function
    //   parameter, the formal parameter of a catch clause, or a variable
    //   declared with the register storage class specifier. An
    //   alignment-specifier may also be applied to the declaration of a class
    //   or enumeration type.
    // CWG 2354:
    //   CWG agreed to remove permission for alignas to be applied to
    //   enumerations.
    // C11 6.7.5/2:
    //   An alignment attribute shall not be specified in a declaration of
    //   a typedef, or a bit-field, or a function, or a parameter, or an
    //   object declared with the register storage-class specifier.
    int DiagKind = -1;
    if (isa<ParmVarDecl>(D)) {
      DiagKind = 0;
    } else if (const auto *VD = dyn_cast<VarDecl>(D)) {
      if (VD->getStorageClass() == SC_Register)
        DiagKind = 1;
      if (VD->isExceptionVariable())
        DiagKind = 2;
    } else if (const auto *FD = dyn_cast<FieldDecl>(D)) {
      if (FD->isBitField())
        DiagKind = 3;
    } else if (const auto *ED = dyn_cast<EnumDecl>(D)) {
      if (ED->getLangOpts().CPlusPlus)
        DiagKind = 4;
    } else if (!isa<TagDecl>(D)) {
      Diag(AttrLoc, diag::err_attribute_wrong_decl_type) << &TmpAttr
        << (TmpAttr.isC11() ? ExpectedVariableOrField
                            : ExpectedVariableFieldOrTag);
      return;
    }
    if (DiagKind != -1) {
      Diag(AttrLoc, diag::err_alignas_attribute_wrong_decl_type)
        << &TmpAttr << DiagKind;
      return;
    }
  }

  if (E->isValueDependent()) {
    // We can't support a dependent alignment on a non-dependent type,
    // because we have no way to model that a type is "alignment-dependent"
    // but not dependent in any other way.
    if (const auto *TND = dyn_cast<TypedefNameDecl>(D)) {
      if (!TND->getUnderlyingType()->isDependentType()) {
        Diag(AttrLoc, diag::err_alignment_dependent_typedef_name)
            << E->getSourceRange();
        return;
      }
    }

    // Save dependent expressions in the AST to be instantiated.
    AlignedAttr *AA = ::new (Context) AlignedAttr(Context, CI, true, E);
    AA->setPackExpansion(IsPackExpansion);
    D->addAttr(AA);
    return;
  }

  // FIXME: Cache the number on the AL object?
  llvm::APSInt Alignment;
  ExprResult ICE = VerifyIntegerConstantExpression(
      E, &Alignment, diag::err_aligned_attribute_argument_not_int);
  if (ICE.isInvalid())
    return;

  uint64_t AlignVal = Alignment.getZExtValue();
  // 16 byte ByVal alignment not due to a vector member is not honoured by XL
  // on AIX. Emit a warning here that users are generating binary incompatible
  // code to be safe.
  if (AlignVal >= 16 && isa<FieldDecl>(D) &&
      Context.getTargetInfo().getTriple().isOSAIX())
    Diag(AttrLoc, diag::warn_not_xl_compatible) << E->getSourceRange();

  // C++11 [dcl.align]p2:
  //   -- if the constant expression evaluates to zero, the alignment
  //      specifier shall have no effect
  // C11 6.7.5p6:
  //   An alignment specification of zero has no effect.
  if (!(TmpAttr.isAlignas() && !Alignment)) {
    if (!llvm::isPowerOf2_64(AlignVal)) {
      Diag(AttrLoc, diag::err_alignment_not_power_of_two)
        << E->getSourceRange();
      return;
    }
  }

  uint64_t MaximumAlignment = Sema::MaximumAlignment;
  if (Context.getTargetInfo().getTriple().isOSBinFormatCOFF())
    MaximumAlignment = std::min(MaximumAlignment, uint64_t(8192));
  if (AlignVal > MaximumAlignment) {
    Diag(AttrLoc, diag::err_attribute_aligned_too_great)
        << MaximumAlignment << E->getSourceRange();
    return;
  }

  const auto *VD = dyn_cast<VarDecl>(D);
  if (VD && Context.getTargetInfo().isTLSSupported()) {
    unsigned MaxTLSAlign =
        Context.toCharUnitsFromBits(Context.getTargetInfo().getMaxTLSAlign())
            .getQuantity();
    if (MaxTLSAlign && AlignVal > MaxTLSAlign &&
        VD->getTLSKind() != VarDecl::TLS_None) {
      Diag(VD->getLocation(), diag::err_tls_var_aligned_over_maximum)
          << (unsigned)AlignVal << VD << MaxTLSAlign;
      return;
    }
  }

  // On AIX, an aligned attribute can not decrease the alignment when applied
  // to a variable declaration with vector type.
  if (VD && Context.getTargetInfo().getTriple().isOSAIX()) {
    const Type *Ty = VD->getType().getTypePtr();
    if (Ty->isVectorType() && AlignVal < 16) {
      Diag(VD->getLocation(), diag::warn_aligned_attr_underaligned)
          << VD->getType() << 16;
      return;
    }
  }

  AlignedAttr *AA = ::new (Context) AlignedAttr(Context, CI, true, ICE.get());
  AA->setPackExpansion(IsPackExpansion);
  D->addAttr(AA);
}

void Sema::AddAlignedAttr(Decl *D, const AttributeCommonInfo &CI,
                          TypeSourceInfo *TS, bool IsPackExpansion) {
  // FIXME: Cache the number on the AL object if non-dependent?
  // FIXME: Perform checking of type validity
  AlignedAttr *AA = ::new (Context) AlignedAttr(Context, CI, false, TS);
  AA->setPackExpansion(IsPackExpansion);
  D->addAttr(AA);
}

void Sema::CheckAlignasUnderalignment(Decl *D) {
  assert(D->hasAttrs() && "no attributes on decl");

  QualType UnderlyingTy, DiagTy;
  if (const auto *VD = dyn_cast<ValueDecl>(D)) {
    UnderlyingTy = DiagTy = VD->getType();
  } else {
    UnderlyingTy = DiagTy = Context.getTagDeclType(cast<TagDecl>(D));
    if (const auto *ED = dyn_cast<EnumDecl>(D))
      UnderlyingTy = ED->getIntegerType();
  }
  if (DiagTy->isDependentType() || DiagTy->isIncompleteType())
    return;

  // C++11 [dcl.align]p5, C11 6.7.5/4:
  //   The combined effect of all alignment attributes in a declaration shall
  //   not specify an alignment that is less strict than the alignment that
  //   would otherwise be required for the entity being declared.
  AlignedAttr *AlignasAttr = nullptr;
  AlignedAttr *LastAlignedAttr = nullptr;
  unsigned Align = 0;
  for (auto *I : D->specific_attrs<AlignedAttr>()) {
    if (I->isAlignmentDependent())
      return;
    if (I->isAlignas())
      AlignasAttr = I;
    Align = std::max(Align, I->getAlignment(Context));
    LastAlignedAttr = I;
  }

  if (Align && DiagTy->isSizelessType()) {
    Diag(LastAlignedAttr->getLocation(), diag::err_attribute_sizeless_type)
        << LastAlignedAttr << DiagTy;
  } else if (AlignasAttr && Align) {
    CharUnits RequestedAlign = Context.toCharUnitsFromBits(Align);
    CharUnits NaturalAlign = Context.getTypeAlignInChars(UnderlyingTy);
    if (NaturalAlign > RequestedAlign)
      Diag(AlignasAttr->getLocation(), diag::err_alignas_underaligned)
        << DiagTy << (unsigned)NaturalAlign.getQuantity();
  }
}

bool Sema::checkMSInheritanceAttrOnDefinition(
    CXXRecordDecl *RD, SourceRange Range, bool BestCase,
    MSInheritanceModel ExplicitModel) {
  assert(RD->hasDefinition() && "RD has no definition!");

  // We may not have seen base specifiers or any virtual methods yet.  We will
  // have to wait until the record is defined to catch any mismatches.
  if (!RD->getDefinition()->isCompleteDefinition())
    return false;

  // The unspecified model never matches what a definition could need.
  if (ExplicitModel == MSInheritanceModel::Unspecified)
    return false;

  if (BestCase) {
    if (RD->calculateInheritanceModel() == ExplicitModel)
      return false;
  } else {
    if (RD->calculateInheritanceModel() <= ExplicitModel)
      return false;
  }

  Diag(Range.getBegin(), diag::err_mismatched_ms_inheritance)
      << 0 /*definition*/;
  Diag(RD->getDefinition()->getLocation(), diag::note_defined_here) << RD;
  return true;
}

/// parseModeAttrArg - Parses attribute mode string and returns parsed type
/// attribute.
static void parseModeAttrArg(Sema &S, StringRef Str, unsigned &DestWidth,
                             bool &IntegerMode, bool &ComplexMode,
                             FloatModeKind &ExplicitType) {
  IntegerMode = true;
  ComplexMode = false;
  ExplicitType = FloatModeKind::NoFloat;
  switch (Str.size()) {
  case 2:
    switch (Str[0]) {
    case 'Q':
      DestWidth = 8;
      break;
    case 'H':
      DestWidth = 16;
      break;
    case 'S':
      DestWidth = 32;
      break;
    case 'D':
      DestWidth = 64;
      break;
    case 'X':
      DestWidth = 96;
      break;
    case 'K': // KFmode - IEEE quad precision (__float128)
      ExplicitType = FloatModeKind::Float128;
      DestWidth = Str[1] == 'I' ? 0 : 128;
      break;
    case 'T':
      ExplicitType = FloatModeKind::LongDouble;
      DestWidth = 128;
      break;
    case 'I':
      ExplicitType = FloatModeKind::Ibm128;
      DestWidth = Str[1] == 'I' ? 0 : 128;
      break;
    }
    if (Str[1] == 'F') {
      IntegerMode = false;
    } else if (Str[1] == 'C') {
      IntegerMode = false;
      ComplexMode = true;
    } else if (Str[1] != 'I') {
      DestWidth = 0;
    }
    break;
  case 4:
    // FIXME: glibc uses 'word' to define register_t; this is narrower than a
    // pointer on PIC16 and other embedded platforms.
    if (Str == "word")
      DestWidth = S.Context.getTargetInfo().getRegisterWidth();
    else if (Str == "byte")
      DestWidth = S.Context.getTargetInfo().getCharWidth();
    break;
  case 7:
    if (Str == "pointer")
      DestWidth = S.Context.getTargetInfo().getPointerWidth(0);
    break;
  case 11:
    if (Str == "unwind_word")
      DestWidth = S.Context.getTargetInfo().getUnwindWordWidth();
    break;
  }
}

/// handleModeAttr - This attribute modifies the width of a decl with primitive
/// type.
///
/// Despite what would be logical, the mode attribute is a decl attribute, not a
/// type attribute: 'int ** __attribute((mode(HI))) *G;' tries to make 'G' be
/// HImode, not an intermediate pointer.
static void handleModeAttr(Sema &S, Decl *D, const ParsedAttr &AL) {
  // This attribute isn't documented, but glibc uses it.  It changes
  // the width of an int or unsigned int to the specified size.
  if (!AL.isArgIdent(0)) {
    S.Diag(AL.getLoc(), diag::err_attribute_argument_type)
        << AL << AANT_ArgumentIdentifier;
    return;
  }

  IdentifierInfo *Name = AL.getArgAsIdent(0)->Ident;

  S.AddModeAttr(D, AL, Name);
}

void Sema::AddModeAttr(Decl *D, const AttributeCommonInfo &CI,
                       IdentifierInfo *Name, bool InInstantiation) {
  StringRef Str = Name->getName();
  normalizeName(Str);
  SourceLocation AttrLoc = CI.getLoc();

  unsigned DestWidth = 0;
  bool IntegerMode = true;
  bool ComplexMode = false;
  FloatModeKind ExplicitType = FloatModeKind::NoFloat;
  llvm::APInt VectorSize(64, 0);
  if (Str.size() >= 4 && Str[0] == 'V') {
    // Minimal length of vector mode is 4: 'V' + NUMBER(>=1) + TYPE(>=2).
    size_t StrSize = Str.size();
    size_t VectorStringLength = 0;
    while ((VectorStringLength + 1) < StrSize &&
           isdigit(Str[VectorStringLength + 1]))
      ++VectorStringLength;
    if (VectorStringLength &&
        !Str.substr(1, VectorStringLength).getAsInteger(10, VectorSize) &&
        VectorSize.isPowerOf2()) {
      parseModeAttrArg(*this, Str.substr(VectorStringLength + 1), DestWidth,
                       IntegerMode, ComplexMode, ExplicitType);
      // Avoid duplicate warning from template instantiation.
      if (!InInstantiation)
        Diag(AttrLoc, diag::warn_vector_mode_deprecated);
    } else {
      VectorSize = 0;
    }
  }

  if (!VectorSize)
    parseModeAttrArg(*this, Str, DestWidth, IntegerMode, ComplexMode,
                     ExplicitType);

  // FIXME: Sync this with InitializePredefinedMacros; we need to match int8_t
  // and friends, at least with glibc.
  // FIXME: Make sure floating-point mappings are accurate
  // FIXME: Support XF and TF types
  if (!DestWidth) {
    Diag(AttrLoc, diag::err_machine_mode) << 0 /*Unknown*/ << Name;
    return;
  }

  QualType OldTy;
  if (const auto *TD = dyn_cast<TypedefNameDecl>(D))
    OldTy = TD->getUnderlyingType();
  else if (const auto *ED = dyn_cast<EnumDecl>(D)) {
    // Something like 'typedef enum { X } __attribute__((mode(XX))) T;'.
    // Try to get type from enum declaration, default to int.
    OldTy = ED->getIntegerType();
    if (OldTy.isNull())
      OldTy = Context.IntTy;
  } else
    OldTy = cast<ValueDecl>(D)->getType();

  if (OldTy->isDependentType()) {
    D->addAttr(::new (Context) ModeAttr(Context, CI, Name));
    return;
  }

  // Base type can also be a vector type (see PR17453).
  // Distinguish between base type and base element type.
  QualType OldElemTy = OldTy;
  if (const auto *VT = OldTy->getAs<VectorType>())
    OldElemTy = VT->getElementType();

  // GCC allows 'mode' attribute on enumeration types (even incomplete), except
  // for vector modes. So, 'enum X __attribute__((mode(QI)));' forms a complete
  // type, 'enum { A } __attribute__((mode(V4SI)))' is rejected.
  if ((isa<EnumDecl>(D) || OldElemTy->getAs<EnumType>()) &&
      VectorSize.getBoolValue()) {
    Diag(AttrLoc, diag::err_enum_mode_vector_type) << Name << CI.getRange();
    return;
  }
  bool IntegralOrAnyEnumType = (OldElemTy->isIntegralOrEnumerationType() &&
                                !OldElemTy->isBitIntType()) ||
                               OldElemTy->getAs<EnumType>();

  if (!OldElemTy->getAs<BuiltinType>() && !OldElemTy->isComplexType() &&
      !IntegralOrAnyEnumType)
    Diag(AttrLoc, diag::err_mode_not_primitive);
  else if (IntegerMode) {
    if (!IntegralOrAnyEnumType)
      Diag(AttrLoc, diag::err_mode_wrong_type);
  } else if (ComplexMode) {
    if (!OldElemTy->isComplexType())
      Diag(AttrLoc, diag::err_mode_wrong_type);
  } else {
    if (!OldElemTy->isFloatingType())
      Diag(AttrLoc, diag::err_mode_wrong_type);
  }

  QualType NewElemTy;

  if (IntegerMode)
    NewElemTy = Context.getIntTypeForBitwidth(DestWidth,
                                              OldElemTy->isSignedIntegerType());
  else
    NewElemTy = Context.getRealTypeForBitwidth(DestWidth, ExplicitType);

  if (NewElemTy.isNull()) {
    Diag(AttrLoc, diag::err_machine_mode) << 1 /*Unsupported*/ << Name;
    return;
  }

  if (ComplexMode) {
    NewElemTy = Context.getComplexType(NewElemTy);
  }

  QualType NewTy = NewElemTy;
  if (VectorSize.getBoolValue()) {
    NewTy = Context.getVectorType(NewTy, VectorSize.getZExtValue(),
                                  VectorType::GenericVector);
  } else if (const auto *OldVT = OldTy->getAs<VectorType>()) {
    // Complex machine mode does not support base vector types.
    if (ComplexMode) {
      Diag(AttrLoc, diag::err_complex_mode_vector_type);
      return;
    }
    unsigned NumElements = Context.getTypeSize(OldElemTy) *
                           OldVT->getNumElements() /
                           Context.getTypeSize(NewElemTy);
    NewTy =
        Context.getVectorType(NewElemTy, NumElements, OldVT->getVectorKind());
  }

  if (NewTy.isNull()) {
    Diag(AttrLoc, diag::err_mode_wrong_type);
    return;
  }

  // Install the new type.
  if (auto *TD = dyn_cast<TypedefNameDecl>(D))
    TD->setModedTypeSourceInfo(TD->getTypeSourceInfo(), NewTy);
  else if (auto *ED = dyn_cast<EnumDecl>(D))
    ED->setIntegerType(NewTy);
  else
    cast<ValueDecl>(D)->setType(NewTy);

  D->addAttr(::new (Context) ModeAttr(Context, CI, Name));
}

static void handleNoDebugAttr(Sema &S, Decl *D, const ParsedAttr &AL) {
  D->addAttr(::new (S.Context) NoDebugAttr(S.Context, AL));
}

AlwaysInlineAttr *Sema::mergeAlwaysInlineAttr(Decl *D,
                                              const AttributeCommonInfo &CI,
                                              const IdentifierInfo *Ident) {
  if (OptimizeNoneAttr *Optnone = D->getAttr<OptimizeNoneAttr>()) {
    Diag(CI.getLoc(), diag::warn_attribute_ignored) << Ident;
    Diag(Optnone->getLocation(), diag::note_conflicting_attribute);
    return nullptr;
  }

  if (D->hasAttr<AlwaysInlineAttr>())
    return nullptr;

  return ::new (Context) AlwaysInlineAttr(Context, CI);
}

InternalLinkageAttr *Sema::mergeInternalLinkageAttr(Decl *D,
                                                    const ParsedAttr &AL) {
  if (const auto *VD = dyn_cast<VarDecl>(D)) {
    // Attribute applies to Var but not any subclass of it (like ParmVar,
    // ImplicitParm or VarTemplateSpecialization).
    if (VD->getKind() != Decl::Var) {
      Diag(AL.getLoc(), diag::warn_attribute_wrong_decl_type)
          << AL << (getLangOpts().CPlusPlus ? ExpectedFunctionVariableOrClass
                                            : ExpectedVariableOrFunction);
      return nullptr;
    }
    // Attribute does not apply to non-static local variables.
    if (VD->hasLocalStorage()) {
      Diag(VD->getLocation(), diag::warn_internal_linkage_local_storage);
      return nullptr;
    }
  }

  return ::new (Context) InternalLinkageAttr(Context, AL);
}
InternalLinkageAttr *
Sema::mergeInternalLinkageAttr(Decl *D, const InternalLinkageAttr &AL) {
  if (const auto *VD = dyn_cast<VarDecl>(D)) {
    // Attribute applies to Var but not any subclass of it (like ParmVar,
    // ImplicitParm or VarTemplateSpecialization).
    if (VD->getKind() != Decl::Var) {
      Diag(AL.getLocation(), diag::warn_attribute_wrong_decl_type)
          << &AL << (getLangOpts().CPlusPlus ? ExpectedFunctionVariableOrClass
                                             : ExpectedVariableOrFunction);
      return nullptr;
    }
    // Attribute does not apply to non-static local variables.
    if (VD->hasLocalStorage()) {
      Diag(VD->getLocation(), diag::warn_internal_linkage_local_storage);
      return nullptr;
    }
  }

  return ::new (Context) InternalLinkageAttr(Context, AL);
}

MinSizeAttr *Sema::mergeMinSizeAttr(Decl *D, const AttributeCommonInfo &CI) {
  if (OptimizeNoneAttr *Optnone = D->getAttr<OptimizeNoneAttr>()) {
    Diag(CI.getLoc(), diag::warn_attribute_ignored) << "'minsize'";
    Diag(Optnone->getLocation(), diag::note_conflicting_attribute);
    return nullptr;
  }

  if (D->hasAttr<MinSizeAttr>())
    return nullptr;

  return ::new (Context) MinSizeAttr(Context, CI);
}

SwiftNameAttr *Sema::mergeSwiftNameAttr(Decl *D, const SwiftNameAttr &SNA,
                                        StringRef Name) {
  if (const auto *PrevSNA = D->getAttr<SwiftNameAttr>()) {
    if (PrevSNA->getName() != Name && !PrevSNA->isImplicit()) {
      Diag(PrevSNA->getLocation(), diag::err_attributes_are_not_compatible)
          << PrevSNA << &SNA;
      Diag(SNA.getLoc(), diag::note_conflicting_attribute);
    }

    D->dropAttr<SwiftNameAttr>();
  }
  return ::new (Context) SwiftNameAttr(Context, SNA, Name);
}

OptimizeNoneAttr *Sema::mergeOptimizeNoneAttr(Decl *D,
                                              const AttributeCommonInfo &CI) {
  if (AlwaysInlineAttr *Inline = D->getAttr<AlwaysInlineAttr>()) {
    Diag(Inline->getLocation(), diag::warn_attribute_ignored) << Inline;
    Diag(CI.getLoc(), diag::note_conflicting_attribute);
    D->dropAttr<AlwaysInlineAttr>();
  }
  if (MinSizeAttr *MinSize = D->getAttr<MinSizeAttr>()) {
    Diag(MinSize->getLocation(), diag::warn_attribute_ignored) << MinSize;
    Diag(CI.getLoc(), diag::note_conflicting_attribute);
    D->dropAttr<MinSizeAttr>();
  }

  if (D->hasAttr<OptimizeNoneAttr>())
    return nullptr;

  return ::new (Context) OptimizeNoneAttr(Context, CI);
}

static void handleAlwaysInlineAttr(Sema &S, Decl *D, const ParsedAttr &AL) {
  if (AlwaysInlineAttr *Inline =
          S.mergeAlwaysInlineAttr(D, AL, AL.getAttrName()))
    D->addAttr(Inline);
}

static void handleMinSizeAttr(Sema &S, Decl *D, const ParsedAttr &AL) {
  if (MinSizeAttr *MinSize = S.mergeMinSizeAttr(D, AL))
    D->addAttr(MinSize);
}

static void handleOptimizeNoneAttr(Sema &S, Decl *D, const ParsedAttr &AL) {
  if (OptimizeNoneAttr *Optnone = S.mergeOptimizeNoneAttr(D, AL))
    D->addAttr(Optnone);
}

static void handleSYCLDeviceAttr(Sema &S, Decl *D, const ParsedAttr &AL) {
  auto *FD = cast<FunctionDecl>(D);
  if (!FD->isExternallyVisible()) {
    S.Diag(AL.getLoc(), diag::err_sycl_attribute_internal_function) << AL;
    return;
  }

  handleSimpleAttribute<SYCLDeviceAttr>(S, D, AL);
}

static void handleSYCLDeviceIndirectlyCallableAttr(Sema &S, Decl *D,
                                                   const ParsedAttr &AL) {
  auto *FD = cast<FunctionDecl>(D);
  if (!FD->isExternallyVisible()) {
    S.Diag(AL.getLoc(), diag::err_sycl_attribute_internal_function) << AL;
    return;
  }

  D->addAttr(SYCLDeviceAttr::CreateImplicit(S.Context));
  handleSimpleAttribute<SYCLDeviceIndirectlyCallableAttr>(S, D, AL);
}

static void handleSYCLGlobalVarAttr(Sema &S, Decl *D, const ParsedAttr &AL) {
  if (!S.Context.getSourceManager().isInSystemHeader(D->getLocation())) {
    S.Diag(AL.getLoc(), diag::err_attribute_only_system_header) << AL;
    return;
  }

  handleSimpleAttribute<SYCLGlobalVarAttr>(S, D, AL);
}

static void handleSYCLRegisterNumAttr(Sema &S, Decl *D, const ParsedAttr &AL) {
  if (!AL.checkExactlyNumArgs(S, 1))
    return;
  uint32_t RegNo = 0;
  const Expr *E = AL.getArgAsExpr(0);
  if (!checkUInt32Argument(S, AL, E, RegNo, 0, /*StrictlyUnsigned=*/true))
    return;
  D->addAttr(::new (S.Context) SYCLRegisterNumAttr(S.Context, AL, RegNo));
}

void Sema::AddSYCLIntelESimdVectorizeAttr(Decl *D,
                                          const AttributeCommonInfo &CI,
                                          Expr *E) {
  if (!E->isValueDependent()) {
    // Validate that we have an integer constant expression and then store the
    // converted constant expression into the semantic attribute so that we
    // don't have to evaluate it again later.
    llvm::APSInt ArgVal;
    ExprResult Res = VerifyIntegerConstantExpression(E, &ArgVal);
    if (Res.isInvalid())
      return;
    E = Res.get();

    if (ArgVal != 8 && ArgVal != 16 && ArgVal != 32) {
      Diag(E->getExprLoc(), diag::err_sycl_esimd_vectorize_unsupported_value)
          << CI;
      return;
    }

    // Check to see if there's a duplicate attribute with different values
    // already applied to the declaration.
    if (const auto *DeclAttr = D->getAttr<SYCLIntelESimdVectorizeAttr>()) {
      // If the other attribute argument is instantiation dependent, we won't
      // have converted it to a constant expression yet and thus we test
      // whether this is a null pointer.
      if (const auto *DeclExpr = dyn_cast<ConstantExpr>(DeclAttr->getValue())) {
        if (ArgVal != DeclExpr->getResultAsAPSInt()) {
          Diag(CI.getLoc(), diag::warn_duplicate_attribute) << CI;
          Diag(DeclAttr->getLoc(), diag::note_previous_attribute);
        }
        // Drop the duplicate attribute.
        return;
      }
    }
  }

  D->addAttr(::new (Context) SYCLIntelESimdVectorizeAttr(Context, CI, E));
}

SYCLIntelESimdVectorizeAttr *
Sema::MergeSYCLIntelESimdVectorizeAttr(Decl *D,
                                       const SYCLIntelESimdVectorizeAttr &A) {
  // Check to see if there's a duplicate attribute with different values
  // already applied to the declaration.
  if (const auto *DeclAttr = D->getAttr<SYCLIntelESimdVectorizeAttr>()) {
    if (const auto *DeclExpr = dyn_cast<ConstantExpr>(DeclAttr->getValue())) {
      if (const auto *MergeExpr = dyn_cast<ConstantExpr>(A.getValue())) {
        if (DeclExpr->getResultAsAPSInt() != MergeExpr->getResultAsAPSInt()) {
          Diag(DeclAttr->getLoc(), diag::warn_duplicate_attribute) << &A;
          Diag(A.getLoc(), diag::note_previous_attribute);
        }
        // Do not add a duplicate attribute.
        return nullptr;
      }
    }
  }
  return ::new (Context) SYCLIntelESimdVectorizeAttr(Context, A, A.getValue());
}

static void handleSYCLIntelESimdVectorizeAttr(Sema &S, Decl *D,
                                              const ParsedAttr &A) {
  S.CheckDeprecatedSYCLAttributeSpelling(A);

  Expr *E = A.getArgAsExpr(0);
  S.AddSYCLIntelESimdVectorizeAttr(D, A, E);
}

static void handleConstantAttr(Sema &S, Decl *D, const ParsedAttr &AL) {
  const auto *VD = cast<VarDecl>(D);
  if (VD->hasLocalStorage()) {
    S.Diag(AL.getLoc(), diag::err_cuda_nonstatic_constdev);
    return;
  }
  // constexpr variable may already get an implicit constant attr, which should
  // be replaced by the explicit constant attr.
  if (auto *A = D->getAttr<CUDAConstantAttr>()) {
    if (!A->isImplicit())
      return;
    D->dropAttr<CUDAConstantAttr>();
  }
  D->addAttr(::new (S.Context) CUDAConstantAttr(S.Context, AL));
}

static void handleSharedAttr(Sema &S, Decl *D, const ParsedAttr &AL) {
  const auto *VD = cast<VarDecl>(D);
  // extern __shared__ is only allowed on arrays with no length (e.g.
  // "int x[]").
  if (!S.getLangOpts().GPURelocatableDeviceCode && VD->hasExternalStorage() &&
      !isa<IncompleteArrayType>(VD->getType())) {
    S.Diag(AL.getLoc(), diag::err_cuda_extern_shared) << VD;
    return;
  }
  if (S.getLangOpts().CUDA && VD->hasLocalStorage() &&
      S.CUDADiagIfHostCode(AL.getLoc(), diag::err_cuda_host_shared)
          << S.CurrentCUDATarget())
    return;
  D->addAttr(::new (S.Context) CUDASharedAttr(S.Context, AL));
}

static void handleGlobalAttr(Sema &S, Decl *D, const ParsedAttr &AL) {
  const auto *FD = cast<FunctionDecl>(D);
  if (!FD->getReturnType()->isVoidType() &&
      !FD->getReturnType()->getAs<AutoType>() &&
      !FD->getReturnType()->isInstantiationDependentType()) {
    SourceRange RTRange = FD->getReturnTypeSourceRange();
    S.Diag(FD->getTypeSpecStartLoc(), diag::err_kern_type_not_void_return)
        << FD->getType()
        << (RTRange.isValid() ? FixItHint::CreateReplacement(RTRange, "void")
                              : FixItHint());
    return;
  }
  if (const auto *Method = dyn_cast<CXXMethodDecl>(FD)) {
    if (Method->isInstance()) {
      S.Diag(Method->getBeginLoc(), diag::err_kern_is_nonstatic_method)
          << Method;
      return;
    }
    S.Diag(Method->getBeginLoc(), diag::warn_kern_is_method) << Method;
  }
  // Only warn for "inline" when compiling for host, to cut down on noise.
  if (FD->isInlineSpecified() && !S.getLangOpts().CUDAIsDevice)
    S.Diag(FD->getBeginLoc(), diag::warn_kern_is_inline) << FD;

  D->addAttr(::new (S.Context) CUDAGlobalAttr(S.Context, AL));
  // In host compilation the kernel is emitted as a stub function, which is
  // a helper function for launching the kernel. The instructions in the helper
  // function has nothing to do with the source code of the kernel. Do not emit
  // debug info for the stub function to avoid confusing the debugger.
  if (S.LangOpts.HIP && !S.LangOpts.CUDAIsDevice)
    D->addAttr(NoDebugAttr::CreateImplicit(S.Context));
}

static void handleDeviceAttr(Sema &S, Decl *D, const ParsedAttr &AL) {
  if (const auto *VD = dyn_cast<VarDecl>(D)) {
    if (VD->hasLocalStorage()) {
      S.Diag(AL.getLoc(), diag::err_cuda_nonstatic_constdev);
      return;
    }
  }

  if (auto *A = D->getAttr<CUDADeviceAttr>()) {
    if (!A->isImplicit())
      return;
    D->dropAttr<CUDADeviceAttr>();
  }
  D->addAttr(::new (S.Context) CUDADeviceAttr(S.Context, AL));
}

static void handleManagedAttr(Sema &S, Decl *D, const ParsedAttr &AL) {
  if (const auto *VD = dyn_cast<VarDecl>(D)) {
    if (VD->hasLocalStorage()) {
      S.Diag(AL.getLoc(), diag::err_cuda_nonstatic_constdev);
      return;
    }
  }
  if (!D->hasAttr<HIPManagedAttr>())
    D->addAttr(::new (S.Context) HIPManagedAttr(S.Context, AL));
  if (!D->hasAttr<CUDADeviceAttr>())
    D->addAttr(CUDADeviceAttr::CreateImplicit(S.Context));
}

static void handleGNUInlineAttr(Sema &S, Decl *D, const ParsedAttr &AL) {
  const auto *Fn = cast<FunctionDecl>(D);
  if (!Fn->isInlineSpecified()) {
    S.Diag(AL.getLoc(), diag::warn_gnu_inline_attribute_requires_inline);
    return;
  }

  if (S.LangOpts.CPlusPlus && Fn->getStorageClass() != SC_Extern)
    S.Diag(AL.getLoc(), diag::warn_gnu_inline_cplusplus_without_extern);

  D->addAttr(::new (S.Context) GNUInlineAttr(S.Context, AL));
}

static void handleCallConvAttr(Sema &S, Decl *D, const ParsedAttr &AL) {
  if (hasDeclarator(D)) return;

  // Diagnostic is emitted elsewhere: here we store the (valid) AL
  // in the Decl node for syntactic reasoning, e.g., pretty-printing.
  CallingConv CC;
  if (S.CheckCallingConvAttr(AL, CC, /*FD*/nullptr))
    return;

  if (!isa<ObjCMethodDecl>(D)) {
    S.Diag(AL.getLoc(), diag::warn_attribute_wrong_decl_type)
        << AL << ExpectedFunctionOrMethod;
    return;
  }

  switch (AL.getKind()) {
  case ParsedAttr::AT_FastCall:
    D->addAttr(::new (S.Context) FastCallAttr(S.Context, AL));
    return;
  case ParsedAttr::AT_StdCall:
    D->addAttr(::new (S.Context) StdCallAttr(S.Context, AL));
    return;
  case ParsedAttr::AT_ThisCall:
    D->addAttr(::new (S.Context) ThisCallAttr(S.Context, AL));
    return;
  case ParsedAttr::AT_CDecl:
    D->addAttr(::new (S.Context) CDeclAttr(S.Context, AL));
    return;
  case ParsedAttr::AT_Pascal:
    D->addAttr(::new (S.Context) PascalAttr(S.Context, AL));
    return;
  case ParsedAttr::AT_SwiftCall:
    D->addAttr(::new (S.Context) SwiftCallAttr(S.Context, AL));
    return;
  case ParsedAttr::AT_SwiftAsyncCall:
    D->addAttr(::new (S.Context) SwiftAsyncCallAttr(S.Context, AL));
    return;
  case ParsedAttr::AT_VectorCall:
    D->addAttr(::new (S.Context) VectorCallAttr(S.Context, AL));
    return;
  case ParsedAttr::AT_MSABI:
    D->addAttr(::new (S.Context) MSABIAttr(S.Context, AL));
    return;
  case ParsedAttr::AT_SysVABI:
    D->addAttr(::new (S.Context) SysVABIAttr(S.Context, AL));
    return;
  case ParsedAttr::AT_RegCall:
    D->addAttr(::new (S.Context) RegCallAttr(S.Context, AL));
    return;
  case ParsedAttr::AT_Pcs: {
    PcsAttr::PCSType PCS;
    switch (CC) {
    case CC_AAPCS:
      PCS = PcsAttr::AAPCS;
      break;
    case CC_AAPCS_VFP:
      PCS = PcsAttr::AAPCS_VFP;
      break;
    default:
      llvm_unreachable("unexpected calling convention in pcs attribute");
    }

    D->addAttr(::new (S.Context) PcsAttr(S.Context, AL, PCS));
    return;
  }
  case ParsedAttr::AT_AArch64VectorPcs:
    D->addAttr(::new (S.Context) AArch64VectorPcsAttr(S.Context, AL));
    return;
  case ParsedAttr::AT_IntelOclBicc:
    D->addAttr(::new (S.Context) IntelOclBiccAttr(S.Context, AL));
    return;
  case ParsedAttr::AT_PreserveMost:
    D->addAttr(::new (S.Context) PreserveMostAttr(S.Context, AL));
    return;
  case ParsedAttr::AT_PreserveAll:
    D->addAttr(::new (S.Context) PreserveAllAttr(S.Context, AL));
    return;
  default:
    llvm_unreachable("unexpected attribute kind");
  }
}

static void handleSuppressAttr(Sema &S, Decl *D, const ParsedAttr &AL) {
  if (!AL.checkAtLeastNumArgs(S, 1))
    return;

  std::vector<StringRef> DiagnosticIdentifiers;
  for (unsigned I = 0, E = AL.getNumArgs(); I != E; ++I) {
    StringRef RuleName;

    if (!S.checkStringLiteralArgumentAttr(AL, I, RuleName, nullptr))
      return;

    // FIXME: Warn if the rule name is unknown. This is tricky because only
    // clang-tidy knows about available rules.
    DiagnosticIdentifiers.push_back(RuleName);
  }
  D->addAttr(::new (S.Context)
                 SuppressAttr(S.Context, AL, DiagnosticIdentifiers.data(),
                              DiagnosticIdentifiers.size()));
}

static void handleLifetimeCategoryAttr(Sema &S, Decl *D, const ParsedAttr &AL) {
  TypeSourceInfo *DerefTypeLoc = nullptr;
  QualType ParmType;
  if (AL.hasParsedType()) {
    ParmType = S.GetTypeFromParser(AL.getTypeArg(), &DerefTypeLoc);

    unsigned SelectIdx = ~0U;
    if (ParmType->isReferenceType())
      SelectIdx = 0;
    else if (ParmType->isArrayType())
      SelectIdx = 1;

    if (SelectIdx != ~0U) {
      S.Diag(AL.getLoc(), diag::err_attribute_invalid_argument)
          << SelectIdx << AL;
      return;
    }
  }

  // To check if earlier decl attributes do not conflict the newly parsed ones
  // we always add (and check) the attribute to the canonical decl. We need
  // to repeat the check for attribute mutual exclusion because we're attaching
  // all of the attributes to the canonical declaration rather than the current
  // declaration.
  D = D->getCanonicalDecl();
  if (AL.getKind() == ParsedAttr::AT_Owner) {
    if (checkAttrMutualExclusion<PointerAttr>(S, D, AL))
      return;
    if (const auto *OAttr = D->getAttr<OwnerAttr>()) {
      const Type *ExistingDerefType = OAttr->getDerefTypeLoc()
                                          ? OAttr->getDerefType().getTypePtr()
                                          : nullptr;
      if (ExistingDerefType != ParmType.getTypePtrOrNull()) {
        S.Diag(AL.getLoc(), diag::err_attributes_are_not_compatible)
            << AL << OAttr;
        S.Diag(OAttr->getLocation(), diag::note_conflicting_attribute);
      }
      return;
    }
    for (Decl *Redecl : D->redecls()) {
      Redecl->addAttr(::new (S.Context) OwnerAttr(S.Context, AL, DerefTypeLoc));
    }
  } else {
    if (checkAttrMutualExclusion<OwnerAttr>(S, D, AL))
      return;
    if (const auto *PAttr = D->getAttr<PointerAttr>()) {
      const Type *ExistingDerefType = PAttr->getDerefTypeLoc()
                                          ? PAttr->getDerefType().getTypePtr()
                                          : nullptr;
      if (ExistingDerefType != ParmType.getTypePtrOrNull()) {
        S.Diag(AL.getLoc(), diag::err_attributes_are_not_compatible)
            << AL << PAttr;
        S.Diag(PAttr->getLocation(), diag::note_conflicting_attribute);
      }
      return;
    }
    for (Decl *Redecl : D->redecls()) {
      Redecl->addAttr(::new (S.Context)
                          PointerAttr(S.Context, AL, DerefTypeLoc));
    }
  }
}

bool Sema::CheckCallingConvAttr(const ParsedAttr &Attrs, CallingConv &CC,
                                const FunctionDecl *FD) {
  if (Attrs.isInvalid())
    return true;

  if (Attrs.hasProcessingCache()) {
    CC = (CallingConv) Attrs.getProcessingCache();
    return false;
  }

  unsigned ReqArgs = Attrs.getKind() == ParsedAttr::AT_Pcs ? 1 : 0;
  if (!Attrs.checkExactlyNumArgs(*this, ReqArgs)) {
    Attrs.setInvalid();
    return true;
  }

  const TargetInfo &TI = Context.getTargetInfo();
  // TODO: diagnose uses of these conventions on the wrong target.
  switch (Attrs.getKind()) {
  case ParsedAttr::AT_CDecl:
    CC = TI.getDefaultCallingConv();
    break;
  case ParsedAttr::AT_FastCall:
    CC = CC_X86FastCall;
    break;
  case ParsedAttr::AT_StdCall:
    CC = CC_X86StdCall;
    break;
  case ParsedAttr::AT_ThisCall:
    CC = CC_X86ThisCall;
    break;
  case ParsedAttr::AT_Pascal:
    CC = CC_X86Pascal;
    break;
  case ParsedAttr::AT_SwiftCall:
    CC = CC_Swift;
    break;
  case ParsedAttr::AT_SwiftAsyncCall:
    CC = CC_SwiftAsync;
    break;
  case ParsedAttr::AT_VectorCall:
    CC = CC_X86VectorCall;
    break;
  case ParsedAttr::AT_AArch64VectorPcs:
    CC = CC_AArch64VectorCall;
    break;
  case ParsedAttr::AT_RegCall:
    CC = CC_X86RegCall;
    break;
  case ParsedAttr::AT_MSABI:
    CC = Context.getTargetInfo().getTriple().isOSWindows() ? CC_C :
                                                             CC_Win64;
    break;
  case ParsedAttr::AT_SysVABI:
    CC = Context.getTargetInfo().getTriple().isOSWindows() ? CC_X86_64SysV :
                                                             CC_C;
    break;
  case ParsedAttr::AT_Pcs: {
    StringRef StrRef;
    if (!checkStringLiteralArgumentAttr(Attrs, 0, StrRef)) {
      Attrs.setInvalid();
      return true;
    }
    if (StrRef == "aapcs") {
      CC = CC_AAPCS;
      break;
    } else if (StrRef == "aapcs-vfp") {
      CC = CC_AAPCS_VFP;
      break;
    }

    Attrs.setInvalid();
    Diag(Attrs.getLoc(), diag::err_invalid_pcs);
    return true;
  }
  case ParsedAttr::AT_IntelOclBicc:
    CC = CC_IntelOclBicc;
    break;
  case ParsedAttr::AT_PreserveMost:
    CC = CC_PreserveMost;
    break;
  case ParsedAttr::AT_PreserveAll:
    CC = CC_PreserveAll;
    break;
  default: llvm_unreachable("unexpected attribute kind");
  }

  TargetInfo::CallingConvCheckResult A = TargetInfo::CCCR_OK;
  // CUDA functions may have host and/or device attributes which indicate
  // their targeted execution environment, therefore the calling convention
  // of functions in CUDA should be checked against the target deduced based
  // on their host/device attributes.
  if (LangOpts.CUDA) {
    auto *Aux = Context.getAuxTargetInfo();
    auto CudaTarget = IdentifyCUDATarget(FD);
    bool CheckHost = false, CheckDevice = false;
    switch (CudaTarget) {
    case CFT_HostDevice:
      CheckHost = true;
      CheckDevice = true;
      break;
    case CFT_Host:
      CheckHost = true;
      break;
    case CFT_Device:
    case CFT_Global:
      CheckDevice = true;
      break;
    case CFT_InvalidTarget:
      llvm_unreachable("unexpected cuda target");
    }
    auto *HostTI = LangOpts.CUDAIsDevice ? Aux : &TI;
    auto *DeviceTI = LangOpts.CUDAIsDevice ? &TI : Aux;
    if (CheckHost && HostTI)
      A = HostTI->checkCallingConvention(CC);
    if (A == TargetInfo::CCCR_OK && CheckDevice && DeviceTI)
      A = DeviceTI->checkCallingConvention(CC);
  } else {
    A = TI.checkCallingConvention(CC);
  }

  switch (A) {
  case TargetInfo::CCCR_OK:
    break;

  case TargetInfo::CCCR_Ignore:
    // Treat an ignored convention as if it was an explicit C calling convention
    // attribute. For example, __stdcall on Win x64 functions as __cdecl, so
    // that command line flags that change the default convention to
    // __vectorcall don't affect declarations marked __stdcall.
    CC = CC_C;
    break;

  case TargetInfo::CCCR_Error:
    Diag(Attrs.getLoc(), diag::error_cconv_unsupported)
        << Attrs << (int)CallingConventionIgnoredReason::ForThisTarget;
    break;

  case TargetInfo::CCCR_Warning: {
    Diag(Attrs.getLoc(), diag::warn_cconv_unsupported)
        << Attrs << (int)CallingConventionIgnoredReason::ForThisTarget;

    // This convention is not valid for the target. Use the default function or
    // method calling convention.
    bool IsCXXMethod = false, IsVariadic = false;
    if (FD) {
      IsCXXMethod = FD->isCXXInstanceMember();
      IsVariadic = FD->isVariadic();
    }
    CC = Context.getDefaultCallingConvention(IsVariadic, IsCXXMethod);
    break;
  }
  }

  Attrs.setProcessingCache((unsigned) CC);
  return false;
}

/// Pointer-like types in the default address space.
static bool isValidSwiftContextType(QualType Ty) {
  if (!Ty->hasPointerRepresentation())
    return Ty->isDependentType();
  return Ty->getPointeeType().getAddressSpace() == LangAS::Default;
}

/// Pointers and references in the default address space.
static bool isValidSwiftIndirectResultType(QualType Ty) {
  if (const auto *PtrType = Ty->getAs<PointerType>()) {
    Ty = PtrType->getPointeeType();
  } else if (const auto *RefType = Ty->getAs<ReferenceType>()) {
    Ty = RefType->getPointeeType();
  } else {
    return Ty->isDependentType();
  }
  return Ty.getAddressSpace() == LangAS::Default;
}

/// Pointers and references to pointers in the default address space.
static bool isValidSwiftErrorResultType(QualType Ty) {
  if (const auto *PtrType = Ty->getAs<PointerType>()) {
    Ty = PtrType->getPointeeType();
  } else if (const auto *RefType = Ty->getAs<ReferenceType>()) {
    Ty = RefType->getPointeeType();
  } else {
    return Ty->isDependentType();
  }
  if (!Ty.getQualifiers().empty())
    return false;
  return isValidSwiftContextType(Ty);
}

void Sema::AddParameterABIAttr(Decl *D, const AttributeCommonInfo &CI,
                               ParameterABI abi) {

  QualType type = cast<ParmVarDecl>(D)->getType();

  if (auto existingAttr = D->getAttr<ParameterABIAttr>()) {
    if (existingAttr->getABI() != abi) {
      Diag(CI.getLoc(), diag::err_attributes_are_not_compatible)
          << getParameterABISpelling(abi) << existingAttr;
      Diag(existingAttr->getLocation(), diag::note_conflicting_attribute);
      return;
    }
  }

  switch (abi) {
  case ParameterABI::Ordinary:
    llvm_unreachable("explicit attribute for ordinary parameter ABI?");

  case ParameterABI::SwiftContext:
    if (!isValidSwiftContextType(type)) {
      Diag(CI.getLoc(), diag::err_swift_abi_parameter_wrong_type)
          << getParameterABISpelling(abi) << /*pointer to pointer */ 0 << type;
    }
    D->addAttr(::new (Context) SwiftContextAttr(Context, CI));
    return;

  case ParameterABI::SwiftAsyncContext:
    if (!isValidSwiftContextType(type)) {
      Diag(CI.getLoc(), diag::err_swift_abi_parameter_wrong_type)
          << getParameterABISpelling(abi) << /*pointer to pointer */ 0 << type;
    }
    D->addAttr(::new (Context) SwiftAsyncContextAttr(Context, CI));
    return;

  case ParameterABI::SwiftErrorResult:
    if (!isValidSwiftErrorResultType(type)) {
      Diag(CI.getLoc(), diag::err_swift_abi_parameter_wrong_type)
          << getParameterABISpelling(abi) << /*pointer to pointer */ 1 << type;
    }
    D->addAttr(::new (Context) SwiftErrorResultAttr(Context, CI));
    return;

  case ParameterABI::SwiftIndirectResult:
    if (!isValidSwiftIndirectResultType(type)) {
      Diag(CI.getLoc(), diag::err_swift_abi_parameter_wrong_type)
          << getParameterABISpelling(abi) << /*pointer*/ 0 << type;
    }
    D->addAttr(::new (Context) SwiftIndirectResultAttr(Context, CI));
    return;
  }
  llvm_unreachable("bad parameter ABI attribute");
}

/// Checks a regparm attribute, returning true if it is ill-formed and
/// otherwise setting numParams to the appropriate value.
bool Sema::CheckRegparmAttr(const ParsedAttr &AL, unsigned &numParams) {
  if (AL.isInvalid())
    return true;

  if (!AL.checkExactlyNumArgs(*this, 1)) {
    AL.setInvalid();
    return true;
  }

  uint32_t NP;
  Expr *NumParamsExpr = AL.getArgAsExpr(0);
  if (!checkUInt32Argument(*this, AL, NumParamsExpr, NP)) {
    AL.setInvalid();
    return true;
  }

  if (Context.getTargetInfo().getRegParmMax() == 0) {
    Diag(AL.getLoc(), diag::err_attribute_regparm_wrong_platform)
      << NumParamsExpr->getSourceRange();
    AL.setInvalid();
    return true;
  }

  numParams = NP;
  if (numParams > Context.getTargetInfo().getRegParmMax()) {
    Diag(AL.getLoc(), diag::err_attribute_regparm_invalid_number)
      << Context.getTargetInfo().getRegParmMax() << NumParamsExpr->getSourceRange();
    AL.setInvalid();
    return true;
  }

  return false;
}

// Checks whether an argument of launch_bounds attribute is
// acceptable, performs implicit conversion to Rvalue, and returns
// non-nullptr Expr result on success. Otherwise, it returns nullptr
// and may output an error.
static Expr *makeLaunchBoundsArgExpr(Sema &S, Expr *E,
                                     const CUDALaunchBoundsAttr &AL,
                                     const unsigned Idx) {
  if (S.DiagnoseUnexpandedParameterPack(E))
    return nullptr;

  // Accept template arguments for now as they depend on something else.
  // We'll get to check them when they eventually get instantiated.
  if (E->isValueDependent())
    return E;

  Optional<llvm::APSInt> I = llvm::APSInt(64);
  if (!(I = E->getIntegerConstantExpr(S.Context))) {
    S.Diag(E->getExprLoc(), diag::err_attribute_argument_n_type)
        << &AL << Idx << AANT_ArgumentIntegerConstant << E->getSourceRange();
    return nullptr;
  }
  // Make sure we can fit it in 32 bits.
  if (!I->isIntN(32)) {
    S.Diag(E->getExprLoc(), diag::err_ice_too_large)
        << toString(*I, 10, false) << 32 << /* Unsigned */ 1;
    return nullptr;
  }
  if (*I < 0)
    S.Diag(E->getExprLoc(), diag::warn_attribute_argument_n_negative)
        << &AL << Idx << E->getSourceRange();

  // We may need to perform implicit conversion of the argument.
  InitializedEntity Entity = InitializedEntity::InitializeParameter(
      S.Context, S.Context.getConstType(S.Context.IntTy), /*consume*/ false);
  ExprResult ValArg = S.PerformCopyInitialization(Entity, SourceLocation(), E);
  assert(!ValArg.isInvalid() &&
         "Unexpected PerformCopyInitialization() failure.");

  return ValArg.getAs<Expr>();
}

void Sema::AddLaunchBoundsAttr(Decl *D, const AttributeCommonInfo &CI,
                               Expr *MaxThreads, Expr *MinBlocks) {
  CUDALaunchBoundsAttr TmpAttr(Context, CI, MaxThreads, MinBlocks);
  MaxThreads = makeLaunchBoundsArgExpr(*this, MaxThreads, TmpAttr, 0);
  if (MaxThreads == nullptr)
    return;

  if (MinBlocks) {
    MinBlocks = makeLaunchBoundsArgExpr(*this, MinBlocks, TmpAttr, 1);
    if (MinBlocks == nullptr)
      return;
  }

  D->addAttr(::new (Context)
                 CUDALaunchBoundsAttr(Context, CI, MaxThreads, MinBlocks));
}

static void handleLaunchBoundsAttr(Sema &S, Decl *D, const ParsedAttr &AL) {
  if (!AL.checkAtLeastNumArgs(S, 1) || !AL.checkAtMostNumArgs(S, 2))
    return;

  S.AddLaunchBoundsAttr(D, AL, AL.getArgAsExpr(0),
                        AL.getNumArgs() > 1 ? AL.getArgAsExpr(1) : nullptr);
}

static void handleArgumentWithTypeTagAttr(Sema &S, Decl *D,
                                          const ParsedAttr &AL) {
  if (!AL.isArgIdent(0)) {
    S.Diag(AL.getLoc(), diag::err_attribute_argument_n_type)
        << AL << /* arg num = */ 1 << AANT_ArgumentIdentifier;
    return;
  }

  ParamIdx ArgumentIdx;
  if (!checkFunctionOrMethodParameterIndex(S, D, AL, 2, AL.getArgAsExpr(1),
                                           ArgumentIdx))
    return;

  ParamIdx TypeTagIdx;
  if (!checkFunctionOrMethodParameterIndex(S, D, AL, 3, AL.getArgAsExpr(2),
                                           TypeTagIdx))
    return;

  bool IsPointer = AL.getAttrName()->getName() == "pointer_with_type_tag";
  if (IsPointer) {
    // Ensure that buffer has a pointer type.
    unsigned ArgumentIdxAST = ArgumentIdx.getASTIndex();
    if (ArgumentIdxAST >= getFunctionOrMethodNumParams(D) ||
        !getFunctionOrMethodParamType(D, ArgumentIdxAST)->isPointerType())
      S.Diag(AL.getLoc(), diag::err_attribute_pointers_only) << AL << 0;
  }

  D->addAttr(::new (S.Context) ArgumentWithTypeTagAttr(
      S.Context, AL, AL.getArgAsIdent(0)->Ident, ArgumentIdx, TypeTagIdx,
      IsPointer));
}

static void handleTypeTagForDatatypeAttr(Sema &S, Decl *D,
                                         const ParsedAttr &AL) {
  if (!AL.isArgIdent(0)) {
    S.Diag(AL.getLoc(), diag::err_attribute_argument_n_type)
        << AL << 1 << AANT_ArgumentIdentifier;
    return;
  }

  if (!AL.checkExactlyNumArgs(S, 1))
    return;

  if (!isa<VarDecl>(D)) {
    S.Diag(AL.getLoc(), diag::err_attribute_wrong_decl_type)
        << AL << ExpectedVariable;
    return;
  }

  IdentifierInfo *PointerKind = AL.getArgAsIdent(0)->Ident;
  TypeSourceInfo *MatchingCTypeLoc = nullptr;
  S.GetTypeFromParser(AL.getMatchingCType(), &MatchingCTypeLoc);
  assert(MatchingCTypeLoc && "no type source info for attribute argument");

  D->addAttr(::new (S.Context) TypeTagForDatatypeAttr(
      S.Context, AL, PointerKind, MatchingCTypeLoc, AL.getLayoutCompatible(),
      AL.getMustBeNull()));
}

/// Give a warning for duplicate attributes, return true if duplicate.
template <typename AttrType>
static bool checkForDuplicateAttribute(Sema &S, Decl *D,
                                       const ParsedAttr &Attr) {
  // Give a warning for duplicates but not if it's one we've implicitly added.
  auto *A = D->getAttr<AttrType>();
  if (A && !A->isImplicit()) {
    S.Diag(Attr.getLoc(), diag::warn_duplicate_attribute_exact) << A;
    return true;
  }
  return false;
}

void Sema::AddSYCLIntelNoGlobalWorkOffsetAttr(Decl *D,
                                              const AttributeCommonInfo &CI,
                                              Expr *E) {
  if (!E->isValueDependent()) {
    // Validate that we have an integer constant expression and then store the
    // converted constant expression into the semantic attribute so that we
    // don't have to evaluate it again later.
    llvm::APSInt ArgVal;
    ExprResult Res = VerifyIntegerConstantExpression(E, &ArgVal);
    if (Res.isInvalid())
      return;
    E = Res.get();

    // Check to see if there's a duplicate attribute with different values
    // already applied to the declaration.
    if (const auto *DeclAttr = D->getAttr<SYCLIntelNoGlobalWorkOffsetAttr>()) {
      // If the other attribute argument is instantiation dependent, we won't
      // have converted it to a constant expression yet and thus we test
      // whether this is a null pointer.
      if (const auto *DeclExpr = dyn_cast<ConstantExpr>(DeclAttr->getValue())) {
        if (ArgVal != DeclExpr->getResultAsAPSInt()) {
          Diag(CI.getLoc(), diag::warn_duplicate_attribute) << CI;
          Diag(DeclAttr->getLoc(), diag::note_previous_attribute);
        }
        // Drop the duplicate attribute.
        return;
      }
    }
  }

  D->addAttr(::new (Context) SYCLIntelNoGlobalWorkOffsetAttr(Context, CI, E));
}

SYCLIntelNoGlobalWorkOffsetAttr *Sema::MergeSYCLIntelNoGlobalWorkOffsetAttr(
    Decl *D, const SYCLIntelNoGlobalWorkOffsetAttr &A) {
  // Check to see if there's a duplicate attribute with different values
  // already applied to the declaration.
  if (const auto *DeclAttr = D->getAttr<SYCLIntelNoGlobalWorkOffsetAttr>()) {
    if (const auto *DeclExpr = dyn_cast<ConstantExpr>(DeclAttr->getValue())) {
      if (const auto *MergeExpr = dyn_cast<ConstantExpr>(A.getValue())) {
        if (DeclExpr->getResultAsAPSInt() != MergeExpr->getResultAsAPSInt()) {
          Diag(DeclAttr->getLoc(), diag::warn_duplicate_attribute) << &A;
          Diag(A.getLoc(), diag::note_previous_attribute);
        }
        // Do not add a duplicate attribute.
        return nullptr;
      }
    }
  }
  return ::new (Context)
      SYCLIntelNoGlobalWorkOffsetAttr(Context, A, A.getValue());
}

static void handleSYCLIntelNoGlobalWorkOffsetAttr(Sema &S, Decl *D,
                                                  const ParsedAttr &A) {
  // If no attribute argument is specified, set to default value '1'.
  Expr *E = A.isArgExpr(0)
                ? A.getArgAsExpr(0)
                : IntegerLiteral::Create(S.Context, llvm::APInt(32, 1),
                                         S.Context.IntTy, A.getLoc());

  S.AddSYCLIntelNoGlobalWorkOffsetAttr(D, A, E);
}

/// Handle the [[intel::singlepump]] attribute.
static void handleSYCLIntelFPGASinglePumpAttr(Sema &S, Decl *D,
                                              const ParsedAttr &AL) {
  checkForDuplicateAttribute<IntelFPGASinglePumpAttr>(S, D, AL);

  // If the declaration does not have an [[intel::fpga_memory]]
  // attribute, this creates one as an implicit attribute.
  if (!D->hasAttr<IntelFPGAMemoryAttr>())
    D->addAttr(IntelFPGAMemoryAttr::CreateImplicit(
        S.Context, IntelFPGAMemoryAttr::Default));

  D->addAttr(::new (S.Context) IntelFPGASinglePumpAttr(S.Context, AL));
}

/// Handle the [[intel::doublepump]] attribute.
static void handleSYCLIntelFPGADoublePumpAttr(Sema &S, Decl *D,
                                              const ParsedAttr &AL) {
  checkForDuplicateAttribute<IntelFPGADoublePumpAttr>(S, D, AL);

  // If the declaration does not have an [[intel::fpga_memory]]
  // attribute, this creates one as an implicit attribute.
  if (!D->hasAttr<IntelFPGAMemoryAttr>())
    D->addAttr(IntelFPGAMemoryAttr::CreateImplicit(
        S.Context, IntelFPGAMemoryAttr::Default));

  D->addAttr(::new (S.Context) IntelFPGADoublePumpAttr(S.Context, AL));
}

/// Handle the [[intel::fpga_memory]] attribute.
/// This is incompatible with the [[intel::fpga_register]] attribute.
static void handleIntelFPGAMemoryAttr(Sema &S, Decl *D,
                                      const ParsedAttr &AL) {
  checkForDuplicateAttribute<IntelFPGAMemoryAttr>(S, D, AL);
  if (checkAttrMutualExclusion<IntelFPGARegisterAttr>(S, D, AL))
    return;

  IntelFPGAMemoryAttr::MemoryKind Kind;
  if (AL.getNumArgs() == 0)
    Kind = IntelFPGAMemoryAttr::Default;
  else {
    StringRef Str;
    if (!S.checkStringLiteralArgumentAttr(AL, 0, Str))
      return;
    if (Str.empty() ||
        !IntelFPGAMemoryAttr::ConvertStrToMemoryKind(Str, Kind)) {
      SmallString<256> ValidStrings;
      IntelFPGAMemoryAttr::generateValidStrings(ValidStrings);
      S.Diag(AL.getLoc(), diag::err_intel_fpga_memory_arg_invalid)
          << AL << ValidStrings;
      return;
    }
  }

  // We are adding a user memory attribute, drop any implicit default.
  if (auto *MA = D->getAttr<IntelFPGAMemoryAttr>())
    if (MA->isImplicit())
      D->dropAttr<IntelFPGAMemoryAttr>();

  D->addAttr(::new (S.Context) IntelFPGAMemoryAttr(S.Context, AL, Kind));
}

/// Check for and diagnose attributes incompatible with register.
/// return true if any incompatible attributes exist.
static bool checkIntelFPGARegisterAttrCompatibility(Sema &S, Decl *D,
                                                    const ParsedAttr &Attr) {
  bool InCompat = false;
  if (auto *MA = D->getAttr<IntelFPGAMemoryAttr>())
    if (!MA->isImplicit() &&
        checkAttrMutualExclusion<IntelFPGAMemoryAttr>(S, D, Attr))
      InCompat = true;

  return InCompat;
}

/// Handle the [[intel::fpga_register]] attribute.
/// This is incompatible with most of the other memory attributes.
static void handleIntelFPGARegisterAttr(Sema &S, Decl *D, const ParsedAttr &A) {
  checkForDuplicateAttribute<IntelFPGARegisterAttr>(S, D, A);
  if (checkIntelFPGARegisterAttrCompatibility(S, D, A))
    return;

  handleSimpleAttribute<IntelFPGARegisterAttr>(S, D, A);
}

/// Handle the [[intel::bankwidth]] and [[intel::numbanks]] attributes.
/// These require a single constant power of two greater than zero.
/// These are incompatible with the register attribute.
/// The numbanks and bank_bits attributes are related.  If bank_bits exists
/// when handling numbanks they are checked for consistency.

void Sema::AddIntelFPGABankWidthAttr(Decl *D, const AttributeCommonInfo &CI,
                                     Expr *E) {
  if (!E->isValueDependent()) {
    // Validate that we have an integer constant expression and then store the
    // converted constant expression into the semantic attribute so that we
    // don't have to evaluate it again later.
    llvm::APSInt ArgVal;
    ExprResult Res = VerifyIntegerConstantExpression(E, &ArgVal);
    if (Res.isInvalid())
      return;
    E = Res.get();

    // This attribute requires a strictly positive value.
    if (ArgVal <= 0) {
      Diag(E->getExprLoc(), diag::err_attribute_requires_positive_integer)
          << CI << /*positive*/ 0;
      return;
    }

    // This attribute requires a single constant power of two greater than zero.
    if (!ArgVal.isPowerOf2()) {
      Diag(E->getExprLoc(), diag::err_attribute_argument_not_power_of_two)
          << CI;
      return;
    }

    // Check to see if there's a duplicate attribute with different values
    // already applied to the declaration.
    if (const auto *DeclAttr = D->getAttr<IntelFPGABankWidthAttr>()) {
      // If the other attribute argument is instantiation dependent, we won't
      // have converted it to a constant expression yet and thus we test
      // whether this is a null pointer.
      if (const auto *DeclExpr = dyn_cast<ConstantExpr>(DeclAttr->getValue())) {
        if (ArgVal != DeclExpr->getResultAsAPSInt()) {
          Diag(CI.getLoc(), diag::warn_duplicate_attribute) << CI;
          Diag(DeclAttr->getLoc(), diag::note_previous_attribute);
        }
        // Drop the duplicate attribute.
        return;
      }
    }
  }

  // If the declaration does not have an [[intel::fpga_memory]]
  // attribute, this creates one as an implicit attribute.
  if (!D->hasAttr<IntelFPGAMemoryAttr>())
    D->addAttr(IntelFPGAMemoryAttr::CreateImplicit(
        Context, IntelFPGAMemoryAttr::Default));

  D->addAttr(::new (Context) IntelFPGABankWidthAttr(Context, CI, E));
}

IntelFPGABankWidthAttr *
Sema::MergeIntelFPGABankWidthAttr(Decl *D, const IntelFPGABankWidthAttr &A) {
  // Check to see if there's a duplicate attribute with different values
  // already applied to the declaration.
  if (const auto *DeclAttr = D->getAttr<IntelFPGABankWidthAttr>()) {
    const auto *DeclExpr = dyn_cast<ConstantExpr>(DeclAttr->getValue());
    const auto *MergeExpr = dyn_cast<ConstantExpr>(A.getValue());
    if (DeclExpr && MergeExpr &&
        DeclExpr->getResultAsAPSInt() != MergeExpr->getResultAsAPSInt()) {
      Diag(DeclAttr->getLoc(), diag::warn_duplicate_attribute) << &A;
      Diag(A.getLoc(), diag::note_previous_attribute);
      return nullptr;
    }
  }

  return ::new (Context) IntelFPGABankWidthAttr(Context, A, A.getValue());
}

static void handleIntelFPGABankWidthAttr(Sema &S, Decl *D,
                                         const ParsedAttr &A) {
  S.AddIntelFPGABankWidthAttr(D, A, A.getArgAsExpr(0));
}

void Sema::AddIntelFPGANumBanksAttr(Decl *D, const AttributeCommonInfo &CI,
                                    Expr *E) {
  if (!E->isValueDependent()) {
    // Validate that we have an integer constant expression and then store the
    // converted constant expression into the semantic attribute so that we
    // don't have to evaluate it again later.
    llvm::APSInt ArgVal;
    ExprResult Res = VerifyIntegerConstantExpression(E, &ArgVal);
    if (Res.isInvalid())
      return;
    E = Res.get();

    // This attribute requires a strictly positive value.
    if (ArgVal <= 0) {
      Diag(E->getExprLoc(), diag::err_attribute_requires_positive_integer)
          << CI << /*positive*/ 0;
      return;
    }

    // This attribute requires a single constant power of two greater than zero.
    if (!ArgVal.isPowerOf2()) {
      Diag(E->getExprLoc(), diag::err_attribute_argument_not_power_of_two)
          << CI;
      return;
    }

    // Check or add the related BankBits attribute.
    if (auto *BBA = D->getAttr<IntelFPGABankBitsAttr>()) {
      unsigned NumBankBits = BBA->args_size();
      if (NumBankBits != ArgVal.ceilLogBase2()) {
        Diag(E->getExprLoc(), diag::err_bankbits_numbanks_conflicting) << CI;
        return;
      }
    }

    // Check to see if there's a duplicate attribute with different values
    // already applied to the declaration.
    if (const auto *DeclAttr = D->getAttr<IntelFPGANumBanksAttr>()) {
      // If the other attribute argument is instantiation dependent, we won't
      // have converted it to a constant expression yet and thus we test
      // whether this is a null pointer.
      if (const auto *DeclExpr = dyn_cast<ConstantExpr>(DeclAttr->getValue())) {
        if (ArgVal != DeclExpr->getResultAsAPSInt()) {
          Diag(CI.getLoc(), diag::warn_duplicate_attribute) << CI;
          Diag(DeclAttr->getLoc(), diag::note_previous_attribute);
        }
        // Drop the duplicate attribute.
        return;
      }
    }
  }

<<<<<<< HEAD
  // If the declaration does not have an [[intel::fpga_memory]]
  // attribute, this creates one as an implicit attribute.
  if (!D->hasAttr<IntelFPGAMemoryAttr>())
    D->addAttr(IntelFPGAMemoryAttr::CreateImplicit(
        Context, IntelFPGAMemoryAttr::Default));
=======
static void handleRandomizeLayoutAttr(Sema &S, Decl *D, const ParsedAttr &AL) {
  if (checkAttrMutualExclusion<NoRandomizeLayoutAttr>(S, D, AL))
    return;
  if (!D->hasAttr<RandomizeLayoutAttr>())
    D->addAttr(::new (S.Context) RandomizeLayoutAttr(S.Context, AL));
}

static void handleNoRandomizeLayoutAttr(Sema &S, Decl *D,
                                        const ParsedAttr &AL) {
  if (checkAttrMutualExclusion<RandomizeLayoutAttr>(S, D, AL))
    return;
  if (!D->hasAttr<NoRandomizeLayoutAttr>())
    D->addAttr(::new (S.Context) NoRandomizeLayoutAttr(S.Context, AL));
}

bool Sema::CheckCallingConvAttr(const ParsedAttr &Attrs, CallingConv &CC,
                                const FunctionDecl *FD) {
  if (Attrs.isInvalid())
    return true;
>>>>>>> 7aa8c38a

  // We are adding a user NumBanks attribute, drop any implicit default.
  if (auto *NBA = D->getAttr<IntelFPGANumBanksAttr>()) {
    if (NBA->isImplicit())
      D->dropAttr<IntelFPGANumBanksAttr>();
  }

  D->addAttr(::new (Context) IntelFPGANumBanksAttr(Context, CI, E));
}

IntelFPGANumBanksAttr *
Sema::MergeIntelFPGANumBanksAttr(Decl *D, const IntelFPGANumBanksAttr &A) {
  // Check to see if there's a duplicate attribute with different values
  // already applied to the declaration.
  if (const auto *DeclAttr = D->getAttr<IntelFPGANumBanksAttr>()) {
    const auto *DeclExpr = dyn_cast<ConstantExpr>(DeclAttr->getValue());
    const auto *MergeExpr = dyn_cast<ConstantExpr>(A.getValue());
    if (DeclExpr && MergeExpr &&
        DeclExpr->getResultAsAPSInt() != MergeExpr->getResultAsAPSInt()) {
      Diag(DeclAttr->getLoc(), diag::warn_duplicate_attribute) << &A;
      Diag(A.getLoc(), diag::note_previous_attribute);
      return nullptr;
    }
  }

  return ::new (Context) IntelFPGANumBanksAttr(Context, A, A.getValue());
}

static void handleIntelFPGANumBanksAttr(Sema &S, Decl *D, const ParsedAttr &A) {
  S.AddIntelFPGANumBanksAttr(D, A, A.getArgAsExpr(0));
}

static void handleIntelFPGASimpleDualPortAttr(Sema &S, Decl *D,
                                              const ParsedAttr &AL) {
  checkForDuplicateAttribute<IntelFPGASimpleDualPortAttr>(S, D, AL);

  if (!D->hasAttr<IntelFPGAMemoryAttr>())
    D->addAttr(IntelFPGAMemoryAttr::CreateImplicit(
        S.Context, IntelFPGAMemoryAttr::Default));

  D->addAttr(::new (S.Context)
                 IntelFPGASimpleDualPortAttr(S.Context, AL));
}

void Sema::AddIntelFPGAMaxReplicatesAttr(Decl *D, const AttributeCommonInfo &CI,
                                         Expr *E) {
  if (!E->isValueDependent()) {
    // Validate that we have an integer constant expression and then store the
    // converted constant expression into the semantic attribute so that we
    // don't have to evaluate it again later.
    llvm::APSInt ArgVal;
    ExprResult Res = VerifyIntegerConstantExpression(E, &ArgVal);
    if (Res.isInvalid())
      return;
    E = Res.get();
    // This attribute requires a strictly positive value.
    if (ArgVal <= 0) {
      Diag(E->getExprLoc(), diag::err_attribute_requires_positive_integer)
          << CI << /*positive*/ 0;
      return;
    }
    // Check to see if there's a duplicate attribute with different values
    // already applied to the declaration.
    if (const auto *DeclAttr = D->getAttr<IntelFPGAMaxReplicatesAttr>()) {
      // If the other attribute argument is instantiation dependent, we won't
      // have converted it to a constant expression yet and thus we test
      // whether this is a null pointer.
      if (const auto *DeclExpr = dyn_cast<ConstantExpr>(DeclAttr->getValue())) {
        if (ArgVal != DeclExpr->getResultAsAPSInt()) {
          Diag(CI.getLoc(), diag::warn_duplicate_attribute) << CI;
          Diag(DeclAttr->getLoc(), diag::note_previous_attribute);
        }
        // Drop the duplicate attribute.
        return;
      }
    }
  }

  // If the declaration does not have an [[intel::fpga_memory]]
  // attribute, this creates one as an implicit attribute.
  if (!D->hasAttr<IntelFPGAMemoryAttr>())
    D->addAttr(IntelFPGAMemoryAttr::CreateImplicit(
        Context, IntelFPGAMemoryAttr::Default));

  D->addAttr(::new (Context) IntelFPGAMaxReplicatesAttr(Context, CI, E));
}

IntelFPGAMaxReplicatesAttr *
Sema::MergeIntelFPGAMaxReplicatesAttr(Decl *D,
                                      const IntelFPGAMaxReplicatesAttr &A) {
  // Check to see if there's a duplicate attribute with different values
  // already applied to the declaration.
  if (const auto *DeclAttr = D->getAttr<IntelFPGAMaxReplicatesAttr>()) {
    if (const auto *DeclExpr = dyn_cast<ConstantExpr>(DeclAttr->getValue())) {
      if (const auto *MergeExpr = dyn_cast<ConstantExpr>(A.getValue())) {
        if (DeclExpr->getResultAsAPSInt() != MergeExpr->getResultAsAPSInt()) {
          Diag(DeclAttr->getLoc(), diag::warn_duplicate_attribute) << &A;
          Diag(A.getLoc(), diag::note_previous_attribute);
        }
        // Do not add a duplicate attribute.
        return nullptr;
      }
    }
  }

  return ::new (Context) IntelFPGAMaxReplicatesAttr(Context, A, A.getValue());
}

static void handleIntelFPGAMaxReplicatesAttr(Sema &S, Decl *D,
                                             const ParsedAttr &A) {
  S.AddIntelFPGAMaxReplicatesAttr(D, A, A.getArgAsExpr(0));
}

/// Handle the merge attribute.
/// This requires two string arguments.  The first argument is a name, the
/// second is a direction.  The direction must be "depth" or "width".
/// This is incompatible with the register attribute.
static void handleIntelFPGAMergeAttr(Sema &S, Decl *D, const ParsedAttr &AL) {
  checkForDuplicateAttribute<IntelFPGAMergeAttr>(S, D, AL);

  SmallVector<StringRef, 2> Results;
  for (int I = 0; I < 2; I++) {
    StringRef Str;
    if (!S.checkStringLiteralArgumentAttr(AL, I, Str))
      return;

    if (I == 1 && Str != "depth" && Str != "width") {
      S.Diag(AL.getLoc(), diag::err_intel_fpga_merge_dir_invalid) << AL;
      return;
    }
    Results.push_back(Str);
  }

  if (!D->hasAttr<IntelFPGAMemoryAttr>())
    D->addAttr(IntelFPGAMemoryAttr::CreateImplicit(
        S.Context, IntelFPGAMemoryAttr::Default));

  D->addAttr(::new (S.Context)
                 IntelFPGAMergeAttr(S.Context, AL, Results[0], Results[1]));
}

/// Handle the bank_bits attribute.
/// This attribute accepts a list of values greater than zero.
/// This is incompatible with the register attribute.
/// The numbanks and bank_bits attributes are related. If numbanks exists
/// when handling bank_bits they are checked for consistency. If numbanks
/// hasn't been added yet an implicit one is added with the correct value.
/// If the user later adds a numbanks attribute the implicit one is removed.
/// The values must be consecutive values (i.e. 3,4,5 or 2,1).
static void handleIntelFPGABankBitsAttr(Sema &S, Decl *D, const ParsedAttr &A) {
  checkForDuplicateAttribute<IntelFPGABankBitsAttr>(S, D, A);

  if (!A.checkAtLeastNumArgs(S, 1))
    return;

  SmallVector<Expr *, 8> Args;
  for (unsigned I = 0; I < A.getNumArgs(); ++I) {
    Args.push_back(A.getArgAsExpr(I));
  }

  S.AddIntelFPGABankBitsAttr(D, A, Args.data(), Args.size());
}

void Sema::AddIntelFPGABankBitsAttr(Decl *D, const AttributeCommonInfo &CI,
                                    Expr **Exprs, unsigned Size) {
  IntelFPGABankBitsAttr TmpAttr(Context, CI, Exprs, Size);
  SmallVector<Expr *, 8> Args;
  SmallVector<int64_t, 8> Values;
  bool ListIsValueDep = false;
  for (auto *E : TmpAttr.args()) {
    llvm::APSInt Value(32, /*IsUnsigned=*/false);
    Expr::EvalResult Result;
    ListIsValueDep = ListIsValueDep || E->isValueDependent();
    if (!E->isValueDependent()) {
      ExprResult ICE = VerifyIntegerConstantExpression(E, &Value);
      if (ICE.isInvalid())
        return;
      if (!Value.isNonNegative()) {
        Diag(E->getExprLoc(), diag::err_attribute_requires_positive_integer)
            << CI << /*non-negative*/ 1;
        return;
      }
      E = ICE.get();
    }
    Args.push_back(E);
    Values.push_back(Value.getExtValue());
  }

  // Check that the list is consecutive.
  if (!ListIsValueDep && Values.size() > 1) {
    bool ListIsAscending = Values[0] < Values[1];
    for (int I = 0, E = Values.size() - 1; I < E; ++I) {
      if (Values[I + 1] != Values[I] + (ListIsAscending ? 1 : -1)) {
        Diag(CI.getLoc(), diag::err_bankbits_non_consecutive) << &TmpAttr;
        return;
      }
    }
  }

  // Check or add the related numbanks attribute.
  if (auto *NBA = D->getAttr<IntelFPGANumBanksAttr>()) {
    Expr *E = NBA->getValue();
    if (!E->isValueDependent()) {
      Expr::EvalResult Result;
      E->EvaluateAsInt(Result, Context);
      llvm::APSInt Value = Result.Val.getInt();
      if (Args.size() != Value.ceilLogBase2()) {
        Diag(TmpAttr.getLoc(), diag::err_bankbits_numbanks_conflicting);
        return;
      }
    }
  } else {
    llvm::APInt Num(32, (unsigned)(1 << Args.size()));
    Expr *NBE =
        IntegerLiteral::Create(Context, Num, Context.IntTy, SourceLocation());
    D->addAttr(IntelFPGANumBanksAttr::CreateImplicit(Context, NBE));
  }

  if (!D->hasAttr<IntelFPGAMemoryAttr>())
    D->addAttr(IntelFPGAMemoryAttr::CreateImplicit(
        Context, IntelFPGAMemoryAttr::Default));

  D->addAttr(::new (Context)
                 IntelFPGABankBitsAttr(Context, CI, Args.data(), Args.size()));
}

void Sema::AddIntelFPGAPrivateCopiesAttr(Decl *D, const AttributeCommonInfo &CI,
                                         Expr *E) {
  if (!E->isValueDependent()) {
    // Validate that we have an integer constant expression and then store the
    // converted constant expression into the semantic attribute so that we
    // don't have to evaluate it again later.
    llvm::APSInt ArgVal;
    ExprResult Res = VerifyIntegerConstantExpression(E, &ArgVal);
    if (Res.isInvalid())
      return;
    E = Res.get();
    // This attribute requires a non-negative value.
    if (ArgVal < 0) {
      Diag(E->getExprLoc(), diag::err_attribute_requires_positive_integer)
          << CI << /*non-negative*/ 1;
      return;
    }
    // Check to see if there's a duplicate attribute with different values
    // already applied to the declaration.
    if (const auto *DeclAttr = D->getAttr<IntelFPGAPrivateCopiesAttr>()) {
      // If the other attribute argument is instantiation dependent, we won't
      // have converted it to a constant expression yet and thus we test
      // whether this is a null pointer.
      if (const auto *DeclExpr = dyn_cast<ConstantExpr>(DeclAttr->getValue())) {
        if (ArgVal != DeclExpr->getResultAsAPSInt()) {
          Diag(CI.getLoc(), diag::warn_duplicate_attribute) << CI;
          Diag(DeclAttr->getLoc(), diag::note_previous_attribute);
        }
        // Drop the duplicate attribute.
        return;
      }
    }
  }

  // If the declaration does not have [[intel::fpga_memory]]
  // attribute, this creates default implicit memory.
  if (!D->hasAttr<IntelFPGAMemoryAttr>())
    D->addAttr(IntelFPGAMemoryAttr::CreateImplicit(
        Context, IntelFPGAMemoryAttr::Default));

  D->addAttr(::new (Context) IntelFPGAPrivateCopiesAttr(Context, CI, E));
}

static void handleIntelFPGAPrivateCopiesAttr(Sema &S, Decl *D,
                                             const ParsedAttr &A) {
  S.AddIntelFPGAPrivateCopiesAttr(D, A, A.getArgAsExpr(0));
}

void Sema::AddIntelFPGAForcePow2DepthAttr(Decl *D,
                                          const AttributeCommonInfo &CI,
                                          Expr *E) {
  if (!E->isValueDependent()) {
    // Validate that we have an integer constant expression and then store the
    // converted constant expression into the semantic attribute so that we
    // don't have to evaluate it again later.
    llvm::APSInt ArgVal;
    ExprResult Res = VerifyIntegerConstantExpression(E, &ArgVal);
    if (Res.isInvalid())
      return;
    E = Res.get();

    // This attribute requires a range of values.
    if (ArgVal < 0 || ArgVal > 1) {
      Diag(E->getBeginLoc(), diag::err_attribute_argument_out_of_range)
          << CI << 0 << 1 << E->getSourceRange();
      return;
    }

    // Check to see if there's a duplicate attribute with different values
    // already applied to the declaration.
    if (const auto *DeclAttr = D->getAttr<IntelFPGAForcePow2DepthAttr>()) {
      // If the other attribute argument is instantiation dependent, we won't
      // have converted it to a constant expression yet and thus we test
      // whether this is a null pointer.
      if (const auto *DeclExpr = dyn_cast<ConstantExpr>(DeclAttr->getValue())) {
        if (ArgVal != DeclExpr->getResultAsAPSInt()) {
          Diag(CI.getLoc(), diag::warn_duplicate_attribute) << CI;
          Diag(DeclAttr->getLoc(), diag::note_previous_attribute);
        }
        // If there is no mismatch, drop any duplicate attributes.
        return;
      }
    }
  }

  // If the declaration does not have an [[intel::fpga_memory]]
  // attribute, this creates one as an implicit attribute.
  if (!D->hasAttr<IntelFPGAMemoryAttr>())
    D->addAttr(IntelFPGAMemoryAttr::CreateImplicit(
        Context, IntelFPGAMemoryAttr::Default));

  D->addAttr(::new (Context) IntelFPGAForcePow2DepthAttr(Context, CI, E));
}

IntelFPGAForcePow2DepthAttr *
Sema::MergeIntelFPGAForcePow2DepthAttr(Decl *D,
                                       const IntelFPGAForcePow2DepthAttr &A) {
  // Check to see if there's a duplicate attribute with different values
  // already applied to the declaration.
  if (const auto *DeclAttr = D->getAttr<IntelFPGAForcePow2DepthAttr>()) {
    if (const auto *DeclExpr = dyn_cast<ConstantExpr>(DeclAttr->getValue())) {
      if (const auto *MergeExpr = dyn_cast<ConstantExpr>(A.getValue())) {
        if (DeclExpr->getResultAsAPSInt() != MergeExpr->getResultAsAPSInt()) {
          Diag(DeclAttr->getLoc(), diag::warn_duplicate_attribute) << &A;
          Diag(A.getLoc(), diag::note_previous_attribute);
        }
        // If there is no mismatch, drop any duplicate attributes.
        return nullptr;
      }
    }
  }

  return ::new (Context) IntelFPGAForcePow2DepthAttr(Context, A, A.getValue());
}

static void handleIntelFPGAForcePow2DepthAttr(Sema &S, Decl *D,
                                              const ParsedAttr &A) {
  S.AddIntelFPGAForcePow2DepthAttr(D, A, A.getArgAsExpr(0));
}

static void handleXRayLogArgsAttr(Sema &S, Decl *D, const ParsedAttr &AL) {
  ParamIdx ArgCount;

  if (!checkFunctionOrMethodParameterIndex(S, D, AL, 1, AL.getArgAsExpr(0),
                                           ArgCount,
                                           true /* CanIndexImplicitThis */))
    return;

  // ArgCount isn't a parameter index [0;n), it's a count [1;n]
  D->addAttr(::new (S.Context)
                 XRayLogArgsAttr(S.Context, AL, ArgCount.getSourceIndex()));
}

static void handlePatchableFunctionEntryAttr(Sema &S, Decl *D,
                                             const ParsedAttr &AL) {
  uint32_t Count = 0, Offset = 0;
  if (!checkUInt32Argument(S, AL, AL.getArgAsExpr(0), Count, 0, true))
    return;
  if (AL.getNumArgs() == 2) {
    Expr *Arg = AL.getArgAsExpr(1);
    if (!checkUInt32Argument(S, AL, Arg, Offset, 1, true))
      return;
    if (Count < Offset) {
      S.Diag(getAttrLoc(AL), diag::err_attribute_argument_out_of_range)
          << &AL << 0 << Count << Arg->getBeginLoc();
      return;
    }
  }
  D->addAttr(::new (S.Context)
                 PatchableFunctionEntryAttr(S.Context, AL, Count, Offset));
}

void Sema::addSYCLIntelPipeIOAttr(Decl *D, const AttributeCommonInfo &CI,
                                  Expr *E) {
  VarDecl *VD = cast<VarDecl>(D);
  QualType Ty = VD->getType();
  // TODO: Applicable only on pipe storages. Currently they are defined
  // as structures inside of SYCL headers. Add a check for pipe_storage_t
  // when it is ready.
  if (!Ty->isStructureType()) {
    Diag(CI.getLoc(), diag::err_attribute_wrong_decl_type_str)
        << CI << "SYCL pipe storage declaration";
    return;
  }

  if (!E->isValueDependent()) {
    // Validate that we have an integer constant expression and then store the
    // converted constant expression into the semantic attribute so that we
    // don't have to evaluate it again later.
    llvm::APSInt ArgVal;
    ExprResult Res = VerifyIntegerConstantExpression(E, &ArgVal);
    if (Res.isInvalid())
      return;
    E = Res.get();

    // This attribute requires a non-negative value.
    if (ArgVal < 0) {
      Diag(E->getExprLoc(), diag::err_attribute_requires_positive_integer)
          << CI << /*non-negative*/ 1;
      return;
    }

    // Check to see if there's a duplicate attribute with different values
    // already applied to the declaration.
    if (const auto *DeclAttr = D->getAttr<SYCLIntelPipeIOAttr>()) {
      // If the other attribute argument is instantiation dependent, we won't
      // have converted it to a constant expression yet and thus we test
      // whether this is a null pointer.
      if (const auto *DeclExpr = dyn_cast<ConstantExpr>(DeclAttr->getID())) {
        if (ArgVal != DeclExpr->getResultAsAPSInt()) {
          Diag(CI.getLoc(), diag::warn_duplicate_attribute) << CI;
          Diag(DeclAttr->getLoc(), diag::note_previous_attribute);
        }
        // Drop the duplicate attribute.
        return;
      }
    }
  }

  D->addAttr(::new (Context) SYCLIntelPipeIOAttr(Context, CI, E));
}

SYCLIntelPipeIOAttr *
Sema::MergeSYCLIntelPipeIOAttr(Decl *D, const SYCLIntelPipeIOAttr &A) {
  // Check to see if there's a duplicate attribute with different values
  // already applied to the declaration.
  if (const auto *DeclAttr = D->getAttr<SYCLIntelPipeIOAttr>()) {
    if (const auto *DeclExpr = dyn_cast<ConstantExpr>(DeclAttr->getID())) {
      if (const auto *MergeExpr = dyn_cast<ConstantExpr>(A.getID())) {
        if (DeclExpr->getResultAsAPSInt() != MergeExpr->getResultAsAPSInt()) {
          Diag(DeclAttr->getLoc(), diag::err_disallowed_duplicate_attribute)
              << &A;
          Diag(A.getLoc(), diag::note_conflicting_attribute);
        }
        // Do not add a duplicate attribute.
        return nullptr;
      }
    }
  }

  return ::new (Context) SYCLIntelPipeIOAttr(Context, A, A.getID());
}

static void handleSYCLIntelPipeIOAttr(Sema &S, Decl *D, const ParsedAttr &A) {
  Expr *E = A.getArgAsExpr(0);
  S.addSYCLIntelPipeIOAttr(D, A, E);
}

SYCLIntelFPGAMaxConcurrencyAttr *Sema::MergeSYCLIntelFPGAMaxConcurrencyAttr(
    Decl *D, const SYCLIntelFPGAMaxConcurrencyAttr &A) {
  // Check to see if there's a duplicate attribute with different values
  // already applied to the declaration.
  if (const auto *DeclAttr = D->getAttr<SYCLIntelFPGAMaxConcurrencyAttr>()) {
    const auto *DeclExpr = dyn_cast<ConstantExpr>(DeclAttr->getNThreadsExpr());
    const auto *MergeExpr = dyn_cast<ConstantExpr>(A.getNThreadsExpr());
    if (DeclExpr && MergeExpr &&
        DeclExpr->getResultAsAPSInt() != MergeExpr->getResultAsAPSInt()) {
      Diag(DeclAttr->getLoc(), diag::warn_duplicate_attribute) << &A;
      Diag(A.getLoc(), diag::note_previous_attribute);
    }
    return nullptr;
  }

  return ::new (Context)
      SYCLIntelFPGAMaxConcurrencyAttr(Context, A, A.getNThreadsExpr());
}

void Sema::AddSYCLIntelFPGAMaxConcurrencyAttr(Decl *D,
                                              const AttributeCommonInfo &CI,
                                              Expr *E) {
  if (!E->isValueDependent()) {
    llvm::APSInt ArgVal;
    ExprResult Res = VerifyIntegerConstantExpression(E, &ArgVal);
    if (Res.isInvalid())
      return;
    E = Res.get();

    // This attribute requires a non-negative value.
    if (ArgVal < 0) {
      Diag(E->getExprLoc(), diag::err_attribute_requires_positive_integer)
          << CI << /*non-negative*/ 1;
      return;
    }

    if (const auto *DeclAttr = D->getAttr<SYCLIntelFPGAMaxConcurrencyAttr>()) {
      const auto *DeclExpr =
          dyn_cast<ConstantExpr>(DeclAttr->getNThreadsExpr());
      if (DeclExpr && ArgVal != DeclExpr->getResultAsAPSInt()) {
        Diag(CI.getLoc(), diag::warn_duplicate_attribute) << CI;
        Diag(DeclAttr->getLoc(), diag::note_previous_attribute);
      }
      return;
    }
  }

  D->addAttr(::new (Context) SYCLIntelFPGAMaxConcurrencyAttr(Context, CI, E));
}

static void handleSYCLIntelFPGAMaxConcurrencyAttr(Sema &S, Decl *D,
                                                  const ParsedAttr &A) {
  Expr *E = A.getArgAsExpr(0);
  S.AddSYCLIntelFPGAMaxConcurrencyAttr(D, A, E);
}

// Checks if an expression is a valid filter list for an add_ir_attributes_*
// attribute. Returns true if an error occured.
static bool checkAddIRAttributesFilterListExpr(Expr *FilterListArg, Sema &S,
                                               const AttributeCommonInfo &CI) {
  const auto *FilterListE = cast<InitListExpr>(FilterListArg);
  for (const Expr *FilterElemE : FilterListE->inits())
    if (!isa<StringLiteral>(FilterElemE))
      return S.Diag(FilterElemE->getBeginLoc(),
                    diag::err_sycl_add_ir_attribute_invalid_filter)
             << CI;
  return false;
}

// Returns true if a type is either an array of char or a pointer to char.
static bool isAddIRAttributesValidStringType(QualType T) {
  if (!T->isArrayType() && !T->isPointerType())
    return false;
  QualType ElemT = T->isArrayType()
                       ? cast<ArrayType>(T.getTypePtr())->getElementType()
                       : T->getPointeeType();
  return ElemT.isConstQualified() && ElemT->isCharType();
}

// Checks if an expression is a valid attribute name for an add_ir_attributes_*
// attribute. Returns true if an error occured.
static bool checkAddIRAttributesNameExpr(Expr *NameArg, Sema &S,
                                         const AttributeCommonInfo &CI) {
  // Only strings and const char * are valid name arguments.
  if (isAddIRAttributesValidStringType(NameArg->getType()))
    return false;

  return S.Diag(NameArg->getBeginLoc(),
                diag::err_sycl_add_ir_attribute_invalid_name)
         << CI;
}

// Checks if an expression is a valid attribute value for an add_ir_attributes_*
// attribute. Returns true if an error occured.
static bool checkAddIRAttributesValueExpr(Expr *ValArg, Sema &S,
                                          const AttributeCommonInfo &CI) {
  QualType ValType = ValArg->getType();
  if (isAddIRAttributesValidStringType(ValType) || ValType->isNullPtrType() ||
      ValType->isIntegralOrEnumerationType() || ValType->isFloatingType())
    return false;

  return S.Diag(ValArg->getBeginLoc(),
                diag::err_sycl_add_ir_attribute_invalid_value)
         << CI;
}

// Checks and evaluates arguments of an add_ir_attributes_* attribute. Returns
// true if an error occured.
static bool evaluateAddIRAttributesArgs(Expr **Args, size_t ArgsSize, Sema &S,
                                        const AttributeCommonInfo &CI) {
  ASTContext &Context = S.getASTContext();

  // Check filter list if it is the first argument.
  bool HasFilter = ArgsSize && isa<InitListExpr>(Args[0]);
  if (HasFilter && checkAddIRAttributesFilterListExpr(Args[0], S, CI))
    return true;

  llvm::SmallVector<PartialDiagnosticAt, 8> Notes;
  bool HasDependentArg = false;
  for (unsigned I = HasFilter; I < ArgsSize; I++) {
    Expr *&E = Args[I];

    if (isa<InitListExpr>(E))
      return S.Diag(E->getBeginLoc(),
                    diag::err_sycl_add_ir_attr_filter_list_invalid_arg)
             << CI;

    if (E->isValueDependent() || E->isTypeDependent()) {
      HasDependentArg = true;
      continue;
    }

    Expr::EvalResult Eval;
    Eval.Diag = &Notes;
    if (!E->EvaluateAsConstantExpr(Eval, Context) || !Notes.empty()) {
      S.Diag(E->getBeginLoc(), diag::err_attribute_argument_n_type)
          << CI << (I + 1) << AANT_ArgumentConstantExpr;
      for (auto &Note : Notes)
        S.Diag(Note.first, Note.second);
      return true;
    }
    assert(Eval.Val.hasValue());
    E = ConstantExpr::Create(Context, E, Eval.Val);
  }

  // If there are no dependent expressions, check for expected number of args.
  if (!HasDependentArg && ArgsSize && (ArgsSize - HasFilter) & 1)
    return S.Diag(CI.getLoc(), diag::err_sycl_add_ir_attribute_must_have_pairs)
           << CI;

  // If there are no dependent expressions, check argument types.
  // First half of the arguments are names, the second half are values.
  unsigned MidArg = (ArgsSize - HasFilter) / 2 + HasFilter;
  if (!HasDependentArg) {
    for (unsigned I = HasFilter; I < ArgsSize; ++I) {
      if ((I < MidArg && checkAddIRAttributesNameExpr(Args[I], S, CI)) ||
          (I >= MidArg && checkAddIRAttributesValueExpr(Args[I], S, CI)))
        return true;
    }
  }
  return false;
}

static bool hasDependentExpr(Expr **Exprs, const size_t ExprsSize) {
  return std::any_of(Exprs, Exprs + ExprsSize, [](const Expr *E) {
    return E->isValueDependent() || E->isTypeDependent();
  });
}

static bool hasSameSYCLAddIRAttributes(
    const SmallVector<std::pair<std::string, std::string>, 4> &LAttrs,
    const SmallVector<std::pair<std::string, std::string>, 4> &RAttrs) {
  std::set<std::pair<std::string, std::string>> LNameValSet{LAttrs.begin(),
                                                            LAttrs.end()};
  std::set<std::pair<std::string, std::string>> RNameValSet{RAttrs.begin(),
                                                            RAttrs.end()};
  return LNameValSet == RNameValSet;
}

template <typename AddIRAttrT>
static bool checkSYCLAddIRAttributesMergeability(const AddIRAttrT &NewAttr,
                                                 const AddIRAttrT &ExistingAttr,
                                                 Sema &S) {
  ASTContext &Context = S.getASTContext();
  // If there are no dependent argument expressions and the filters or the
  // attributes are different, then fail due to differing duplicates.
  if (!hasDependentExpr(NewAttr.args_begin(), NewAttr.args_size()) &&
      !hasDependentExpr(ExistingAttr.args_begin(), ExistingAttr.args_size()) &&
      (NewAttr.getAttributeFilter() != ExistingAttr.getAttributeFilter() ||
       !hasSameSYCLAddIRAttributes(
           NewAttr.getAttributeNameValuePairs(Context),
           ExistingAttr.getAttributeNameValuePairs(Context)))) {
    S.Diag(ExistingAttr.getLoc(), diag::err_duplicate_attribute) << &NewAttr;
    S.Diag(NewAttr.getLoc(), diag::note_conflicting_attribute);
    return true;
  }
  return false;
}

SYCLAddIRAttributesFunctionAttr *Sema::MergeSYCLAddIRAttributesFunctionAttr(
    Decl *D, const SYCLAddIRAttributesFunctionAttr &A) {
  if (const auto *ExistingAttr =
          D->getAttr<SYCLAddIRAttributesFunctionAttr>()) {
    checkSYCLAddIRAttributesMergeability(A, *ExistingAttr, *this);
    return nullptr;
  }
  return A.clone(Context);
}

void Sema::AddSYCLAddIRAttributesFunctionAttr(Decl *D,
                                              const AttributeCommonInfo &CI,
                                              MutableArrayRef<Expr *> Args) {
  if (const auto *FuncD = dyn_cast<FunctionDecl>(D)) {
    if (FuncD->isDefaulted()) {
      Diag(CI.getLoc(), diag::err_disallow_attribute_on_func) << CI << 1;
      return;
    }
    if (FuncD->isDeleted()) {
      Diag(CI.getLoc(), diag::err_disallow_attribute_on_func) << CI << 2;
      return;
    }
  }

  auto *Attr = SYCLAddIRAttributesFunctionAttr::Create(Context, Args.data(),
                                                       Args.size(), CI);
  if (evaluateAddIRAttributesArgs(Attr->args_begin(), Attr->args_size(), *this,
                                  CI))
    return;
  D->addAttr(Attr);
}

static void handleSYCLAddIRAttributesFunctionAttr(Sema &S, Decl *D,
                                                  const ParsedAttr &A) {
  llvm::SmallVector<Expr *, 4> Args;
  Args.reserve(A.getNumArgs() - 1);
  for (unsigned I = 0; I < A.getNumArgs(); I++) {
    assert(A.isArgExpr(I));
    Args.push_back(A.getArgAsExpr(I));
  }

  S.AddSYCLAddIRAttributesFunctionAttr(D, A, Args);
}

SYCLAddIRAttributesKernelParameterAttr *
Sema::MergeSYCLAddIRAttributesKernelParameterAttr(
    Decl *D, const SYCLAddIRAttributesKernelParameterAttr &A) {
  if (const auto *ExistingAttr =
          D->getAttr<SYCLAddIRAttributesKernelParameterAttr>()) {
    checkSYCLAddIRAttributesMergeability(A, *ExistingAttr, *this);
    return nullptr;
  }
  return A.clone(Context);
}

void Sema::AddSYCLAddIRAttributesKernelParameterAttr(
    Decl *D, const AttributeCommonInfo &CI, MutableArrayRef<Expr *> Args) {
  auto *Attr = SYCLAddIRAttributesKernelParameterAttr::Create(
      Context, Args.data(), Args.size(), CI);
  if (evaluateAddIRAttributesArgs(Attr->args_begin(), Attr->args_size(), *this,
                                  CI))
    return;
  D->addAttr(Attr);
}

static void handleSYCLAddIRAttributesKernelParameterAttr(Sema &S, Decl *D,
                                                         const ParsedAttr &A) {
  llvm::SmallVector<Expr *, 4> Args;
  Args.reserve(A.getNumArgs() - 1);
  for (unsigned I = 0; I < A.getNumArgs(); I++) {
    assert(A.getArgAsExpr(I));
    Args.push_back(A.getArgAsExpr(I));
  }

  S.AddSYCLAddIRAttributesKernelParameterAttr(D, A, Args);
}

SYCLAddIRAttributesGlobalVariableAttr *
Sema::MergeSYCLAddIRAttributesGlobalVariableAttr(
    Decl *D, const SYCLAddIRAttributesGlobalVariableAttr &A) {
  if (const auto *ExistingAttr =
          D->getAttr<SYCLAddIRAttributesGlobalVariableAttr>()) {
    checkSYCLAddIRAttributesMergeability(A, *ExistingAttr, *this);
    return nullptr;
  }
  return A.clone(Context);
}

void Sema::AddSYCLAddIRAttributesGlobalVariableAttr(
    Decl *D, const AttributeCommonInfo &CI, MutableArrayRef<Expr *> Args) {
  auto *Attr = SYCLAddIRAttributesGlobalVariableAttr::Create(
      Context, Args.data(), Args.size(), CI);
  if (evaluateAddIRAttributesArgs(Attr->args_begin(), Attr->args_size(), *this,
                                  CI))
    return;
  D->addAttr(Attr);
}

static void handleSYCLAddIRAttributesGlobalVariableAttr(Sema &S, Decl *D,
                                                        const ParsedAttr &A) {
  llvm::SmallVector<Expr *, 4> Args;
  Args.reserve(A.getNumArgs() - 1);
  for (unsigned I = 0; I < A.getNumArgs(); I++) {
    assert(A.getArgAsExpr(I));
    Args.push_back(A.getArgAsExpr(I));
  }

  S.AddSYCLAddIRAttributesGlobalVariableAttr(D, A, Args);
}

SYCLAddIRAnnotationsMemberAttr *Sema::MergeSYCLAddIRAnnotationsMemberAttr(
    Decl *D, const SYCLAddIRAnnotationsMemberAttr &A) {
  if (const auto *ExistingAttr = D->getAttr<SYCLAddIRAnnotationsMemberAttr>()) {
    checkSYCLAddIRAttributesMergeability(A, *ExistingAttr, *this);
    return nullptr;
  }
  return A.clone(Context);
}

void Sema::AddSYCLAddIRAnnotationsMemberAttr(Decl *D,
                                             const AttributeCommonInfo &CI,
                                             MutableArrayRef<Expr *> Args) {
  auto *Attr = SYCLAddIRAnnotationsMemberAttr::Create(Context, Args.data(),
                                                      Args.size(), CI);
  if (evaluateAddIRAttributesArgs(Attr->args_begin(), Attr->args_size(), *this,
                                  CI))
    return;
  D->addAttr(Attr);
}

static void handleSYCLAddIRAnnotationsMemberAttr(Sema &S, Decl *D,
                                                 const ParsedAttr &A) {
  llvm::SmallVector<Expr *, 4> Args;
  Args.reserve(A.getNumArgs());
  for (unsigned I = 0; I < A.getNumArgs(); I++) {
    assert(A.getArgAsExpr(I));
    Args.push_back(A.getArgAsExpr(I));
  }

  S.AddSYCLAddIRAnnotationsMemberAttr(D, A, Args);
}

namespace {
struct IntrinToName {
  uint32_t Id;
  int32_t FullName;
  int32_t ShortName;
};
} // unnamed namespace

static bool ArmBuiltinAliasValid(unsigned BuiltinID, StringRef AliasName,
                                 ArrayRef<IntrinToName> Map,
                                 const char *IntrinNames) {
  if (AliasName.startswith("__arm_"))
    AliasName = AliasName.substr(6);
  const IntrinToName *It = std::lower_bound(
      Map.begin(), Map.end(), BuiltinID,
      [](const IntrinToName &L, unsigned Id) { return L.Id < Id; });
  if (It == Map.end() || It->Id != BuiltinID)
    return false;
  StringRef FullName(&IntrinNames[It->FullName]);
  if (AliasName == FullName)
    return true;
  if (It->ShortName == -1)
    return false;
  StringRef ShortName(&IntrinNames[It->ShortName]);
  return AliasName == ShortName;
}

static bool ArmMveAliasValid(unsigned BuiltinID, StringRef AliasName) {
#include "clang/Basic/arm_mve_builtin_aliases.inc"
  // The included file defines:
  // - ArrayRef<IntrinToName> Map
  // - const char IntrinNames[]
  return ArmBuiltinAliasValid(BuiltinID, AliasName, Map, IntrinNames);
}

static bool ArmCdeAliasValid(unsigned BuiltinID, StringRef AliasName) {
#include "clang/Basic/arm_cde_builtin_aliases.inc"
  return ArmBuiltinAliasValid(BuiltinID, AliasName, Map, IntrinNames);
}

static bool ArmSveAliasValid(ASTContext &Context, unsigned BuiltinID,
                             StringRef AliasName) {
  if (Context.BuiltinInfo.isAuxBuiltinID(BuiltinID))
    BuiltinID = Context.BuiltinInfo.getAuxBuiltinID(BuiltinID);
  return BuiltinID >= AArch64::FirstSVEBuiltin &&
         BuiltinID <= AArch64::LastSVEBuiltin;
}

static void handleArmBuiltinAliasAttr(Sema &S, Decl *D, const ParsedAttr &AL) {
  if (!AL.isArgIdent(0)) {
    S.Diag(AL.getLoc(), diag::err_attribute_argument_n_type)
        << AL << 1 << AANT_ArgumentIdentifier;
    return;
  }

  IdentifierInfo *Ident = AL.getArgAsIdent(0)->Ident;
  unsigned BuiltinID = Ident->getBuiltinID();
  StringRef AliasName = cast<FunctionDecl>(D)->getIdentifier()->getName();

  bool IsAArch64 = S.Context.getTargetInfo().getTriple().isAArch64();
  if ((IsAArch64 && !ArmSveAliasValid(S.Context, BuiltinID, AliasName)) ||
      (!IsAArch64 && !ArmMveAliasValid(BuiltinID, AliasName) &&
       !ArmCdeAliasValid(BuiltinID, AliasName))) {
    S.Diag(AL.getLoc(), diag::err_attribute_arm_builtin_alias);
    return;
  }

  D->addAttr(::new (S.Context) ArmBuiltinAliasAttr(S.Context, AL, Ident));
}

static bool RISCVAliasValid(unsigned BuiltinID, StringRef AliasName) {
  return BuiltinID >= RISCV::FirstRVVBuiltin &&
         BuiltinID <= RISCV::LastRVVBuiltin;
}

static void handleBuiltinAliasAttr(Sema &S, Decl *D,
                                        const ParsedAttr &AL) {
  if (!AL.isArgIdent(0)) {
    S.Diag(AL.getLoc(), diag::err_attribute_argument_n_type)
        << AL << 1 << AANT_ArgumentIdentifier;
    return;
  }

  IdentifierInfo *Ident = AL.getArgAsIdent(0)->Ident;
  unsigned BuiltinID = Ident->getBuiltinID();
  StringRef AliasName = cast<FunctionDecl>(D)->getIdentifier()->getName();

  bool IsAArch64 = S.Context.getTargetInfo().getTriple().isAArch64();
  bool IsARM = S.Context.getTargetInfo().getTriple().isARM();
  bool IsRISCV = S.Context.getTargetInfo().getTriple().isRISCV();
  if ((IsAArch64 && !ArmSveAliasValid(S.Context, BuiltinID, AliasName)) ||
      (IsARM && !ArmMveAliasValid(BuiltinID, AliasName) &&
       !ArmCdeAliasValid(BuiltinID, AliasName)) ||
      (IsRISCV && !RISCVAliasValid(BuiltinID, AliasName)) ||
      (!IsAArch64 && !IsARM && !IsRISCV)) {
    S.Diag(AL.getLoc(), diag::err_attribute_builtin_alias) << AL;
    return;
  }

  D->addAttr(::new (S.Context) BuiltinAliasAttr(S.Context, AL, Ident));
}

//===----------------------------------------------------------------------===//
// Checker-specific attribute handlers.
//===----------------------------------------------------------------------===//
static bool isValidSubjectOfNSReturnsRetainedAttribute(QualType QT) {
  return QT->isDependentType() || QT->isObjCRetainableType();
}

static bool isValidSubjectOfNSAttribute(QualType QT) {
  return QT->isDependentType() || QT->isObjCObjectPointerType() ||
         QT->isObjCNSObjectType();
}

static bool isValidSubjectOfCFAttribute(QualType QT) {
  return QT->isDependentType() || QT->isPointerType() ||
         isValidSubjectOfNSAttribute(QT);
}

static bool isValidSubjectOfOSAttribute(QualType QT) {
  if (QT->isDependentType())
    return true;
  QualType PT = QT->getPointeeType();
  return !PT.isNull() && PT->getAsCXXRecordDecl() != nullptr;
}

void Sema::AddXConsumedAttr(Decl *D, const AttributeCommonInfo &CI,
                            RetainOwnershipKind K,
                            bool IsTemplateInstantiation) {
  ValueDecl *VD = cast<ValueDecl>(D);
  switch (K) {
  case RetainOwnershipKind::OS:
    handleSimpleAttributeOrDiagnose<OSConsumedAttr>(
        *this, VD, CI, isValidSubjectOfOSAttribute(VD->getType()),
        diag::warn_ns_attribute_wrong_parameter_type,
        /*ExtraArgs=*/CI.getRange(), "os_consumed", /*pointers*/ 1);
    return;
  case RetainOwnershipKind::NS:
    handleSimpleAttributeOrDiagnose<NSConsumedAttr>(
        *this, VD, CI, isValidSubjectOfNSAttribute(VD->getType()),

        // These attributes are normally just advisory, but in ARC, ns_consumed
        // is significant.  Allow non-dependent code to contain inappropriate
        // attributes even in ARC, but require template instantiations to be
        // set up correctly.
        ((IsTemplateInstantiation && getLangOpts().ObjCAutoRefCount)
             ? diag::err_ns_attribute_wrong_parameter_type
             : diag::warn_ns_attribute_wrong_parameter_type),
        /*ExtraArgs=*/CI.getRange(), "ns_consumed", /*objc pointers*/ 0);
    return;
  case RetainOwnershipKind::CF:
    handleSimpleAttributeOrDiagnose<CFConsumedAttr>(
        *this, VD, CI, isValidSubjectOfCFAttribute(VD->getType()),
        diag::warn_ns_attribute_wrong_parameter_type,
        /*ExtraArgs=*/CI.getRange(), "cf_consumed", /*pointers*/ 1);
    return;
  }
}

static Sema::RetainOwnershipKind
parsedAttrToRetainOwnershipKind(const ParsedAttr &AL) {
  switch (AL.getKind()) {
  case ParsedAttr::AT_CFConsumed:
  case ParsedAttr::AT_CFReturnsRetained:
  case ParsedAttr::AT_CFReturnsNotRetained:
    return Sema::RetainOwnershipKind::CF;
  case ParsedAttr::AT_OSConsumesThis:
  case ParsedAttr::AT_OSConsumed:
  case ParsedAttr::AT_OSReturnsRetained:
  case ParsedAttr::AT_OSReturnsNotRetained:
  case ParsedAttr::AT_OSReturnsRetainedOnZero:
  case ParsedAttr::AT_OSReturnsRetainedOnNonZero:
    return Sema::RetainOwnershipKind::OS;
  case ParsedAttr::AT_NSConsumesSelf:
  case ParsedAttr::AT_NSConsumed:
  case ParsedAttr::AT_NSReturnsRetained:
  case ParsedAttr::AT_NSReturnsNotRetained:
  case ParsedAttr::AT_NSReturnsAutoreleased:
    return Sema::RetainOwnershipKind::NS;
  default:
    llvm_unreachable("Wrong argument supplied");
  }
}

bool Sema::checkNSReturnsRetainedReturnType(SourceLocation Loc, QualType QT) {
  if (isValidSubjectOfNSReturnsRetainedAttribute(QT))
    return false;

  Diag(Loc, diag::warn_ns_attribute_wrong_return_type)
      << "'ns_returns_retained'" << 0 << 0;
  return true;
}

/// \return whether the parameter is a pointer to OSObject pointer.
static bool isValidOSObjectOutParameter(const Decl *D) {
  const auto *PVD = dyn_cast<ParmVarDecl>(D);
  if (!PVD)
    return false;
  QualType QT = PVD->getType();
  QualType PT = QT->getPointeeType();
  return !PT.isNull() && isValidSubjectOfOSAttribute(PT);
}

static void handleXReturnsXRetainedAttr(Sema &S, Decl *D,
                                        const ParsedAttr &AL) {
  QualType ReturnType;
  Sema::RetainOwnershipKind K = parsedAttrToRetainOwnershipKind(AL);

  if (const auto *MD = dyn_cast<ObjCMethodDecl>(D)) {
    ReturnType = MD->getReturnType();
  } else if (S.getLangOpts().ObjCAutoRefCount && hasDeclarator(D) &&
             (AL.getKind() == ParsedAttr::AT_NSReturnsRetained)) {
    return; // ignore: was handled as a type attribute
  } else if (const auto *PD = dyn_cast<ObjCPropertyDecl>(D)) {
    ReturnType = PD->getType();
  } else if (const auto *FD = dyn_cast<FunctionDecl>(D)) {
    ReturnType = FD->getReturnType();
  } else if (const auto *Param = dyn_cast<ParmVarDecl>(D)) {
    // Attributes on parameters are used for out-parameters,
    // passed as pointers-to-pointers.
    unsigned DiagID = K == Sema::RetainOwnershipKind::CF
            ? /*pointer-to-CF-pointer*/2
            : /*pointer-to-OSObject-pointer*/3;
    ReturnType = Param->getType()->getPointeeType();
    if (ReturnType.isNull()) {
      S.Diag(D->getBeginLoc(), diag::warn_ns_attribute_wrong_parameter_type)
          << AL << DiagID << AL.getRange();
      return;
    }
  } else if (AL.isUsedAsTypeAttr()) {
    return;
  } else {
    AttributeDeclKind ExpectedDeclKind;
    switch (AL.getKind()) {
    default: llvm_unreachable("invalid ownership attribute");
    case ParsedAttr::AT_NSReturnsRetained:
    case ParsedAttr::AT_NSReturnsAutoreleased:
    case ParsedAttr::AT_NSReturnsNotRetained:
      ExpectedDeclKind = ExpectedFunctionOrMethod;
      break;

    case ParsedAttr::AT_OSReturnsRetained:
    case ParsedAttr::AT_OSReturnsNotRetained:
    case ParsedAttr::AT_CFReturnsRetained:
    case ParsedAttr::AT_CFReturnsNotRetained:
      ExpectedDeclKind = ExpectedFunctionMethodOrParameter;
      break;
    }
    S.Diag(D->getBeginLoc(), diag::warn_attribute_wrong_decl_type)
        << AL.getRange() << AL << ExpectedDeclKind;
    return;
  }

  bool TypeOK;
  bool Cf;
  unsigned ParmDiagID = 2; // Pointer-to-CF-pointer
  switch (AL.getKind()) {
  default: llvm_unreachable("invalid ownership attribute");
  case ParsedAttr::AT_NSReturnsRetained:
    TypeOK = isValidSubjectOfNSReturnsRetainedAttribute(ReturnType);
    Cf = false;
    break;

  case ParsedAttr::AT_NSReturnsAutoreleased:
  case ParsedAttr::AT_NSReturnsNotRetained:
    TypeOK = isValidSubjectOfNSAttribute(ReturnType);
    Cf = false;
    break;

  case ParsedAttr::AT_CFReturnsRetained:
  case ParsedAttr::AT_CFReturnsNotRetained:
    TypeOK = isValidSubjectOfCFAttribute(ReturnType);
    Cf = true;
    break;

  case ParsedAttr::AT_OSReturnsRetained:
  case ParsedAttr::AT_OSReturnsNotRetained:
    TypeOK = isValidSubjectOfOSAttribute(ReturnType);
    Cf = true;
    ParmDiagID = 3; // Pointer-to-OSObject-pointer
    break;
  }

  if (!TypeOK) {
    if (AL.isUsedAsTypeAttr())
      return;

    if (isa<ParmVarDecl>(D)) {
      S.Diag(D->getBeginLoc(), diag::warn_ns_attribute_wrong_parameter_type)
          << AL << ParmDiagID << AL.getRange();
    } else {
      // Needs to be kept in sync with warn_ns_attribute_wrong_return_type.
      enum : unsigned {
        Function,
        Method,
        Property
      } SubjectKind = Function;
      if (isa<ObjCMethodDecl>(D))
        SubjectKind = Method;
      else if (isa<ObjCPropertyDecl>(D))
        SubjectKind = Property;
      S.Diag(D->getBeginLoc(), diag::warn_ns_attribute_wrong_return_type)
          << AL << SubjectKind << Cf << AL.getRange();
    }
    return;
  }

  switch (AL.getKind()) {
    default:
      llvm_unreachable("invalid ownership attribute");
    case ParsedAttr::AT_NSReturnsAutoreleased:
      handleSimpleAttribute<NSReturnsAutoreleasedAttr>(S, D, AL);
      return;
    case ParsedAttr::AT_CFReturnsNotRetained:
      handleSimpleAttribute<CFReturnsNotRetainedAttr>(S, D, AL);
      return;
    case ParsedAttr::AT_NSReturnsNotRetained:
      handleSimpleAttribute<NSReturnsNotRetainedAttr>(S, D, AL);
      return;
    case ParsedAttr::AT_CFReturnsRetained:
      handleSimpleAttribute<CFReturnsRetainedAttr>(S, D, AL);
      return;
    case ParsedAttr::AT_NSReturnsRetained:
      handleSimpleAttribute<NSReturnsRetainedAttr>(S, D, AL);
      return;
    case ParsedAttr::AT_OSReturnsRetained:
      handleSimpleAttribute<OSReturnsRetainedAttr>(S, D, AL);
      return;
    case ParsedAttr::AT_OSReturnsNotRetained:
      handleSimpleAttribute<OSReturnsNotRetainedAttr>(S, D, AL);
      return;
  };
}

static void handleObjCReturnsInnerPointerAttr(Sema &S, Decl *D,
                                              const ParsedAttr &Attrs) {
  const int EP_ObjCMethod = 1;
  const int EP_ObjCProperty = 2;

  SourceLocation loc = Attrs.getLoc();
  QualType resultType;
  if (isa<ObjCMethodDecl>(D))
    resultType = cast<ObjCMethodDecl>(D)->getReturnType();
  else
    resultType = cast<ObjCPropertyDecl>(D)->getType();

  if (!resultType->isReferenceType() &&
      (!resultType->isPointerType() || resultType->isObjCRetainableType())) {
    S.Diag(D->getBeginLoc(), diag::warn_ns_attribute_wrong_return_type)
        << SourceRange(loc) << Attrs
        << (isa<ObjCMethodDecl>(D) ? EP_ObjCMethod : EP_ObjCProperty)
        << /*non-retainable pointer*/ 2;

    // Drop the attribute.
    return;
  }

  D->addAttr(::new (S.Context) ObjCReturnsInnerPointerAttr(S.Context, Attrs));
}

static void handleObjCRequiresSuperAttr(Sema &S, Decl *D,
                                        const ParsedAttr &Attrs) {
  const auto *Method = cast<ObjCMethodDecl>(D);

  const DeclContext *DC = Method->getDeclContext();
  if (const auto *PDecl = dyn_cast_or_null<ObjCProtocolDecl>(DC)) {
    S.Diag(D->getBeginLoc(), diag::warn_objc_requires_super_protocol) << Attrs
                                                                      << 0;
    S.Diag(PDecl->getLocation(), diag::note_protocol_decl);
    return;
  }
  if (Method->getMethodFamily() == OMF_dealloc) {
    S.Diag(D->getBeginLoc(), diag::warn_objc_requires_super_protocol) << Attrs
                                                                      << 1;
    return;
  }

  D->addAttr(::new (S.Context) ObjCRequiresSuperAttr(S.Context, Attrs));
}

static void handleNSErrorDomain(Sema &S, Decl *D, const ParsedAttr &AL) {
  auto *E = AL.getArgAsExpr(0);
  auto Loc = E ? E->getBeginLoc() : AL.getLoc();

  auto *DRE = dyn_cast<DeclRefExpr>(AL.getArgAsExpr(0));
  if (!DRE) {
    S.Diag(Loc, diag::err_nserrordomain_invalid_decl) << 0;
    return;
  }

  auto *VD = dyn_cast<VarDecl>(DRE->getDecl());
  if (!VD) {
    S.Diag(Loc, diag::err_nserrordomain_invalid_decl) << 1 << DRE->getDecl();
    return;
  }

  if (!isNSStringType(VD->getType(), S.Context) &&
      !isCFStringType(VD->getType(), S.Context)) {
    S.Diag(Loc, diag::err_nserrordomain_wrong_type) << VD;
    return;
  }

  D->addAttr(::new (S.Context) NSErrorDomainAttr(S.Context, AL, VD));
}

static void handleObjCBridgeAttr(Sema &S, Decl *D, const ParsedAttr &AL) {
  IdentifierLoc *Parm = AL.isArgIdent(0) ? AL.getArgAsIdent(0) : nullptr;

  if (!Parm) {
    S.Diag(D->getBeginLoc(), diag::err_objc_attr_not_id) << AL << 0;
    return;
  }

  // Typedefs only allow objc_bridge(id) and have some additional checking.
  if (const auto *TD = dyn_cast<TypedefNameDecl>(D)) {
    if (!Parm->Ident->isStr("id")) {
      S.Diag(AL.getLoc(), diag::err_objc_attr_typedef_not_id) << AL;
      return;
    }

    // Only allow 'cv void *'.
    QualType T = TD->getUnderlyingType();
    if (!T->isVoidPointerType()) {
      S.Diag(AL.getLoc(), diag::err_objc_attr_typedef_not_void_pointer);
      return;
    }
  }

  D->addAttr(::new (S.Context) ObjCBridgeAttr(S.Context, AL, Parm->Ident));
}

static void handleObjCBridgeMutableAttr(Sema &S, Decl *D,
                                        const ParsedAttr &AL) {
  IdentifierLoc *Parm = AL.isArgIdent(0) ? AL.getArgAsIdent(0) : nullptr;

  if (!Parm) {
    S.Diag(D->getBeginLoc(), diag::err_objc_attr_not_id) << AL << 0;
    return;
  }

  D->addAttr(::new (S.Context)
                 ObjCBridgeMutableAttr(S.Context, AL, Parm->Ident));
}

static void handleObjCBridgeRelatedAttr(Sema &S, Decl *D,
                                        const ParsedAttr &AL) {
  IdentifierInfo *RelatedClass =
      AL.isArgIdent(0) ? AL.getArgAsIdent(0)->Ident : nullptr;
  if (!RelatedClass) {
    S.Diag(D->getBeginLoc(), diag::err_objc_attr_not_id) << AL << 0;
    return;
  }
  IdentifierInfo *ClassMethod =
    AL.getArgAsIdent(1) ? AL.getArgAsIdent(1)->Ident : nullptr;
  IdentifierInfo *InstanceMethod =
    AL.getArgAsIdent(2) ? AL.getArgAsIdent(2)->Ident : nullptr;
  D->addAttr(::new (S.Context) ObjCBridgeRelatedAttr(
      S.Context, AL, RelatedClass, ClassMethod, InstanceMethod));
}

static void handleObjCDesignatedInitializer(Sema &S, Decl *D,
                                            const ParsedAttr &AL) {
  DeclContext *Ctx = D->getDeclContext();

  // This attribute can only be applied to methods in interfaces or class
  // extensions.
  if (!isa<ObjCInterfaceDecl>(Ctx) &&
      !(isa<ObjCCategoryDecl>(Ctx) &&
        cast<ObjCCategoryDecl>(Ctx)->IsClassExtension())) {
    S.Diag(D->getLocation(), diag::err_designated_init_attr_non_init);
    return;
  }

  ObjCInterfaceDecl *IFace;
  if (auto *CatDecl = dyn_cast<ObjCCategoryDecl>(Ctx))
    IFace = CatDecl->getClassInterface();
  else
    IFace = cast<ObjCInterfaceDecl>(Ctx);

  if (!IFace)
    return;

  IFace->setHasDesignatedInitializers();
  D->addAttr(::new (S.Context) ObjCDesignatedInitializerAttr(S.Context, AL));
}

static void handleObjCRuntimeName(Sema &S, Decl *D, const ParsedAttr &AL) {
  StringRef MetaDataName;
  if (!S.checkStringLiteralArgumentAttr(AL, 0, MetaDataName))
    return;
  D->addAttr(::new (S.Context)
                 ObjCRuntimeNameAttr(S.Context, AL, MetaDataName));
}

// When a user wants to use objc_boxable with a union or struct
// but they don't have access to the declaration (legacy/third-party code)
// then they can 'enable' this feature with a typedef:
// typedef struct __attribute((objc_boxable)) legacy_struct legacy_struct;
static void handleObjCBoxable(Sema &S, Decl *D, const ParsedAttr &AL) {
  bool notify = false;

  auto *RD = dyn_cast<RecordDecl>(D);
  if (RD && RD->getDefinition()) {
    RD = RD->getDefinition();
    notify = true;
  }

  if (RD) {
    ObjCBoxableAttr *BoxableAttr =
        ::new (S.Context) ObjCBoxableAttr(S.Context, AL);
    RD->addAttr(BoxableAttr);
    if (notify) {
      // we need to notify ASTReader/ASTWriter about
      // modification of existing declaration
      if (ASTMutationListener *L = S.getASTMutationListener())
        L->AddedAttributeToRecord(BoxableAttr, RD);
    }
  }
}

static void handleObjCOwnershipAttr(Sema &S, Decl *D, const ParsedAttr &AL) {
  if (hasDeclarator(D)) return;

  S.Diag(D->getBeginLoc(), diag::err_attribute_wrong_decl_type)
      << AL.getRange() << AL << ExpectedVariable;
}

static void handleObjCPreciseLifetimeAttr(Sema &S, Decl *D,
                                          const ParsedAttr &AL) {
  const auto *VD = cast<ValueDecl>(D);
  QualType QT = VD->getType();

  if (!QT->isDependentType() &&
      !QT->isObjCLifetimeType()) {
    S.Diag(AL.getLoc(), diag::err_objc_precise_lifetime_bad_type)
      << QT;
    return;
  }

  Qualifiers::ObjCLifetime Lifetime = QT.getObjCLifetime();

  // If we have no lifetime yet, check the lifetime we're presumably
  // going to infer.
  if (Lifetime == Qualifiers::OCL_None && !QT->isDependentType())
    Lifetime = QT->getObjCARCImplicitLifetime();

  switch (Lifetime) {
  case Qualifiers::OCL_None:
    assert(QT->isDependentType() &&
           "didn't infer lifetime for non-dependent type?");
    break;

  case Qualifiers::OCL_Weak:   // meaningful
  case Qualifiers::OCL_Strong: // meaningful
    break;

  case Qualifiers::OCL_ExplicitNone:
  case Qualifiers::OCL_Autoreleasing:
    S.Diag(AL.getLoc(), diag::warn_objc_precise_lifetime_meaningless)
        << (Lifetime == Qualifiers::OCL_Autoreleasing);
    break;
  }

  D->addAttr(::new (S.Context) ObjCPreciseLifetimeAttr(S.Context, AL));
}

static void handleSwiftAttrAttr(Sema &S, Decl *D, const ParsedAttr &AL) {
  // Make sure that there is a string literal as the annotation's single
  // argument.
  StringRef Str;
  if (!S.checkStringLiteralArgumentAttr(AL, 0, Str))
    return;

  D->addAttr(::new (S.Context) SwiftAttrAttr(S.Context, AL, Str));
}

static void handleSwiftBridge(Sema &S, Decl *D, const ParsedAttr &AL) {
  // Make sure that there is a string literal as the annotation's single
  // argument.
  StringRef BT;
  if (!S.checkStringLiteralArgumentAttr(AL, 0, BT))
    return;

  // Warn about duplicate attributes if they have different arguments, but drop
  // any duplicate attributes regardless.
  if (const auto *Other = D->getAttr<SwiftBridgeAttr>()) {
    if (Other->getSwiftType() != BT)
      S.Diag(AL.getLoc(), diag::warn_duplicate_attribute) << AL;
    return;
  }

  D->addAttr(::new (S.Context) SwiftBridgeAttr(S.Context, AL, BT));
}

static bool isErrorParameter(Sema &S, QualType QT) {
  const auto *PT = QT->getAs<PointerType>();
  if (!PT)
    return false;

  QualType Pointee = PT->getPointeeType();

  // Check for NSError**.
  if (const auto *OPT = Pointee->getAs<ObjCObjectPointerType>())
    if (const auto *ID = OPT->getInterfaceDecl())
      if (ID->getIdentifier() == S.getNSErrorIdent())
        return true;

  // Check for CFError**.
  if (const auto *PT = Pointee->getAs<PointerType>())
    if (const auto *RT = PT->getPointeeType()->getAs<RecordType>())
      if (S.isCFError(RT->getDecl()))
        return true;

  return false;
}

static void handleSwiftError(Sema &S, Decl *D, const ParsedAttr &AL) {
  auto hasErrorParameter = [](Sema &S, Decl *D, const ParsedAttr &AL) -> bool {
    for (unsigned I = 0, E = getFunctionOrMethodNumParams(D); I != E; ++I) {
      if (isErrorParameter(S, getFunctionOrMethodParamType(D, I)))
        return true;
    }

    S.Diag(AL.getLoc(), diag::err_attr_swift_error_no_error_parameter)
        << AL << isa<ObjCMethodDecl>(D);
    return false;
  };

  auto hasPointerResult = [](Sema &S, Decl *D, const ParsedAttr &AL) -> bool {
    // - C, ObjC, and block pointers are definitely okay.
    // - References are definitely not okay.
    // - nullptr_t is weird, but acceptable.
    QualType RT = getFunctionOrMethodResultType(D);
    if (RT->hasPointerRepresentation() && !RT->isReferenceType())
      return true;

    S.Diag(AL.getLoc(), diag::err_attr_swift_error_return_type)
        << AL << AL.getArgAsIdent(0)->Ident->getName() << isa<ObjCMethodDecl>(D)
        << /*pointer*/ 1;
    return false;
  };

  auto hasIntegerResult = [](Sema &S, Decl *D, const ParsedAttr &AL) -> bool {
    QualType RT = getFunctionOrMethodResultType(D);
    if (RT->isIntegralType(S.Context))
      return true;

    S.Diag(AL.getLoc(), diag::err_attr_swift_error_return_type)
        << AL << AL.getArgAsIdent(0)->Ident->getName() << isa<ObjCMethodDecl>(D)
        << /*integral*/ 0;
    return false;
  };

  if (D->isInvalidDecl())
    return;

  IdentifierLoc *Loc = AL.getArgAsIdent(0);
  SwiftErrorAttr::ConventionKind Convention;
  if (!SwiftErrorAttr::ConvertStrToConventionKind(Loc->Ident->getName(),
                                                  Convention)) {
    S.Diag(AL.getLoc(), diag::warn_attribute_type_not_supported)
        << AL << Loc->Ident;
    return;
  }

  switch (Convention) {
  case SwiftErrorAttr::None:
    // No additional validation required.
    break;

  case SwiftErrorAttr::NonNullError:
    if (!hasErrorParameter(S, D, AL))
      return;
    break;

  case SwiftErrorAttr::NullResult:
    if (!hasErrorParameter(S, D, AL) || !hasPointerResult(S, D, AL))
      return;
    break;

  case SwiftErrorAttr::NonZeroResult:
  case SwiftErrorAttr::ZeroResult:
    if (!hasErrorParameter(S, D, AL) || !hasIntegerResult(S, D, AL))
      return;
    break;
  }

  D->addAttr(::new (S.Context) SwiftErrorAttr(S.Context, AL, Convention));
}

static void checkSwiftAsyncErrorBlock(Sema &S, Decl *D,
                                      const SwiftAsyncErrorAttr *ErrorAttr,
                                      const SwiftAsyncAttr *AsyncAttr) {
  if (AsyncAttr->getKind() == SwiftAsyncAttr::None) {
    if (ErrorAttr->getConvention() != SwiftAsyncErrorAttr::None) {
      S.Diag(AsyncAttr->getLocation(),
             diag::err_swift_async_error_without_swift_async)
          << AsyncAttr << isa<ObjCMethodDecl>(D);
    }
    return;
  }

  const ParmVarDecl *HandlerParam = getFunctionOrMethodParam(
      D, AsyncAttr->getCompletionHandlerIndex().getASTIndex());
  // handleSwiftAsyncAttr already verified the type is correct, so no need to
  // double-check it here.
  const auto *FuncTy = HandlerParam->getType()
                           ->castAs<BlockPointerType>()
                           ->getPointeeType()
                           ->getAs<FunctionProtoType>();
  ArrayRef<QualType> BlockParams;
  if (FuncTy)
    BlockParams = FuncTy->getParamTypes();

  switch (ErrorAttr->getConvention()) {
  case SwiftAsyncErrorAttr::ZeroArgument:
  case SwiftAsyncErrorAttr::NonZeroArgument: {
    uint32_t ParamIdx = ErrorAttr->getHandlerParamIdx();
    if (ParamIdx == 0 || ParamIdx > BlockParams.size()) {
      S.Diag(ErrorAttr->getLocation(),
             diag::err_attribute_argument_out_of_bounds) << ErrorAttr << 2;
      return;
    }
    QualType ErrorParam = BlockParams[ParamIdx - 1];
    if (!ErrorParam->isIntegralType(S.Context)) {
      StringRef ConvStr =
          ErrorAttr->getConvention() == SwiftAsyncErrorAttr::ZeroArgument
              ? "zero_argument"
              : "nonzero_argument";
      S.Diag(ErrorAttr->getLocation(), diag::err_swift_async_error_non_integral)
          << ErrorAttr << ConvStr << ParamIdx << ErrorParam;
      return;
    }
    break;
  }
  case SwiftAsyncErrorAttr::NonNullError: {
    bool AnyErrorParams = false;
    for (QualType Param : BlockParams) {
      // Check for NSError *.
      if (const auto *ObjCPtrTy = Param->getAs<ObjCObjectPointerType>()) {
        if (const auto *ID = ObjCPtrTy->getInterfaceDecl()) {
          if (ID->getIdentifier() == S.getNSErrorIdent()) {
            AnyErrorParams = true;
            break;
          }
        }
      }
      // Check for CFError *.
      if (const auto *PtrTy = Param->getAs<PointerType>()) {
        if (const auto *RT = PtrTy->getPointeeType()->getAs<RecordType>()) {
          if (S.isCFError(RT->getDecl())) {
            AnyErrorParams = true;
            break;
          }
        }
      }
    }

    if (!AnyErrorParams) {
      S.Diag(ErrorAttr->getLocation(),
             diag::err_swift_async_error_no_error_parameter)
          << ErrorAttr << isa<ObjCMethodDecl>(D);
      return;
    }
    break;
  }
  case SwiftAsyncErrorAttr::None:
    break;
  }
}

static void handleSwiftAsyncError(Sema &S, Decl *D, const ParsedAttr &AL) {
  IdentifierLoc *IDLoc = AL.getArgAsIdent(0);
  SwiftAsyncErrorAttr::ConventionKind ConvKind;
  if (!SwiftAsyncErrorAttr::ConvertStrToConventionKind(IDLoc->Ident->getName(),
                                                       ConvKind)) {
    S.Diag(AL.getLoc(), diag::warn_attribute_type_not_supported)
        << AL << IDLoc->Ident;
    return;
  }

  uint32_t ParamIdx = 0;
  switch (ConvKind) {
  case SwiftAsyncErrorAttr::ZeroArgument:
  case SwiftAsyncErrorAttr::NonZeroArgument: {
    if (!AL.checkExactlyNumArgs(S, 2))
      return;

    Expr *IdxExpr = AL.getArgAsExpr(1);
    if (!checkUInt32Argument(S, AL, IdxExpr, ParamIdx))
      return;
    break;
  }
  case SwiftAsyncErrorAttr::NonNullError:
  case SwiftAsyncErrorAttr::None: {
    if (!AL.checkExactlyNumArgs(S, 1))
      return;
    break;
  }
  }

  auto *ErrorAttr =
      ::new (S.Context) SwiftAsyncErrorAttr(S.Context, AL, ConvKind, ParamIdx);
  D->addAttr(ErrorAttr);

  if (auto *AsyncAttr = D->getAttr<SwiftAsyncAttr>())
    checkSwiftAsyncErrorBlock(S, D, ErrorAttr, AsyncAttr);
}

// For a function, this will validate a compound Swift name, e.g.
// <code>init(foo:bar:baz:)</code> or <code>controllerForName(_:)</code>, and
// the function will output the number of parameter names, and whether this is a
// single-arg initializer.
//
// For a type, enum constant, property, or variable declaration, this will
// validate either a simple identifier, or a qualified
// <code>context.identifier</code> name.
static bool
validateSwiftFunctionName(Sema &S, const ParsedAttr &AL, SourceLocation Loc,
                          StringRef Name, unsigned &SwiftParamCount,
                          bool &IsSingleParamInit) {
  SwiftParamCount = 0;
  IsSingleParamInit = false;

  // Check whether this will be mapped to a getter or setter of a property.
  bool IsGetter = false, IsSetter = false;
  if (Name.startswith("getter:")) {
    IsGetter = true;
    Name = Name.substr(7);
  } else if (Name.startswith("setter:")) {
    IsSetter = true;
    Name = Name.substr(7);
  }

  if (Name.back() != ')') {
    S.Diag(Loc, diag::warn_attr_swift_name_function) << AL;
    return false;
  }

  bool IsMember = false;
  StringRef ContextName, BaseName, Parameters;

  std::tie(BaseName, Parameters) = Name.split('(');

  // Split at the first '.', if it exists, which separates the context name
  // from the base name.
  std::tie(ContextName, BaseName) = BaseName.split('.');
  if (BaseName.empty()) {
    BaseName = ContextName;
    ContextName = StringRef();
  } else if (ContextName.empty() || !isValidAsciiIdentifier(ContextName)) {
    S.Diag(Loc, diag::warn_attr_swift_name_invalid_identifier)
        << AL << /*context*/ 1;
    return false;
  } else {
    IsMember = true;
  }

  if (!isValidAsciiIdentifier(BaseName) || BaseName == "_") {
    S.Diag(Loc, diag::warn_attr_swift_name_invalid_identifier)
        << AL << /*basename*/ 0;
    return false;
  }

  bool IsSubscript = BaseName == "subscript";
  // A subscript accessor must be a getter or setter.
  if (IsSubscript && !IsGetter && !IsSetter) {
    S.Diag(Loc, diag::warn_attr_swift_name_subscript_invalid_parameter)
        << AL << /* getter or setter */ 0;
    return false;
  }

  if (Parameters.empty()) {
    S.Diag(Loc, diag::warn_attr_swift_name_missing_parameters) << AL;
    return false;
  }

  assert(Parameters.back() == ')' && "expected ')'");
  Parameters = Parameters.drop_back(); // ')'

  if (Parameters.empty()) {
    // Setters and subscripts must have at least one parameter.
    if (IsSubscript) {
      S.Diag(Loc, diag::warn_attr_swift_name_subscript_invalid_parameter)
          << AL << /* have at least one parameter */1;
      return false;
    }

    if (IsSetter) {
      S.Diag(Loc, diag::warn_attr_swift_name_setter_parameters) << AL;
      return false;
    }

    return true;
  }

  if (Parameters.back() != ':') {
    S.Diag(Loc, diag::warn_attr_swift_name_function) << AL;
    return false;
  }

  StringRef CurrentParam;
  llvm::Optional<unsigned> SelfLocation;
  unsigned NewValueCount = 0;
  llvm::Optional<unsigned> NewValueLocation;
  do {
    std::tie(CurrentParam, Parameters) = Parameters.split(':');

    if (!isValidAsciiIdentifier(CurrentParam)) {
      S.Diag(Loc, diag::warn_attr_swift_name_invalid_identifier)
          << AL << /*parameter*/2;
      return false;
    }

    if (IsMember && CurrentParam == "self") {
      // "self" indicates the "self" argument for a member.

      // More than one "self"?
      if (SelfLocation) {
        S.Diag(Loc, diag::warn_attr_swift_name_multiple_selfs) << AL;
        return false;
      }

      // The "self" location is the current parameter.
      SelfLocation = SwiftParamCount;
    } else if (CurrentParam == "newValue") {
      // "newValue" indicates the "newValue" argument for a setter.

      // There should only be one 'newValue', but it's only significant for
      // subscript accessors, so don't error right away.
      ++NewValueCount;

      NewValueLocation = SwiftParamCount;
    }

    ++SwiftParamCount;
  } while (!Parameters.empty());

  // Only instance subscripts are currently supported.
  if (IsSubscript && !SelfLocation) {
    S.Diag(Loc, diag::warn_attr_swift_name_subscript_invalid_parameter)
        << AL << /*have a 'self:' parameter*/2;
    return false;
  }

  IsSingleParamInit =
        SwiftParamCount == 1 && BaseName == "init" && CurrentParam != "_";

  // Check the number of parameters for a getter/setter.
  if (IsGetter || IsSetter) {
    // Setters have one parameter for the new value.
    unsigned NumExpectedParams = IsGetter ? 0 : 1;
    unsigned ParamDiag =
        IsGetter ? diag::warn_attr_swift_name_getter_parameters
                 : diag::warn_attr_swift_name_setter_parameters;

    // Instance methods have one parameter for "self".
    if (SelfLocation)
      ++NumExpectedParams;

    // Subscripts may have additional parameters beyond the expected params for
    // the index.
    if (IsSubscript) {
      if (SwiftParamCount < NumExpectedParams) {
        S.Diag(Loc, ParamDiag) << AL;
        return false;
      }

      // A subscript setter must explicitly label its newValue parameter to
      // distinguish it from index parameters.
      if (IsSetter) {
        if (!NewValueLocation) {
          S.Diag(Loc, diag::warn_attr_swift_name_subscript_setter_no_newValue)
              << AL;
          return false;
        }
        if (NewValueCount > 1) {
          S.Diag(Loc, diag::warn_attr_swift_name_subscript_setter_multiple_newValues)
              << AL;
          return false;
        }
      } else {
        // Subscript getters should have no 'newValue:' parameter.
        if (NewValueLocation) {
          S.Diag(Loc, diag::warn_attr_swift_name_subscript_getter_newValue)
              << AL;
          return false;
        }
      }
    } else {
      // Property accessors must have exactly the number of expected params.
      if (SwiftParamCount != NumExpectedParams) {
        S.Diag(Loc, ParamDiag) << AL;
        return false;
      }
    }
  }

  return true;
}

bool Sema::DiagnoseSwiftName(Decl *D, StringRef Name, SourceLocation Loc,
                             const ParsedAttr &AL, bool IsAsync) {
  if (isa<ObjCMethodDecl>(D) || isa<FunctionDecl>(D)) {
    ArrayRef<ParmVarDecl*> Params;
    unsigned ParamCount;

    if (const auto *Method = dyn_cast<ObjCMethodDecl>(D)) {
      ParamCount = Method->getSelector().getNumArgs();
      Params = Method->parameters().slice(0, ParamCount);
    } else {
      const auto *F = cast<FunctionDecl>(D);

      ParamCount = F->getNumParams();
      Params = F->parameters();

      if (!F->hasWrittenPrototype()) {
        Diag(Loc, diag::warn_attribute_wrong_decl_type) << AL
            << ExpectedFunctionWithProtoType;
        return false;
      }
    }

    // The async name drops the last callback parameter.
    if (IsAsync) {
      if (ParamCount == 0) {
        Diag(Loc, diag::warn_attr_swift_name_decl_missing_params)
            << AL << isa<ObjCMethodDecl>(D);
        return false;
      }
      ParamCount -= 1;
    }

    unsigned SwiftParamCount;
    bool IsSingleParamInit;
    if (!validateSwiftFunctionName(*this, AL, Loc, Name,
                                   SwiftParamCount, IsSingleParamInit))
      return false;

    bool ParamCountValid;
    if (SwiftParamCount == ParamCount) {
      ParamCountValid = true;
    } else if (SwiftParamCount > ParamCount) {
      ParamCountValid = IsSingleParamInit && ParamCount == 0;
    } else {
      // We have fewer Swift parameters than Objective-C parameters, but that
      // might be because we've transformed some of them. Check for potential
      // "out" parameters and err on the side of not warning.
      unsigned MaybeOutParamCount =
          llvm::count_if(Params, [](const ParmVarDecl *Param) -> bool {
            QualType ParamTy = Param->getType();
            if (ParamTy->isReferenceType() || ParamTy->isPointerType())
              return !ParamTy->getPointeeType().isConstQualified();
            return false;
          });

      ParamCountValid = SwiftParamCount + MaybeOutParamCount >= ParamCount;
    }

    if (!ParamCountValid) {
      Diag(Loc, diag::warn_attr_swift_name_num_params)
          << (SwiftParamCount > ParamCount) << AL << ParamCount
          << SwiftParamCount;
      return false;
    }
  } else if ((isa<EnumConstantDecl>(D) || isa<ObjCProtocolDecl>(D) ||
              isa<ObjCInterfaceDecl>(D) || isa<ObjCPropertyDecl>(D) ||
              isa<VarDecl>(D) || isa<TypedefNameDecl>(D) || isa<TagDecl>(D) ||
              isa<IndirectFieldDecl>(D) || isa<FieldDecl>(D)) &&
             !IsAsync) {
    StringRef ContextName, BaseName;

    std::tie(ContextName, BaseName) = Name.split('.');
    if (BaseName.empty()) {
      BaseName = ContextName;
      ContextName = StringRef();
    } else if (!isValidAsciiIdentifier(ContextName)) {
      Diag(Loc, diag::warn_attr_swift_name_invalid_identifier) << AL
          << /*context*/1;
      return false;
    }

    if (!isValidAsciiIdentifier(BaseName)) {
      Diag(Loc, diag::warn_attr_swift_name_invalid_identifier) << AL
          << /*basename*/0;
      return false;
    }
  } else {
    Diag(Loc, diag::warn_attr_swift_name_decl_kind) << AL;
    return false;
  }
  return true;
}

static void handleSwiftName(Sema &S, Decl *D, const ParsedAttr &AL) {
  StringRef Name;
  SourceLocation Loc;
  if (!S.checkStringLiteralArgumentAttr(AL, 0, Name, &Loc))
    return;

  if (!S.DiagnoseSwiftName(D, Name, Loc, AL, /*IsAsync=*/false))
    return;

  D->addAttr(::new (S.Context) SwiftNameAttr(S.Context, AL, Name));
}

static void handleSwiftAsyncName(Sema &S, Decl *D, const ParsedAttr &AL) {
  StringRef Name;
  SourceLocation Loc;
  if (!S.checkStringLiteralArgumentAttr(AL, 0, Name, &Loc))
    return;

  if (!S.DiagnoseSwiftName(D, Name, Loc, AL, /*IsAsync=*/true))
    return;

  D->addAttr(::new (S.Context) SwiftAsyncNameAttr(S.Context, AL, Name));
}

static void handleSwiftNewType(Sema &S, Decl *D, const ParsedAttr &AL) {
  // Make sure that there is an identifier as the annotation's single argument.
  if (!AL.checkExactlyNumArgs(S, 1))
    return;

  if (!AL.isArgIdent(0)) {
    S.Diag(AL.getLoc(), diag::err_attribute_argument_type)
        << AL << AANT_ArgumentIdentifier;
    return;
  }

  SwiftNewTypeAttr::NewtypeKind Kind;
  IdentifierInfo *II = AL.getArgAsIdent(0)->Ident;
  if (!SwiftNewTypeAttr::ConvertStrToNewtypeKind(II->getName(), Kind)) {
    S.Diag(AL.getLoc(), diag::warn_attribute_type_not_supported) << AL << II;
    return;
  }

  if (!isa<TypedefNameDecl>(D)) {
    S.Diag(AL.getLoc(), diag::warn_attribute_wrong_decl_type_str)
        << AL << "typedefs";
    return;
  }

  D->addAttr(::new (S.Context) SwiftNewTypeAttr(S.Context, AL, Kind));
}

static void handleSwiftAsyncAttr(Sema &S, Decl *D, const ParsedAttr &AL) {
  if (!AL.isArgIdent(0)) {
    S.Diag(AL.getLoc(), diag::err_attribute_argument_n_type)
        << AL << 1 << AANT_ArgumentIdentifier;
    return;
  }

  SwiftAsyncAttr::Kind Kind;
  IdentifierInfo *II = AL.getArgAsIdent(0)->Ident;
  if (!SwiftAsyncAttr::ConvertStrToKind(II->getName(), Kind)) {
    S.Diag(AL.getLoc(), diag::err_swift_async_no_access) << AL << II;
    return;
  }

  ParamIdx Idx;
  if (Kind == SwiftAsyncAttr::None) {
    // If this is 'none', then there shouldn't be any additional arguments.
    if (!AL.checkExactlyNumArgs(S, 1))
      return;
  } else {
    // Non-none swift_async requires a completion handler index argument.
    if (!AL.checkExactlyNumArgs(S, 2))
      return;

    Expr *HandlerIdx = AL.getArgAsExpr(1);
    if (!checkFunctionOrMethodParameterIndex(S, D, AL, 2, HandlerIdx, Idx))
      return;

    const ParmVarDecl *CompletionBlock =
        getFunctionOrMethodParam(D, Idx.getASTIndex());
    QualType CompletionBlockType = CompletionBlock->getType();
    if (!CompletionBlockType->isBlockPointerType()) {
      S.Diag(CompletionBlock->getLocation(),
             diag::err_swift_async_bad_block_type)
          << CompletionBlock->getType();
      return;
    }
    QualType BlockTy =
        CompletionBlockType->castAs<BlockPointerType>()->getPointeeType();
    if (!BlockTy->castAs<FunctionType>()->getReturnType()->isVoidType()) {
      S.Diag(CompletionBlock->getLocation(),
             diag::err_swift_async_bad_block_type)
          << CompletionBlock->getType();
      return;
    }
  }

  auto *AsyncAttr =
      ::new (S.Context) SwiftAsyncAttr(S.Context, AL, Kind, Idx);
  D->addAttr(AsyncAttr);

  if (auto *ErrorAttr = D->getAttr<SwiftAsyncErrorAttr>())
    checkSwiftAsyncErrorBlock(S, D, ErrorAttr, AsyncAttr);
}

//===----------------------------------------------------------------------===//
// Microsoft specific attribute handlers.
//===----------------------------------------------------------------------===//

UuidAttr *Sema::mergeUuidAttr(Decl *D, const AttributeCommonInfo &CI,
                              StringRef UuidAsWritten, MSGuidDecl *GuidDecl) {
  if (const auto *UA = D->getAttr<UuidAttr>()) {
    if (declaresSameEntity(UA->getGuidDecl(), GuidDecl))
      return nullptr;
    if (!UA->getGuid().empty()) {
      Diag(UA->getLocation(), diag::err_mismatched_uuid);
      Diag(CI.getLoc(), diag::note_previous_uuid);
      D->dropAttr<UuidAttr>();
    }
  }

  return ::new (Context) UuidAttr(Context, CI, UuidAsWritten, GuidDecl);
}

static void handleUuidAttr(Sema &S, Decl *D, const ParsedAttr &AL) {
  if (!S.LangOpts.CPlusPlus) {
    S.Diag(AL.getLoc(), diag::err_attribute_not_supported_in_lang)
        << AL << AttributeLangSupport::C;
    return;
  }

  StringRef OrigStrRef;
  SourceLocation LiteralLoc;
  if (!S.checkStringLiteralArgumentAttr(AL, 0, OrigStrRef, &LiteralLoc))
    return;

  // GUID format is "XXXXXXXX-XXXX-XXXX-XXXX-XXXXXXXXXXXX" or
  // "{XXXXXXXX-XXXX-XXXX-XXXX-XXXXXXXXXXXX}", normalize to the former.
  StringRef StrRef = OrigStrRef;
  if (StrRef.size() == 38 && StrRef.front() == '{' && StrRef.back() == '}')
    StrRef = StrRef.drop_front().drop_back();

  // Validate GUID length.
  if (StrRef.size() != 36) {
    S.Diag(LiteralLoc, diag::err_attribute_uuid_malformed_guid);
    return;
  }

  for (unsigned i = 0; i < 36; ++i) {
    if (i == 8 || i == 13 || i == 18 || i == 23) {
      if (StrRef[i] != '-') {
        S.Diag(LiteralLoc, diag::err_attribute_uuid_malformed_guid);
        return;
      }
    } else if (!isHexDigit(StrRef[i])) {
      S.Diag(LiteralLoc, diag::err_attribute_uuid_malformed_guid);
      return;
    }
  }

  // Convert to our parsed format and canonicalize.
  MSGuidDecl::Parts Parsed;
  StrRef.substr(0, 8).getAsInteger(16, Parsed.Part1);
  StrRef.substr(9, 4).getAsInteger(16, Parsed.Part2);
  StrRef.substr(14, 4).getAsInteger(16, Parsed.Part3);
  for (unsigned i = 0; i != 8; ++i)
    StrRef.substr(19 + 2 * i + (i >= 2 ? 1 : 0), 2)
        .getAsInteger(16, Parsed.Part4And5[i]);
  MSGuidDecl *Guid = S.Context.getMSGuidDecl(Parsed);

  // FIXME: It'd be nice to also emit a fixit removing uuid(...) (and, if it's
  // the only thing in the [] list, the [] too), and add an insertion of
  // __declspec(uuid(...)).  But sadly, neither the SourceLocs of the commas
  // separating attributes nor of the [ and the ] are in the AST.
  // Cf "SourceLocations of attribute list delimiters - [[ ... , ... ]] etc"
  // on cfe-dev.
  if (AL.isMicrosoftAttribute()) // Check for [uuid(...)] spelling.
    S.Diag(AL.getLoc(), diag::warn_atl_uuid_deprecated);

  UuidAttr *UA = S.mergeUuidAttr(D, AL, OrigStrRef, Guid);
  if (UA)
    D->addAttr(UA);
}

static void handleHLSLNumThreadsAttr(Sema &S, Decl *D, const ParsedAttr &AL) {
  using llvm::Triple;
  Triple Target = S.Context.getTargetInfo().getTriple();
  if (!llvm::is_contained({Triple::Compute, Triple::Mesh, Triple::Amplification,
                           Triple::Library},
                          Target.getEnvironment())) {
    uint32_t Pipeline =
        (uint32_t)S.Context.getTargetInfo().getTriple().getEnvironment() -
        (uint32_t)llvm::Triple::Pixel;
    S.Diag(AL.getLoc(), diag::err_hlsl_attr_unsupported_in_stage)
        << AL << Pipeline << "Compute, Amplification, Mesh or Library";
    return;
  }

  llvm::VersionTuple SMVersion = Target.getOSVersion();
  uint32_t ZMax = 1024;
  uint32_t ThreadMax = 1024;
  if (SMVersion.getMajor() <= 4) {
    ZMax = 1;
    ThreadMax = 768;
  } else if (SMVersion.getMajor() == 5) {
    ZMax = 64;
    ThreadMax = 1024;
  }

  uint32_t X;
  if (!checkUInt32Argument(S, AL, AL.getArgAsExpr(0), X))
    return;
  if (X > 1024) {
    S.Diag(AL.getArgAsExpr(0)->getExprLoc(),
           diag::err_hlsl_numthreads_argument_oor) << 0 << 1024;
    return;
  }
  uint32_t Y;
  if (!checkUInt32Argument(S, AL, AL.getArgAsExpr(1), Y))
    return;
  if (Y > 1024) {
    S.Diag(AL.getArgAsExpr(1)->getExprLoc(),
           diag::err_hlsl_numthreads_argument_oor) << 1 << 1024;
    return;
  }
  uint32_t Z;
  if (!checkUInt32Argument(S, AL, AL.getArgAsExpr(2), Z))
    return;
  if (Z > ZMax) {
    S.Diag(AL.getArgAsExpr(2)->getExprLoc(),
           diag::err_hlsl_numthreads_argument_oor) << 2 << ZMax;
    return;
  }

  if (X * Y * Z > ThreadMax) {
    S.Diag(AL.getLoc(), diag::err_hlsl_numthreads_invalid) << ThreadMax;
    return;
  }

  HLSLNumThreadsAttr *NewAttr = S.mergeHLSLNumThreadsAttr(D, AL, X, Y, Z);
  if (NewAttr)
    D->addAttr(NewAttr);
}

HLSLNumThreadsAttr *Sema::mergeHLSLNumThreadsAttr(Decl *D,
                                                  const AttributeCommonInfo &AL,
                                                  int X, int Y, int Z) {
  if (HLSLNumThreadsAttr *NT = D->getAttr<HLSLNumThreadsAttr>()) {
    if (NT->getX() != X || NT->getY() != Y || NT->getZ() != Z) {
      Diag(NT->getLocation(), diag::err_hlsl_attribute_param_mismatch) << AL;
      Diag(AL.getLoc(), diag::note_conflicting_attribute);
    }
    return nullptr;
  }
  return ::new (Context) HLSLNumThreadsAttr(Context, AL, X, Y, Z);
}

static void handleMSInheritanceAttr(Sema &S, Decl *D, const ParsedAttr &AL) {
  if (!S.LangOpts.CPlusPlus) {
    S.Diag(AL.getLoc(), diag::err_attribute_not_supported_in_lang)
        << AL << AttributeLangSupport::C;
    return;
  }
  MSInheritanceAttr *IA = S.mergeMSInheritanceAttr(
      D, AL, /*BestCase=*/true, (MSInheritanceModel)AL.getSemanticSpelling());
  if (IA) {
    D->addAttr(IA);
    S.Consumer.AssignInheritanceModel(cast<CXXRecordDecl>(D));
  }
}

static void handleDeclspecThreadAttr(Sema &S, Decl *D, const ParsedAttr &AL) {
  const auto *VD = cast<VarDecl>(D);
  if (!S.Context.getTargetInfo().isTLSSupported()) {
    S.Diag(AL.getLoc(), diag::err_thread_unsupported);
    return;
  }
  if (VD->getTSCSpec() != TSCS_unspecified) {
    S.Diag(AL.getLoc(), diag::err_declspec_thread_on_thread_variable);
    return;
  }
  if (VD->hasLocalStorage()) {
    S.Diag(AL.getLoc(), diag::err_thread_non_global) << "__declspec(thread)";
    return;
  }
  D->addAttr(::new (S.Context) ThreadAttr(S.Context, AL));
}

static void handleAbiTagAttr(Sema &S, Decl *D, const ParsedAttr &AL) {
  SmallVector<StringRef, 4> Tags;
  for (unsigned I = 0, E = AL.getNumArgs(); I != E; ++I) {
    StringRef Tag;
    if (!S.checkStringLiteralArgumentAttr(AL, I, Tag))
      return;
    Tags.push_back(Tag);
  }

  if (const auto *NS = dyn_cast<NamespaceDecl>(D)) {
    if (!NS->isInline()) {
      S.Diag(AL.getLoc(), diag::warn_attr_abi_tag_namespace) << 0;
      return;
    }
    if (NS->isAnonymousNamespace()) {
      S.Diag(AL.getLoc(), diag::warn_attr_abi_tag_namespace) << 1;
      return;
    }
    if (AL.getNumArgs() == 0)
      Tags.push_back(NS->getName());
  } else if (!AL.checkAtLeastNumArgs(S, 1))
    return;

  // Store tags sorted and without duplicates.
  llvm::sort(Tags);
  Tags.erase(std::unique(Tags.begin(), Tags.end()), Tags.end());

  D->addAttr(::new (S.Context)
                 AbiTagAttr(S.Context, AL, Tags.data(), Tags.size()));
}

static void handleARMInterruptAttr(Sema &S, Decl *D, const ParsedAttr &AL) {
  // Check the attribute arguments.
  if (AL.getNumArgs() > 1) {
    S.Diag(AL.getLoc(), diag::err_attribute_too_many_arguments) << AL << 1;
    return;
  }

  StringRef Str;
  SourceLocation ArgLoc;

  if (AL.getNumArgs() == 0)
    Str = "";
  else if (!S.checkStringLiteralArgumentAttr(AL, 0, Str, &ArgLoc))
    return;

  ARMInterruptAttr::InterruptType Kind;
  if (!ARMInterruptAttr::ConvertStrToInterruptType(Str, Kind)) {
    S.Diag(AL.getLoc(), diag::warn_attribute_type_not_supported) << AL << Str
                                                                 << ArgLoc;
    return;
  }

  D->addAttr(::new (S.Context) ARMInterruptAttr(S.Context, AL, Kind));
}

static void handleMSP430InterruptAttr(Sema &S, Decl *D, const ParsedAttr &AL) {
  // MSP430 'interrupt' attribute is applied to
  // a function with no parameters and void return type.
  if (!isFunctionOrMethod(D)) {
    S.Diag(D->getLocation(), diag::warn_attribute_wrong_decl_type)
        << "'interrupt'" << ExpectedFunctionOrMethod;
    return;
  }

  if (hasFunctionProto(D) && getFunctionOrMethodNumParams(D) != 0) {
    S.Diag(D->getLocation(), diag::warn_interrupt_attribute_invalid)
        << /*MSP430*/ 1 << 0;
    return;
  }

  if (!getFunctionOrMethodResultType(D)->isVoidType()) {
    S.Diag(D->getLocation(), diag::warn_interrupt_attribute_invalid)
        << /*MSP430*/ 1 << 1;
    return;
  }

  // The attribute takes one integer argument.
  if (!AL.checkExactlyNumArgs(S, 1))
    return;

  if (!AL.isArgExpr(0)) {
    S.Diag(AL.getLoc(), diag::err_attribute_argument_type)
        << AL << AANT_ArgumentIntegerConstant;
    return;
  }

  Expr *NumParamsExpr = static_cast<Expr *>(AL.getArgAsExpr(0));
  Optional<llvm::APSInt> NumParams = llvm::APSInt(32);
  if (!(NumParams = NumParamsExpr->getIntegerConstantExpr(S.Context))) {
    S.Diag(AL.getLoc(), diag::err_attribute_argument_type)
        << AL << AANT_ArgumentIntegerConstant
        << NumParamsExpr->getSourceRange();
    return;
  }
  // The argument should be in range 0..63.
  unsigned Num = NumParams->getLimitedValue(255);
  if (Num > 63) {
    S.Diag(AL.getLoc(), diag::err_attribute_argument_out_of_bounds)
        << AL << (int)NumParams->getSExtValue()
        << NumParamsExpr->getSourceRange();
    return;
  }

  D->addAttr(::new (S.Context) MSP430InterruptAttr(S.Context, AL, Num));
  D->addAttr(UsedAttr::CreateImplicit(S.Context));
}

static void handleMipsInterruptAttr(Sema &S, Decl *D, const ParsedAttr &AL) {
  // Only one optional argument permitted.
  if (AL.getNumArgs() > 1) {
    S.Diag(AL.getLoc(), diag::err_attribute_too_many_arguments) << AL << 1;
    return;
  }

  StringRef Str;
  SourceLocation ArgLoc;

  if (AL.getNumArgs() == 0)
    Str = "";
  else if (!S.checkStringLiteralArgumentAttr(AL, 0, Str, &ArgLoc))
    return;

  // Semantic checks for a function with the 'interrupt' attribute for MIPS:
  // a) Must be a function.
  // b) Must have no parameters.
  // c) Must have the 'void' return type.
  // d) Cannot have the 'mips16' attribute, as that instruction set
  //    lacks the 'eret' instruction.
  // e) The attribute itself must either have no argument or one of the
  //    valid interrupt types, see [MipsInterruptDocs].

  if (!isFunctionOrMethod(D)) {
    S.Diag(D->getLocation(), diag::warn_attribute_wrong_decl_type)
        << "'interrupt'" << ExpectedFunctionOrMethod;
    return;
  }

  if (hasFunctionProto(D) && getFunctionOrMethodNumParams(D) != 0) {
    S.Diag(D->getLocation(), diag::warn_interrupt_attribute_invalid)
        << /*MIPS*/ 0 << 0;
    return;
  }

  if (!getFunctionOrMethodResultType(D)->isVoidType()) {
    S.Diag(D->getLocation(), diag::warn_interrupt_attribute_invalid)
        << /*MIPS*/ 0 << 1;
    return;
  }

  // We still have to do this manually because the Interrupt attributes are
  // a bit special due to sharing their spellings across targets.
  if (checkAttrMutualExclusion<Mips16Attr>(S, D, AL))
    return;

  MipsInterruptAttr::InterruptType Kind;
  if (!MipsInterruptAttr::ConvertStrToInterruptType(Str, Kind)) {
    S.Diag(AL.getLoc(), diag::warn_attribute_type_not_supported)
        << AL << "'" + std::string(Str) + "'";
    return;
  }

  D->addAttr(::new (S.Context) MipsInterruptAttr(S.Context, AL, Kind));
}

static void handleM68kInterruptAttr(Sema &S, Decl *D, const ParsedAttr &AL) {
  if (!AL.checkExactlyNumArgs(S, 1))
    return;

  if (!AL.isArgExpr(0)) {
    S.Diag(AL.getLoc(), diag::err_attribute_argument_type)
        << AL << AANT_ArgumentIntegerConstant;
    return;
  }

  // FIXME: Check for decl - it should be void ()(void).

  Expr *NumParamsExpr = static_cast<Expr *>(AL.getArgAsExpr(0));
  auto MaybeNumParams = NumParamsExpr->getIntegerConstantExpr(S.Context);
  if (!MaybeNumParams) {
    S.Diag(AL.getLoc(), diag::err_attribute_argument_type)
        << AL << AANT_ArgumentIntegerConstant
        << NumParamsExpr->getSourceRange();
    return;
  }

  unsigned Num = MaybeNumParams->getLimitedValue(255);
  if ((Num & 1) || Num > 30) {
    S.Diag(AL.getLoc(), diag::err_attribute_argument_out_of_bounds)
        << AL << (int)MaybeNumParams->getSExtValue()
        << NumParamsExpr->getSourceRange();
    return;
  }

  D->addAttr(::new (S.Context) M68kInterruptAttr(S.Context, AL, Num));
  D->addAttr(UsedAttr::CreateImplicit(S.Context));
}

static void handleAnyX86InterruptAttr(Sema &S, Decl *D, const ParsedAttr &AL) {
  // Semantic checks for a function with the 'interrupt' attribute.
  // a) Must be a function.
  // b) Must have the 'void' return type.
  // c) Must take 1 or 2 arguments.
  // d) The 1st argument must be a pointer.
  // e) The 2nd argument (if any) must be an unsigned integer.
  if (!isFunctionOrMethod(D) || !hasFunctionProto(D) || isInstanceMethod(D) ||
      CXXMethodDecl::isStaticOverloadedOperator(
          cast<NamedDecl>(D)->getDeclName().getCXXOverloadedOperator())) {
    S.Diag(AL.getLoc(), diag::warn_attribute_wrong_decl_type)
        << AL << ExpectedFunctionWithProtoType;
    return;
  }
  // Interrupt handler must have void return type.
  if (!getFunctionOrMethodResultType(D)->isVoidType()) {
    S.Diag(getFunctionOrMethodResultSourceRange(D).getBegin(),
           diag::err_anyx86_interrupt_attribute)
        << (S.Context.getTargetInfo().getTriple().getArch() == llvm::Triple::x86
                ? 0
                : 1)
        << 0;
    return;
  }
  // Interrupt handler must have 1 or 2 parameters.
  unsigned NumParams = getFunctionOrMethodNumParams(D);
  if (NumParams < 1 || NumParams > 2) {
    S.Diag(D->getBeginLoc(), diag::err_anyx86_interrupt_attribute)
        << (S.Context.getTargetInfo().getTriple().getArch() == llvm::Triple::x86
                ? 0
                : 1)
        << 1;
    return;
  }
  // The first argument must be a pointer.
  if (!getFunctionOrMethodParamType(D, 0)->isPointerType()) {
    S.Diag(getFunctionOrMethodParamRange(D, 0).getBegin(),
           diag::err_anyx86_interrupt_attribute)
        << (S.Context.getTargetInfo().getTriple().getArch() == llvm::Triple::x86
                ? 0
                : 1)
        << 2;
    return;
  }
  // The second argument, if present, must be an unsigned integer.
  unsigned TypeSize =
      S.Context.getTargetInfo().getTriple().getArch() == llvm::Triple::x86_64
          ? 64
          : 32;
  if (NumParams == 2 &&
      (!getFunctionOrMethodParamType(D, 1)->isUnsignedIntegerType() ||
       S.Context.getTypeSize(getFunctionOrMethodParamType(D, 1)) != TypeSize)) {
    S.Diag(getFunctionOrMethodParamRange(D, 1).getBegin(),
           diag::err_anyx86_interrupt_attribute)
        << (S.Context.getTargetInfo().getTriple().getArch() == llvm::Triple::x86
                ? 0
                : 1)
        << 3 << S.Context.getIntTypeForBitwidth(TypeSize, /*Signed=*/false);
    return;
  }
  D->addAttr(::new (S.Context) AnyX86InterruptAttr(S.Context, AL));
  D->addAttr(UsedAttr::CreateImplicit(S.Context));
}

static void handleAVRInterruptAttr(Sema &S, Decl *D, const ParsedAttr &AL) {
  if (!isFunctionOrMethod(D)) {
    S.Diag(D->getLocation(), diag::warn_attribute_wrong_decl_type)
        << "'interrupt'" << ExpectedFunction;
    return;
  }

  if (!AL.checkExactlyNumArgs(S, 0))
    return;

  handleSimpleAttribute<AVRInterruptAttr>(S, D, AL);
}

static void handleAVRSignalAttr(Sema &S, Decl *D, const ParsedAttr &AL) {
  if (!isFunctionOrMethod(D)) {
    S.Diag(D->getLocation(), diag::warn_attribute_wrong_decl_type)
        << "'signal'" << ExpectedFunction;
    return;
  }

  if (!AL.checkExactlyNumArgs(S, 0))
    return;

  handleSimpleAttribute<AVRSignalAttr>(S, D, AL);
}

static void handleBPFPreserveAIRecord(Sema &S, RecordDecl *RD) {
  // Add preserve_access_index attribute to all fields and inner records.
  for (auto D : RD->decls()) {
    if (D->hasAttr<BPFPreserveAccessIndexAttr>())
      continue;

    D->addAttr(BPFPreserveAccessIndexAttr::CreateImplicit(S.Context));
    if (auto *Rec = dyn_cast<RecordDecl>(D))
      handleBPFPreserveAIRecord(S, Rec);
  }
}

static void handleBPFPreserveAccessIndexAttr(Sema &S, Decl *D,
    const ParsedAttr &AL) {
  auto *Rec = cast<RecordDecl>(D);
  handleBPFPreserveAIRecord(S, Rec);
  Rec->addAttr(::new (S.Context) BPFPreserveAccessIndexAttr(S.Context, AL));
}

static bool hasBTFDeclTagAttr(Decl *D, StringRef Tag) {
  for (const auto *I : D->specific_attrs<BTFDeclTagAttr>()) {
    if (I->getBTFDeclTag() == Tag)
      return true;
  }
  return false;
}

static void handleBTFDeclTagAttr(Sema &S, Decl *D, const ParsedAttr &AL) {
  StringRef Str;
  if (!S.checkStringLiteralArgumentAttr(AL, 0, Str))
    return;
  if (hasBTFDeclTagAttr(D, Str))
    return;

  D->addAttr(::new (S.Context) BTFDeclTagAttr(S.Context, AL, Str));
}

BTFDeclTagAttr *Sema::mergeBTFDeclTagAttr(Decl *D, const BTFDeclTagAttr &AL) {
  if (hasBTFDeclTagAttr(D, AL.getBTFDeclTag()))
    return nullptr;
  return ::new (Context) BTFDeclTagAttr(Context, AL, AL.getBTFDeclTag());
}

static void handleWebAssemblyExportNameAttr(Sema &S, Decl *D, const ParsedAttr &AL) {
  if (!isFunctionOrMethod(D)) {
    S.Diag(D->getLocation(), diag::warn_attribute_wrong_decl_type)
        << "'export_name'" << ExpectedFunction;
    return;
  }

  auto *FD = cast<FunctionDecl>(D);
  if (FD->isThisDeclarationADefinition()) {
    S.Diag(D->getLocation(), diag::err_alias_is_definition) << FD << 0;
    return;
  }

  StringRef Str;
  SourceLocation ArgLoc;
  if (!S.checkStringLiteralArgumentAttr(AL, 0, Str, &ArgLoc))
    return;

  D->addAttr(::new (S.Context) WebAssemblyExportNameAttr(S.Context, AL, Str));
  D->addAttr(UsedAttr::CreateImplicit(S.Context));
}

WebAssemblyImportModuleAttr *
Sema::mergeImportModuleAttr(Decl *D, const WebAssemblyImportModuleAttr &AL) {
  auto *FD = cast<FunctionDecl>(D);

  if (const auto *ExistingAttr = FD->getAttr<WebAssemblyImportModuleAttr>()) {
    if (ExistingAttr->getImportModule() == AL.getImportModule())
      return nullptr;
    Diag(ExistingAttr->getLocation(), diag::warn_mismatched_import) << 0
      << ExistingAttr->getImportModule() << AL.getImportModule();
    Diag(AL.getLoc(), diag::note_previous_attribute);
    return nullptr;
  }
  if (FD->hasBody()) {
    Diag(AL.getLoc(), diag::warn_import_on_definition) << 0;
    return nullptr;
  }
  return ::new (Context) WebAssemblyImportModuleAttr(Context, AL,
                                                     AL.getImportModule());
}

WebAssemblyImportNameAttr *
Sema::mergeImportNameAttr(Decl *D, const WebAssemblyImportNameAttr &AL) {
  auto *FD = cast<FunctionDecl>(D);

  if (const auto *ExistingAttr = FD->getAttr<WebAssemblyImportNameAttr>()) {
    if (ExistingAttr->getImportName() == AL.getImportName())
      return nullptr;
    Diag(ExistingAttr->getLocation(), diag::warn_mismatched_import) << 1
      << ExistingAttr->getImportName() << AL.getImportName();
    Diag(AL.getLoc(), diag::note_previous_attribute);
    return nullptr;
  }
  if (FD->hasBody()) {
    Diag(AL.getLoc(), diag::warn_import_on_definition) << 1;
    return nullptr;
  }
  return ::new (Context) WebAssemblyImportNameAttr(Context, AL,
                                                   AL.getImportName());
}

static void
handleWebAssemblyImportModuleAttr(Sema &S, Decl *D, const ParsedAttr &AL) {
  auto *FD = cast<FunctionDecl>(D);

  StringRef Str;
  SourceLocation ArgLoc;
  if (!S.checkStringLiteralArgumentAttr(AL, 0, Str, &ArgLoc))
    return;
  if (FD->hasBody()) {
    S.Diag(AL.getLoc(), diag::warn_import_on_definition) << 0;
    return;
  }

  FD->addAttr(::new (S.Context)
                  WebAssemblyImportModuleAttr(S.Context, AL, Str));
}

static void
handleWebAssemblyImportNameAttr(Sema &S, Decl *D, const ParsedAttr &AL) {
  auto *FD = cast<FunctionDecl>(D);

  StringRef Str;
  SourceLocation ArgLoc;
  if (!S.checkStringLiteralArgumentAttr(AL, 0, Str, &ArgLoc))
    return;
  if (FD->hasBody()) {
    S.Diag(AL.getLoc(), diag::warn_import_on_definition) << 1;
    return;
  }

  FD->addAttr(::new (S.Context) WebAssemblyImportNameAttr(S.Context, AL, Str));
}

static void handleRISCVInterruptAttr(Sema &S, Decl *D,
                                     const ParsedAttr &AL) {
  // Warn about repeated attributes.
  if (const auto *A = D->getAttr<RISCVInterruptAttr>()) {
    S.Diag(AL.getRange().getBegin(),
      diag::warn_riscv_repeated_interrupt_attribute);
    S.Diag(A->getLocation(), diag::note_riscv_repeated_interrupt_attribute);
    return;
  }

  // Check the attribute argument. Argument is optional.
  if (!AL.checkAtMostNumArgs(S, 1))
    return;

  StringRef Str;
  SourceLocation ArgLoc;

  // 'machine'is the default interrupt mode.
  if (AL.getNumArgs() == 0)
    Str = "machine";
  else if (!S.checkStringLiteralArgumentAttr(AL, 0, Str, &ArgLoc))
    return;

  // Semantic checks for a function with the 'interrupt' attribute:
  // - Must be a function.
  // - Must have no parameters.
  // - Must have the 'void' return type.
  // - The attribute itself must either have no argument or one of the
  //   valid interrupt types, see [RISCVInterruptDocs].

  if (D->getFunctionType() == nullptr) {
    S.Diag(D->getLocation(), diag::warn_attribute_wrong_decl_type)
      << "'interrupt'" << ExpectedFunction;
    return;
  }

  if (hasFunctionProto(D) && getFunctionOrMethodNumParams(D) != 0) {
    S.Diag(D->getLocation(), diag::warn_interrupt_attribute_invalid)
      << /*RISC-V*/ 2 << 0;
    return;
  }

  if (!getFunctionOrMethodResultType(D)->isVoidType()) {
    S.Diag(D->getLocation(), diag::warn_interrupt_attribute_invalid)
      << /*RISC-V*/ 2 << 1;
    return;
  }

  RISCVInterruptAttr::InterruptType Kind;
  if (!RISCVInterruptAttr::ConvertStrToInterruptType(Str, Kind)) {
    S.Diag(AL.getLoc(), diag::warn_attribute_type_not_supported) << AL << Str
                                                                 << ArgLoc;
    return;
  }

  D->addAttr(::new (S.Context) RISCVInterruptAttr(S.Context, AL, Kind));
}

static void handleInterruptAttr(Sema &S, Decl *D, const ParsedAttr &AL) {
  // Dispatch the interrupt attribute based on the current target.
  switch (S.Context.getTargetInfo().getTriple().getArch()) {
  case llvm::Triple::msp430:
    handleMSP430InterruptAttr(S, D, AL);
    break;
  case llvm::Triple::mipsel:
  case llvm::Triple::mips:
    handleMipsInterruptAttr(S, D, AL);
    break;
  case llvm::Triple::m68k:
    handleM68kInterruptAttr(S, D, AL);
    break;
  case llvm::Triple::x86:
  case llvm::Triple::x86_64:
    handleAnyX86InterruptAttr(S, D, AL);
    break;
  case llvm::Triple::avr:
    handleAVRInterruptAttr(S, D, AL);
    break;
  case llvm::Triple::riscv32:
  case llvm::Triple::riscv64:
    handleRISCVInterruptAttr(S, D, AL);
    break;
  default:
    handleARMInterruptAttr(S, D, AL);
    break;
  }
}

static bool
checkAMDGPUFlatWorkGroupSizeArguments(Sema &S, Expr *MinExpr, Expr *MaxExpr,
                                      const AMDGPUFlatWorkGroupSizeAttr &Attr) {
  // Accept template arguments for now as they depend on something else.
  // We'll get to check them when they eventually get instantiated.
  if (MinExpr->isValueDependent() || MaxExpr->isValueDependent())
    return false;

  uint32_t Min = 0;
  if (!checkUInt32Argument(S, Attr, MinExpr, Min, 0))
    return true;

  uint32_t Max = 0;
  if (!checkUInt32Argument(S, Attr, MaxExpr, Max, 1))
    return true;

  if (Min == 0 && Max != 0) {
    S.Diag(Attr.getLocation(), diag::err_attribute_argument_invalid)
        << &Attr << 0;
    return true;
  }
  if (Min > Max) {
    S.Diag(Attr.getLocation(), diag::err_attribute_argument_invalid)
        << &Attr << 1;
    return true;
  }

  return false;
}

void Sema::addAMDGPUFlatWorkGroupSizeAttr(Decl *D,
                                          const AttributeCommonInfo &CI,
                                          Expr *MinExpr, Expr *MaxExpr) {
  AMDGPUFlatWorkGroupSizeAttr TmpAttr(Context, CI, MinExpr, MaxExpr);

  if (checkAMDGPUFlatWorkGroupSizeArguments(*this, MinExpr, MaxExpr, TmpAttr))
    return;

  D->addAttr(::new (Context)
                 AMDGPUFlatWorkGroupSizeAttr(Context, CI, MinExpr, MaxExpr));
}

static void handleAMDGPUFlatWorkGroupSizeAttr(Sema &S, Decl *D,
                                              const ParsedAttr &AL) {
  Expr *MinExpr = AL.getArgAsExpr(0);
  Expr *MaxExpr = AL.getArgAsExpr(1);

  S.addAMDGPUFlatWorkGroupSizeAttr(D, AL, MinExpr, MaxExpr);
}

static bool checkAMDGPUWavesPerEUArguments(Sema &S, Expr *MinExpr,
                                           Expr *MaxExpr,
                                           const AMDGPUWavesPerEUAttr &Attr) {
  if (S.DiagnoseUnexpandedParameterPack(MinExpr) ||
      (MaxExpr && S.DiagnoseUnexpandedParameterPack(MaxExpr)))
    return true;

  // Accept template arguments for now as they depend on something else.
  // We'll get to check them when they eventually get instantiated.
  if (MinExpr->isValueDependent() || (MaxExpr && MaxExpr->isValueDependent()))
    return false;

  uint32_t Min = 0;
  if (!checkUInt32Argument(S, Attr, MinExpr, Min, 0))
    return true;

  uint32_t Max = 0;
  if (MaxExpr && !checkUInt32Argument(S, Attr, MaxExpr, Max, 1))
    return true;

  if (Min == 0 && Max != 0) {
    S.Diag(Attr.getLocation(), diag::err_attribute_argument_invalid)
        << &Attr << 0;
    return true;
  }
  if (Max != 0 && Min > Max) {
    S.Diag(Attr.getLocation(), diag::err_attribute_argument_invalid)
        << &Attr << 1;
    return true;
  }

  return false;
}

void Sema::addAMDGPUWavesPerEUAttr(Decl *D, const AttributeCommonInfo &CI,
                                   Expr *MinExpr, Expr *MaxExpr) {
  AMDGPUWavesPerEUAttr TmpAttr(Context, CI, MinExpr, MaxExpr);

  if (checkAMDGPUWavesPerEUArguments(*this, MinExpr, MaxExpr, TmpAttr))
    return;

  D->addAttr(::new (Context)
                 AMDGPUWavesPerEUAttr(Context, CI, MinExpr, MaxExpr));
}

static void handleAMDGPUWavesPerEUAttr(Sema &S, Decl *D, const ParsedAttr &AL) {
  if (!AL.checkAtLeastNumArgs(S, 1) || !AL.checkAtMostNumArgs(S, 2))
    return;

  Expr *MinExpr = AL.getArgAsExpr(0);
  Expr *MaxExpr = (AL.getNumArgs() > 1) ? AL.getArgAsExpr(1) : nullptr;

  S.addAMDGPUWavesPerEUAttr(D, AL, MinExpr, MaxExpr);
}

static void handleAMDGPUNumSGPRAttr(Sema &S, Decl *D, const ParsedAttr &AL) {
  uint32_t NumSGPR = 0;
  Expr *NumSGPRExpr = AL.getArgAsExpr(0);
  if (!checkUInt32Argument(S, AL, NumSGPRExpr, NumSGPR))
    return;

  D->addAttr(::new (S.Context) AMDGPUNumSGPRAttr(S.Context, AL, NumSGPR));
}

static void handleAMDGPUNumVGPRAttr(Sema &S, Decl *D, const ParsedAttr &AL) {
  uint32_t NumVGPR = 0;
  Expr *NumVGPRExpr = AL.getArgAsExpr(0);
  if (!checkUInt32Argument(S, AL, NumVGPRExpr, NumVGPR))
    return;

  D->addAttr(::new (S.Context) AMDGPUNumVGPRAttr(S.Context, AL, NumVGPR));
}

static void handleX86ForceAlignArgPointerAttr(Sema &S, Decl *D,
                                              const ParsedAttr &AL) {
  // If we try to apply it to a function pointer, don't warn, but don't
  // do anything, either. It doesn't matter anyway, because there's nothing
  // special about calling a force_align_arg_pointer function.
  const auto *VD = dyn_cast<ValueDecl>(D);
  if (VD && VD->getType()->isFunctionPointerType())
    return;
  // Also don't warn on function pointer typedefs.
  const auto *TD = dyn_cast<TypedefNameDecl>(D);
  if (TD && (TD->getUnderlyingType()->isFunctionPointerType() ||
    TD->getUnderlyingType()->isFunctionType()))
    return;
  // Attribute can only be applied to function types.
  if (!isa<FunctionDecl>(D)) {
    S.Diag(AL.getLoc(), diag::warn_attribute_wrong_decl_type)
        << AL << ExpectedFunction;
    return;
  }

  D->addAttr(::new (S.Context) X86ForceAlignArgPointerAttr(S.Context, AL));
}

static void handleLayoutVersion(Sema &S, Decl *D, const ParsedAttr &AL) {
  uint32_t Version;
  Expr *VersionExpr = static_cast<Expr *>(AL.getArgAsExpr(0));
  if (!checkUInt32Argument(S, AL, AL.getArgAsExpr(0), Version))
    return;

  // TODO: Investigate what happens with the next major version of MSVC.
  if (Version != LangOptions::MSVC2015 / 100) {
    S.Diag(AL.getLoc(), diag::err_attribute_argument_out_of_bounds)
        << AL << Version << VersionExpr->getSourceRange();
    return;
  }

  // The attribute expects a "major" version number like 19, but new versions of
  // MSVC have moved to updating the "minor", or less significant numbers, so we
  // have to multiply by 100 now.
  Version *= 100;

  D->addAttr(::new (S.Context) LayoutVersionAttr(S.Context, AL, Version));
}

DLLImportAttr *Sema::mergeDLLImportAttr(Decl *D,
                                        const AttributeCommonInfo &CI) {
  if (D->hasAttr<DLLExportAttr>()) {
    Diag(CI.getLoc(), diag::warn_attribute_ignored) << "'dllimport'";
    return nullptr;
  }

  if (D->hasAttr<DLLImportAttr>())
    return nullptr;

  return ::new (Context) DLLImportAttr(Context, CI);
}

DLLExportAttr *Sema::mergeDLLExportAttr(Decl *D,
                                        const AttributeCommonInfo &CI) {
  if (DLLImportAttr *Import = D->getAttr<DLLImportAttr>()) {
    Diag(Import->getLocation(), diag::warn_attribute_ignored) << Import;
    D->dropAttr<DLLImportAttr>();
  }

  if (D->hasAttr<DLLExportAttr>())
    return nullptr;

  return ::new (Context) DLLExportAttr(Context, CI);
}

static void handleDLLAttr(Sema &S, Decl *D, const ParsedAttr &A) {
  if (isa<ClassTemplatePartialSpecializationDecl>(D) &&
      (S.Context.getTargetInfo().shouldDLLImportComdatSymbols())) {
    S.Diag(A.getRange().getBegin(), diag::warn_attribute_ignored) << A;
    return;
  }

  if (const auto *FD = dyn_cast<FunctionDecl>(D)) {
    if (FD->isInlined() && A.getKind() == ParsedAttr::AT_DLLImport &&
        !(S.Context.getTargetInfo().shouldDLLImportComdatSymbols())) {
      // MinGW doesn't allow dllimport on inline functions.
      S.Diag(A.getRange().getBegin(), diag::warn_attribute_ignored_on_inline)
          << A;
      return;
    }
  }

  if (const auto *MD = dyn_cast<CXXMethodDecl>(D)) {
    if ((S.Context.getTargetInfo().shouldDLLImportComdatSymbols()) &&
        MD->getParent()->isLambda()) {
      S.Diag(A.getRange().getBegin(), diag::err_attribute_dll_lambda) << A;
      return;
    }
  }

  Attr *NewAttr = A.getKind() == ParsedAttr::AT_DLLExport
                      ? (Attr *)S.mergeDLLExportAttr(D, A)
                      : (Attr *)S.mergeDLLImportAttr(D, A);
  if (NewAttr)
    D->addAttr(NewAttr);
}

MSInheritanceAttr *
Sema::mergeMSInheritanceAttr(Decl *D, const AttributeCommonInfo &CI,
                             bool BestCase,
                             MSInheritanceModel Model) {
  if (MSInheritanceAttr *IA = D->getAttr<MSInheritanceAttr>()) {
    if (IA->getInheritanceModel() == Model)
      return nullptr;
    Diag(IA->getLocation(), diag::err_mismatched_ms_inheritance)
        << 1 /*previous declaration*/;
    Diag(CI.getLoc(), diag::note_previous_ms_inheritance);
    D->dropAttr<MSInheritanceAttr>();
  }

  auto *RD = cast<CXXRecordDecl>(D);
  if (RD->hasDefinition()) {
    if (checkMSInheritanceAttrOnDefinition(RD, CI.getRange(), BestCase,
                                           Model)) {
      return nullptr;
    }
  } else {
    if (isa<ClassTemplatePartialSpecializationDecl>(RD)) {
      Diag(CI.getLoc(), diag::warn_ignored_ms_inheritance)
          << 1 /*partial specialization*/;
      return nullptr;
    }
    if (RD->getDescribedClassTemplate()) {
      Diag(CI.getLoc(), diag::warn_ignored_ms_inheritance)
          << 0 /*primary template*/;
      return nullptr;
    }
  }

  return ::new (Context) MSInheritanceAttr(Context, CI, BestCase);
}

static void handleCapabilityAttr(Sema &S, Decl *D, const ParsedAttr &AL) {
  // The capability attributes take a single string parameter for the name of
  // the capability they represent. The lockable attribute does not take any
  // parameters. However, semantically, both attributes represent the same
  // concept, and so they use the same semantic attribute. Eventually, the
  // lockable attribute will be removed.
  //
  // For backward compatibility, any capability which has no specified string
  // literal will be considered a "mutex."
  StringRef N("mutex");
  SourceLocation LiteralLoc;
  if (AL.getKind() == ParsedAttr::AT_Capability &&
      !S.checkStringLiteralArgumentAttr(AL, 0, N, &LiteralLoc))
    return;

  D->addAttr(::new (S.Context) CapabilityAttr(S.Context, AL, N));
}

static void handleAssertCapabilityAttr(Sema &S, Decl *D, const ParsedAttr &AL) {
  SmallVector<Expr*, 1> Args;
  if (!checkLockFunAttrCommon(S, D, AL, Args))
    return;

  D->addAttr(::new (S.Context)
                 AssertCapabilityAttr(S.Context, AL, Args.data(), Args.size()));
}

static void handleAcquireCapabilityAttr(Sema &S, Decl *D,
                                        const ParsedAttr &AL) {
  SmallVector<Expr*, 1> Args;
  if (!checkLockFunAttrCommon(S, D, AL, Args))
    return;

  D->addAttr(::new (S.Context) AcquireCapabilityAttr(S.Context, AL, Args.data(),
                                                     Args.size()));
}

static void handleTryAcquireCapabilityAttr(Sema &S, Decl *D,
                                           const ParsedAttr &AL) {
  SmallVector<Expr*, 2> Args;
  if (!checkTryLockFunAttrCommon(S, D, AL, Args))
    return;

  D->addAttr(::new (S.Context) TryAcquireCapabilityAttr(
      S.Context, AL, AL.getArgAsExpr(0), Args.data(), Args.size()));
}

static void handleReleaseCapabilityAttr(Sema &S, Decl *D,
                                        const ParsedAttr &AL) {
  // Check that all arguments are lockable objects.
  SmallVector<Expr *, 1> Args;
  checkAttrArgsAreCapabilityObjs(S, D, AL, Args, 0, true);

  D->addAttr(::new (S.Context) ReleaseCapabilityAttr(S.Context, AL, Args.data(),
                                                     Args.size()));
}

static void handleRequiresCapabilityAttr(Sema &S, Decl *D,
                                         const ParsedAttr &AL) {
  if (!AL.checkAtLeastNumArgs(S, 1))
    return;

  // check that all arguments are lockable objects
  SmallVector<Expr*, 1> Args;
  checkAttrArgsAreCapabilityObjs(S, D, AL, Args);
  if (Args.empty())
    return;

  RequiresCapabilityAttr *RCA = ::new (S.Context)
      RequiresCapabilityAttr(S.Context, AL, Args.data(), Args.size());

  D->addAttr(RCA);
}

static void handleDeprecatedAttr(Sema &S, Decl *D, const ParsedAttr &AL) {
  if (const auto *NSD = dyn_cast<NamespaceDecl>(D)) {
    if (NSD->isAnonymousNamespace()) {
      S.Diag(AL.getLoc(), diag::warn_deprecated_anonymous_namespace);
      // Do not want to attach the attribute to the namespace because that will
      // cause confusing diagnostic reports for uses of declarations within the
      // namespace.
      return;
    }
  } else if (isa<UsingDecl, UnresolvedUsingTypenameDecl,
                 UnresolvedUsingValueDecl>(D)) {
    S.Diag(AL.getRange().getBegin(), diag::warn_deprecated_ignored_on_using)
        << AL;
    return;
  }

  // Handle the cases where the attribute has a text message.
  StringRef Str, Replacement;
  if (AL.isArgExpr(0) && AL.getArgAsExpr(0) &&
      !S.checkStringLiteralArgumentAttr(AL, 0, Str))
    return;

  // Support a single optional message only for Declspec and [[]] spellings.
  if (AL.isDeclspecAttribute() || AL.isStandardAttributeSyntax())
    AL.checkAtMostNumArgs(S, 1);
  else if (AL.isArgExpr(1) && AL.getArgAsExpr(1) &&
           !S.checkStringLiteralArgumentAttr(AL, 1, Replacement))
    return;

  if (!S.getLangOpts().CPlusPlus14 && AL.isCXX11Attribute() && !AL.isGNUScope())
    S.Diag(AL.getLoc(), diag::ext_cxx14_attr) << AL;

  D->addAttr(::new (S.Context) DeprecatedAttr(S.Context, AL, Str, Replacement));
}

static bool isGlobalVar(const Decl *D) {
  if (const auto *S = dyn_cast<VarDecl>(D))
    return S->hasGlobalStorage();
  return false;
}

static void handleNoSanitizeAttr(Sema &S, Decl *D, const ParsedAttr &AL) {
  if (!AL.checkAtLeastNumArgs(S, 1))
    return;

  std::vector<StringRef> Sanitizers;

  for (unsigned I = 0, E = AL.getNumArgs(); I != E; ++I) {
    StringRef SanitizerName;
    SourceLocation LiteralLoc;

    if (!S.checkStringLiteralArgumentAttr(AL, I, SanitizerName, &LiteralLoc))
      return;

    if (parseSanitizerValue(SanitizerName, /*AllowGroups=*/true) ==
            SanitizerMask() &&
        SanitizerName != "coverage")
      S.Diag(LiteralLoc, diag::warn_unknown_sanitizer_ignored) << SanitizerName;
    else if (isGlobalVar(D) && SanitizerName != "address")
      S.Diag(D->getLocation(), diag::err_attribute_wrong_decl_type)
          << AL << ExpectedFunctionOrMethod;
    Sanitizers.push_back(SanitizerName);
  }

  D->addAttr(::new (S.Context) NoSanitizeAttr(S.Context, AL, Sanitizers.data(),
                                              Sanitizers.size()));
}

static void handleNoSanitizeSpecificAttr(Sema &S, Decl *D,
                                         const ParsedAttr &AL) {
  StringRef AttrName = AL.getAttrName()->getName();
  normalizeName(AttrName);
  StringRef SanitizerName = llvm::StringSwitch<StringRef>(AttrName)
                                .Case("no_address_safety_analysis", "address")
                                .Case("no_sanitize_address", "address")
                                .Case("no_sanitize_thread", "thread")
                                .Case("no_sanitize_memory", "memory");
  if (isGlobalVar(D) && SanitizerName != "address")
    S.Diag(D->getLocation(), diag::err_attribute_wrong_decl_type)
        << AL << ExpectedFunction;

  // FIXME: Rather than create a NoSanitizeSpecificAttr, this creates a
  // NoSanitizeAttr object; but we need to calculate the correct spelling list
  // index rather than incorrectly assume the index for NoSanitizeSpecificAttr
  // has the same spellings as the index for NoSanitizeAttr. We don't have a
  // general way to "translate" between the two, so this hack attempts to work
  // around the issue with hard-coded indices. This is critical for calling
  // getSpelling() or prettyPrint() on the resulting semantic attribute object
  // without failing assertions.
  unsigned TranslatedSpellingIndex = 0;
  if (AL.isStandardAttributeSyntax())
    TranslatedSpellingIndex = 1;

  AttributeCommonInfo Info = AL;
  Info.setAttributeSpellingListIndex(TranslatedSpellingIndex);
  D->addAttr(::new (S.Context)
                 NoSanitizeAttr(S.Context, Info, &SanitizerName, 1));
}

static void handleInternalLinkageAttr(Sema &S, Decl *D, const ParsedAttr &AL) {
  if (InternalLinkageAttr *Internal = S.mergeInternalLinkageAttr(D, AL))
    D->addAttr(Internal);
}

static void handleOpenCLNoSVMAttr(Sema &S, Decl *D, const ParsedAttr &AL) {
  if (S.LangOpts.getOpenCLCompatibleVersion() < 200)
    S.Diag(AL.getLoc(), diag::err_attribute_requires_opencl_version)
        << AL << "2.0" << 1;
  else
    S.Diag(AL.getLoc(), diag::warn_opencl_attr_deprecated_ignored)
        << AL << S.LangOpts.getOpenCLVersionString();
}

static void handleOpenCLAccessAttr(Sema &S, Decl *D, const ParsedAttr &AL) {
  if (D->isInvalidDecl())
    return;

  // Check if there is only one access qualifier.
  if (D->hasAttr<OpenCLAccessAttr>()) {
    if (D->getAttr<OpenCLAccessAttr>()->getSemanticSpelling() ==
        AL.getSemanticSpelling()) {
      S.Diag(AL.getLoc(), diag::warn_duplicate_declspec)
          << AL.getAttrName()->getName() << AL.getRange();
    } else {
      S.Diag(AL.getLoc(), diag::err_opencl_multiple_access_qualifiers)
          << D->getSourceRange();
      D->setInvalidDecl(true);
      return;
    }
  }

  // OpenCL v2.0 s6.6 - read_write can be used for image types to specify that
  // an image object can be read and written. OpenCL v2.0 s6.13.6 - A kernel
  // cannot read from and write to the same pipe object. Using the read_write
  // (or __read_write) qualifier with the pipe qualifier is a compilation error.
  // OpenCL v3.0 s6.8 - For OpenCL C 2.0, or with the
  // __opencl_c_read_write_images feature, image objects specified as arguments
  // to a kernel can additionally be declared to be read-write.
  // C++ for OpenCL 1.0 inherits rule from OpenCL C v2.0.
  // C++ for OpenCL 2021 inherits rule from OpenCL C v3.0.
  if (const auto *PDecl = dyn_cast<ParmVarDecl>(D)) {
    const Type *DeclTy = PDecl->getType().getCanonicalType().getTypePtr();
    if (AL.getAttrName()->getName().contains("read_write")) {
      bool ReadWriteImagesUnsupported =
          (S.getLangOpts().getOpenCLCompatibleVersion() < 200) ||
          (S.getLangOpts().getOpenCLCompatibleVersion() == 300 &&
           !S.getOpenCLOptions().isSupported("__opencl_c_read_write_images",
                                             S.getLangOpts()));
      if (ReadWriteImagesUnsupported || DeclTy->isPipeType()) {
        S.Diag(AL.getLoc(), diag::err_opencl_invalid_read_write)
            << AL << PDecl->getType() << DeclTy->isImageType();
        D->setInvalidDecl(true);
        return;
      }
    }
  }

  D->addAttr(::new (S.Context) OpenCLAccessAttr(S.Context, AL));
}

static void handleZeroCallUsedRegsAttr(Sema &S, Decl *D, const ParsedAttr &AL) {
  // Check that the argument is a string literal.
  StringRef KindStr;
  SourceLocation LiteralLoc;
  if (!S.checkStringLiteralArgumentAttr(AL, 0, KindStr, &LiteralLoc))
    return;

  ZeroCallUsedRegsAttr::ZeroCallUsedRegsKind Kind;
  if (!ZeroCallUsedRegsAttr::ConvertStrToZeroCallUsedRegsKind(KindStr, Kind)) {
    S.Diag(LiteralLoc, diag::warn_attribute_type_not_supported)
        << AL << KindStr;
    return;
  }

  D->dropAttr<ZeroCallUsedRegsAttr>();
  D->addAttr(ZeroCallUsedRegsAttr::Create(S.Context, Kind, AL));
}

static constexpr std::pair<Decl::Kind, StringRef>
MakeDeclContextDesc(Decl::Kind K, StringRef SR) {
  return std::pair<Decl::Kind, StringRef>{K, SR};
}

// FIXME: Refactor Util class in SemaSYCL.cpp to avoid following
// code duplication.
bool isDeviceAspectType(const QualType Ty) {
  const EnumType *ET = Ty->getAs<EnumType>();
  if (!ET)
    return false;

  std::array<std::pair<Decl::Kind, StringRef>, 3> Scopes = {
      MakeDeclContextDesc(Decl::Kind::Namespace, "cl"),
      MakeDeclContextDesc(Decl::Kind::Namespace, "sycl"),
      MakeDeclContextDesc(Decl::Kind::Enum, "aspect")};

  const auto *Ctx = cast<DeclContext>(ET->getDecl());
  StringRef Name = "";

  for (const auto &Scope : llvm::reverse(Scopes)) {
    Decl::Kind DK = Ctx->getDeclKind();
    if (DK != Scope.first)
      return false;

    switch (DK) {
    case Decl::Kind::Enum:
      Name = cast<EnumDecl>(Ctx)->getName();
      break;
    case Decl::Kind::Namespace:
      Name = cast<NamespaceDecl>(Ctx)->getName();
      break;
    default:
      llvm_unreachable("isDeviceAspectType: decl kind not supported");
    }
    if (Name != Scope.second)
      return false;
    Ctx = Ctx->getParent();
  }
  return Ctx->isTranslationUnit();
}

SYCLDeviceHasAttr *Sema::MergeSYCLDeviceHasAttr(Decl *D,
                                                const SYCLDeviceHasAttr &A) {
  if (const auto *ExistingAttr = D->getAttr<SYCLDeviceHasAttr>()) {
    Diag(ExistingAttr->getLoc(), diag::warn_duplicate_attribute_exact) << &A;
    Diag(A.getLoc(), diag::note_previous_attribute);
    return nullptr;
  }

  SmallVector<Expr *, 5> Args;
  for (auto *E : A.aspects())
    Args.push_back(E);
  return ::new (Context)
      SYCLDeviceHasAttr(Context, A, Args.data(), Args.size());
}

void Sema::AddSYCLDeviceHasAttr(Decl *D, const AttributeCommonInfo &CI,
                                Expr **Exprs, unsigned Size) {

  SYCLDeviceHasAttr TmpAttr(Context, CI, Exprs, Size);
  SmallVector<Expr *, 5> Aspects;
  for (auto *E : TmpAttr.aspects())
    if (!isDeviceAspectType(E->getType()))
      Diag(E->getExprLoc(), diag::err_sycl_invalid_aspect_argument) << CI;

  if (const auto *ExistingAttr = D->getAttr<SYCLDeviceHasAttr>()) {
    Diag(CI.getLoc(), diag::warn_duplicate_attribute_exact) << CI;
    Diag(ExistingAttr->getLoc(), diag::note_previous_attribute);
    return;
  }

  D->addAttr(::new (Context) SYCLDeviceHasAttr(Context, CI, Exprs, Size));
}

static void handleSYCLDeviceHasAttr(Sema &S, Decl *D, const ParsedAttr &A) {
  SmallVector<Expr *, 5> Args;
  for (unsigned I = 0; I < A.getNumArgs(); ++I)
    Args.push_back(A.getArgAsExpr(I));

  S.AddSYCLDeviceHasAttr(D, A, Args.data(), Args.size());
}

SYCLUsesAspectsAttr *
Sema::MergeSYCLUsesAspectsAttr(Decl *D, const SYCLUsesAspectsAttr &A) {
  if (const auto *ExistingAttr = D->getAttr<SYCLUsesAspectsAttr>()) {
    Diag(ExistingAttr->getLoc(), diag::warn_duplicate_attribute_exact) << &A;
    Diag(A.getLoc(), diag::note_previous_attribute);
    return nullptr;
  }

  SmallVector<Expr *, 5> Args;
  for (auto *E : A.aspects())
    Args.push_back(E);
  return ::new (Context)
      SYCLUsesAspectsAttr(Context, A, Args.data(), Args.size());
}

void Sema::AddSYCLUsesAspectsAttr(Decl *D, const AttributeCommonInfo &CI,
                                  Expr **Exprs, unsigned Size) {

  SYCLUsesAspectsAttr TmpAttr(Context, CI, Exprs, Size);
  SmallVector<Expr *, 5> Aspects;
  for (auto *E : TmpAttr.aspects())
    if (!isDeviceAspectType(E->getType()))
      Diag(E->getExprLoc(), diag::err_sycl_invalid_aspect_argument) << CI;

  if (const auto *ExistingAttr = D->getAttr<SYCLUsesAspectsAttr>()) {
    Diag(CI.getLoc(), diag::warn_duplicate_attribute_exact) << CI;
    Diag(ExistingAttr->getLoc(), diag::note_previous_attribute);
    return;
  }

  D->addAttr(::new (Context) SYCLUsesAspectsAttr(Context, CI, Exprs, Size));
}

static void handleSYCLUsesAspectsAttr(Sema &S, Decl *D, const ParsedAttr &A) {
  SmallVector<Expr *, 5> Args;
  for (unsigned I = 0; I < A.getNumArgs(); ++I)
    Args.push_back(A.getArgAsExpr(I));

  S.AddSYCLUsesAspectsAttr(D, A, Args.data(), Args.size());
}

static void handleSYCLKernelAttr(Sema &S, Decl *D, const ParsedAttr &AL) {
  // The 'sycl_kernel' attribute applies only to function templates.
  const auto *FD = cast<FunctionDecl>(D);
  const FunctionTemplateDecl *FT = FD->getDescribedFunctionTemplate();
  assert(FT && "Function template is expected");

  // Function template must have at least two template parameters so it
  // can be used in OpenCL kernel generation.
  const TemplateParameterList *TL = FT->getTemplateParameters();
  if (TL->size() < 2) {
    S.Diag(FT->getLocation(), diag::warn_sycl_kernel_num_of_template_params);
    return;
  }

  // The first two template parameters must be typenames.
  for (unsigned I = 0; I < 2 && I < TL->size(); ++I) {
    const NamedDecl *TParam = TL->getParam(I);
    if (isa<NonTypeTemplateParmDecl>(TParam)) {
      S.Diag(FT->getLocation(),
             diag::warn_sycl_kernel_invalid_template_param_type);
      return;
    }
  }

  // Function must have at least one parameter.
  if (getFunctionOrMethodNumParams(D) < 1) {
    S.Diag(FT->getLocation(), diag::warn_sycl_kernel_num_of_function_params);
    return;
  }

  // Function must return void.
  QualType RetTy = getFunctionOrMethodResultType(D);
  if (!RetTy->isVoidType()) {
    S.Diag(FT->getLocation(), diag::warn_sycl_kernel_return_type);
    return;
  }

  handleSimpleAttribute<SYCLKernelAttr>(S, D, AL);
}

static void handleDestroyAttr(Sema &S, Decl *D, const ParsedAttr &A) {
  if (!cast<VarDecl>(D)->hasGlobalStorage()) {
    S.Diag(D->getLocation(), diag::err_destroy_attr_on_non_static_var)
        << (A.getKind() == ParsedAttr::AT_AlwaysDestroy);
    return;
  }

  if (A.getKind() == ParsedAttr::AT_AlwaysDestroy)
    handleSimpleAttribute<AlwaysDestroyAttr>(S, D, A);
  else
    handleSimpleAttribute<NoDestroyAttr>(S, D, A);
}

static void handleUninitializedAttr(Sema &S, Decl *D, const ParsedAttr &AL) {
  assert(cast<VarDecl>(D)->getStorageDuration() == SD_Automatic &&
         "uninitialized is only valid on automatic duration variables");
  D->addAttr(::new (S.Context) UninitializedAttr(S.Context, AL));
}

static bool tryMakeVariablePseudoStrong(Sema &S, VarDecl *VD,
                                        bool DiagnoseFailure) {
  QualType Ty = VD->getType();
  if (!Ty->isObjCRetainableType()) {
    if (DiagnoseFailure) {
      S.Diag(VD->getBeginLoc(), diag::warn_ignored_objc_externally_retained)
          << 0;
    }
    return false;
  }

  Qualifiers::ObjCLifetime LifetimeQual = Ty.getQualifiers().getObjCLifetime();

  // Sema::inferObjCARCLifetime must run after processing decl attributes
  // (because __block lowers to an attribute), so if the lifetime hasn't been
  // explicitly specified, infer it locally now.
  if (LifetimeQual == Qualifiers::OCL_None)
    LifetimeQual = Ty->getObjCARCImplicitLifetime();

  // The attributes only really makes sense for __strong variables; ignore any
  // attempts to annotate a parameter with any other lifetime qualifier.
  if (LifetimeQual != Qualifiers::OCL_Strong) {
    if (DiagnoseFailure) {
      S.Diag(VD->getBeginLoc(), diag::warn_ignored_objc_externally_retained)
          << 1;
    }
    return false;
  }

  // Tampering with the type of a VarDecl here is a bit of a hack, but we need
  // to ensure that the variable is 'const' so that we can error on
  // modification, which can otherwise over-release.
  VD->setType(Ty.withConst());
  VD->setARCPseudoStrong(true);
  return true;
}

static void handleObjCExternallyRetainedAttr(Sema &S, Decl *D,
                                             const ParsedAttr &AL) {
  if (auto *VD = dyn_cast<VarDecl>(D)) {
    assert(!isa<ParmVarDecl>(VD) && "should be diagnosed automatically");
    if (!VD->hasLocalStorage()) {
      S.Diag(D->getBeginLoc(), diag::warn_ignored_objc_externally_retained)
          << 0;
      return;
    }

    if (!tryMakeVariablePseudoStrong(S, VD, /*DiagnoseFailure=*/true))
      return;

    handleSimpleAttribute<ObjCExternallyRetainedAttr>(S, D, AL);
    return;
  }

  // If D is a function-like declaration (method, block, or function), then we
  // make every parameter psuedo-strong.
  unsigned NumParams =
      hasFunctionProto(D) ? getFunctionOrMethodNumParams(D) : 0;
  for (unsigned I = 0; I != NumParams; ++I) {
    auto *PVD = const_cast<ParmVarDecl *>(getFunctionOrMethodParam(D, I));
    QualType Ty = PVD->getType();

    // If a user wrote a parameter with __strong explicitly, then assume they
    // want "real" strong semantics for that parameter. This works because if
    // the parameter was written with __strong, then the strong qualifier will
    // be non-local.
    if (Ty.getLocalUnqualifiedType().getQualifiers().getObjCLifetime() ==
        Qualifiers::OCL_Strong)
      continue;

    tryMakeVariablePseudoStrong(S, PVD, /*DiagnoseFailure=*/false);
  }
  handleSimpleAttribute<ObjCExternallyRetainedAttr>(S, D, AL);
}

static void handleMIGServerRoutineAttr(Sema &S, Decl *D, const ParsedAttr &AL) {
  // Check that the return type is a `typedef int kern_return_t` or a typedef
  // around it, because otherwise MIG convention checks make no sense.
  // BlockDecl doesn't store a return type, so it's annoying to check,
  // so let's skip it for now.
  if (!isa<BlockDecl>(D)) {
    QualType T = getFunctionOrMethodResultType(D);
    bool IsKernReturnT = false;
    while (const auto *TT = T->getAs<TypedefType>()) {
      IsKernReturnT = (TT->getDecl()->getName() == "kern_return_t");
      T = TT->desugar();
    }
    if (!IsKernReturnT || T.getCanonicalType() != S.getASTContext().IntTy) {
      S.Diag(D->getBeginLoc(),
             diag::warn_mig_server_routine_does_not_return_kern_return_t);
      return;
    }
  }

  handleSimpleAttribute<MIGServerRoutineAttr>(S, D, AL);
}

static void handleMSAllocatorAttr(Sema &S, Decl *D, const ParsedAttr &AL) {
  // Warn if the return type is not a pointer or reference type.
  if (auto *FD = dyn_cast<FunctionDecl>(D)) {
    QualType RetTy = FD->getReturnType();
    if (!RetTy->isPointerType() && !RetTy->isReferenceType()) {
      S.Diag(AL.getLoc(), diag::warn_declspec_allocator_nonpointer)
          << AL.getRange() << RetTy;
      return;
    }
  }

  handleSimpleAttribute<MSAllocatorAttr>(S, D, AL);
}

static void handleAcquireHandleAttr(Sema &S, Decl *D, const ParsedAttr &AL) {
  if (AL.isUsedAsTypeAttr())
    return;
  // Warn if the parameter is definitely not an output parameter.
  if (const auto *PVD = dyn_cast<ParmVarDecl>(D)) {
    if (PVD->getType()->isIntegerType()) {
      S.Diag(AL.getLoc(), diag::err_attribute_output_parameter)
          << AL.getRange();
      return;
    }
  }
  StringRef Argument;
  if (!S.checkStringLiteralArgumentAttr(AL, 0, Argument))
    return;
  D->addAttr(AcquireHandleAttr::Create(S.Context, Argument, AL));
}

template<typename Attr>
static void handleHandleAttr(Sema &S, Decl *D, const ParsedAttr &AL) {
  StringRef Argument;
  if (!S.checkStringLiteralArgumentAttr(AL, 0, Argument))
    return;
  D->addAttr(Attr::Create(S.Context, Argument, AL));
}

static void handleCFGuardAttr(Sema &S, Decl *D, const ParsedAttr &AL) {
  // The guard attribute takes a single identifier argument.

  if (!AL.isArgIdent(0)) {
    S.Diag(AL.getLoc(), diag::err_attribute_argument_type)
        << AL << AANT_ArgumentIdentifier;
    return;
  }

  CFGuardAttr::GuardArg Arg;
  IdentifierInfo *II = AL.getArgAsIdent(0)->Ident;
  if (!CFGuardAttr::ConvertStrToGuardArg(II->getName(), Arg)) {
    S.Diag(AL.getLoc(), diag::warn_attribute_type_not_supported) << AL << II;
    return;
  }

  D->addAttr(::new (S.Context) CFGuardAttr(S.Context, AL, Arg));
}


template <typename AttrTy>
static const AttrTy *findEnforceTCBAttrByName(Decl *D, StringRef Name) {
  auto Attrs = D->specific_attrs<AttrTy>();
  auto I = llvm::find_if(Attrs,
                         [Name](const AttrTy *A) {
                           return A->getTCBName() == Name;
                         });
  return I == Attrs.end() ? nullptr : *I;
}

template <typename AttrTy, typename ConflictingAttrTy>
static void handleEnforceTCBAttr(Sema &S, Decl *D, const ParsedAttr &AL) {
  StringRef Argument;
  if (!S.checkStringLiteralArgumentAttr(AL, 0, Argument))
    return;

  // A function cannot be have both regular and leaf membership in the same TCB.
  if (const ConflictingAttrTy *ConflictingAttr =
      findEnforceTCBAttrByName<ConflictingAttrTy>(D, Argument)) {
    // We could attach a note to the other attribute but in this case
    // there's no need given how the two are very close to each other.
    S.Diag(AL.getLoc(), diag::err_tcb_conflicting_attributes)
      << AL.getAttrName()->getName() << ConflictingAttr->getAttrName()->getName()
      << Argument;

    // Error recovery: drop the non-leaf attribute so that to suppress
    // all future warnings caused by erroneous attributes. The leaf attribute
    // needs to be kept because it can only suppresses warnings, not cause them.
    D->dropAttr<EnforceTCBAttr>();
    return;
  }

  D->addAttr(AttrTy::Create(S.Context, Argument, AL));
}

template <typename AttrTy, typename ConflictingAttrTy>
static AttrTy *mergeEnforceTCBAttrImpl(Sema &S, Decl *D, const AttrTy &AL) {
  // Check if the new redeclaration has different leaf-ness in the same TCB.
  StringRef TCBName = AL.getTCBName();
  if (const ConflictingAttrTy *ConflictingAttr =
      findEnforceTCBAttrByName<ConflictingAttrTy>(D, TCBName)) {
    S.Diag(ConflictingAttr->getLoc(), diag::err_tcb_conflicting_attributes)
      << ConflictingAttr->getAttrName()->getName()
      << AL.getAttrName()->getName() << TCBName;

    // Add a note so that the user could easily find the conflicting attribute.
    S.Diag(AL.getLoc(), diag::note_conflicting_attribute);

    // More error recovery.
    D->dropAttr<EnforceTCBAttr>();
    return nullptr;
  }

  ASTContext &Context = S.getASTContext();
  return ::new(Context) AttrTy(Context, AL, AL.getTCBName());
}

EnforceTCBAttr *Sema::mergeEnforceTCBAttr(Decl *D, const EnforceTCBAttr &AL) {
  return mergeEnforceTCBAttrImpl<EnforceTCBAttr, EnforceTCBLeafAttr>(
      *this, D, AL);
}

EnforceTCBLeafAttr *Sema::mergeEnforceTCBLeafAttr(
    Decl *D, const EnforceTCBLeafAttr &AL) {
  return mergeEnforceTCBAttrImpl<EnforceTCBLeafAttr, EnforceTCBAttr>(
      *this, D, AL);
}

//===----------------------------------------------------------------------===//
// Top Level Sema Entry Points
//===----------------------------------------------------------------------===//

static bool IsDeclLambdaCallOperator(Decl *D) {
  if (const auto *MD = dyn_cast<CXXMethodDecl>(D))
    return MD->getParent()->isLambda() &&
           MD->getOverloadedOperator() == OverloadedOperatorKind::OO_Call;
  return false;
}

// Returns true if the attribute must delay setting its arguments until after
// template instantiation, and false otherwise.
static bool MustDelayAttributeArguments(const ParsedAttr &AL) {
  // Only attributes that accept expression parameter packs can delay arguments.
  if (!AL.acceptsExprPack())
    return false;

  bool AttrHasVariadicArg = AL.hasVariadicArg();
  unsigned AttrNumArgs = AL.getNumArgMembers();
  for (size_t I = 0; I < std::min(AL.getNumArgs(), AttrNumArgs); ++I) {
    bool IsLastAttrArg = I == (AttrNumArgs - 1);
    // If the argument is the last argument and it is variadic it can contain
    // any expression.
    if (IsLastAttrArg && AttrHasVariadicArg)
      return false;
    Expr *E = AL.getArgAsExpr(I);
    bool ArgMemberCanHoldExpr = AL.isParamExpr(I);
    // If the expression is a pack expansion then arguments must be delayed
    // unless the argument is an expression and it is the last argument of the
    // attribute.
    if (isa<PackExpansionExpr>(E))
      return !(IsLastAttrArg && ArgMemberCanHoldExpr);
    // Last case is if the expression is value dependent then it must delay
    // arguments unless the corresponding argument is able to hold the
    // expression.
    if (E->isValueDependent() && !ArgMemberCanHoldExpr)
      return true;
  }
  return false;
}

/// ProcessDeclAttribute - Apply the specific attribute to the specified decl if
/// the attribute applies to decls.  If the attribute is a type attribute, just
/// silently ignore it if a GNU attribute.
static void ProcessDeclAttribute(Sema &S, Scope *scope, Decl *D,
                                 const ParsedAttr &AL,
                                 bool IncludeCXX11Attributes) {
  if (AL.isInvalid() || AL.getKind() == ParsedAttr::IgnoredAttribute)
    return;

  // Ignore C++11 attributes on declarator chunks: they appertain to the type
  // instead.
  if (AL.isCXX11Attribute() && !IncludeCXX11Attributes &&
      (!IsDeclLambdaCallOperator(D) || !AL.supportsNonconformingLambdaSyntax()))
    return;

  // Unknown attributes are automatically warned on. Target-specific attributes
  // which do not apply to the current target architecture are treated as
  // though they were unknown attributes.
  const TargetInfo *Aux = S.Context.getAuxTargetInfo();
  if (AL.getKind() == ParsedAttr::UnknownAttribute ||
      !(AL.existsInTarget(S.Context.getTargetInfo()) ||
        (S.Context.getLangOpts().SYCLIsDevice &&
         Aux && AL.existsInTarget(*Aux)))) {
    S.Diag(AL.getLoc(),
           AL.isDeclspecAttribute()
               ? (unsigned)diag::warn_unhandled_ms_attribute_ignored
               : (unsigned)diag::warn_unknown_attribute_ignored)
        << AL << AL.getRange();
    return;
  }

  // Check if argument population must delayed to after template instantiation.
  bool MustDelayArgs = MustDelayAttributeArguments(AL);

  // Argument number check must be skipped if arguments are delayed.
  if (S.checkCommonAttributeFeatures(D, AL, MustDelayArgs))
    return;

  if (MustDelayArgs) {
    AL.handleAttrWithDelayedArgs(S, D);
    return;
  }

  switch (AL.getKind()) {
  default:
    if (AL.getInfo().handleDeclAttribute(S, D, AL) != ParsedAttrInfo::NotHandled)
      break;
    if (!AL.isStmtAttr()) {
      // Type attributes are handled elsewhere; silently move on.
      assert(AL.isTypeAttr() && "Non-type attribute not handled");
      break;
    }
    // N.B., ClangAttrEmitter.cpp emits a diagnostic helper that ensures a
    // statement attribute is not written on a declaration, but this code is
    // needed for attributes in Attr.td that do not list any subjects.
    S.Diag(AL.getLoc(), diag::err_stmt_attribute_invalid_on_decl)
        << AL << D->getLocation();
    break;
  case ParsedAttr::AT_Interrupt:
    handleInterruptAttr(S, D, AL);
    break;
  case ParsedAttr::AT_X86ForceAlignArgPointer:
    handleX86ForceAlignArgPointerAttr(S, D, AL);
    break;
  case ParsedAttr::AT_DLLExport:
  case ParsedAttr::AT_DLLImport:
    handleDLLAttr(S, D, AL);
    break;
  case ParsedAttr::AT_AMDGPUFlatWorkGroupSize:
    handleAMDGPUFlatWorkGroupSizeAttr(S, D, AL);
    break;
  case ParsedAttr::AT_AMDGPUWavesPerEU:
    handleAMDGPUWavesPerEUAttr(S, D, AL);
    break;
  case ParsedAttr::AT_AMDGPUNumSGPR:
    handleAMDGPUNumSGPRAttr(S, D, AL);
    break;
  case ParsedAttr::AT_AMDGPUNumVGPR:
    handleAMDGPUNumVGPRAttr(S, D, AL);
    break;
  case ParsedAttr::AT_AVRSignal:
    handleAVRSignalAttr(S, D, AL);
    break;
  case ParsedAttr::AT_BPFPreserveAccessIndex:
    handleBPFPreserveAccessIndexAttr(S, D, AL);
    break;
  case ParsedAttr::AT_BTFDeclTag:
    handleBTFDeclTagAttr(S, D, AL);
    break;
  case ParsedAttr::AT_WebAssemblyExportName:
    handleWebAssemblyExportNameAttr(S, D, AL);
    break;
  case ParsedAttr::AT_WebAssemblyImportModule:
    handleWebAssemblyImportModuleAttr(S, D, AL);
    break;
  case ParsedAttr::AT_WebAssemblyImportName:
    handleWebAssemblyImportNameAttr(S, D, AL);
    break;
  case ParsedAttr::AT_IBOutlet:
    handleIBOutlet(S, D, AL);
    break;
  case ParsedAttr::AT_IBOutletCollection:
    handleIBOutletCollection(S, D, AL);
    break;
  case ParsedAttr::AT_IFunc:
    handleIFuncAttr(S, D, AL);
    break;
  case ParsedAttr::AT_Alias:
    handleAliasAttr(S, D, AL);
    break;
  case ParsedAttr::AT_Aligned:
    handleAlignedAttr(S, D, AL);
    break;
  case ParsedAttr::AT_AlignValue:
    handleAlignValueAttr(S, D, AL);
    break;
  case ParsedAttr::AT_AllocSize:
    handleAllocSizeAttr(S, D, AL);
    break;
  case ParsedAttr::AT_AlwaysInline:
    handleAlwaysInlineAttr(S, D, AL);
    break;
  case ParsedAttr::AT_AnalyzerNoReturn:
    handleAnalyzerNoReturnAttr(S, D, AL);
    break;
  case ParsedAttr::AT_TLSModel:
    handleTLSModelAttr(S, D, AL);
    break;
  case ParsedAttr::AT_Annotate:
    handleAnnotateAttr(S, D, AL);
    break;
  case ParsedAttr::AT_Availability:
    handleAvailabilityAttr(S, D, AL);
    break;
  case ParsedAttr::AT_CarriesDependency:
    handleDependencyAttr(S, scope, D, AL);
    break;
  case ParsedAttr::AT_CPUDispatch:
  case ParsedAttr::AT_CPUSpecific:
    handleCPUSpecificAttr(S, D, AL);
    break;
  case ParsedAttr::AT_Common:
    handleCommonAttr(S, D, AL);
    break;
  case ParsedAttr::AT_CUDAConstant:
    handleConstantAttr(S, D, AL);
    break;
  case ParsedAttr::AT_PassObjectSize:
    handlePassObjectSizeAttr(S, D, AL);
    break;
  case ParsedAttr::AT_Constructor:
      handleConstructorAttr(S, D, AL);
    break;
  case ParsedAttr::AT_Deprecated:
    handleDeprecatedAttr(S, D, AL);
    break;
  case ParsedAttr::AT_Destructor:
      handleDestructorAttr(S, D, AL);
    break;
  case ParsedAttr::AT_EnableIf:
    handleEnableIfAttr(S, D, AL);
    break;
  case ParsedAttr::AT_Error:
    handleErrorAttr(S, D, AL);
    break;
  case ParsedAttr::AT_DiagnoseIf:
    handleDiagnoseIfAttr(S, D, AL);
    break;
  case ParsedAttr::AT_DiagnoseAsBuiltin:
    handleDiagnoseAsBuiltinAttr(S, D, AL);
    break;
  case ParsedAttr::AT_NoBuiltin:
    handleNoBuiltinAttr(S, D, AL);
    break;
  case ParsedAttr::AT_ExtVectorType:
    handleExtVectorTypeAttr(S, D, AL);
    break;
  case ParsedAttr::AT_ExternalSourceSymbol:
    handleExternalSourceSymbolAttr(S, D, AL);
    break;
  case ParsedAttr::AT_MinSize:
    handleMinSizeAttr(S, D, AL);
    break;
  case ParsedAttr::AT_OptimizeNone:
    handleOptimizeNoneAttr(S, D, AL);
    break;
  case ParsedAttr::AT_EnumExtensibility:
    handleEnumExtensibilityAttr(S, D, AL);
    break;
  case ParsedAttr::AT_SYCLKernel:
    handleSYCLKernelAttr(S, D, AL);
    break;
  case ParsedAttr::AT_SYCLSimd:
    handleSimpleAttribute<SYCLSimdAttr>(S, D, AL);
    break;
  case ParsedAttr::AT_SYCLSpecialClass:
    handleSimpleAttribute<SYCLSpecialClassAttr>(S, D, AL);
    break;
  case ParsedAttr::AT_SYCLDevice:
    handleSYCLDeviceAttr(S, D, AL);
    break;
  case ParsedAttr::AT_SYCLDeviceIndirectlyCallable:
    handleSYCLDeviceIndirectlyCallableAttr(S, D, AL);
    break;
  case ParsedAttr::AT_SYCLGlobalVar:
    handleSYCLGlobalVarAttr(S, D, AL);
    break;
  case ParsedAttr::AT_SYCLRegisterNum:
    handleSYCLRegisterNumAttr(S, D, AL);
    break;
  case ParsedAttr::AT_SYCLIntelESimdVectorize:
    handleSYCLIntelESimdVectorizeAttr(S, D, AL);
    break;
  case ParsedAttr::AT_SYCLDeviceHas:
    handleSYCLDeviceHasAttr(S, D, AL);
    break;
  case ParsedAttr::AT_SYCLUsesAspects:
    handleSYCLUsesAspectsAttr(S, D, AL);
    break;
  case ParsedAttr::AT_Format:
    handleFormatAttr(S, D, AL);
    break;
  case ParsedAttr::AT_FormatArg:
    handleFormatArgAttr(S, D, AL);
    break;
  case ParsedAttr::AT_Callback:
    handleCallbackAttr(S, D, AL);
    break;
  case ParsedAttr::AT_CalledOnce:
    handleCalledOnceAttr(S, D, AL);
    break;
  case ParsedAttr::AT_CUDAGlobal:
    handleGlobalAttr(S, D, AL);
    break;
  case ParsedAttr::AT_CUDADevice:
    handleDeviceAttr(S, D, AL);
    break;
  case ParsedAttr::AT_HIPManaged:
    handleManagedAttr(S, D, AL);
    break;
  case ParsedAttr::AT_GNUInline:
    handleGNUInlineAttr(S, D, AL);
    break;
  case ParsedAttr::AT_CUDALaunchBounds:
    handleLaunchBoundsAttr(S, D, AL);
    break;
  case ParsedAttr::AT_Restrict:
    handleRestrictAttr(S, D, AL);
    break;
  case ParsedAttr::AT_Mode:
    handleModeAttr(S, D, AL);
    break;
  case ParsedAttr::AT_NonNull:
    if (auto *PVD = dyn_cast<ParmVarDecl>(D))
      handleNonNullAttrParameter(S, PVD, AL);
    else
      handleNonNullAttr(S, D, AL);
    break;
  case ParsedAttr::AT_ReturnsNonNull:
    handleReturnsNonNullAttr(S, D, AL);
    break;
  case ParsedAttr::AT_NoEscape:
    handleNoEscapeAttr(S, D, AL);
    break;
  case ParsedAttr::AT_AssumeAligned:
    handleAssumeAlignedAttr(S, D, AL);
    break;
  case ParsedAttr::AT_AllocAlign:
    handleAllocAlignAttr(S, D, AL);
    break;
  case ParsedAttr::AT_Ownership:
    handleOwnershipAttr(S, D, AL);
    break;
  case ParsedAttr::AT_Naked:
    handleNakedAttr(S, D, AL);
    break;
  case ParsedAttr::AT_NoReturn:
    handleNoReturnAttr(S, D, AL);
    break;
  case ParsedAttr::AT_CXX11NoReturn:
    handleStandardNoReturnAttr(S, D, AL);
    break;
  case ParsedAttr::AT_AnyX86NoCfCheck:
    handleNoCfCheckAttr(S, D, AL);
    break;
  case ParsedAttr::AT_NoThrow:
    if (!AL.isUsedAsTypeAttr())
      handleSimpleAttribute<NoThrowAttr>(S, D, AL);
    break;
  case ParsedAttr::AT_CUDAShared:
    handleSharedAttr(S, D, AL);
    break;
  case ParsedAttr::AT_VecReturn:
    handleVecReturnAttr(S, D, AL);
    break;
  case ParsedAttr::AT_ObjCOwnership:
    handleObjCOwnershipAttr(S, D, AL);
    break;
  case ParsedAttr::AT_ObjCPreciseLifetime:
    handleObjCPreciseLifetimeAttr(S, D, AL);
    break;
  case ParsedAttr::AT_ObjCReturnsInnerPointer:
    handleObjCReturnsInnerPointerAttr(S, D, AL);
    break;
  case ParsedAttr::AT_ObjCRequiresSuper:
    handleObjCRequiresSuperAttr(S, D, AL);
    break;
  case ParsedAttr::AT_ObjCBridge:
    handleObjCBridgeAttr(S, D, AL);
    break;
  case ParsedAttr::AT_ObjCBridgeMutable:
    handleObjCBridgeMutableAttr(S, D, AL);
    break;
  case ParsedAttr::AT_ObjCBridgeRelated:
    handleObjCBridgeRelatedAttr(S, D, AL);
    break;
  case ParsedAttr::AT_ObjCDesignatedInitializer:
    handleObjCDesignatedInitializer(S, D, AL);
    break;
  case ParsedAttr::AT_ObjCRuntimeName:
    handleObjCRuntimeName(S, D, AL);
    break;
  case ParsedAttr::AT_ObjCBoxable:
    handleObjCBoxable(S, D, AL);
    break;
  case ParsedAttr::AT_NSErrorDomain:
    handleNSErrorDomain(S, D, AL);
    break;
  case ParsedAttr::AT_CFConsumed:
  case ParsedAttr::AT_NSConsumed:
  case ParsedAttr::AT_OSConsumed:
    S.AddXConsumedAttr(D, AL, parsedAttrToRetainOwnershipKind(AL),
                       /*IsTemplateInstantiation=*/false);
    break;
  case ParsedAttr::AT_OSReturnsRetainedOnZero:
    handleSimpleAttributeOrDiagnose<OSReturnsRetainedOnZeroAttr>(
        S, D, AL, isValidOSObjectOutParameter(D),
        diag::warn_ns_attribute_wrong_parameter_type,
        /*Extra Args=*/AL, /*pointer-to-OSObject-pointer*/ 3, AL.getRange());
    break;
  case ParsedAttr::AT_OSReturnsRetainedOnNonZero:
    handleSimpleAttributeOrDiagnose<OSReturnsRetainedOnNonZeroAttr>(
        S, D, AL, isValidOSObjectOutParameter(D),
        diag::warn_ns_attribute_wrong_parameter_type,
        /*Extra Args=*/AL, /*pointer-to-OSObject-poointer*/ 3, AL.getRange());
    break;
  case ParsedAttr::AT_NSReturnsAutoreleased:
  case ParsedAttr::AT_NSReturnsNotRetained:
  case ParsedAttr::AT_NSReturnsRetained:
  case ParsedAttr::AT_CFReturnsNotRetained:
  case ParsedAttr::AT_CFReturnsRetained:
  case ParsedAttr::AT_OSReturnsNotRetained:
  case ParsedAttr::AT_OSReturnsRetained:
    handleXReturnsXRetainedAttr(S, D, AL);
    break;
  case ParsedAttr::AT_WorkGroupSizeHint:
    handleWorkGroupSizeHint(S, D, AL);
    break;
  case ParsedAttr::AT_ReqdWorkGroupSize:
    handleReqdWorkGroupSize(S, D, AL);
    break;
  case ParsedAttr::AT_SYCLIntelMaxWorkGroupSize:
    handleSYCLIntelMaxWorkGroupSize(S, D, AL);
    break;
  case ParsedAttr::AT_IntelReqdSubGroupSize:
    handleIntelReqdSubGroupSize(S, D, AL);
    break;
  case ParsedAttr::AT_IntelNamedSubGroupSize:
    handleIntelNamedSubGroupSize(S, D, AL);
    break;
  case ParsedAttr::AT_SYCLIntelNumSimdWorkItems:
    handleSYCLIntelNumSimdWorkItemsAttr(S, D, AL);
    break;
  case ParsedAttr::AT_SYCLIntelSchedulerTargetFmaxMhz:
    handleSYCLIntelSchedulerTargetFmaxMhzAttr(S, D, AL);
    break;
  case ParsedAttr::AT_SYCLIntelMaxGlobalWorkDim:
    handleSYCLIntelMaxGlobalWorkDimAttr(S, D, AL);
    break;
  case ParsedAttr::AT_SYCLIntelNoGlobalWorkOffset:
    handleSYCLIntelNoGlobalWorkOffsetAttr(S, D, AL);
    break;
  case ParsedAttr::AT_SYCLIntelUseStallEnableClusters:
    handleSYCLIntelUseStallEnableClustersAttr(S, D, AL);
    break;
  case ParsedAttr::AT_SYCLIntelLoopFuse:
    handleSYCLIntelLoopFuseAttr(S, D, AL);
    break;
  case ParsedAttr::AT_SYCLIntelFPGAInitiationInterval:
    handleSYCLIntelFPGAInitiationIntervalAttr(S, D, AL);
    break;
  case ParsedAttr::AT_VecTypeHint:
    handleVecTypeHint(S, D, AL);
    break;
  case ParsedAttr::AT_InitPriority:
      handleInitPriorityAttr(S, D, AL);
    break;
  case ParsedAttr::AT_Packed:
    handlePackedAttr(S, D, AL);
    break;
  case ParsedAttr::AT_PreferredName:
    handlePreferredName(S, D, AL);
    break;
  case ParsedAttr::AT_Section:
    handleSectionAttr(S, D, AL);
    break;
  case ParsedAttr::AT_RandomizeLayout:
    handleRandomizeLayoutAttr(S, D, AL);
    break;
  case ParsedAttr::AT_NoRandomizeLayout:
    handleNoRandomizeLayoutAttr(S, D, AL);
    break;
  case ParsedAttr::AT_CodeSeg:
    handleCodeSegAttr(S, D, AL);
    break;
  case ParsedAttr::AT_Target:
    handleTargetAttr(S, D, AL);
    break;
  case ParsedAttr::AT_TargetClones:
    handleTargetClonesAttr(S, D, AL);
    break;
  case ParsedAttr::AT_MinVectorWidth:
    handleMinVectorWidthAttr(S, D, AL);
    break;
  case ParsedAttr::AT_Unavailable:
    handleAttrWithMessage<UnavailableAttr>(S, D, AL);
    break;
  case ParsedAttr::AT_Assumption:
    handleAssumumptionAttr(S, D, AL);
    break;
  case ParsedAttr::AT_ObjCDirect:
    handleObjCDirectAttr(S, D, AL);
    break;
  case ParsedAttr::AT_ObjCDirectMembers:
    handleObjCDirectMembersAttr(S, D, AL);
    handleSimpleAttribute<ObjCDirectMembersAttr>(S, D, AL);
    break;
  case ParsedAttr::AT_ObjCExplicitProtocolImpl:
    handleObjCSuppresProtocolAttr(S, D, AL);
    break;
  case ParsedAttr::AT_Unused:
    handleUnusedAttr(S, D, AL);
    break;
  case ParsedAttr::AT_Visibility:
    handleVisibilityAttr(S, D, AL, false);
    break;
  case ParsedAttr::AT_TypeVisibility:
    handleVisibilityAttr(S, D, AL, true);
    break;
  case ParsedAttr::AT_WarnUnusedResult:
    handleWarnUnusedResult(S, D, AL);
    break;
  case ParsedAttr::AT_WeakRef:
    handleWeakRefAttr(S, D, AL);
    break;
  case ParsedAttr::AT_WeakImport:
    handleWeakImportAttr(S, D, AL);
    break;
  case ParsedAttr::AT_TransparentUnion:
    handleTransparentUnionAttr(S, D, AL);
    break;
  case ParsedAttr::AT_ObjCMethodFamily:
    handleObjCMethodFamilyAttr(S, D, AL);
    break;
  case ParsedAttr::AT_ObjCNSObject:
    handleObjCNSObject(S, D, AL);
    break;
  case ParsedAttr::AT_ObjCIndependentClass:
    handleObjCIndependentClass(S, D, AL);
    break;
  case ParsedAttr::AT_Blocks:
    handleBlocksAttr(S, D, AL);
    break;
  case ParsedAttr::AT_Sentinel:
    handleSentinelAttr(S, D, AL);
    break;
  case ParsedAttr::AT_Cleanup:
    handleCleanupAttr(S, D, AL);
    break;
  case ParsedAttr::AT_NoDebug:
    handleNoDebugAttr(S, D, AL);
    break;
  case ParsedAttr::AT_CmseNSEntry:
    handleCmseNSEntryAttr(S, D, AL);
    break;
  case ParsedAttr::AT_StdCall:
  case ParsedAttr::AT_CDecl:
  case ParsedAttr::AT_FastCall:
  case ParsedAttr::AT_ThisCall:
  case ParsedAttr::AT_Pascal:
  case ParsedAttr::AT_RegCall:
  case ParsedAttr::AT_SwiftCall:
  case ParsedAttr::AT_SwiftAsyncCall:
  case ParsedAttr::AT_VectorCall:
  case ParsedAttr::AT_MSABI:
  case ParsedAttr::AT_SysVABI:
  case ParsedAttr::AT_Pcs:
  case ParsedAttr::AT_IntelOclBicc:
  case ParsedAttr::AT_PreserveMost:
  case ParsedAttr::AT_PreserveAll:
  case ParsedAttr::AT_AArch64VectorPcs:
    handleCallConvAttr(S, D, AL);
    break;
  case ParsedAttr::AT_Suppress:
    handleSuppressAttr(S, D, AL);
    break;
  case ParsedAttr::AT_Owner:
  case ParsedAttr::AT_Pointer:
    handleLifetimeCategoryAttr(S, D, AL);
    break;
  case ParsedAttr::AT_OpenCLAccess:
    handleOpenCLAccessAttr(S, D, AL);
    break;
  case ParsedAttr::AT_OpenCLNoSVM:
    handleOpenCLNoSVMAttr(S, D, AL);
    break;
  case ParsedAttr::AT_SwiftContext:
    S.AddParameterABIAttr(D, AL, ParameterABI::SwiftContext);
    break;
  case ParsedAttr::AT_SwiftAsyncContext:
    S.AddParameterABIAttr(D, AL, ParameterABI::SwiftAsyncContext);
    break;
  case ParsedAttr::AT_SwiftErrorResult:
    S.AddParameterABIAttr(D, AL, ParameterABI::SwiftErrorResult);
    break;
  case ParsedAttr::AT_SwiftIndirectResult:
    S.AddParameterABIAttr(D, AL, ParameterABI::SwiftIndirectResult);
    break;
  case ParsedAttr::AT_InternalLinkage:
    handleInternalLinkageAttr(S, D, AL);
    break;
  case ParsedAttr::AT_ZeroCallUsedRegs:
    handleZeroCallUsedRegsAttr(S, D, AL);
    break;

  // Microsoft attributes:
  case ParsedAttr::AT_LayoutVersion:
    handleLayoutVersion(S, D, AL);
    break;
  case ParsedAttr::AT_Uuid:
    handleUuidAttr(S, D, AL);
    break;
  case ParsedAttr::AT_MSInheritance:
    handleMSInheritanceAttr(S, D, AL);
    break;
  case ParsedAttr::AT_Thread:
    handleDeclspecThreadAttr(S, D, AL);
    break;
  
  // HLSL attributes:
  case ParsedAttr::AT_HLSLNumThreads:
    handleHLSLNumThreadsAttr(S, D, AL);
    break;

  case ParsedAttr::AT_AbiTag:
    handleAbiTagAttr(S, D, AL);
    break;
  case ParsedAttr::AT_CFGuard:
    handleCFGuardAttr(S, D, AL);
    break;

  // Thread safety attributes:
  case ParsedAttr::AT_AssertExclusiveLock:
    handleAssertExclusiveLockAttr(S, D, AL);
    break;
  case ParsedAttr::AT_AssertSharedLock:
    handleAssertSharedLockAttr(S, D, AL);
    break;
  case ParsedAttr::AT_PtGuardedVar:
    handlePtGuardedVarAttr(S, D, AL);
    break;
  case ParsedAttr::AT_NoSanitize:
    handleNoSanitizeAttr(S, D, AL);
    break;
  case ParsedAttr::AT_NoSanitizeSpecific:
    handleNoSanitizeSpecificAttr(S, D, AL);
    break;
  case ParsedAttr::AT_GuardedBy:
    handleGuardedByAttr(S, D, AL);
    break;
  case ParsedAttr::AT_PtGuardedBy:
    handlePtGuardedByAttr(S, D, AL);
    break;
  case ParsedAttr::AT_ExclusiveTrylockFunction:
    handleExclusiveTrylockFunctionAttr(S, D, AL);
    break;
  case ParsedAttr::AT_LockReturned:
    handleLockReturnedAttr(S, D, AL);
    break;
  case ParsedAttr::AT_LocksExcluded:
    handleLocksExcludedAttr(S, D, AL);
    break;
  case ParsedAttr::AT_SharedTrylockFunction:
    handleSharedTrylockFunctionAttr(S, D, AL);
    break;
  case ParsedAttr::AT_AcquiredBefore:
    handleAcquiredBeforeAttr(S, D, AL);
    break;
  case ParsedAttr::AT_AcquiredAfter:
    handleAcquiredAfterAttr(S, D, AL);
    break;

  // Capability analysis attributes.
  case ParsedAttr::AT_Capability:
  case ParsedAttr::AT_Lockable:
    handleCapabilityAttr(S, D, AL);
    break;
  case ParsedAttr::AT_RequiresCapability:
    handleRequiresCapabilityAttr(S, D, AL);
    break;

  case ParsedAttr::AT_AssertCapability:
    handleAssertCapabilityAttr(S, D, AL);
    break;
  case ParsedAttr::AT_AcquireCapability:
    handleAcquireCapabilityAttr(S, D, AL);
    break;
  case ParsedAttr::AT_ReleaseCapability:
    handleReleaseCapabilityAttr(S, D, AL);
    break;
  case ParsedAttr::AT_TryAcquireCapability:
    handleTryAcquireCapabilityAttr(S, D, AL);
    break;

  // Consumed analysis attributes.
  case ParsedAttr::AT_Consumable:
    handleConsumableAttr(S, D, AL);
    break;
  case ParsedAttr::AT_CallableWhen:
    handleCallableWhenAttr(S, D, AL);
    break;
  case ParsedAttr::AT_ParamTypestate:
    handleParamTypestateAttr(S, D, AL);
    break;
  case ParsedAttr::AT_ReturnTypestate:
    handleReturnTypestateAttr(S, D, AL);
    break;
  case ParsedAttr::AT_SetTypestate:
    handleSetTypestateAttr(S, D, AL);
    break;
  case ParsedAttr::AT_TestTypestate:
    handleTestTypestateAttr(S, D, AL);
    break;

  // Type safety attributes.
  case ParsedAttr::AT_ArgumentWithTypeTag:
    handleArgumentWithTypeTagAttr(S, D, AL);
    break;
  case ParsedAttr::AT_TypeTagForDatatype:
    handleTypeTagForDatatypeAttr(S, D, AL);
    break;

  // Intel FPGA specific attributes
  case ParsedAttr::AT_IntelFPGADoublePump:
    handleSYCLIntelFPGADoublePumpAttr(S, D, AL);
    break;
  case ParsedAttr::AT_IntelFPGASinglePump:
    handleSYCLIntelFPGASinglePumpAttr(S, D, AL);
    break;
  case ParsedAttr::AT_IntelFPGAMemory:
    handleIntelFPGAMemoryAttr(S, D, AL);
    break;
  case ParsedAttr::AT_IntelFPGARegister:
    handleIntelFPGARegisterAttr(S, D, AL);
    break;
  case ParsedAttr::AT_IntelFPGABankWidth:
    handleIntelFPGABankWidthAttr(S, D, AL);
    break;
  case ParsedAttr::AT_IntelFPGANumBanks:
    handleIntelFPGANumBanksAttr(S, D, AL);
    break;
  case ParsedAttr::AT_IntelFPGAPrivateCopies:
    handleIntelFPGAPrivateCopiesAttr(S, D, AL);
    break;
  case ParsedAttr::AT_IntelFPGAMaxReplicates:
    handleIntelFPGAMaxReplicatesAttr(S, D, AL);
    break;
  case ParsedAttr::AT_IntelFPGASimpleDualPort:
    handleIntelFPGASimpleDualPortAttr(S, D, AL);
    break;
  case ParsedAttr::AT_IntelFPGAMerge:
    handleIntelFPGAMergeAttr(S, D, AL);
    break;
  case ParsedAttr::AT_IntelFPGABankBits:
    handleIntelFPGABankBitsAttr(S, D, AL);
    break;
  case ParsedAttr::AT_IntelFPGAForcePow2Depth:
    handleIntelFPGAForcePow2DepthAttr(S, D, AL);
    break;
  case ParsedAttr::AT_SYCLIntelPipeIO:
    handleSYCLIntelPipeIOAttr(S, D, AL);
    break;
  case ParsedAttr::AT_SYCLIntelFPGAMaxConcurrency:
    handleSYCLIntelFPGAMaxConcurrencyAttr(S, D, AL);
    break;
  case ParsedAttr::AT_SYCLAddIRAttributesFunction:
    handleSYCLAddIRAttributesFunctionAttr(S, D, AL);
    break;
  case ParsedAttr::AT_SYCLAddIRAttributesKernelParameter:
    handleSYCLAddIRAttributesKernelParameterAttr(S, D, AL);
    break;
  case ParsedAttr::AT_SYCLAddIRAttributesGlobalVariable:
    handleSYCLAddIRAttributesGlobalVariableAttr(S, D, AL);
    break;
  case ParsedAttr::AT_SYCLAddIRAnnotationsMember:
    handleSYCLAddIRAnnotationsMemberAttr(S, D, AL);
    break;

  // Swift attributes.
  case ParsedAttr::AT_SwiftAsyncName:
    handleSwiftAsyncName(S, D, AL);
    break;
  case ParsedAttr::AT_SwiftAttr:
    handleSwiftAttrAttr(S, D, AL);
    break;
  case ParsedAttr::AT_SwiftBridge:
    handleSwiftBridge(S, D, AL);
    break;
  case ParsedAttr::AT_SwiftError:
    handleSwiftError(S, D, AL);
    break;
  case ParsedAttr::AT_SwiftName:
    handleSwiftName(S, D, AL);
    break;
  case ParsedAttr::AT_SwiftNewType:
    handleSwiftNewType(S, D, AL);
    break;
  case ParsedAttr::AT_SwiftAsync:
    handleSwiftAsyncAttr(S, D, AL);
    break;
  case ParsedAttr::AT_SwiftAsyncError:
    handleSwiftAsyncError(S, D, AL);
    break;

  // XRay attributes.
  case ParsedAttr::AT_XRayLogArgs:
    handleXRayLogArgsAttr(S, D, AL);
    break;

  case ParsedAttr::AT_PatchableFunctionEntry:
    handlePatchableFunctionEntryAttr(S, D, AL);
    break;

  case ParsedAttr::AT_AlwaysDestroy:
  case ParsedAttr::AT_NoDestroy:
    handleDestroyAttr(S, D, AL);
    break;

  case ParsedAttr::AT_Uninitialized:
    handleUninitializedAttr(S, D, AL);
    break;

  case ParsedAttr::AT_ObjCExternallyRetained:
    handleObjCExternallyRetainedAttr(S, D, AL);
    break;

  case ParsedAttr::AT_MIGServerRoutine:
    handleMIGServerRoutineAttr(S, D, AL);
    break;

  case ParsedAttr::AT_MSAllocator:
    handleMSAllocatorAttr(S, D, AL);
    break;

  case ParsedAttr::AT_ArmBuiltinAlias:
    handleArmBuiltinAliasAttr(S, D, AL);
    break;

  case ParsedAttr::AT_AcquireHandle:
    handleAcquireHandleAttr(S, D, AL);
    break;

  case ParsedAttr::AT_ReleaseHandle:
    handleHandleAttr<ReleaseHandleAttr>(S, D, AL);
    break;

  case ParsedAttr::AT_UseHandle:
    handleHandleAttr<UseHandleAttr>(S, D, AL);
    break;

  case ParsedAttr::AT_EnforceTCB:
    handleEnforceTCBAttr<EnforceTCBAttr, EnforceTCBLeafAttr>(S, D, AL);
    break;

  case ParsedAttr::AT_EnforceTCBLeaf:
    handleEnforceTCBAttr<EnforceTCBLeafAttr, EnforceTCBAttr>(S, D, AL);
    break;

  case ParsedAttr::AT_BuiltinAlias:
    handleBuiltinAliasAttr(S, D, AL);
    break;

  case ParsedAttr::AT_UsingIfExists:
    handleSimpleAttribute<UsingIfExistsAttr>(S, D, AL);
    break;
  }
}

/// ProcessDeclAttributeList - Apply all the decl attributes in the specified
/// attribute list to the specified decl, ignoring any type attributes.
void Sema::ProcessDeclAttributeList(Scope *S, Decl *D,
                                    const ParsedAttributesView &AttrList,
                                    bool IncludeCXX11Attributes) {
  if (AttrList.empty())
    return;

  for (const ParsedAttr &AL : AttrList)
    ProcessDeclAttribute(*this, S, D, AL, IncludeCXX11Attributes);

  // FIXME: We should be able to handle these cases in TableGen.
  // GCC accepts
  // static int a9 __attribute__((weakref));
  // but that looks really pointless. We reject it.
  if (D->hasAttr<WeakRefAttr>() && !D->hasAttr<AliasAttr>()) {
    Diag(AttrList.begin()->getLoc(), diag::err_attribute_weakref_without_alias)
        << cast<NamedDecl>(D);
    D->dropAttr<WeakRefAttr>();
    return;
  }

  // FIXME: We should be able to handle this in TableGen as well. It would be
  // good to have a way to specify "these attributes must appear as a group",
  // for these. Additionally, it would be good to have a way to specify "these
  // attribute must never appear as a group" for attributes like cold and hot.
  if (!(D->hasAttr<OpenCLKernelAttr>() ||
        LangOpts.SYCLIsDevice || LangOpts.SYCLIsHost)) {
    // These attributes cannot be applied to a non-kernel function.
    if (const auto *A = D->getAttr<ReqdWorkGroupSizeAttr>()) {
      // FIXME: This emits a different error message than
      // diag::err_attribute_wrong_decl_type + ExpectedKernelFunction.
      Diag(D->getLocation(), diag::err_opencl_kernel_attr) << A;
      D->setInvalidDecl();
    } else if (const auto *A = D->getAttr<WorkGroupSizeHintAttr>()) {
      Diag(D->getLocation(), diag::err_opencl_kernel_attr) << A;
      D->setInvalidDecl();
    } else if (const auto *A = D->getAttr<SYCLIntelMaxWorkGroupSizeAttr>()) {
      Diag(D->getLocation(), diag::err_opencl_kernel_attr) << A;
      D->setInvalidDecl();
    } else if (const auto *A = D->getAttr<SYCLIntelNoGlobalWorkOffsetAttr>()) {
      Diag(D->getLocation(), diag::err_opencl_kernel_attr) << A;
      D->setInvalidDecl();
    } else if (const auto *A = D->getAttr<VecTypeHintAttr>()) {
      Diag(D->getLocation(), diag::err_opencl_kernel_attr) << A;
      D->setInvalidDecl();
    } else if (const auto *A = D->getAttr<IntelReqdSubGroupSizeAttr>()) {
      Diag(D->getLocation(), diag::err_opencl_kernel_attr) << A;
      D->setInvalidDecl();
    } else if (!D->hasAttr<CUDAGlobalAttr>()) {
      if (const auto *A = D->getAttr<AMDGPUFlatWorkGroupSizeAttr>()) {
        Diag(D->getLocation(), diag::err_attribute_wrong_decl_type)
            << A << ExpectedKernelFunction;
        D->setInvalidDecl();
      } else if (const auto *A = D->getAttr<AMDGPUWavesPerEUAttr>()) {
        Diag(D->getLocation(), diag::err_attribute_wrong_decl_type)
            << A << ExpectedKernelFunction;
        D->setInvalidDecl();
      } else if (const auto *A = D->getAttr<AMDGPUNumSGPRAttr>()) {
        Diag(D->getLocation(), diag::err_attribute_wrong_decl_type)
            << A << ExpectedKernelFunction;
        D->setInvalidDecl();
      } else if (const auto *A = D->getAttr<AMDGPUNumVGPRAttr>()) {
        Diag(D->getLocation(), diag::err_attribute_wrong_decl_type)
            << A << ExpectedKernelFunction;
        D->setInvalidDecl();
      }
    }
  }

  // Do this check after processing D's attributes because the attribute
  // objc_method_family can change whether the given method is in the init
  // family, and it can be applied after objc_designated_initializer. This is a
  // bit of a hack, but we need it to be compatible with versions of clang that
  // processed the attribute list in the wrong order.
  if (D->hasAttr<ObjCDesignatedInitializerAttr>() &&
      cast<ObjCMethodDecl>(D)->getMethodFamily() != OMF_init) {
    Diag(D->getLocation(), diag::err_designated_init_attr_non_init);
    D->dropAttr<ObjCDesignatedInitializerAttr>();
  }
}

// Helper for delayed processing TransparentUnion or BPFPreserveAccessIndexAttr
// attribute.
void Sema::ProcessDeclAttributeDelayed(Decl *D,
                                       const ParsedAttributesView &AttrList) {
  for (const ParsedAttr &AL : AttrList)
    if (AL.getKind() == ParsedAttr::AT_TransparentUnion) {
      handleTransparentUnionAttr(*this, D, AL);
      break;
    }

  // For BPFPreserveAccessIndexAttr, we want to populate the attributes
  // to fields and inner records as well.
  if (D && D->hasAttr<BPFPreserveAccessIndexAttr>())
    handleBPFPreserveAIRecord(*this, cast<RecordDecl>(D));
}

// Annotation attributes are the only attributes allowed after an access
// specifier.
bool Sema::ProcessAccessDeclAttributeList(
    AccessSpecDecl *ASDecl, const ParsedAttributesView &AttrList) {
  for (const ParsedAttr &AL : AttrList) {
    if (AL.getKind() == ParsedAttr::AT_Annotate) {
      ProcessDeclAttribute(*this, nullptr, ASDecl, AL, AL.isCXX11Attribute());
    } else {
      Diag(AL.getLoc(), diag::err_only_annotate_after_access_spec);
      return true;
    }
  }
  return false;
}

/// checkUnusedDeclAttributes - Check a list of attributes to see if it
/// contains any decl attributes that we should warn about.
static void checkUnusedDeclAttributes(Sema &S, const ParsedAttributesView &A) {
  for (const ParsedAttr &AL : A) {
    // Only warn if the attribute is an unignored, non-type attribute.
    if (AL.isUsedAsTypeAttr() || AL.isInvalid())
      continue;
    if (AL.getKind() == ParsedAttr::IgnoredAttribute)
      continue;

    if (AL.getKind() == ParsedAttr::UnknownAttribute) {
      S.Diag(AL.getLoc(), diag::warn_unknown_attribute_ignored)
          << AL << AL.getRange();
    } else {
      S.Diag(AL.getLoc(), diag::warn_attribute_not_on_decl) << AL
                                                            << AL.getRange();
    }
  }
}

/// checkUnusedDeclAttributes - Given a declarator which is not being
/// used to build a declaration, complain about any decl attributes
/// which might be lying around on it.
void Sema::checkUnusedDeclAttributes(Declarator &D) {
  ::checkUnusedDeclAttributes(*this, D.getDeclSpec().getAttributes());
  ::checkUnusedDeclAttributes(*this, D.getAttributes());
  for (unsigned i = 0, e = D.getNumTypeObjects(); i != e; ++i)
    ::checkUnusedDeclAttributes(*this, D.getTypeObject(i).getAttrs());
}

/// DeclClonePragmaWeak - clone existing decl (maybe definition),
/// \#pragma weak needs a non-definition decl and source may not have one.
NamedDecl *Sema::DeclClonePragmaWeak(NamedDecl *ND, const IdentifierInfo *II,
                                     SourceLocation Loc) {
  assert(isa<FunctionDecl>(ND) || isa<VarDecl>(ND));
  NamedDecl *NewD = nullptr;
  if (auto *FD = dyn_cast<FunctionDecl>(ND)) {
    FunctionDecl *NewFD;
    // FIXME: Missing call to CheckFunctionDeclaration().
    // FIXME: Mangling?
    // FIXME: Is the qualifier info correct?
    // FIXME: Is the DeclContext correct?
    NewFD = FunctionDecl::Create(
        FD->getASTContext(), FD->getDeclContext(), Loc, Loc,
        DeclarationName(II), FD->getType(), FD->getTypeSourceInfo(), SC_None,
        getCurFPFeatures().isFPConstrained(), false /*isInlineSpecified*/,
        FD->hasPrototype(), ConstexprSpecKind::Unspecified,
        FD->getTrailingRequiresClause());
    NewD = NewFD;

    if (FD->getQualifier())
      NewFD->setQualifierInfo(FD->getQualifierLoc());

    // Fake up parameter variables; they are declared as if this were
    // a typedef.
    QualType FDTy = FD->getType();
    if (const auto *FT = FDTy->getAs<FunctionProtoType>()) {
      SmallVector<ParmVarDecl*, 16> Params;
      for (const auto &AI : FT->param_types()) {
        ParmVarDecl *Param = BuildParmVarDeclForTypedef(NewFD, Loc, AI);
        Param->setScopeInfo(0, Params.size());
        Params.push_back(Param);
      }
      NewFD->setParams(Params);
    }
  } else if (auto *VD = dyn_cast<VarDecl>(ND)) {
    NewD = VarDecl::Create(VD->getASTContext(), VD->getDeclContext(),
                           VD->getInnerLocStart(), VD->getLocation(), II,
                           VD->getType(), VD->getTypeSourceInfo(),
                           VD->getStorageClass());
    if (VD->getQualifier())
      cast<VarDecl>(NewD)->setQualifierInfo(VD->getQualifierLoc());
  }
  return NewD;
}

/// DeclApplyPragmaWeak - A declaration (maybe definition) needs \#pragma weak
/// applied to it, possibly with an alias.
void Sema::DeclApplyPragmaWeak(Scope *S, NamedDecl *ND, const WeakInfo &W) {
  if (W.getAlias()) { // clone decl, impersonate __attribute(weak,alias(...))
    IdentifierInfo *NDId = ND->getIdentifier();
    NamedDecl *NewD = DeclClonePragmaWeak(ND, W.getAlias(), W.getLocation());
    NewD->addAttr(
        AliasAttr::CreateImplicit(Context, NDId->getName(), W.getLocation()));
    NewD->addAttr(WeakAttr::CreateImplicit(Context, W.getLocation(),
                                           AttributeCommonInfo::AS_Pragma));
    WeakTopLevelDecl.push_back(NewD);
    // FIXME: "hideous" code from Sema::LazilyCreateBuiltin
    // to insert Decl at TU scope, sorry.
    DeclContext *SavedContext = CurContext;
    CurContext = Context.getTranslationUnitDecl();
    NewD->setDeclContext(CurContext);
    NewD->setLexicalDeclContext(CurContext);
    PushOnScopeChains(NewD, S);
    CurContext = SavedContext;
  } else { // just add weak to existing
    ND->addAttr(WeakAttr::CreateImplicit(Context, W.getLocation(),
                                         AttributeCommonInfo::AS_Pragma));
  }
}

void Sema::ProcessPragmaWeak(Scope *S, Decl *D) {
  // It's valid to "forward-declare" #pragma weak, in which case we
  // have to do this.
  LoadExternalWeakUndeclaredIdentifiers();
  if (WeakUndeclaredIdentifiers.empty())
    return;
  NamedDecl *ND = nullptr;
  if (auto *VD = dyn_cast<VarDecl>(D))
    if (VD->isExternC())
      ND = VD;
  if (auto *FD = dyn_cast<FunctionDecl>(D))
    if (FD->isExternC())
      ND = FD;
  if (!ND)
    return;
  if (IdentifierInfo *Id = ND->getIdentifier()) {
    auto I = WeakUndeclaredIdentifiers.find(Id);
    if (I != WeakUndeclaredIdentifiers.end()) {
      auto &WeakInfos = I->second;
      for (const auto &W : WeakInfos)
        DeclApplyPragmaWeak(S, ND, W);
      std::remove_reference_t<decltype(WeakInfos)> EmptyWeakInfos;
      WeakInfos.swap(EmptyWeakInfos);
    }
  }
}

/// ProcessDeclAttributes - Given a declarator (PD) with attributes indicated in
/// it, apply them to D.  This is a bit tricky because PD can have attributes
/// specified in many different places, and we need to find and apply them all.
void Sema::ProcessDeclAttributes(Scope *S, Decl *D, const Declarator &PD) {
  // Apply decl attributes from the DeclSpec if present.
  if (!PD.getDeclSpec().getAttributes().empty())
    ProcessDeclAttributeList(S, D, PD.getDeclSpec().getAttributes());

  // Walk the declarator structure, applying decl attributes that were in a type
  // position to the decl itself.  This handles cases like:
  //   int *__attr__(x)** D;
  // when X is a decl attribute.
  for (unsigned i = 0, e = PD.getNumTypeObjects(); i != e; ++i)
    ProcessDeclAttributeList(S, D, PD.getTypeObject(i).getAttrs(),
                             /*IncludeCXX11Attributes=*/false);

  // Finally, apply any attributes on the decl itself.
  ProcessDeclAttributeList(S, D, PD.getAttributes());

  // Apply additional attributes specified by '#pragma clang attribute'.
  AddPragmaAttributes(S, D);
}

/// Is the given declaration allowed to use a forbidden type?
/// If so, it'll still be annotated with an attribute that makes it
/// illegal to actually use.
static bool isForbiddenTypeAllowed(Sema &S, Decl *D,
                                   const DelayedDiagnostic &diag,
                                   UnavailableAttr::ImplicitReason &reason) {
  // Private ivars are always okay.  Unfortunately, people don't
  // always properly make their ivars private, even in system headers.
  // Plus we need to make fields okay, too.
  if (!isa<FieldDecl>(D) && !isa<ObjCPropertyDecl>(D) &&
      !isa<FunctionDecl>(D))
    return false;

  // Silently accept unsupported uses of __weak in both user and system
  // declarations when it's been disabled, for ease of integration with
  // -fno-objc-arc files.  We do have to take some care against attempts
  // to define such things;  for now, we've only done that for ivars
  // and properties.
  if ((isa<ObjCIvarDecl>(D) || isa<ObjCPropertyDecl>(D))) {
    if (diag.getForbiddenTypeDiagnostic() == diag::err_arc_weak_disabled ||
        diag.getForbiddenTypeDiagnostic() == diag::err_arc_weak_no_runtime) {
      reason = UnavailableAttr::IR_ForbiddenWeak;
      return true;
    }
  }

  // Allow all sorts of things in system headers.
  if (S.Context.getSourceManager().isInSystemHeader(D->getLocation())) {
    // Currently, all the failures dealt with this way are due to ARC
    // restrictions.
    reason = UnavailableAttr::IR_ARCForbiddenType;
    return true;
  }

  return false;
}

/// Handle a delayed forbidden-type diagnostic.
static void handleDelayedForbiddenType(Sema &S, DelayedDiagnostic &DD,
                                       Decl *D) {
  auto Reason = UnavailableAttr::IR_None;
  if (D && isForbiddenTypeAllowed(S, D, DD, Reason)) {
    assert(Reason && "didn't set reason?");
    D->addAttr(UnavailableAttr::CreateImplicit(S.Context, "", Reason, DD.Loc));
    return;
  }
  if (S.getLangOpts().ObjCAutoRefCount)
    if (const auto *FD = dyn_cast<FunctionDecl>(D)) {
      // FIXME: we may want to suppress diagnostics for all
      // kind of forbidden type messages on unavailable functions.
      if (FD->hasAttr<UnavailableAttr>() &&
          DD.getForbiddenTypeDiagnostic() ==
              diag::err_arc_array_param_no_ownership) {
        DD.Triggered = true;
        return;
      }
    }

  S.Diag(DD.Loc, DD.getForbiddenTypeDiagnostic())
      << DD.getForbiddenTypeOperand() << DD.getForbiddenTypeArgument();
  DD.Triggered = true;
}


void Sema::PopParsingDeclaration(ParsingDeclState state, Decl *decl) {
  assert(DelayedDiagnostics.getCurrentPool());
  DelayedDiagnosticPool &poppedPool = *DelayedDiagnostics.getCurrentPool();
  DelayedDiagnostics.popWithoutEmitting(state);

  // When delaying diagnostics to run in the context of a parsed
  // declaration, we only want to actually emit anything if parsing
  // succeeds.
  if (!decl) return;

  // We emit all the active diagnostics in this pool or any of its
  // parents.  In general, we'll get one pool for the decl spec
  // and a child pool for each declarator; in a decl group like:
  //   deprecated_typedef foo, *bar, baz();
  // only the declarator pops will be passed decls.  This is correct;
  // we really do need to consider delayed diagnostics from the decl spec
  // for each of the different declarations.
  const DelayedDiagnosticPool *pool = &poppedPool;
  do {
    bool AnyAccessFailures = false;
    for (DelayedDiagnosticPool::pool_iterator
           i = pool->pool_begin(), e = pool->pool_end(); i != e; ++i) {
      // This const_cast is a bit lame.  Really, Triggered should be mutable.
      DelayedDiagnostic &diag = const_cast<DelayedDiagnostic&>(*i);
      if (diag.Triggered)
        continue;

      switch (diag.Kind) {
      case DelayedDiagnostic::Availability:
        // Don't bother giving deprecation/unavailable diagnostics if
        // the decl is invalid.
        if (!decl->isInvalidDecl())
          handleDelayedAvailabilityCheck(diag, decl);
        break;

      case DelayedDiagnostic::Access:
        // Only produce one access control diagnostic for a structured binding
        // declaration: we don't need to tell the user that all the fields are
        // inaccessible one at a time.
        if (AnyAccessFailures && isa<DecompositionDecl>(decl))
          continue;
        HandleDelayedAccessCheck(diag, decl);
        if (diag.Triggered)
          AnyAccessFailures = true;
        break;

      case DelayedDiagnostic::ForbiddenType:
        handleDelayedForbiddenType(*this, diag, decl);
        break;
      }
    }
  } while ((pool = pool->getParent()));
}

/// Given a set of delayed diagnostics, re-emit them as if they had
/// been delayed in the current context instead of in the given pool.
/// Essentially, this just moves them to the current pool.
void Sema::redelayDiagnostics(DelayedDiagnosticPool &pool) {
  DelayedDiagnosticPool *curPool = DelayedDiagnostics.getCurrentPool();
  assert(curPool && "re-emitting in undelayed context not supported");
  curPool->steal(pool);
}<|MERGE_RESOLUTION|>--- conflicted
+++ resolved
@@ -6445,6 +6445,21 @@
   }
 }
 
+static void handleRandomizeLayoutAttr(Sema &S, Decl *D, const ParsedAttr &AL) {
+  if (checkAttrMutualExclusion<NoRandomizeLayoutAttr>(S, D, AL))
+    return;
+  if (!D->hasAttr<RandomizeLayoutAttr>())
+    D->addAttr(::new (S.Context) RandomizeLayoutAttr(S.Context, AL));
+}
+
+static void handleNoRandomizeLayoutAttr(Sema &S, Decl *D,
+                                        const ParsedAttr &AL) {
+  if (checkAttrMutualExclusion<RandomizeLayoutAttr>(S, D, AL))
+    return;
+  if (!D->hasAttr<NoRandomizeLayoutAttr>())
+    D->addAttr(::new (S.Context) NoRandomizeLayoutAttr(S.Context, AL));
+}
+
 bool Sema::CheckCallingConvAttr(const ParsedAttr &Attrs, CallingConv &CC,
                                 const FunctionDecl *FD) {
   if (Attrs.isInvalid())
@@ -7144,33 +7159,11 @@
     }
   }
 
-<<<<<<< HEAD
   // If the declaration does not have an [[intel::fpga_memory]]
   // attribute, this creates one as an implicit attribute.
   if (!D->hasAttr<IntelFPGAMemoryAttr>())
     D->addAttr(IntelFPGAMemoryAttr::CreateImplicit(
         Context, IntelFPGAMemoryAttr::Default));
-=======
-static void handleRandomizeLayoutAttr(Sema &S, Decl *D, const ParsedAttr &AL) {
-  if (checkAttrMutualExclusion<NoRandomizeLayoutAttr>(S, D, AL))
-    return;
-  if (!D->hasAttr<RandomizeLayoutAttr>())
-    D->addAttr(::new (S.Context) RandomizeLayoutAttr(S.Context, AL));
-}
-
-static void handleNoRandomizeLayoutAttr(Sema &S, Decl *D,
-                                        const ParsedAttr &AL) {
-  if (checkAttrMutualExclusion<RandomizeLayoutAttr>(S, D, AL))
-    return;
-  if (!D->hasAttr<NoRandomizeLayoutAttr>())
-    D->addAttr(::new (S.Context) NoRandomizeLayoutAttr(S.Context, AL));
-}
-
-bool Sema::CheckCallingConvAttr(const ParsedAttr &Attrs, CallingConv &CC,
-                                const FunctionDecl *FD) {
-  if (Attrs.isInvalid())
-    return true;
->>>>>>> 7aa8c38a
 
   // We are adding a user NumBanks attribute, drop any implicit default.
   if (auto *NBA = D->getAttr<IntelFPGANumBanksAttr>()) {
