//===--- Driver.cpp - Clang GCC Compatible Driver -------------------------===//
//
// Part of the LLVM Project, under the Apache License v2.0 with LLVM Exceptions.
// See https://llvm.org/LICENSE.txt for license information.
// SPDX-License-Identifier: Apache-2.0 WITH LLVM-exception
//
//===----------------------------------------------------------------------===//
#include "clang/Driver/Driver.h"
#include "ToolChains/AIX.h"
#include "ToolChains/AMDGPU.h"
#include "ToolChains/AMDGPUOpenMP.h"
#include "ToolChains/AVR.h"
#include "ToolChains/Ananas.h"
#include "ToolChains/BareMetal.h"
#include "ToolChains/CSKYToolChain.h"
#include "ToolChains/Clang.h"
#include "ToolChains/CloudABI.h"
#include "ToolChains/Contiki.h"
#include "ToolChains/CrossWindows.h"
#include "ToolChains/Cuda.h"
#include "ToolChains/Darwin.h"
#include "ToolChains/DragonFly.h"
#include "ToolChains/FreeBSD.h"
#include "ToolChains/Fuchsia.h"
#include "ToolChains/Gnu.h"
#include "ToolChains/HIPAMD.h"
#include "ToolChains/HIPSPV.h"
#include "ToolChains/HLSL.h"
#include "ToolChains/Haiku.h"
#include "ToolChains/Hexagon.h"
#include "ToolChains/Hurd.h"
#include "ToolChains/Lanai.h"
#include "ToolChains/Linux.h"
#include "ToolChains/MSP430.h"
#include "ToolChains/MSVC.h"
#include "ToolChains/MinGW.h"
#include "ToolChains/Minix.h"
#include "ToolChains/MipsLinux.h"
#include "ToolChains/Myriad.h"
#include "ToolChains/NaCl.h"
#include "ToolChains/NetBSD.h"
#include "ToolChains/OpenBSD.h"
#include "ToolChains/PPCFreeBSD.h"
#include "ToolChains/PPCLinux.h"
#include "ToolChains/PS4CPU.h"
#include "ToolChains/RISCVToolchain.h"
#include "ToolChains/SPIRV.h"
#include "ToolChains/SYCL.h"
#include "ToolChains/Solaris.h"
#include "ToolChains/TCE.h"
#include "ToolChains/VEToolchain.h"
#include "ToolChains/WebAssembly.h"
#include "ToolChains/XCore.h"
#include "ToolChains/ZOS.h"
#include "clang/Basic/TargetID.h"
#include "clang/Basic/Version.h"
#include "clang/Config/config.h"
#include "clang/Driver/Action.h"
#include "clang/Driver/Compilation.h"
#include "clang/Driver/DriverDiagnostic.h"
#include "clang/Driver/InputInfo.h"
#include "clang/Driver/Job.h"
#include "clang/Driver/Options.h"
#include "clang/Driver/Phases.h"
#include "clang/Driver/SanitizerArgs.h"
#include "clang/Driver/Tool.h"
#include "clang/Driver/ToolChain.h"
#include "clang/Driver/Types.h"
#include "llvm/ADT/ArrayRef.h"
#include "llvm/ADT/MapVector.h"
#include "llvm/ADT/STLExtras.h"
#include "llvm/ADT/SmallSet.h"
#include "llvm/ADT/StringExtras.h"
#include "llvm/ADT/StringRef.h"
#include "llvm/ADT/StringSet.h"
#include "llvm/ADT/StringSwitch.h"
#include "llvm/BinaryFormat/Magic.h"
#include "llvm/Config/llvm-config.h"
#include "llvm/MC/TargetRegistry.h"
#include "llvm/Option/Arg.h"
#include "llvm/Option/ArgList.h"
#include "llvm/Option/OptSpecifier.h"
#include "llvm/Option/OptTable.h"
#include "llvm/Option/Option.h"
#include "llvm/Support/CommandLine.h"
#include "llvm/Support/ErrorHandling.h"
#include "llvm/Support/ExitCodes.h"
#include "llvm/Support/FileSystem.h"
#include "llvm/Support/FileUtilities.h"
#include "llvm/Support/FormatVariadic.h"
#include "llvm/Support/Host.h"
#include "llvm/Support/LineIterator.h"
#include "llvm/Support/MD5.h"
#include "llvm/Support/Path.h"
#include "llvm/Support/PrettyStackTrace.h"
#include "llvm/Support/Process.h"
#include "llvm/Support/Program.h"
#include "llvm/Support/StringSaver.h"
#include "llvm/Support/VirtualFileSystem.h"
#include "llvm/Support/raw_ostream.h"
#include <cstdlib> // ::getenv
#include <map>
#include <memory>
<<<<<<< HEAD
#include <regex>
#include <sstream>
=======
#include <optional>
>>>>>>> 3c255f67
#include <utility>
#if LLVM_ON_UNIX
#include <unistd.h> // getpid
#endif

using namespace clang::driver;
using namespace clang;
using namespace llvm::opt;

static std::optional<llvm::Triple> getOffloadTargetTriple(const Driver &D,
                                                          const ArgList &Args) {
  auto OffloadTargets = Args.getAllArgValues(options::OPT_offload_EQ);
  // Offload compilation flow does not support multiple targets for now. We
  // need the HIPActionBuilder (and possibly the CudaActionBuilder{,Base}too)
  // to support multiple tool chains first.
  switch (OffloadTargets.size()) {
  default:
    D.Diag(diag::err_drv_only_one_offload_target_supported);
    return std::nullopt;
  case 0:
    D.Diag(diag::err_drv_invalid_or_unsupported_offload_target) << "";
    return std::nullopt;
  case 1:
    break;
  }
  return llvm::Triple(OffloadTargets[0]);
}

static std::optional<llvm::Triple>
getNVIDIAOffloadTargetTriple(const Driver &D, const ArgList &Args,
                             const llvm::Triple &HostTriple) {
  if (!Args.hasArg(options::OPT_offload_EQ)) {
    return llvm::Triple(HostTriple.isArch64Bit() ? "nvptx64-nvidia-cuda"
                                                 : "nvptx-nvidia-cuda");
  }
  auto TT = getOffloadTargetTriple(D, Args);
  if (TT && (TT->getArch() == llvm::Triple::spirv32 ||
             TT->getArch() == llvm::Triple::spirv64)) {
    if (Args.hasArg(options::OPT_emit_llvm))
      return TT;
    D.Diag(diag::err_drv_cuda_offload_only_emit_bc);
    return std::nullopt;
  }
  D.Diag(diag::err_drv_invalid_or_unsupported_offload_target) << TT->str();
  return std::nullopt;
}
static std::optional<llvm::Triple>
getHIPOffloadTargetTriple(const Driver &D, const ArgList &Args) {
  if (!Args.hasArg(options::OPT_offload_EQ)) {
    return llvm::Triple("amdgcn-amd-amdhsa"); // Default HIP triple.
  }
  auto TT = getOffloadTargetTriple(D, Args);
  if (!TT)
    return std::nullopt;
  if (TT->getArch() == llvm::Triple::amdgcn &&
      TT->getVendor() == llvm::Triple::AMD &&
      TT->getOS() == llvm::Triple::AMDHSA)
    return TT;
  if (TT->getArch() == llvm::Triple::spirv64)
    return TT;
  D.Diag(diag::err_drv_invalid_or_unsupported_offload_target) << TT->str();
  return std::nullopt;
}

// static
std::string Driver::GetResourcesPath(StringRef BinaryPath,
                                     StringRef CustomResourceDir) {
  // Since the resource directory is embedded in the module hash, it's important
  // that all places that need it call this function, so that they get the
  // exact same string ("a/../b/" and "b/" get different hashes, for example).

  // Dir is bin/ or lib/, depending on where BinaryPath is.
  std::string Dir = std::string(llvm::sys::path::parent_path(BinaryPath));

  SmallString<128> P(Dir);
  if (CustomResourceDir != "") {
    llvm::sys::path::append(P, CustomResourceDir);
  } else {
    // On Windows, libclang.dll is in bin/.
    // On non-Windows, libclang.so/.dylib is in lib/.
    // With a static-library build of libclang, LibClangPath will contain the
    // path of the embedding binary, which for LLVM binaries will be in bin/.
    // ../lib gets us to lib/ in both cases.
    P = llvm::sys::path::parent_path(Dir);
    llvm::sys::path::append(P, CLANG_INSTALL_LIBDIR_BASENAME, "clang",
                            CLANG_VERSION_MAJOR_STRING);
  }

  return std::string(P.str());
}

Driver::Driver(StringRef ClangExecutable, StringRef TargetTriple,
               DiagnosticsEngine &Diags, std::string Title,
               IntrusiveRefCntPtr<llvm::vfs::FileSystem> VFS)
    : Diags(Diags), VFS(std::move(VFS)), Mode(GCCMode),
      SaveTemps(SaveTempsNone), BitcodeEmbed(EmbedNone),
      Offload(OffloadHostDevice), CXX20HeaderType(HeaderMode_None),
      ModulesModeCXX20(false), LTOMode(LTOK_None),
      ClangExecutable(ClangExecutable), SysRoot(DEFAULT_SYSROOT),
      DriverTitle(Title), CCCPrintBindings(false), CCPrintOptions(false),
      CCPrintHeaders(false), CCLogDiagnostics(false), CCGenDiagnostics(false),
      CCPrintProcessStats(false), TargetTriple(TargetTriple), Saver(Alloc),
      CheckInputsExist(true), ProbePrecompiled(true),
      SuppressMissingInputWarning(false) {
  // Provide a sane fallback if no VFS is specified.
  if (!this->VFS)
    this->VFS = llvm::vfs::getRealFileSystem();

  Name = std::string(llvm::sys::path::filename(ClangExecutable));
  Dir = std::string(llvm::sys::path::parent_path(ClangExecutable));
  InstalledDir = Dir; // Provide a sensible default installed dir.

  if ((!SysRoot.empty()) && llvm::sys::path::is_relative(SysRoot)) {
    // Prepend InstalledDir if SysRoot is relative
    SmallString<128> P(InstalledDir);
    llvm::sys::path::append(P, SysRoot);
    SysRoot = std::string(P);
  }

#if defined(CLANG_CONFIG_FILE_SYSTEM_DIR)
  SystemConfigDir = CLANG_CONFIG_FILE_SYSTEM_DIR;
#endif
#if defined(CLANG_CONFIG_FILE_USER_DIR)
  {
    SmallString<128> P;
    llvm::sys::fs::expand_tilde(CLANG_CONFIG_FILE_USER_DIR, P);
    UserConfigDir = static_cast<std::string>(P);
  }
#endif

  // Compute the path to the resource directory.
  ResourceDir = GetResourcesPath(ClangExecutable, CLANG_RESOURCE_DIR);
}

void Driver::setDriverMode(StringRef Value) {
  static const std::string OptName =
      getOpts().getOption(options::OPT_driver_mode).getPrefixedName();
  if (auto M = llvm::StringSwitch<std::optional<DriverMode>>(Value)
                   .Case("gcc", GCCMode)
                   .Case("g++", GXXMode)
                   .Case("cpp", CPPMode)
                   .Case("cl", CLMode)
                   .Case("flang", FlangMode)
                   .Case("dxc", DXCMode)
                   .Default(std::nullopt))
    Mode = *M;
  else
    Diag(diag::err_drv_unsupported_option_argument) << OptName << Value;
}

InputArgList Driver::ParseArgStrings(ArrayRef<const char *> ArgStrings,
                                     bool IsClCompatMode,
                                     bool &ContainsError) {
  llvm::PrettyStackTraceString CrashInfo("Command line argument parsing");
  ContainsError = false;

  unsigned IncludedFlagsBitmask;
  unsigned ExcludedFlagsBitmask;
  std::tie(IncludedFlagsBitmask, ExcludedFlagsBitmask) =
      getIncludeExcludeOptionFlagMasks(IsClCompatMode);

  // Make sure that Flang-only options don't pollute the Clang output
  // TODO: Make sure that Clang-only options don't pollute Flang output
  if (!IsFlangMode())
    ExcludedFlagsBitmask |= options::FlangOnlyOption;

  unsigned MissingArgIndex, MissingArgCount;
  InputArgList Args =
      getOpts().ParseArgs(ArgStrings, MissingArgIndex, MissingArgCount,
                          IncludedFlagsBitmask, ExcludedFlagsBitmask);

  // Check for missing argument error.
  if (MissingArgCount) {
    Diag(diag::err_drv_missing_argument)
        << Args.getArgString(MissingArgIndex) << MissingArgCount;
    ContainsError |=
        Diags.getDiagnosticLevel(diag::err_drv_missing_argument,
                                 SourceLocation()) > DiagnosticsEngine::Warning;
  }

  // Check for unsupported options.
  for (const Arg *A : Args) {
    if (A->getOption().hasFlag(options::Unsupported)) {
      unsigned DiagID;
      auto ArgString = A->getAsString(Args);
      std::string Nearest;
      if (getOpts().findNearest(
            ArgString, Nearest, IncludedFlagsBitmask,
            ExcludedFlagsBitmask | options::Unsupported) > 1) {
        DiagID = diag::err_drv_unsupported_opt;
        Diag(DiagID) << ArgString;
      } else {
        DiagID = diag::err_drv_unsupported_opt_with_suggestion;
        Diag(DiagID) << ArgString << Nearest;
      }
      ContainsError |= Diags.getDiagnosticLevel(DiagID, SourceLocation()) >
                       DiagnosticsEngine::Warning;
      continue;
    }

    // Deprecated options emit a diagnostic about deprecation, but are still
    // supported until removed.
    if (A->getOption().hasFlag(options::Deprecated)) {
      Diag(diag::warn_drv_deprecated_option_release) << A->getAsString(Args);
      ContainsError |= Diags.getDiagnosticLevel(
                           diag::warn_drv_deprecated_option_release,
                           SourceLocation()) > DiagnosticsEngine::Warning;
    }

    // Warn about -mcpu= without an argument.
    if (A->getOption().matches(options::OPT_mcpu_EQ) && A->containsValue("")) {
      Diag(diag::warn_drv_empty_joined_argument) << A->getAsString(Args);
      ContainsError |= Diags.getDiagnosticLevel(
                           diag::warn_drv_empty_joined_argument,
                           SourceLocation()) > DiagnosticsEngine::Warning;
    }
  }

  for (const Arg *A : Args.filtered(options::OPT_UNKNOWN)) {
    unsigned DiagID;
    auto ArgString = A->getAsString(Args);
    std::string Nearest;
    if (getOpts().findNearest(ArgString, Nearest, IncludedFlagsBitmask,
                              ExcludedFlagsBitmask) > 1) {
      if (getOpts().findNearest(ArgString, Nearest, options::CC1Option) == 0 &&
          !IsCLMode()) {
        DiagID = diag::err_drv_unknown_argument_with_suggestion;
        Diags.Report(DiagID) << ArgString << "-Xclang " + Nearest;
      } else {
        DiagID = IsCLMode() ? diag::warn_drv_unknown_argument_clang_cl
                            : diag::err_drv_unknown_argument;
        Diags.Report(DiagID) << ArgString;
      }
    } else {
      DiagID = IsCLMode()
                   ? diag::warn_drv_unknown_argument_clang_cl_with_suggestion
                   : diag::err_drv_unknown_argument_with_suggestion;
      Diags.Report(DiagID) << ArgString << Nearest;
    }
    ContainsError |= Diags.getDiagnosticLevel(DiagID, SourceLocation()) >
                     DiagnosticsEngine::Warning;
  }

  for (const Arg *A : Args.filtered(options::OPT_o)) {
    if (ArgStrings[A->getIndex()] == A->getSpelling())
      continue;

    // Warn on joined arguments that are similar to a long argument.
    std::string ArgString = ArgStrings[A->getIndex()];
    std::string Nearest;
    if (getOpts().findNearest("-" + ArgString, Nearest, IncludedFlagsBitmask,
                              ExcludedFlagsBitmask) == 0)
      Diags.Report(diag::warn_drv_potentially_misspelled_joined_argument)
          << A->getAsString(Args) << Nearest;
  }

  return Args;
}

// Determine which compilation mode we are in. We look for options which
// affect the phase, starting with the earliest phases, and record which
// option we used to determine the final phase.
phases::ID Driver::getFinalPhase(const DerivedArgList &DAL,
                                 Arg **FinalPhaseArg) const {
  Arg *PhaseArg = nullptr;
  phases::ID FinalPhase;

  // -{E,EP,P,M,MM} only run the preprocessor.
  if (CCCIsCPP() || (PhaseArg = DAL.getLastArg(options::OPT_E)) ||
      (PhaseArg = DAL.getLastArg(options::OPT__SLASH_EP)) ||
      (PhaseArg = DAL.getLastArg(options::OPT_M, options::OPT_MM)) ||
      (PhaseArg = DAL.getLastArg(options::OPT__SLASH_P)) ||
      CCGenDiagnostics) {
    FinalPhase = phases::Preprocess;

    // --precompile only runs up to precompilation.
    // Options that cause the output of C++20 compiled module interfaces or
    // header units have the same effect.
  } else if ((PhaseArg = DAL.getLastArg(options::OPT__precompile)) ||
             (PhaseArg = DAL.getLastArg(options::OPT_extract_api)) ||
             (PhaseArg = DAL.getLastArg(options::OPT_fmodule_header,
                                        options::OPT_fmodule_header_EQ))) {
    FinalPhase = phases::Precompile;
    // -{fsyntax-only,-analyze,emit-ast} only run up to the compiler.
  } else if ((PhaseArg = DAL.getLastArg(options::OPT_fsyntax_only)) ||
             (PhaseArg = DAL.getLastArg(options::OPT_print_supported_cpus)) ||
             (PhaseArg = DAL.getLastArg(options::OPT_module_file_info)) ||
             (PhaseArg = DAL.getLastArg(options::OPT_verify_pch)) ||
             (PhaseArg = DAL.getLastArg(options::OPT_rewrite_objc)) ||
             (PhaseArg = DAL.getLastArg(options::OPT_rewrite_legacy_objc)) ||
             (PhaseArg = DAL.getLastArg(options::OPT__migrate)) ||
             (PhaseArg = DAL.getLastArg(options::OPT__analyze)) ||
             (PhaseArg = DAL.getLastArg(options::OPT_emit_ast))) {
    FinalPhase = phases::Compile;

  // -S only runs up to the backend.
  } else if ((PhaseArg = DAL.getLastArg(options::OPT_S)) ||
             (PhaseArg = DAL.getLastArg(options::OPT_fsycl_device_only))) {
    FinalPhase = phases::Backend;

  // -c compilation only runs up to the assembler.
  } else if ((PhaseArg = DAL.getLastArg(options::OPT_c))) {
    FinalPhase = phases::Assemble;

  } else if ((PhaseArg = DAL.getLastArg(options::OPT_emit_interface_stubs))) {
    FinalPhase = phases::IfsMerge;

  // Otherwise do everything.
  } else
    FinalPhase = phases::Link;

  if (FinalPhaseArg)
    *FinalPhaseArg = PhaseArg;

  return FinalPhase;
}

static Arg *MakeInputArg(DerivedArgList &Args, const OptTable &Opts,
                         StringRef Value, bool Claim = true) {
  Arg *A = new Arg(Opts.getOption(options::OPT_INPUT), Value,
                   Args.getBaseArgs().MakeIndex(Value), Value.data());
  Args.AddSynthesizedArg(A);
  if (Claim)
    A->claim();
  return A;
}

DerivedArgList *Driver::TranslateInputArgs(const InputArgList &Args) const {
  const llvm::opt::OptTable &Opts = getOpts();
  DerivedArgList *DAL = new DerivedArgList(Args);

  bool HasNostdlib = Args.hasArg(options::OPT_nostdlib);
  bool HasNostdlibxx = Args.hasArg(options::OPT_nostdlibxx);
  bool HasNodefaultlib = Args.hasArg(options::OPT_nodefaultlibs);
  bool IgnoreUnused = false;
  for (Arg *A : Args) {
    if (IgnoreUnused)
      A->claim();

    if (A->getOption().matches(options::OPT_start_no_unused_arguments)) {
      IgnoreUnused = true;
      continue;
    }
    if (A->getOption().matches(options::OPT_end_no_unused_arguments)) {
      IgnoreUnused = false;
      continue;
    }

    // Unfortunately, we have to parse some forwarding options (-Xassembler,
    // -Xlinker, -Xpreprocessor) because we either integrate their functionality
    // (assembler and preprocessor), or bypass a previous driver ('collect2').

    // Rewrite linker options, to replace --no-demangle with a custom internal
    // option.
    if ((A->getOption().matches(options::OPT_Wl_COMMA) ||
         A->getOption().matches(options::OPT_Xlinker)) &&
        A->containsValue("--no-demangle")) {
      // Add the rewritten no-demangle argument.
      DAL->AddFlagArg(A, Opts.getOption(options::OPT_Z_Xlinker__no_demangle));

      // Add the remaining values as Xlinker arguments.
      for (StringRef Val : A->getValues())
        if (Val != "--no-demangle")
          DAL->AddSeparateArg(A, Opts.getOption(options::OPT_Xlinker), Val);

      continue;
    }

    // Rewrite preprocessor options, to replace -Wp,-MD,FOO which is used by
    // some build systems. We don't try to be complete here because we don't
    // care to encourage this usage model.
    if (A->getOption().matches(options::OPT_Wp_COMMA) &&
        (A->getValue(0) == StringRef("-MD") ||
         A->getValue(0) == StringRef("-MMD"))) {
      // Rewrite to -MD/-MMD along with -MF.
      if (A->getValue(0) == StringRef("-MD"))
        DAL->AddFlagArg(A, Opts.getOption(options::OPT_MD));
      else
        DAL->AddFlagArg(A, Opts.getOption(options::OPT_MMD));
      if (A->getNumValues() == 2)
        DAL->AddSeparateArg(A, Opts.getOption(options::OPT_MF), A->getValue(1));
      continue;
    }

    // Rewrite reserved library names.
    if (A->getOption().matches(options::OPT_l)) {
      StringRef Value = A->getValue();

      // Rewrite unless -nostdlib is present.
      if (!HasNostdlib && !HasNodefaultlib && !HasNostdlibxx &&
          Value == "stdc++") {
        DAL->AddFlagArg(A, Opts.getOption(options::OPT_Z_reserved_lib_stdcxx));
        continue;
      }

      // Rewrite unconditionally.
      if (Value == "cc_kext") {
        DAL->AddFlagArg(A, Opts.getOption(options::OPT_Z_reserved_lib_cckext));
        continue;
      }
    }

    // Pick up inputs via the -- option.
    if (A->getOption().matches(options::OPT__DASH_DASH)) {
      A->claim();
      for (StringRef Val : A->getValues())
        DAL->append(MakeInputArg(*DAL, Opts, Val, false));
      continue;
    }

    if (A->getOption().matches(options::OPT_offload_lib_Group)) {
      if (!A->getNumValues()) {
        Diag(clang::diag::warn_drv_unused_argument) << A->getSpelling();
        continue;
      }
    }

    DAL->append(A);
  }

  // Enforce -static if -miamcu is present.
  if (Args.hasFlag(options::OPT_miamcu, options::OPT_mno_iamcu, false))
    DAL->AddFlagArg(nullptr, Opts.getOption(options::OPT_static));

  // Use of -fintelfpga implies -g
  if (Args.hasArg(options::OPT_fintelfpga)) {
    // if any -gN option is provided, use that.
    if (Arg *A = Args.getLastArg(options::OPT_gN_Group))
      DAL->append(A);
    else
      DAL->AddFlagArg(0, Opts.getOption(options::OPT_g_Flag));
  }

// Add a default value of -mlinker-version=, if one was given and the user
// didn't specify one.
#if defined(HOST_LINK_VERSION)
  if (!Args.hasArg(options::OPT_mlinker_version_EQ) &&
      strlen(HOST_LINK_VERSION) > 0) {
    DAL->AddJoinedArg(0, Opts.getOption(options::OPT_mlinker_version_EQ),
                      HOST_LINK_VERSION);
    DAL->getLastArg(options::OPT_mlinker_version_EQ)->claim();
  }
#endif

  return DAL;
}

/// Compute target triple from args.
///
/// This routine provides the logic to compute a target triple from various
/// args passed to the driver and the default triple string.
static llvm::Triple computeTargetTriple(const Driver &D,
                                        StringRef TargetTriple,
                                        const ArgList &Args,
                                        StringRef DarwinArchName = "") {
  // FIXME: Already done in Compilation *Driver::BuildCompilation
  if (const Arg *A = Args.getLastArg(options::OPT_target))
    TargetTriple = A->getValue();

  llvm::Triple Target(llvm::Triple::normalize(TargetTriple));

  // GNU/Hurd's triples should have been -hurd-gnu*, but were historically made
  // -gnu* only, and we can not change this, so we have to detect that case as
  // being the Hurd OS.
  if (TargetTriple.contains("-unknown-gnu") || TargetTriple.contains("-pc-gnu"))
    Target.setOSName("hurd");

  // Handle Apple-specific options available here.
  if (Target.isOSBinFormatMachO()) {
    // If an explicit Darwin arch name is given, that trumps all.
    if (!DarwinArchName.empty()) {
      tools::darwin::setTripleTypeForMachOArchName(Target, DarwinArchName);
      return Target;
    }

    // Handle the Darwin '-arch' flag.
    if (Arg *A = Args.getLastArg(options::OPT_arch)) {
      StringRef ArchName = A->getValue();
      tools::darwin::setTripleTypeForMachOArchName(Target, ArchName);
    }
  }

  // Handle pseudo-target flags '-mlittle-endian'/'-EL' and
  // '-mbig-endian'/'-EB'.
  if (Arg *A = Args.getLastArg(options::OPT_mlittle_endian,
                               options::OPT_mbig_endian)) {
    if (A->getOption().matches(options::OPT_mlittle_endian)) {
      llvm::Triple LE = Target.getLittleEndianArchVariant();
      if (LE.getArch() != llvm::Triple::UnknownArch)
        Target = std::move(LE);
    } else {
      llvm::Triple BE = Target.getBigEndianArchVariant();
      if (BE.getArch() != llvm::Triple::UnknownArch)
        Target = std::move(BE);
    }
  }

  // Skip further flag support on OSes which don't support '-m32' or '-m64'.
  if (Target.getArch() == llvm::Triple::tce ||
      Target.getOS() == llvm::Triple::Minix)
    return Target;

  // On AIX, the env OBJECT_MODE may affect the resulting arch variant.
  if (Target.isOSAIX()) {
    if (std::optional<std::string> ObjectModeValue =
            llvm::sys::Process::GetEnv("OBJECT_MODE")) {
      StringRef ObjectMode = *ObjectModeValue;
      llvm::Triple::ArchType AT = llvm::Triple::UnknownArch;

      if (ObjectMode.equals("64")) {
        AT = Target.get64BitArchVariant().getArch();
      } else if (ObjectMode.equals("32")) {
        AT = Target.get32BitArchVariant().getArch();
      } else {
        D.Diag(diag::err_drv_invalid_object_mode) << ObjectMode;
      }

      if (AT != llvm::Triple::UnknownArch && AT != Target.getArch())
        Target.setArch(AT);
    }
  }

  // Handle pseudo-target flags '-m64', '-mx32', '-m32' and '-m16'.
  Arg *A = Args.getLastArg(options::OPT_m64, options::OPT_mx32,
                           options::OPT_m32, options::OPT_m16);
  if (A) {
    llvm::Triple::ArchType AT = llvm::Triple::UnknownArch;

    if (A->getOption().matches(options::OPT_m64)) {
      AT = Target.get64BitArchVariant().getArch();
      if (Target.getEnvironment() == llvm::Triple::GNUX32)
        Target.setEnvironment(llvm::Triple::GNU);
      else if (Target.getEnvironment() == llvm::Triple::MuslX32)
        Target.setEnvironment(llvm::Triple::Musl);
    } else if (A->getOption().matches(options::OPT_mx32) &&
               Target.get64BitArchVariant().getArch() == llvm::Triple::x86_64) {
      AT = llvm::Triple::x86_64;
      if (Target.getEnvironment() == llvm::Triple::Musl)
        Target.setEnvironment(llvm::Triple::MuslX32);
      else
        Target.setEnvironment(llvm::Triple::GNUX32);
    } else if (A->getOption().matches(options::OPT_m32)) {
      AT = Target.get32BitArchVariant().getArch();
      if (Target.getEnvironment() == llvm::Triple::GNUX32)
        Target.setEnvironment(llvm::Triple::GNU);
      else if (Target.getEnvironment() == llvm::Triple::MuslX32)
        Target.setEnvironment(llvm::Triple::Musl);
    } else if (A->getOption().matches(options::OPT_m16) &&
               Target.get32BitArchVariant().getArch() == llvm::Triple::x86) {
      AT = llvm::Triple::x86;
      Target.setEnvironment(llvm::Triple::CODE16);
    }

    if (AT != llvm::Triple::UnknownArch && AT != Target.getArch()) {
      Target.setArch(AT);
      if (Target.isWindowsGNUEnvironment())
        toolchains::MinGW::fixTripleArch(D, Target, Args);
    }
  }

  // Handle -miamcu flag.
  if (Args.hasFlag(options::OPT_miamcu, options::OPT_mno_iamcu, false)) {
    if (Target.get32BitArchVariant().getArch() != llvm::Triple::x86)
      D.Diag(diag::err_drv_unsupported_opt_for_target) << "-miamcu"
                                                       << Target.str();

    if (A && !A->getOption().matches(options::OPT_m32))
      D.Diag(diag::err_drv_argument_not_allowed_with)
          << "-miamcu" << A->getBaseArg().getAsString(Args);

    Target.setArch(llvm::Triple::x86);
    Target.setArchName("i586");
    Target.setEnvironment(llvm::Triple::UnknownEnvironment);
    Target.setEnvironmentName("");
    Target.setOS(llvm::Triple::ELFIAMCU);
    Target.setVendor(llvm::Triple::UnknownVendor);
    Target.setVendorName("intel");
  }

  // If target is MIPS adjust the target triple
  // accordingly to provided ABI name.
  if (Target.isMIPS()) {
    if ((A = Args.getLastArg(options::OPT_mabi_EQ))) {
      StringRef ABIName = A->getValue();
      if (ABIName == "32") {
        Target = Target.get32BitArchVariant();
        if (Target.getEnvironment() == llvm::Triple::GNUABI64 ||
            Target.getEnvironment() == llvm::Triple::GNUABIN32)
          Target.setEnvironment(llvm::Triple::GNU);
      } else if (ABIName == "n32") {
        Target = Target.get64BitArchVariant();
        if (Target.getEnvironment() == llvm::Triple::GNU ||
            Target.getEnvironment() == llvm::Triple::GNUABI64)
          Target.setEnvironment(llvm::Triple::GNUABIN32);
      } else if (ABIName == "64") {
        Target = Target.get64BitArchVariant();
        if (Target.getEnvironment() == llvm::Triple::GNU ||
            Target.getEnvironment() == llvm::Triple::GNUABIN32)
          Target.setEnvironment(llvm::Triple::GNUABI64);
      }
    }
  }

  // If target is RISC-V adjust the target triple according to
  // provided architecture name
  if (Target.isRISCV()) {
    if ((A = Args.getLastArg(options::OPT_march_EQ))) {
      StringRef ArchName = A->getValue();
      if (ArchName.startswith_insensitive("rv32"))
        Target.setArch(llvm::Triple::riscv32);
      else if (ArchName.startswith_insensitive("rv64"))
        Target.setArch(llvm::Triple::riscv64);
    }
  }

  return Target;
}

// Parse the LTO options and record the type of LTO compilation
// based on which -f(no-)?lto(=.*)? or -f(no-)?offload-lto(=.*)?
// option occurs last.
static driver::LTOKind parseLTOMode(Driver &D, const llvm::opt::ArgList &Args,
                                    OptSpecifier OptEq, OptSpecifier OptNeg) {
  if (!Args.hasFlag(OptEq, OptNeg, false))
    return LTOK_None;

  const Arg *A = Args.getLastArg(OptEq);
  StringRef LTOName = A->getValue();

  driver::LTOKind LTOMode = llvm::StringSwitch<LTOKind>(LTOName)
                                .Case("full", LTOK_Full)
                                .Case("thin", LTOK_Thin)
                                .Default(LTOK_Unknown);

  if (LTOMode == LTOK_Unknown) {
    D.Diag(diag::err_drv_unsupported_option_argument)
        << A->getSpelling() << A->getValue();
    return LTOK_None;
  }
  return LTOMode;
}

// Parse the LTO options.
void Driver::setLTOMode(const llvm::opt::ArgList &Args) {
  LTOMode =
      parseLTOMode(*this, Args, options::OPT_flto_EQ, options::OPT_fno_lto);

  OffloadLTOMode = parseLTOMode(*this, Args, options::OPT_foffload_lto_EQ,
                                options::OPT_fno_offload_lto);
}

/// Compute the desired OpenMP runtime from the flags provided.
Driver::OpenMPRuntimeKind Driver::getOpenMPRuntime(const ArgList &Args) const {
  StringRef RuntimeName(CLANG_DEFAULT_OPENMP_RUNTIME);

  const Arg *A = Args.getLastArg(options::OPT_fopenmp_EQ);
  if (A)
    RuntimeName = A->getValue();

  auto RT = llvm::StringSwitch<OpenMPRuntimeKind>(RuntimeName)
                .Case("libomp", OMPRT_OMP)
                .Case("libgomp", OMPRT_GOMP)
                .Case("libiomp5", OMPRT_IOMP5)
                .Default(OMPRT_Unknown);

  if (RT == OMPRT_Unknown) {
    if (A)
      Diag(diag::err_drv_unsupported_option_argument)
          << A->getSpelling() << A->getValue();
    else
      // FIXME: We could use a nicer diagnostic here.
      Diag(diag::err_drv_unsupported_opt) << "-fopenmp";
  }

  return RT;
}

static bool isValidSYCLTriple(llvm::Triple T) {
  // NVPTX is valid for SYCL.
  if (T.isNVPTX())
    return true;

  // AMDGCN is valid for SYCL
  if (T.isAMDGCN())
    return true;

  // Check for invalid SYCL device triple values.
  // Non-SPIR arch.
  if (!T.isSPIR())
    return false;
  // SPIR arch, but has invalid SubArch for AOT.
  StringRef A(T.getArchName());
  if (T.getSubArch() == llvm::Triple::NoSubArch &&
      ((T.getArch() == llvm::Triple::spir && !A.equals("spir")) ||
       (T.getArch() == llvm::Triple::spir64 && !A.equals("spir64"))))
    return false;
  return true;
}

static const char *getDefaultSYCLArch(Compilation &C) {
  if (C.getDefaultToolChain().getTriple().getArch() == llvm::Triple::x86)
    return "spir";
  return "spir64";
}

static bool addSYCLDefaultTriple(Compilation &C,
                                 SmallVectorImpl<llvm::Triple> &SYCLTriples) {
  /// Returns true if a triple is added to SYCLTriples, false otherwise
  if (!C.getDriver().isSYCLDefaultTripleImplied())
    return false;
  if (C.getInputArgs().hasArg(options::OPT_fsycl_force_target_EQ))
    return false;
  for (const auto &SYCLTriple : SYCLTriples) {
    if (SYCLTriple.getSubArch() == llvm::Triple::NoSubArch &&
        SYCLTriple.isSPIR())
      return false;
    // If we encounter a known non-spir* target, do not add the default triple.
    if (SYCLTriple.isNVPTX() || SYCLTriple.isAMDGCN())
      return false;
  }
  // Add the default triple as it was not found.
  llvm::Triple DefaultTriple =
      C.getDriver().MakeSYCLDeviceTriple(getDefaultSYCLArch(C));
  SYCLTriples.insert(SYCLTriples.begin(), DefaultTriple);
  return true;
}

// Prefix for Intel GPU specific targets used for -fsycl-targets
constexpr char IntelGPU[] = "intel_gpu_";

static llvm::Optional<StringRef> isIntelGPUTarget(StringRef Target) {
  // Handle target specifications that resemble 'intel_gpu_*' here. These are
  // 'spir64_gen' based.
  if (Target.startswith(IntelGPU)) {
    return tools::SYCL::gen::resolveGenDevice(
        Target.drop_front(sizeof(IntelGPU) - 1));
  }
  return llvm::None;
}

void Driver::CreateOffloadingDeviceToolChains(Compilation &C,
                                              InputList &Inputs) {

  //
  // CUDA/HIP
  //
  // We need to generate a CUDA/HIP toolchain if any of the inputs has a CUDA
  // or HIP type. However, mixed CUDA/HIP compilation is not supported.
  bool IsCuda =
      llvm::any_of(Inputs, [](std::pair<types::ID, const llvm::opt::Arg *> &I) {
        return types::isCuda(I.first);
      });
  bool IsHIP =
      llvm::any_of(Inputs,
                   [](std::pair<types::ID, const llvm::opt::Arg *> &I) {
                     return types::isHIP(I.first);
                   }) ||
      C.getInputArgs().hasArg(options::OPT_hip_link);
  if (IsCuda && IsHIP) {
    Diag(clang::diag::err_drv_mix_cuda_hip);
    return;
  }
  if (IsCuda) {
    const ToolChain *HostTC = C.getSingleOffloadToolChain<Action::OFK_Host>();
    const llvm::Triple &HostTriple = HostTC->getTriple();
    auto OFK = Action::OFK_Cuda;
    auto CudaTriple =
        getNVIDIAOffloadTargetTriple(*this, C.getInputArgs(), HostTriple);
    if (!CudaTriple)
      return;
    // Use the CUDA and host triples as the key into the
    // getOffloadingDeviceToolChain, because the device toolchain we
    // create depends on both.
    auto CudaTC = &getOffloadingDeviceToolChain(C.getInputArgs(), *CudaTriple,
                                                *HostTC, OFK);
    C.addOffloadDeviceToolChain(CudaTC, OFK);
  } else if (IsHIP) {
    if (auto *OMPTargetArg =
            C.getInputArgs().getLastArg(options::OPT_fopenmp_targets_EQ)) {
      Diag(clang::diag::err_drv_unsupported_opt_for_language_mode)
          << OMPTargetArg->getSpelling() << "HIP";
      return;
    }
    const ToolChain *HostTC = C.getSingleOffloadToolChain<Action::OFK_Host>();
    auto OFK = Action::OFK_HIP;
    auto HIPTriple = getHIPOffloadTargetTriple(*this, C.getInputArgs());
    if (!HIPTriple)
      return;
    auto *HIPTC = &getOffloadingDeviceToolChain(C.getInputArgs(), *HIPTriple,
                                                *HostTC, OFK);
    assert(HIPTC && "Could not create offloading device tool chain.");
    C.addOffloadDeviceToolChain(HIPTC, OFK);
  }

  //
  // OpenMP
  //
  // We need to generate an OpenMP toolchain if the user specified targets with
  // the -fopenmp-targets option or used --offload-arch with OpenMP enabled.
  bool IsOpenMPOffloading =
      C.getInputArgs().hasFlag(options::OPT_fopenmp, options::OPT_fopenmp_EQ,
                               options::OPT_fno_openmp, false) &&
      (C.getInputArgs().hasArg(options::OPT_fopenmp_targets_EQ) ||
       C.getInputArgs().hasArg(options::OPT_offload_arch_EQ));
  if (IsOpenMPOffloading) {
    // We expect that -fopenmp-targets is always used in conjunction with the
    // option -fopenmp specifying a valid runtime with offloading support, i.e.
    // libomp or libiomp.
    OpenMPRuntimeKind RuntimeKind = getOpenMPRuntime(C.getInputArgs());
    if (RuntimeKind != OMPRT_OMP && RuntimeKind != OMPRT_IOMP5) {
      Diag(clang::diag::err_drv_expecting_fopenmp_with_fopenmp_targets);
      return;
    }

    llvm::StringMap<llvm::DenseSet<StringRef>> DerivedArchs;
    llvm::StringMap<StringRef> FoundNormalizedTriples;
    llvm::SmallVector<StringRef, 4> OpenMPTriples;

    // If the user specified -fopenmp-targets= we create a toolchain for each
    // valid triple. Otherwise, if only --offload-arch= was specified we instead
    // attempt to derive the appropriate toolchains from the arguments.
    if (Arg *OpenMPTargets =
            C.getInputArgs().getLastArg(options::OPT_fopenmp_targets_EQ)) {
      if (OpenMPTargets && !OpenMPTargets->getNumValues()) {
        Diag(clang::diag::warn_drv_empty_joined_argument)
            << OpenMPTargets->getAsString(C.getInputArgs());
        return;
      }
      llvm::copy(OpenMPTargets->getValues(), std::back_inserter(OpenMPTriples));
    } else if (C.getInputArgs().hasArg(options::OPT_offload_arch_EQ) &&
               !IsHIP && !IsCuda) {
      const ToolChain *HostTC = C.getSingleOffloadToolChain<Action::OFK_Host>();
      auto AMDTriple = getHIPOffloadTargetTriple(*this, C.getInputArgs());
      auto NVPTXTriple = getNVIDIAOffloadTargetTriple(*this, C.getInputArgs(),
                                                      HostTC->getTriple());

      // Attempt to deduce the offloading triple from the set of architectures.
      // We can only correctly deduce NVPTX / AMDGPU triples currently.
      llvm::DenseSet<StringRef> Archs =
          getOffloadArchs(C, C.getArgs(), Action::OFK_OpenMP, nullptr);
      for (StringRef Arch : Archs) {
        if (NVPTXTriple && IsNVIDIAGpuArch(StringToCudaArch(
                               getProcessorFromTargetID(*NVPTXTriple, Arch)))) {
          DerivedArchs[NVPTXTriple->getTriple()].insert(Arch);
        } else if (AMDTriple &&
                   IsAMDGpuArch(StringToCudaArch(
                       getProcessorFromTargetID(*AMDTriple, Arch)))) {
          DerivedArchs[AMDTriple->getTriple()].insert(Arch);
        } else {
          Diag(clang::diag::err_drv_failed_to_deduce_target_from_arch) << Arch;
          return;
        }
      }

      for (const auto &TripleAndArchs : DerivedArchs)
        OpenMPTriples.push_back(TripleAndArchs.first());
    }

    for (StringRef Val : OpenMPTriples) {
      llvm::Triple TT(ToolChain::getOpenMPTriple(Val));
      std::string NormalizedName = TT.normalize();

      // Make sure we don't have a duplicate triple.
      auto Duplicate = FoundNormalizedTriples.find(NormalizedName);
      if (Duplicate != FoundNormalizedTriples.end()) {
        Diag(clang::diag::warn_drv_omp_offload_target_duplicate)
            << Val << Duplicate->second;
        continue;
      }

      // Store the current triple so that we can check for duplicates in the
      // following iterations.
      FoundNormalizedTriples[NormalizedName] = Val;

      // If the specified target is invalid, emit a diagnostic.
      if (TT.getArch() == llvm::Triple::UnknownArch)
        Diag(clang::diag::err_drv_invalid_omp_target) << Val;
      else {
        const ToolChain *TC;
        // Device toolchains have to be selected differently. They pair host
        // and device in their implementation.
        if (TT.isNVPTX() || TT.isAMDGCN()) {
          const ToolChain *HostTC =
              C.getSingleOffloadToolChain<Action::OFK_Host>();
          assert(HostTC && "Host toolchain should be always defined.");
          auto &DeviceTC =
              ToolChains[TT.str() + "/" + HostTC->getTriple().normalize()];
          if (!DeviceTC) {
            if (TT.isNVPTX())
              DeviceTC = std::make_unique<toolchains::CudaToolChain>(
                  *this, TT, *HostTC, C.getInputArgs(), Action::OFK_OpenMP);
            else if (TT.isAMDGCN())
              DeviceTC = std::make_unique<toolchains::AMDGPUOpenMPToolChain>(
                  *this, TT, *HostTC, C.getInputArgs());
            else
              assert(DeviceTC && "Device toolchain not defined.");
          }

          TC = DeviceTC.get();
        } else
          TC = &getToolChain(C.getInputArgs(), TT);
        C.addOffloadDeviceToolChain(TC, Action::OFK_OpenMP);
        if (DerivedArchs.find(TT.getTriple()) != DerivedArchs.end())
          KnownArchs[TC] = DerivedArchs[TT.getTriple()];
      }
    }
  } else if (C.getInputArgs().hasArg(options::OPT_fopenmp_targets_EQ)) {
    Diag(clang::diag::err_drv_expecting_fopenmp_with_fopenmp_targets);
    return;
  }

  //
  // SYCL
  //
  // We need to generate a SYCL toolchain if the user specified targets with
  // the -fsycl-targets, -fsycl-add-targets or -fsycl-link-targets option.
  // If -fsycl is supplied without any of these we will assume SPIR-V.
  // Use of -fsycl-device-only overrides -fsycl.
  bool HasValidSYCLRuntime =
      C.getInputArgs().hasFlag(options::OPT_fsycl, options::OPT_fno_sycl,
                               false) ||
      C.getInputArgs().hasArg(options::OPT_fsycl_device_only);

  // A mechanism for retrieving SYCL-specific options, erroring out
  // if SYCL offloading wasn't enabled prior to that
  auto getArgRequiringSYCLRuntime = [&](OptSpecifier OptId) -> Arg * {
    Arg *SYCLArg = C.getInputArgs().getLastArg(OptId);
    if (SYCLArg && !HasValidSYCLRuntime) {
      Diag(clang::diag::err_drv_expecting_fsycl_with_sycl_opt)
          // Dropping the '=' symbol, which would otherwise pollute
          // the diagnostics for the most of options
          << SYCLArg->getSpelling().split('=').first;
      return nullptr;
    }
    return SYCLArg;
  };

  Arg *SYCLTargets = getArgRequiringSYCLRuntime(options::OPT_fsycl_targets_EQ);
  Arg *SYCLLinkTargets =
      getArgRequiringSYCLRuntime(options::OPT_fsycl_link_targets_EQ);
  Arg *SYCLAddTargets =
      getArgRequiringSYCLRuntime(options::OPT_fsycl_add_targets_EQ);
  Arg *SYCLLink = getArgRequiringSYCLRuntime(options::OPT_fsycl_link_EQ);
  Arg *SYCLfpga = getArgRequiringSYCLRuntime(options::OPT_fintelfpga);

  // -fsycl-targets cannot be used with -fsycl-link-targets
  if (SYCLTargets && SYCLLinkTargets)
    Diag(clang::diag::err_drv_option_conflict)
        << SYCLTargets->getSpelling() << SYCLLinkTargets->getSpelling();
  // -fsycl-link-targets and -fsycl-add-targets cannot be used together
  if (SYCLLinkTargets && SYCLAddTargets)
    Diag(clang::diag::err_drv_option_conflict)
        << SYCLLinkTargets->getSpelling() << SYCLAddTargets->getSpelling();
  // -fsycl-link-targets is not allowed with -fsycl-link
  if (SYCLLinkTargets && SYCLLink)
    Diag(clang::diag::err_drv_option_conflict)
        << SYCLLink->getSpelling() << SYCLLinkTargets->getSpelling();
  // -fsycl-targets cannot be used with -fintelfpga
  if (SYCLTargets && SYCLfpga)
    Diag(clang::diag::err_drv_option_conflict)
        << SYCLTargets->getSpelling() << SYCLfpga->getSpelling();

  auto argSYCLIncompatible = [&](OptSpecifier OptId) {
    if (!HasValidSYCLRuntime)
      return;
    if (Arg *IncompatArg = C.getInputArgs().getLastArg(OptId))
      Diag(clang::diag::err_drv_fsycl_unsupported_with_opt)
          << IncompatArg->getSpelling();
  };
  // -static-libstdc++ is not compatible with -fsycl.
  argSYCLIncompatible(options::OPT_static_libstdcxx);
  // -ffreestanding cannot be used with -fsycl
  argSYCLIncompatible(options::OPT_ffreestanding);

  // Diagnose incorrect inputs to SYCL options.
  // FIXME: Since the option definition includes the list of possible values,
  // the validation must be automatic, not requiring separate disjointed code
  // blocks accross the driver code. Long-term, the detection of incorrect
  // values must happen at the level of TableGen and Arg class design, with
  // Compilation/Driver class constructors handling the driver-specific
  // diagnostic output.
  auto checkSingleArgValidity = [&](Arg *A,
                                    SmallVector<StringRef, 4> AllowedValues) {
    if (!A)
      return;
    const char *ArgValue = A->getValue();
    for (const StringRef AllowedValue : AllowedValues)
      if (AllowedValue.equals(ArgValue))
        return;
    Diag(clang::diag::err_drv_invalid_argument_to_option)
        << ArgValue << A->getOption().getName();
  };
  checkSingleArgValidity(SYCLLink, {"early", "image"});
  checkSingleArgValidity(
      C.getInputArgs().getLastArg(options::OPT_fsycl_device_code_split_EQ),
      {"per_kernel", "per_source", "auto", "off"});

  Arg *SYCLForceTarget =
      getArgRequiringSYCLRuntime(options::OPT_fsycl_force_target_EQ);
  if (SYCLForceTarget) {
    StringRef Val(SYCLForceTarget->getValue());
    llvm::Triple TT(MakeSYCLDeviceTriple(Val));
    if (!isValidSYCLTriple(TT))
      Diag(clang::diag::err_drv_invalid_sycl_target) << Val;
  }
  bool HasSYCLTargetsOption = SYCLTargets || SYCLLinkTargets || SYCLAddTargets;
  llvm::StringMap<StringRef> FoundNormalizedTriples;
  llvm::SmallVector<llvm::Triple, 4> UniqueSYCLTriplesVec;
  if (HasSYCLTargetsOption) {
    // At this point, we know we have a valid combination
    // of -fsycl*target options passed
    Arg *SYCLTargetsValues = SYCLTargets ? SYCLTargets : SYCLLinkTargets;
    if (SYCLTargetsValues) {
      if (SYCLTargetsValues->getNumValues()) {

        // Multiple targets are currently not supported when using
        // -fsycl-force-target as the bundler does not allow for multiple
        // outputs of the same target.
        if (SYCLForceTarget && SYCLTargetsValues->getNumValues() > 1)
          Diag(clang::diag::err_drv_multiple_target_with_forced_target)
              << SYCLTargetsValues->getAsString(C.getInputArgs())
              << SYCLForceTarget->getAsString(C.getInputArgs());

        for (StringRef Val : SYCLTargetsValues->getValues()) {
          StringRef UserTargetName(Val);
          if (auto Device = isIntelGPUTarget(Val)) {
            if (Device->empty()) {
              Diag(clang::diag::err_drv_invalid_sycl_target) << Val;
              continue;
            }
            UserTargetName = "spir64_gen";
          }

          if (!isValidSYCLTriple(MakeSYCLDeviceTriple(UserTargetName))) {
            Diag(clang::diag::err_drv_invalid_sycl_target) << Val;
            continue;
          }

          // Make sure we don't have a duplicate triple.
          std::string NormalizedName = MakeSYCLDeviceTriple(Val).normalize();
          auto Duplicate = FoundNormalizedTriples.find(NormalizedName);
          if (Duplicate != FoundNormalizedTriples.end()) {
            Diag(clang::diag::warn_drv_sycl_offload_target_duplicate)
                << Val << Duplicate->second;
            continue;
          }

          // Warn about deprecated `sycldevice` environment component.
          llvm::Triple TT(MakeSYCLDeviceTriple(UserTargetName));
          if (TT.getEnvironmentName() == "sycldevice") {
            // Build a string with suggested target triple.
            std::string SuggestedTriple = TT.getArchName().str();
            if (TT.getOS() != llvm::Triple::UnknownOS) {
              SuggestedTriple += '-';
              if (TT.getVendor() != llvm::Triple::UnknownVendor)
                SuggestedTriple += TT.getVendorName();
              SuggestedTriple += Twine("-" + TT.getOSName()).str();
            } else if (TT.getVendor() != llvm::Triple::UnknownVendor)
              SuggestedTriple += Twine("-" + TT.getVendorName()).str();
            Diag(clang::diag::warn_drv_deprecated_arg)
                << TT.str() << SuggestedTriple;
            // Drop environment component.
            std::string EffectiveTriple =
                Twine(TT.getArchName() + "-" + TT.getVendorName() + "-" +
                      TT.getOSName())
                    .str();
            TT.setTriple(EffectiveTriple);
          }

          // Store the current triple so that we can check for duplicates in
          // the following iterations.
          FoundNormalizedTriples[NormalizedName] = Val;
          UniqueSYCLTriplesVec.push_back(TT);
        }
        addSYCLDefaultTriple(C, UniqueSYCLTriplesVec);
      } else
        Diag(clang::diag::warn_drv_empty_joined_argument)
            << SYCLTargetsValues->getAsString(C.getInputArgs());
    }
    // -fsycl-add-targets is a list of paired items (Triple and file) which are
    // gathered and used to be linked into the final device binary. This can
    // be used with -fsycl-targets to put together the final conglomerate binary
    if (SYCLAddTargets) {
      if (SYCLAddTargets->getNumValues()) {
        // Use of -fsycl-add-targets adds additional files to the SYCL device
        // link step.  Regular offload processing occurs below
        for (StringRef Val : SYCLAddTargets->getValues()) {
          // Parse out the Triple and Input (triple:binary) and create a
          // ToolChain for each entry.
          // The expected format is 'triple:file', any other format will
          // not be accepted.
          std::pair<StringRef, StringRef> I = Val.split(':');
          if (!I.first.empty() && !I.second.empty()) {
            llvm::Triple TT(I.first);
            if (!isValidSYCLTriple(TT)) {
              Diag(clang::diag::err_drv_invalid_sycl_target) << I.first;
              continue;
            }
            std::string NormalizedName = TT.normalize();

            // Make sure we don't have a duplicate triple.
            auto Duplicate = FoundNormalizedTriples.find(NormalizedName);
            if (Duplicate != FoundNormalizedTriples.end())
              // The toolchain for this triple was already created
              continue;

            // Store the current triple so that we can check for duplicates in
            // the following iterations.
            FoundNormalizedTriples[NormalizedName] = Val;
            UniqueSYCLTriplesVec.push_back(TT);
          } else {
            // No colon found, do not use the input
            C.getDriver().Diag(diag::err_drv_unsupported_option_argument)
                << SYCLAddTargets->getSpelling() << Val;
          }
        }
      } else
        Diag(clang::diag::warn_drv_empty_joined_argument)
            << SYCLAddTargets->getAsString(C.getInputArgs());
    }
  } else {
    // If -fsycl is supplied without -fsycl-*targets we will assume SPIR-V
    // unless -fintelfpga is supplied, which uses SPIR-V with fpga AOT.
    // For -fsycl-device-only, we also setup the implied triple as needed.
    if (HasValidSYCLRuntime) {
      StringRef SYCLTargetArch = getDefaultSYCLArch(C);
      if (SYCLfpga)
        // Triple for -fintelfpga is spir64_fpga.
        SYCLTargetArch = "spir64_fpga";
      UniqueSYCLTriplesVec.push_back(MakeSYCLDeviceTriple(SYCLTargetArch));
      addSYCLDefaultTriple(C, UniqueSYCLTriplesVec);
    }
  }
  // -fno-sycl-libspirv flag is reserved for very unusual cases where the
  // libspirv library is not linked when using CUDA/HIP: so output appropriate
  // warnings.
  if (C.getInputArgs().hasArg(options::OPT_fno_sycl_libspirv)) {
    for (auto &TT : UniqueSYCLTriplesVec) {
      if (TT.isNVPTX() || TT.isAMDGCN()) {
        Diag(diag::warn_flag_no_sycl_libspirv) << TT.getTriple();
      } else {
        Diag(diag::warn_drv_unsupported_option_for_target)
            << "-fno-sycl-libspirv" << TT.getTriple();
      }
    }
  }
  // We'll need to use the SYCL and host triples as the key into
  // getOffloadingDeviceToolChain, because the device toolchains we're
  // going to create will depend on both.
  const ToolChain *HostTC = C.getSingleOffloadToolChain<Action::OFK_Host>();
  for (auto &TT : UniqueSYCLTriplesVec) {
    auto SYCLTC = &getOffloadingDeviceToolChain(C.getInputArgs(), TT, *HostTC,
                                                Action::OFK_SYCL);
    C.addOffloadDeviceToolChain(SYCLTC, Action::OFK_SYCL);
  }

  //
  // TODO: Add support for other offloading programming models here.
  //
}

static void appendOneArg(InputArgList &Args, const Arg *Opt,
                         const Arg *BaseArg) {
  // The args for config files or /clang: flags belong to different InputArgList
  // objects than Args. This copies an Arg from one of those other InputArgLists
  // to the ownership of Args.
  unsigned Index = Args.MakeIndex(Opt->getSpelling());
  Arg *Copy = new llvm::opt::Arg(Opt->getOption(), Args.getArgString(Index),
                                 Index, BaseArg);
  Copy->getValues() = Opt->getValues();
  if (Opt->isClaimed())
    Copy->claim();
  Copy->setOwnsValues(Opt->getOwnsValues());
  Opt->setOwnsValues(false);
  Args.append(Copy);
}

bool Driver::readConfigFile(StringRef FileName,
                            llvm::cl::ExpansionContext &ExpCtx) {
  // Try opening the given file.
  auto Status = getVFS().status(FileName);
  if (!Status) {
    Diag(diag::err_drv_cannot_open_config_file)
        << FileName << Status.getError().message();
    return true;
  }
  if (Status->getType() != llvm::sys::fs::file_type::regular_file) {
    Diag(diag::err_drv_cannot_open_config_file)
        << FileName << "not a regular file";
    return true;
  }

  // Try reading the given file.
  SmallVector<const char *, 32> NewCfgArgs;
  if (llvm::Error Err = ExpCtx.readConfigFile(FileName, NewCfgArgs)) {
    Diag(diag::err_drv_cannot_read_config_file)
        << FileName << toString(std::move(Err));
    return true;
  }

  // Read options from config file.
  llvm::SmallString<128> CfgFileName(FileName);
  llvm::sys::path::native(CfgFileName);
  bool ContainErrors;
  std::unique_ptr<InputArgList> NewOptions = std::make_unique<InputArgList>(
      ParseArgStrings(NewCfgArgs, IsCLMode(), ContainErrors));
  if (ContainErrors)
    return true;

  // Claim all arguments that come from a configuration file so that the driver
  // does not warn on any that is unused.
  for (Arg *A : *NewOptions)
    A->claim();

  if (!CfgOptions)
    CfgOptions = std::move(NewOptions);
  else {
    // If this is a subsequent config file, append options to the previous one.
    for (auto *Opt : *NewOptions) {
      const Arg *BaseArg = &Opt->getBaseArg();
      if (BaseArg == Opt)
        BaseArg = nullptr;
      appendOneArg(*CfgOptions, Opt, BaseArg);
    }
  }
  ConfigFiles.push_back(std::string(CfgFileName));
  return false;
}

bool Driver::loadConfigFiles() {
  llvm::cl::ExpansionContext ExpCtx(Saver.getAllocator(),
                                    llvm::cl::tokenizeConfigFile);
  ExpCtx.setVFS(&getVFS());

  // Process options that change search path for config files.
  if (CLOptions) {
    if (CLOptions->hasArg(options::OPT_config_system_dir_EQ)) {
      SmallString<128> CfgDir;
      CfgDir.append(
          CLOptions->getLastArgValue(options::OPT_config_system_dir_EQ));
      if (CfgDir.empty() || getVFS().makeAbsolute(CfgDir))
        SystemConfigDir.clear();
      else
        SystemConfigDir = static_cast<std::string>(CfgDir);
    }
    if (CLOptions->hasArg(options::OPT_config_user_dir_EQ)) {
      SmallString<128> CfgDir;
      llvm::sys::fs::expand_tilde(
          CLOptions->getLastArgValue(options::OPT_config_user_dir_EQ), CfgDir);
      if (CfgDir.empty() || getVFS().makeAbsolute(CfgDir))
        UserConfigDir.clear();
      else
        UserConfigDir = static_cast<std::string>(CfgDir);
    }
  }

  // Prepare list of directories where config file is searched for.
  StringRef CfgFileSearchDirs[] = {UserConfigDir, SystemConfigDir, Dir};
  ExpCtx.setSearchDirs(CfgFileSearchDirs);

  // First try to load configuration from the default files, return on error.
  if (loadDefaultConfigFiles(ExpCtx))
    return true;

  // Then load configuration files specified explicitly.
  SmallString<128> CfgFilePath;
  if (CLOptions) {
    for (auto CfgFileName : CLOptions->getAllArgValues(options::OPT_config)) {
      // If argument contains directory separator, treat it as a path to
      // configuration file.
      if (llvm::sys::path::has_parent_path(CfgFileName)) {
        CfgFilePath.assign(CfgFileName);
        if (llvm::sys::path::is_relative(CfgFilePath)) {
          if (getVFS().makeAbsolute(CfgFilePath)) {
            Diag(diag::err_drv_cannot_open_config_file)
                << CfgFilePath << "cannot get absolute path";
            return true;
          }
        }
      } else if (!ExpCtx.findConfigFile(CfgFileName, CfgFilePath)) {
        // Report an error that the config file could not be found.
        Diag(diag::err_drv_config_file_not_found) << CfgFileName;
        for (const StringRef &SearchDir : CfgFileSearchDirs)
          if (!SearchDir.empty())
            Diag(diag::note_drv_config_file_searched_in) << SearchDir;
        return true;
      }

      // Try to read the config file, return on error.
      if (readConfigFile(CfgFilePath, ExpCtx))
        return true;
    }
  }

  // No error occurred.
  return false;
}

bool Driver::loadDefaultConfigFiles(llvm::cl::ExpansionContext &ExpCtx) {
  // Disable default config if CLANG_NO_DEFAULT_CONFIG is set to a non-empty
  // value.
  if (const char *NoConfigEnv = ::getenv("CLANG_NO_DEFAULT_CONFIG")) {
    if (*NoConfigEnv)
      return false;
  }
  if (CLOptions && CLOptions->hasArg(options::OPT_no_default_config))
    return false;

  std::string RealMode = getExecutableForDriverMode(Mode);
  std::string Triple;

  // If name prefix is present, no --target= override was passed via CLOptions
  // and the name prefix is not a valid triple, force it for backwards
  // compatibility.
  if (!ClangNameParts.TargetPrefix.empty() &&
      computeTargetTriple(*this, "/invalid/", *CLOptions).str() ==
          "/invalid/") {
    llvm::Triple PrefixTriple{ClangNameParts.TargetPrefix};
    if (PrefixTriple.getArch() == llvm::Triple::UnknownArch ||
        PrefixTriple.isOSUnknown())
      Triple = PrefixTriple.str();
  }

  // Otherwise, use the real triple as used by the driver.
  if (Triple.empty()) {
    llvm::Triple RealTriple =
        computeTargetTriple(*this, TargetTriple, *CLOptions);
    Triple = RealTriple.str();
    assert(!Triple.empty());
  }

  // Search for config files in the following order:
  // 1. <triple>-<mode>.cfg using real driver mode
  //    (e.g. i386-pc-linux-gnu-clang++.cfg).
  // 2. <triple>-<mode>.cfg using executable suffix
  //    (e.g. i386-pc-linux-gnu-clang-g++.cfg for *clang-g++).
  // 3. <triple>.cfg + <mode>.cfg using real driver mode
  //    (e.g. i386-pc-linux-gnu.cfg + clang++.cfg).
  // 4. <triple>.cfg + <mode>.cfg using executable suffix
  //    (e.g. i386-pc-linux-gnu.cfg + clang-g++.cfg for *clang-g++).

  // Try loading <triple>-<mode>.cfg, and return if we find a match.
  SmallString<128> CfgFilePath;
  std::string CfgFileName = Triple + '-' + RealMode + ".cfg";
  if (ExpCtx.findConfigFile(CfgFileName, CfgFilePath))
    return readConfigFile(CfgFilePath, ExpCtx);

  bool TryModeSuffix = !ClangNameParts.ModeSuffix.empty() &&
                       ClangNameParts.ModeSuffix != RealMode;
  if (TryModeSuffix) {
    CfgFileName = Triple + '-' + ClangNameParts.ModeSuffix + ".cfg";
    if (ExpCtx.findConfigFile(CfgFileName, CfgFilePath))
      return readConfigFile(CfgFilePath, ExpCtx);
  }

  // Try loading <mode>.cfg, and return if loading failed.  If a matching file
  // was not found, still proceed on to try <triple>.cfg.
  CfgFileName = RealMode + ".cfg";
  if (ExpCtx.findConfigFile(CfgFileName, CfgFilePath)) {
    if (readConfigFile(CfgFilePath, ExpCtx))
      return true;
  } else if (TryModeSuffix) {
    CfgFileName = ClangNameParts.ModeSuffix + ".cfg";
    if (ExpCtx.findConfigFile(CfgFileName, CfgFilePath) &&
        readConfigFile(CfgFilePath, ExpCtx))
      return true;
  }

  // Try loading <triple>.cfg and return if we find a match.
  CfgFileName = Triple + ".cfg";
  if (ExpCtx.findConfigFile(CfgFileName, CfgFilePath))
    return readConfigFile(CfgFilePath, ExpCtx);

  // If we were unable to find a config file deduced from executable name,
  // that is not an error.
  return false;
}

Compilation *Driver::BuildCompilation(ArrayRef<const char *> ArgList) {
  llvm::PrettyStackTraceString CrashInfo("Compilation construction");

  // FIXME: Handle environment options which affect driver behavior, somewhere
  // (client?). GCC_EXEC_PREFIX, LPATH, CC_PRINT_OPTIONS.

  // We look for the driver mode option early, because the mode can affect
  // how other options are parsed.

  auto DriverMode = getDriverMode(ClangExecutable, ArgList.slice(1));
  if (!DriverMode.empty())
    setDriverMode(DriverMode);

  // FIXME: What are we going to do with -V and -b?

  // Arguments specified in command line.
  bool ContainsError;
  CLOptions = std::make_unique<InputArgList>(
      ParseArgStrings(ArgList.slice(1), IsCLMode(), ContainsError));

  // Try parsing configuration file.
  if (!ContainsError)
    ContainsError = loadConfigFiles();
  bool HasConfigFile = !ContainsError && (CfgOptions.get() != nullptr);

  // All arguments, from both config file and command line.
  InputArgList Args = std::move(HasConfigFile ? std::move(*CfgOptions)
                                              : std::move(*CLOptions));

  if (HasConfigFile)
    for (auto *Opt : *CLOptions) {
      if (Opt->getOption().matches(options::OPT_config))
        continue;
      const Arg *BaseArg = &Opt->getBaseArg();
      if (BaseArg == Opt)
        BaseArg = nullptr;
      appendOneArg(Args, Opt, BaseArg);
    }

  // In CL mode, look for any pass-through arguments
  if (IsCLMode() && !ContainsError) {
    SmallVector<const char *, 16> CLModePassThroughArgList;
    for (const auto *A : Args.filtered(options::OPT__SLASH_clang)) {
      A->claim();
      CLModePassThroughArgList.push_back(A->getValue());
    }

    if (!CLModePassThroughArgList.empty()) {
      // Parse any pass through args using default clang processing rather
      // than clang-cl processing.
      auto CLModePassThroughOptions = std::make_unique<InputArgList>(
          ParseArgStrings(CLModePassThroughArgList, false, ContainsError));

      if (!ContainsError)
        for (auto *Opt : *CLModePassThroughOptions) {
          appendOneArg(Args, Opt, nullptr);
        }
    }
  }

  // Check for working directory option before accessing any files
  if (Arg *WD = Args.getLastArg(options::OPT_working_directory))
    if (VFS->setCurrentWorkingDirectory(WD->getValue()))
      Diag(diag::err_drv_unable_to_set_working_directory) << WD->getValue();

  // FIXME: This stuff needs to go into the Compilation, not the driver.
  bool CCCPrintPhases;

  // -canonical-prefixes, -no-canonical-prefixes are used very early in main.
  Args.ClaimAllArgs(options::OPT_canonical_prefixes);
  Args.ClaimAllArgs(options::OPT_no_canonical_prefixes);

  // f(no-)integated-cc1 is also used very early in main.
  Args.ClaimAllArgs(options::OPT_fintegrated_cc1);
  Args.ClaimAllArgs(options::OPT_fno_integrated_cc1);

  // Ignore -pipe.
  Args.ClaimAllArgs(options::OPT_pipe);

  // Extract -ccc args.
  //
  // FIXME: We need to figure out where this behavior should live. Most of it
  // should be outside in the client; the parts that aren't should have proper
  // options, either by introducing new ones or by overloading gcc ones like -V
  // or -b.
  CCCPrintPhases = Args.hasArg(options::OPT_ccc_print_phases);
  CCCPrintBindings = Args.hasArg(options::OPT_ccc_print_bindings);
  if (const Arg *A = Args.getLastArg(options::OPT_ccc_gcc_name))
    CCCGenericGCCName = A->getValue();

  // Process -fproc-stat-report options.
  if (const Arg *A = Args.getLastArg(options::OPT_fproc_stat_report_EQ)) {
    CCPrintProcessStats = true;
    CCPrintStatReportFilename = A->getValue();
  }
  if (Args.hasArg(options::OPT_fproc_stat_report))
    CCPrintProcessStats = true;

  // FIXME: TargetTriple is used by the target-prefixed calls to as/ld
  // and getToolChain is const.
  if (IsCLMode()) {
    // clang-cl targets MSVC-style Win32.
    llvm::Triple T(TargetTriple);
    T.setOS(llvm::Triple::Win32);
    T.setVendor(llvm::Triple::PC);
    T.setEnvironment(llvm::Triple::MSVC);
    T.setObjectFormat(llvm::Triple::COFF);
    if (Args.hasArg(options::OPT__SLASH_arm64EC))
      T.setArch(llvm::Triple::aarch64, llvm::Triple::AArch64SubArch_arm64ec);
    TargetTriple = T.str();
  } else if (IsDXCMode()) {
    // Build TargetTriple from target_profile option for clang-dxc.
    if (const Arg *A = Args.getLastArg(options::OPT_target_profile)) {
      StringRef TargetProfile = A->getValue();
      if (auto Triple =
              toolchains::HLSLToolChain::parseTargetProfile(TargetProfile))
        TargetTriple = *Triple;
      else
        Diag(diag::err_drv_invalid_directx_shader_module) << TargetProfile;

      A->claim();
    } else {
      Diag(diag::err_drv_dxc_missing_target_profile);
    }
  }

  if (const Arg *A = Args.getLastArg(options::OPT_target))
    TargetTriple = A->getValue();
  if (const Arg *A = Args.getLastArg(options::OPT_ccc_install_dir))
    Dir = InstalledDir = A->getValue();
  for (const Arg *A : Args.filtered(options::OPT_B)) {
    A->claim();
    PrefixDirs.push_back(A->getValue(0));
  }
  if (std::optional<std::string> CompilerPathValue =
          llvm::sys::Process::GetEnv("COMPILER_PATH")) {
    StringRef CompilerPath = *CompilerPathValue;
    while (!CompilerPath.empty()) {
      std::pair<StringRef, StringRef> Split =
          CompilerPath.split(llvm::sys::EnvPathSeparator);
      PrefixDirs.push_back(std::string(Split.first));
      CompilerPath = Split.second;
    }
  }
  if (const Arg *A = Args.getLastArg(options::OPT__sysroot_EQ))
    SysRoot = A->getValue();
  if (const Arg *A = Args.getLastArg(options::OPT__dyld_prefix_EQ))
    DyldPrefix = A->getValue();

  if (const Arg *A = Args.getLastArg(options::OPT_resource_dir))
    ResourceDir = A->getValue();

  if (const Arg *A = Args.getLastArg(options::OPT_save_temps_EQ)) {
    SaveTemps = llvm::StringSwitch<SaveTempsMode>(A->getValue())
                    .Case("cwd", SaveTempsCwd)
                    .Case("obj", SaveTempsObj)
                    .Default(SaveTempsCwd);
  }

  if (const Arg *A = Args.getLastArg(options::OPT_offload_host_only,
                                     options::OPT_offload_device_only,
                                     options::OPT_offload_host_device)) {
    if (A->getOption().matches(options::OPT_offload_host_only))
      Offload = OffloadHost;
    else if (A->getOption().matches(options::OPT_offload_device_only))
      Offload = OffloadDevice;
    else
      Offload = OffloadHostDevice;
  }

  setLTOMode(Args);

  // Process -fembed-bitcode= flags.
  if (Arg *A = Args.getLastArg(options::OPT_fembed_bitcode_EQ)) {
    StringRef Name = A->getValue();
    unsigned Model = llvm::StringSwitch<unsigned>(Name)
        .Case("off", EmbedNone)
        .Case("all", EmbedBitcode)
        .Case("bitcode", EmbedBitcode)
        .Case("marker", EmbedMarker)
        .Default(~0U);
    if (Model == ~0U) {
      Diags.Report(diag::err_drv_invalid_value) << A->getAsString(Args)
                                                << Name;
    } else
      BitcodeEmbed = static_cast<BitcodeEmbedMode>(Model);
  }

  // Remove existing compilation database so that each job can append to it.
  if (Arg *A = Args.getLastArg(options::OPT_MJ))
    llvm::sys::fs::remove(A->getValue());

  // Setting up the jobs for some precompile cases depends on whether we are
  // treating them as PCH, implicit modules or C++20 ones.
  // TODO: inferring the mode like this seems fragile (it meets the objective
  // of not requiring anything new for operation, however).
  const Arg *Std = Args.getLastArg(options::OPT_std_EQ);
  ModulesModeCXX20 =
      !Args.hasArg(options::OPT_fmodules) && Std &&
      (Std->containsValue("c++20") || Std->containsValue("c++2b") ||
       Std->containsValue("c++2a") || Std->containsValue("c++latest"));

  // Process -fmodule-header{=} flags.
  if (Arg *A = Args.getLastArg(options::OPT_fmodule_header_EQ,
                               options::OPT_fmodule_header)) {
    // These flags force C++20 handling of headers.
    ModulesModeCXX20 = true;
    if (A->getOption().matches(options::OPT_fmodule_header))
      CXX20HeaderType = HeaderMode_Default;
    else {
      StringRef ArgName = A->getValue();
      unsigned Kind = llvm::StringSwitch<unsigned>(ArgName)
                          .Case("user", HeaderMode_User)
                          .Case("system", HeaderMode_System)
                          .Default(~0U);
      if (Kind == ~0U) {
        Diags.Report(diag::err_drv_invalid_value)
            << A->getAsString(Args) << ArgName;
      } else
        CXX20HeaderType = static_cast<ModuleHeaderMode>(Kind);
    }
  }

  std::unique_ptr<llvm::opt::InputArgList> UArgs =
      std::make_unique<InputArgList>(std::move(Args));

  // Perform the default argument translations.
  DerivedArgList *TranslatedArgs = TranslateInputArgs(*UArgs);

  // Owned by the host.
  const ToolChain &TC = getToolChain(
      *UArgs, computeTargetTriple(*this, TargetTriple, *UArgs));

  // Report warning when arm64EC option is overridden by specified target
  if ((TC.getTriple().getArch() != llvm::Triple::aarch64 ||
       TC.getTriple().getSubArch() != llvm::Triple::AArch64SubArch_arm64ec) &&
      UArgs->hasArg(options::OPT__SLASH_arm64EC)) {
    getDiags().Report(clang::diag::warn_target_override_arm64ec)
        << TC.getTriple().str();
  }

  // The compilation takes ownership of Args.
  Compilation *C = new Compilation(*this, TC, UArgs.release(), TranslatedArgs,
                                   ContainsError);

  if (!HandleImmediateArgs(*C))
    return C;

  // Construct the list of inputs.
  InputList Inputs;
  BuildInputs(C->getDefaultToolChain(), *TranslatedArgs, Inputs);

  // Determine if there are any offload static libraries.
  if (checkForOffloadStaticLib(*C, *TranslatedArgs))
    setOffloadStaticLibSeen();

  // Check for any objects/archives that need to be compiled with the default
  // triple.
  if (checkForSYCLDefaultDevice(*C, *TranslatedArgs))
    setSYCLDefaultTriple(true);

  // Populate the tool chains for the offloading devices, if any.
  CreateOffloadingDeviceToolChains(*C, Inputs);

  // Use new offloading path for OpenMP.  This is disabled as the SYCL
  // offloading path is not properly setup to use the updated device linking
  // scheme.
  if ((C->isOffloadingHostKind(Action::OFK_OpenMP) &&
       Args.hasFlag(options::OPT_fopenmp_new_driver,
                    options::OPT_no_offload_new_driver, true)) ||
      Args.hasFlag(options::OPT_offload_new_driver,
                   options::OPT_no_offload_new_driver, false))
    setUseNewOffloadingDriver();

  // Determine FPGA emulation status.
  if (C->hasOffloadToolChain<Action::OFK_SYCL>()) {
    auto SYCLTCRange = C->getOffloadToolChains<Action::OFK_SYCL>();
    for (auto TI = SYCLTCRange.first, TE = SYCLTCRange.second; TI != TE; ++TI) {
      if (TI->second->getTriple().getSubArch() !=
          llvm::Triple::SPIRSubArch_fpga)
        continue;
      ArgStringList TargetArgs;
      const toolchains::SYCLToolChain *FPGATC =
          static_cast<const toolchains::SYCLToolChain *>(TI->second);
      FPGATC->TranslateBackendTargetArgs(FPGATC->getTriple(), *TranslatedArgs,
                                         TargetArgs);
      for (StringRef ArgString : TargetArgs) {
        if (ArgString.equals("-hardware") || ArgString.equals("-simulation")) {
          setFPGAEmulationMode(false);
          break;
        }
      }
      break;
    }
  }

  // Construct the list of abstract actions to perform for this compilation. On
  // MachO targets this uses the driver-driver and universal actions.
  if (TC.getTriple().isOSBinFormatMachO())
    BuildUniversalActions(*C, C->getDefaultToolChain(), Inputs);
  else
    BuildActions(*C, C->getArgs(), Inputs, C->getActions());

  if (CCCPrintPhases) {
    PrintActions(*C);
    return C;
  }

  BuildJobs(*C);

  return C;
}

static void printArgList(raw_ostream &OS, const llvm::opt::ArgList &Args) {
  llvm::opt::ArgStringList ASL;
  for (const auto *A : Args) {
    // Use user's original spelling of flags. For example, use
    // `/source-charset:utf-8` instead of `-finput-charset=utf-8` if the user
    // wrote the former.
    while (A->getAlias())
      A = A->getAlias();
    A->render(Args, ASL);
  }

  for (auto I = ASL.begin(), E = ASL.end(); I != E; ++I) {
    if (I != ASL.begin())
      OS << ' ';
    llvm::sys::printArg(OS, *I, true);
  }
  OS << '\n';
}

bool Driver::getCrashDiagnosticFile(StringRef ReproCrashFilename,
                                    SmallString<128> &CrashDiagDir) {
  using namespace llvm::sys;
  assert(llvm::Triple(llvm::sys::getProcessTriple()).isOSDarwin() &&
         "Only knows about .crash files on Darwin");

  // The .crash file can be found on at ~/Library/Logs/DiagnosticReports/
  // (or /Library/Logs/DiagnosticReports for root) and has the filename pattern
  // clang-<VERSION>_<YYYY-MM-DD-HHMMSS>_<hostname>.crash.
  path::home_directory(CrashDiagDir);
  if (CrashDiagDir.startswith("/var/root"))
    CrashDiagDir = "/";
  path::append(CrashDiagDir, "Library/Logs/DiagnosticReports");
  int PID =
#if LLVM_ON_UNIX
      getpid();
#else
      0;
#endif
  std::error_code EC;
  fs::file_status FileStatus;
  TimePoint<> LastAccessTime;
  SmallString<128> CrashFilePath;
  // Lookup the .crash files and get the one generated by a subprocess spawned
  // by this driver invocation.
  for (fs::directory_iterator File(CrashDiagDir, EC), FileEnd;
       File != FileEnd && !EC; File.increment(EC)) {
    StringRef FileName = path::filename(File->path());
    if (!FileName.startswith(Name))
      continue;
    if (fs::status(File->path(), FileStatus))
      continue;
    llvm::ErrorOr<std::unique_ptr<llvm::MemoryBuffer>> CrashFile =
        llvm::MemoryBuffer::getFile(File->path());
    if (!CrashFile)
      continue;
    // The first line should start with "Process:", otherwise this isn't a real
    // .crash file.
    StringRef Data = CrashFile.get()->getBuffer();
    if (!Data.startswith("Process:"))
      continue;
    // Parse parent process pid line, e.g: "Parent Process: clang-4.0 [79141]"
    size_t ParentProcPos = Data.find("Parent Process:");
    if (ParentProcPos == StringRef::npos)
      continue;
    size_t LineEnd = Data.find_first_of("\n", ParentProcPos);
    if (LineEnd == StringRef::npos)
      continue;
    StringRef ParentProcess = Data.slice(ParentProcPos+15, LineEnd).trim();
    int OpenBracket = -1, CloseBracket = -1;
    for (size_t i = 0, e = ParentProcess.size(); i < e; ++i) {
      if (ParentProcess[i] == '[')
        OpenBracket = i;
      if (ParentProcess[i] == ']')
        CloseBracket = i;
    }
    // Extract the parent process PID from the .crash file and check whether
    // it matches this driver invocation pid.
    int CrashPID;
    if (OpenBracket < 0 || CloseBracket < 0 ||
        ParentProcess.slice(OpenBracket + 1, CloseBracket)
            .getAsInteger(10, CrashPID) || CrashPID != PID) {
      continue;
    }

    // Found a .crash file matching the driver pid. To avoid getting an older
    // and misleading crash file, continue looking for the most recent.
    // FIXME: the driver can dispatch multiple cc1 invocations, leading to
    // multiple crashes poiting to the same parent process. Since the driver
    // does not collect pid information for the dispatched invocation there's
    // currently no way to distinguish among them.
    const auto FileAccessTime = FileStatus.getLastModificationTime();
    if (FileAccessTime > LastAccessTime) {
      CrashFilePath.assign(File->path());
      LastAccessTime = FileAccessTime;
    }
  }

  // If found, copy it over to the location of other reproducer files.
  if (!CrashFilePath.empty()) {
    EC = fs::copy_file(CrashFilePath, ReproCrashFilename);
    if (EC)
      return false;
    return true;
  }

  return false;
}

static const char BugReporMsg[] =
    "\n********************\n\n"
    "PLEASE ATTACH THE FOLLOWING FILES TO THE BUG REPORT:\n"
    "Preprocessed source(s) and associated run script(s) are located at:";

// When clang crashes, produce diagnostic information including the fully
// preprocessed source file(s).  Request that the developer attach the
// diagnostic information to a bug report.
void Driver::generateCompilationDiagnostics(
    Compilation &C, const Command &FailingCommand,
    StringRef AdditionalInformation, CompilationDiagnosticReport *Report) {
  if (C.getArgs().hasArg(options::OPT_fno_crash_diagnostics))
    return;

  unsigned Level = 1;
  if (Arg *A = C.getArgs().getLastArg(options::OPT_fcrash_diagnostics_EQ)) {
    Level = llvm::StringSwitch<unsigned>(A->getValue())
                .Case("off", 0)
                .Case("compiler", 1)
                .Case("all", 2)
                .Default(1);
  }
  if (!Level)
    return;

  // Don't try to generate diagnostics for dsymutil jobs.
  if (FailingCommand.getCreator().isDsymutilJob())
    return;

  bool IsLLD = false;
  TempFileList SavedTemps;
  if (FailingCommand.getCreator().isLinkJob()) {
    C.getDefaultToolChain().GetLinkerPath(&IsLLD);
    if (!IsLLD || Level < 2)
      return;

    // If lld crashed, we will re-run the same command with the input it used
    // to have. In that case we should not remove temp files in
    // initCompilationForDiagnostics yet. They will be added back and removed
    // later.
    SavedTemps = std::move(C.getTempFiles());
    assert(!C.getTempFiles().size());
  }

  // Print the version of the compiler.
  PrintVersion(C, llvm::errs());

  // Suppress driver output and emit preprocessor output to temp file.
  CCGenDiagnostics = true;

  // Save the original job command(s).
  Command Cmd = FailingCommand;

  // Keep track of whether we produce any errors while trying to produce
  // preprocessed sources.
  DiagnosticErrorTrap Trap(Diags);

  // Suppress tool output.
  C.initCompilationForDiagnostics();

  // If lld failed, rerun it again with --reproduce.
  if (IsLLD) {
    const char *TmpName = CreateTempFile(C, "linker-crash", "tar");
    Command NewLLDInvocation = Cmd;
    llvm::opt::ArgStringList ArgList = NewLLDInvocation.getArguments();
    StringRef ReproduceOption =
        C.getDefaultToolChain().getTriple().isWindowsMSVCEnvironment()
            ? "/reproduce:"
            : "--reproduce=";
    ArgList.push_back(Saver.save(Twine(ReproduceOption) + TmpName).data());
    NewLLDInvocation.replaceArguments(std::move(ArgList));

    // Redirect stdout/stderr to /dev/null.
    NewLLDInvocation.Execute({std::nullopt, {""}, {""}}, nullptr, nullptr);
    Diag(clang::diag::note_drv_command_failed_diag_msg) << BugReporMsg;
    Diag(clang::diag::note_drv_command_failed_diag_msg) << TmpName;
    Diag(clang::diag::note_drv_command_failed_diag_msg)
        << "\n\n********************";
    if (Report)
      Report->TemporaryFiles.push_back(TmpName);
    return;
  }

  // Construct the list of inputs.
  InputList Inputs;
  BuildInputs(C.getDefaultToolChain(), C.getArgs(), Inputs);

  for (InputList::iterator it = Inputs.begin(), ie = Inputs.end(); it != ie;) {
    bool IgnoreInput = false;

    // Ignore input from stdin or any inputs that cannot be preprocessed.
    // Check type first as not all linker inputs have a value.
    if (types::getPreprocessedType(it->first) == types::TY_INVALID) {
      IgnoreInput = true;
    } else if (!strcmp(it->second->getValue(), "-")) {
      Diag(clang::diag::note_drv_command_failed_diag_msg)
          << "Error generating preprocessed source(s) - "
             "ignoring input from stdin.";
      IgnoreInput = true;
    }

    if (IgnoreInput) {
      it = Inputs.erase(it);
      ie = Inputs.end();
    } else {
      ++it;
    }
  }

  if (Inputs.empty()) {
    Diag(clang::diag::note_drv_command_failed_diag_msg)
        << "Error generating preprocessed source(s) - "
           "no preprocessable inputs.";
    return;
  }

  // Don't attempt to generate preprocessed files if multiple -arch options are
  // used, unless they're all duplicates.
  llvm::StringSet<> ArchNames;
  for (const Arg *A : C.getArgs()) {
    if (A->getOption().matches(options::OPT_arch)) {
      StringRef ArchName = A->getValue();
      ArchNames.insert(ArchName);
    }
  }
  if (ArchNames.size() > 1) {
    Diag(clang::diag::note_drv_command_failed_diag_msg)
        << "Error generating preprocessed source(s) - cannot generate "
           "preprocessed source with multiple -arch options.";
    return;
  }

  // Construct the list of abstract actions to perform for this compilation. On
  // Darwin OSes this uses the driver-driver and builds universal actions.
  const ToolChain &TC = C.getDefaultToolChain();
  if (TC.getTriple().isOSBinFormatMachO())
    BuildUniversalActions(C, TC, Inputs);
  else
    BuildActions(C, C.getArgs(), Inputs, C.getActions());

  BuildJobs(C);

  // If there were errors building the compilation, quit now.
  if (Trap.hasErrorOccurred()) {
    Diag(clang::diag::note_drv_command_failed_diag_msg)
        << "Error generating preprocessed source(s).";
    return;
  }

  // Generate preprocessed output.
  SmallVector<std::pair<int, const Command *>, 4> FailingCommands;
  C.ExecuteJobs(C.getJobs(), FailingCommands);

  // If any of the preprocessing commands failed, clean up and exit.
  if (!FailingCommands.empty()) {
    Diag(clang::diag::note_drv_command_failed_diag_msg)
        << "Error generating preprocessed source(s).";
    return;
  }

  const TempFileList &TempFiles = C.getTempFiles();
  if (TempFiles.empty()) {
    Diag(clang::diag::note_drv_command_failed_diag_msg)
        << "Error generating preprocessed source(s).";
    return;
  }

  Diag(clang::diag::note_drv_command_failed_diag_msg) << BugReporMsg;

  SmallString<128> VFS;
  SmallString<128> ReproCrashFilename;
  for (auto &TempFile : TempFiles) {
    Diag(clang::diag::note_drv_command_failed_diag_msg) << TempFile.first;
    if (Report)
      Report->TemporaryFiles.push_back(TempFile.first);
    if (ReproCrashFilename.empty()) {
      ReproCrashFilename = TempFile.first;
      llvm::sys::path::replace_extension(ReproCrashFilename, ".crash");
    }
    if (StringRef(TempFile.first).endswith(".cache")) {
      // In some cases (modules) we'll dump extra data to help with reproducing
      // the crash into a directory next to the output.
      VFS = llvm::sys::path::filename(TempFile.first);
      llvm::sys::path::append(VFS, "vfs", "vfs.yaml");
    }
  }

  for (auto &TempFile : SavedTemps)
    C.addTempFile(TempFile.first);

  // Assume associated files are based off of the first temporary file.
  CrashReportInfo CrashInfo(TempFiles[0].first, VFS);

  llvm::SmallString<128> Script(CrashInfo.Filename);
  llvm::sys::path::replace_extension(Script, "sh");
  std::error_code EC;
  llvm::raw_fd_ostream ScriptOS(Script, EC, llvm::sys::fs::CD_CreateNew,
                                llvm::sys::fs::FA_Write,
                                llvm::sys::fs::OF_Text);
  if (EC) {
    Diag(clang::diag::note_drv_command_failed_diag_msg)
        << "Error generating run script: " << Script << " " << EC.message();
  } else {
    ScriptOS << "# Crash reproducer for " << getClangFullVersion() << "\n"
             << "# Driver args: ";
    printArgList(ScriptOS, C.getInputArgs());
    ScriptOS << "# Original command: ";
    Cmd.Print(ScriptOS, "\n", /*Quote=*/true);
    Cmd.Print(ScriptOS, "\n", /*Quote=*/true, &CrashInfo);
    if (!AdditionalInformation.empty())
      ScriptOS << "\n# Additional information: " << AdditionalInformation
               << "\n";
    if (Report)
      Report->TemporaryFiles.push_back(std::string(Script.str()));
    Diag(clang::diag::note_drv_command_failed_diag_msg) << Script;
  }

  // On darwin, provide information about the .crash diagnostic report.
  if (llvm::Triple(llvm::sys::getProcessTriple()).isOSDarwin()) {
    SmallString<128> CrashDiagDir;
    if (getCrashDiagnosticFile(ReproCrashFilename, CrashDiagDir)) {
      Diag(clang::diag::note_drv_command_failed_diag_msg)
          << ReproCrashFilename.str();
    } else { // Suggest a directory for the user to look for .crash files.
      llvm::sys::path::append(CrashDiagDir, Name);
      CrashDiagDir += "_<YYYY-MM-DD-HHMMSS>_<hostname>.crash";
      Diag(clang::diag::note_drv_command_failed_diag_msg)
          << "Crash backtrace is located in";
      Diag(clang::diag::note_drv_command_failed_diag_msg)
          << CrashDiagDir.str();
      Diag(clang::diag::note_drv_command_failed_diag_msg)
          << "(choose the .crash file that corresponds to your crash)";
    }
  }

  for (const auto &A : C.getArgs().filtered(options::OPT_frewrite_map_file_EQ))
    Diag(clang::diag::note_drv_command_failed_diag_msg) << A->getValue();

  Diag(clang::diag::note_drv_command_failed_diag_msg)
      << "\n\n********************";
}

void Driver::setUpResponseFiles(Compilation &C, Command &Cmd) {
  // Since commandLineFitsWithinSystemLimits() may underestimate system's
  // capacity if the tool does not support response files, there is a chance/
  // that things will just work without a response file, so we silently just
  // skip it.
  if (Cmd.getResponseFileSupport().ResponseKind ==
          ResponseFileSupport::RF_None ||
      llvm::sys::commandLineFitsWithinSystemLimits(Cmd.getExecutable(),
                                                   Cmd.getArguments()))
    return;

  std::string TmpName = GetTemporaryPath("response", "txt");
  Cmd.setResponseFile(C.addTempFile(C.getArgs().MakeArgString(TmpName)));
}

int Driver::ExecuteCompilation(
    Compilation &C,
    SmallVectorImpl<std::pair<int, const Command *>> &FailingCommands) {
  if (C.getArgs().hasArg(options::OPT_fdriver_only)) {
    if (C.getArgs().hasArg(options::OPT_v))
      C.getJobs().Print(llvm::errs(), "\n", true);

    C.ExecuteJobs(C.getJobs(), FailingCommands, /*LogOnly=*/true);

    // If there were errors building the compilation, quit now.
    if (!FailingCommands.empty() || Diags.hasErrorOccurred())
      return 1;

    return 0;
  }

  // Just print if -### was present.
  if (C.getArgs().hasArg(options::OPT__HASH_HASH_HASH)) {
    C.getJobs().Print(llvm::errs(), "\n", true);
    return 0;
  }

  // If there were errors building the compilation, quit now.
  if (Diags.hasErrorOccurred())
    return 1;

  // Set up response file names for each command, if necessary.
  for (auto &Job : C.getJobs())
    setUpResponseFiles(C, Job);

  C.ExecuteJobs(C.getJobs(), FailingCommands);

  // If the command succeeded, we are done.
  if (FailingCommands.empty())
    return 0;

  // Otherwise, remove result files and print extra information about abnormal
  // failures.
  int Res = 0;
  for (const auto &CmdPair : FailingCommands) {
    int CommandRes = CmdPair.first;
    const Command *FailingCommand = CmdPair.second;

    // Remove result files if we're not saving temps.
    if (!isSaveTempsEnabled()) {
      const JobAction *JA = cast<JobAction>(&FailingCommand->getSource());
      C.CleanupFileMap(C.getResultFiles(), JA, true);

      // Failure result files are valid unless we crashed.
      if (CommandRes < 0)
        C.CleanupFileMap(C.getFailureResultFiles(), JA, true);
    }

#if LLVM_ON_UNIX
    // llvm/lib/Support/Unix/Signals.inc will exit with a special return code
    // for SIGPIPE. Do not print diagnostics for this case.
    if (CommandRes == EX_IOERR) {
      Res = CommandRes;
      continue;
    }
#endif

    // Print extra information about abnormal failures, if possible.
    //
    // This is ad-hoc, but we don't want to be excessively noisy. If the result
    // status was 1, assume the command failed normally. In particular, if it
    // was the compiler then assume it gave a reasonable error code. Failures
    // in other tools are less common, and they generally have worse
    // diagnostics, so always print the diagnostic there.
    const Tool &FailingTool = FailingCommand->getCreator();

    if (!FailingTool.hasGoodDiagnostics() || CommandRes != 1) {
      // FIXME: See FIXME above regarding result code interpretation.
      if (CommandRes < 0)
        Diag(clang::diag::err_drv_command_signalled)
            << FailingTool.getShortName();
      else
        Diag(clang::diag::err_drv_command_failed)
            << FailingTool.getShortName() << CommandRes;
    }

    auto CustomDiag = FailingCommand->getDiagForErrorCode(CommandRes);
    if (!CustomDiag.empty())
      Diag(clang::diag::note_drv_command_failed_diag_msg) << CustomDiag;
  }
  return Res;
}

void Driver::PrintHelp(bool ShowHidden) const {
  unsigned IncludedFlagsBitmask;
  unsigned ExcludedFlagsBitmask;
  std::tie(IncludedFlagsBitmask, ExcludedFlagsBitmask) =
      getIncludeExcludeOptionFlagMasks(IsCLMode());

  ExcludedFlagsBitmask |= options::NoDriverOption;
  if (!ShowHidden)
    ExcludedFlagsBitmask |= HelpHidden;

  if (IsFlangMode())
    IncludedFlagsBitmask |= options::FlangOption;
  else
    ExcludedFlagsBitmask |= options::FlangOnlyOption;

  std::string Usage = llvm::formatv("{0} [options] file...", Name).str();
  getOpts().printHelp(llvm::outs(), Usage.c_str(), DriverTitle.c_str(),
                      IncludedFlagsBitmask, ExcludedFlagsBitmask,
                      /*ShowAllAliases=*/false);
}

llvm::Triple Driver::MakeSYCLDeviceTriple(StringRef TargetArch) const {
  SmallVector<StringRef, 5> SYCLAlias = {"spir", "spir64", "spir64_fpga",
                                         "spir64_x86_64", "spir64_gen"};
  if (std::find(SYCLAlias.begin(), SYCLAlias.end(), TargetArch) !=
      SYCLAlias.end()) {
    llvm::Triple TT;
    TT.setArchName(TargetArch);
    TT.setVendor(llvm::Triple::UnknownVendor);
    TT.setOS(llvm::Triple::UnknownOS);
    return TT;
  }
  return llvm::Triple(TargetArch);
}

// Print the help from any of the given tools which are used for AOT
// compilation for SYCL
void Driver::PrintSYCLToolHelp(const Compilation &C) const {
  SmallVector<std::tuple<llvm::Triple, StringRef, StringRef, StringRef>, 4>
      HelpArgs;
  // Populate the vector with the tools and help options
  if (Arg *A = C.getArgs().getLastArg(options::OPT_fsycl_help_EQ)) {
    StringRef AV(A->getValue());
    llvm::Triple T;
    if (AV == "gen" || AV == "all")
      HelpArgs.push_back(std::make_tuple(MakeSYCLDeviceTriple("spir64_gen"),
                                         "ocloc", "--help", ""));
    if (AV == "fpga" || AV == "all")
      HelpArgs.push_back(std::make_tuple(MakeSYCLDeviceTriple("spir64_fpga"),
                                         "aoc", "-help", "-sycl"));
    if (AV == "x86_64" || AV == "all")
      HelpArgs.push_back(std::make_tuple(MakeSYCLDeviceTriple("spir64_x86_64"),
                                         "opencl-aot", "--help", ""));
    if (HelpArgs.empty()) {
      C.getDriver().Diag(diag::err_drv_unsupported_option_argument)
                         << A->getSpelling() << AV;
      return;
    }
  }

  // Go through the args and emit the help information for each.
  for (auto &HA : HelpArgs) {
    llvm::outs() << "Emitting help information for " << std::get<1>(HA) << '\n'
        << "Use triple of '" << std::get<0>(HA).normalize() <<
        "' to enable ahead of time compilation\n";
    // Flush out the buffer before calling the external tool.
    llvm::outs().flush();
    std::vector<StringRef> ToolArgs = {std::get<1>(HA), std::get<2>(HA),
                                       std::get<3>(HA)};
    SmallString<128> ExecPath(
        C.getDefaultToolChain().GetProgramPath(std::get<1>(HA).data()));
    // do not run the tools with -###.
    if (C.getArgs().hasArg(options::OPT__HASH_HASH_HASH)) {
      llvm::errs() << "\"" << ExecPath << "\" \"" << ToolArgs[1] << "\"";
      if (!ToolArgs[2].empty())
        llvm::errs() << " \"" << ToolArgs[2] << "\"";
      llvm::errs() << "\n";
      continue;
    }
    auto ToolBinary = llvm::sys::findProgramByName(ExecPath);
    if (ToolBinary.getError()) {
      C.getDriver().Diag(diag::err_drv_command_failure) << ExecPath;
      continue;
    }
    // Run the Tool.
    llvm::sys::ExecuteAndWait(ToolBinary.get(), ToolArgs);
  }
}

void Driver::PrintVersion(const Compilation &C, raw_ostream &OS) const {
  if (IsFlangMode()) {
    OS << getClangToolFullVersion("flang-new") << '\n';
  } else {
    // FIXME: The following handlers should use a callback mechanism, we don't
    // know what the client would like to do.
    OS << getClangFullVersion() << '\n';
  }
  const ToolChain &TC = C.getDefaultToolChain();
  OS << "Target: " << TC.getTripleString() << '\n';

  // Print the threading model.
  if (Arg *A = C.getArgs().getLastArg(options::OPT_mthread_model)) {
    // Don't print if the ToolChain would have barfed on it already
    if (TC.isThreadModelSupported(A->getValue()))
      OS << "Thread model: " << A->getValue();
  } else
    OS << "Thread model: " << TC.getThreadModel();
  OS << '\n';

  // Print out the install directory.
  OS << "InstalledDir: " << InstalledDir << '\n';

  // If configuration files were used, print their paths.
  for (auto ConfigFile : ConfigFiles)
    OS << "Configuration file: " << ConfigFile << '\n';
}

/// PrintDiagnosticCategories - Implement the --print-diagnostic-categories
/// option.
static void PrintDiagnosticCategories(raw_ostream &OS) {
  // Skip the empty category.
  for (unsigned i = 1, max = DiagnosticIDs::getNumberOfCategories(); i != max;
       ++i)
    OS << i << ',' << DiagnosticIDs::getCategoryNameFromID(i) << '\n';
}

void Driver::HandleAutocompletions(StringRef PassedFlags) const {
  if (PassedFlags == "")
    return;
  // Print out all options that start with a given argument. This is used for
  // shell autocompletion.
  std::vector<std::string> SuggestedCompletions;
  std::vector<std::string> Flags;

  unsigned int DisableFlags =
      options::NoDriverOption | options::Unsupported | options::Ignored;

  // Make sure that Flang-only options don't pollute the Clang output
  // TODO: Make sure that Clang-only options don't pollute Flang output
  if (!IsFlangMode())
    DisableFlags |= options::FlangOnlyOption;

  // Distinguish "--autocomplete=-someflag" and "--autocomplete=-someflag,"
  // because the latter indicates that the user put space before pushing tab
  // which should end up in a file completion.
  const bool HasSpace = PassedFlags.endswith(",");

  // Parse PassedFlags by "," as all the command-line flags are passed to this
  // function separated by ","
  StringRef TargetFlags = PassedFlags;
  while (TargetFlags != "") {
    StringRef CurFlag;
    std::tie(CurFlag, TargetFlags) = TargetFlags.split(",");
    Flags.push_back(std::string(CurFlag));
  }

  // We want to show cc1-only options only when clang is invoked with -cc1 or
  // -Xclang.
  if (llvm::is_contained(Flags, "-Xclang") || llvm::is_contained(Flags, "-cc1"))
    DisableFlags &= ~options::NoDriverOption;

  const llvm::opt::OptTable &Opts = getOpts();
  StringRef Cur;
  Cur = Flags.at(Flags.size() - 1);
  StringRef Prev;
  if (Flags.size() >= 2) {
    Prev = Flags.at(Flags.size() - 2);
    SuggestedCompletions = Opts.suggestValueCompletions(Prev, Cur);
  }

  if (SuggestedCompletions.empty())
    SuggestedCompletions = Opts.suggestValueCompletions(Cur, "");

  // If Flags were empty, it means the user typed `clang [tab]` where we should
  // list all possible flags. If there was no value completion and the user
  // pressed tab after a space, we should fall back to a file completion.
  // We're printing a newline to be consistent with what we print at the end of
  // this function.
  if (SuggestedCompletions.empty() && HasSpace && !Flags.empty()) {
    llvm::outs() << '\n';
    return;
  }

  // When flag ends with '=' and there was no value completion, return empty
  // string and fall back to the file autocompletion.
  if (SuggestedCompletions.empty() && !Cur.endswith("=")) {
    // If the flag is in the form of "--autocomplete=-foo",
    // we were requested to print out all option names that start with "-foo".
    // For example, "--autocomplete=-fsyn" is expanded to "-fsyntax-only".
    SuggestedCompletions = Opts.findByPrefix(Cur, DisableFlags);

    // We have to query the -W flags manually as they're not in the OptTable.
    // TODO: Find a good way to add them to OptTable instead and them remove
    // this code.
    for (StringRef S : DiagnosticIDs::getDiagnosticFlags())
      if (S.startswith(Cur))
        SuggestedCompletions.push_back(std::string(S));
  }

  // Sort the autocomplete candidates so that shells print them out in a
  // deterministic order. We could sort in any way, but we chose
  // case-insensitive sorting for consistency with the -help option
  // which prints out options in the case-insensitive alphabetical order.
  llvm::sort(SuggestedCompletions, [](StringRef A, StringRef B) {
    if (int X = A.compare_insensitive(B))
      return X < 0;
    return A.compare(B) > 0;
  });

  llvm::outs() << llvm::join(SuggestedCompletions, "\n") << '\n';
}

bool Driver::HandleImmediateArgs(const Compilation &C) {
  // The order these options are handled in gcc is all over the place, but we
  // don't expect inconsistencies w.r.t. that to matter in practice.

  if (C.getArgs().hasArg(options::OPT_dumpmachine)) {
    llvm::outs() << C.getDefaultToolChain().getTripleString() << '\n';
    return false;
  }

  if (C.getArgs().hasArg(options::OPT_dumpversion)) {
    // Since -dumpversion is only implemented for pedantic GCC compatibility, we
    // return an answer which matches our definition of __VERSION__.
    llvm::outs() << CLANG_VERSION_STRING << "\n";
    return false;
  }

  if (C.getArgs().hasArg(options::OPT__print_diagnostic_categories)) {
    PrintDiagnosticCategories(llvm::outs());
    return false;
  }

  if (C.getArgs().hasArg(options::OPT_help) ||
      C.getArgs().hasArg(options::OPT__help_hidden)) {
    PrintHelp(C.getArgs().hasArg(options::OPT__help_hidden));
    return false;
  }

  if (C.getArgs().hasArg(options::OPT_fsycl_help_EQ)) {
    PrintSYCLToolHelp(C);
    return false;
  }

  if (C.getArgs().hasArg(options::OPT__version)) {
    // Follow gcc behavior and use stdout for --version and stderr for -v.
    PrintVersion(C, llvm::outs());
    return false;
  }

  if (C.getArgs().hasArg(options::OPT_v) ||
      C.getArgs().hasArg(options::OPT__HASH_HASH_HASH) ||
      C.getArgs().hasArg(options::OPT_print_supported_cpus)) {
    PrintVersion(C, llvm::errs());
    SuppressMissingInputWarning = true;
  }

  if (C.getArgs().hasArg(options::OPT_v)) {
    if (!SystemConfigDir.empty())
      llvm::errs() << "System configuration file directory: "
                   << SystemConfigDir << "\n";
    if (!UserConfigDir.empty())
      llvm::errs() << "User configuration file directory: "
                   << UserConfigDir << "\n";
  }

  const ToolChain &TC = C.getDefaultToolChain();

  if (C.getArgs().hasArg(options::OPT_v))
    TC.printVerboseInfo(llvm::errs());

  if (C.getArgs().hasArg(options::OPT_print_resource_dir)) {
    llvm::outs() << ResourceDir << '\n';
    return false;
  }

  if (C.getArgs().hasArg(options::OPT_print_search_dirs)) {
    llvm::outs() << "programs: =";
    bool separator = false;
    // Print -B and COMPILER_PATH.
    for (const std::string &Path : PrefixDirs) {
      if (separator)
        llvm::outs() << llvm::sys::EnvPathSeparator;
      llvm::outs() << Path;
      separator = true;
    }
    for (const std::string &Path : TC.getProgramPaths()) {
      if (separator)
        llvm::outs() << llvm::sys::EnvPathSeparator;
      llvm::outs() << Path;
      separator = true;
    }
    llvm::outs() << "\n";
    llvm::outs() << "libraries: =" << ResourceDir;

    StringRef sysroot = C.getSysRoot();

    for (const std::string &Path : TC.getFilePaths()) {
      // Always print a separator. ResourceDir was the first item shown.
      llvm::outs() << llvm::sys::EnvPathSeparator;
      // Interpretation of leading '=' is needed only for NetBSD.
      if (Path[0] == '=')
        llvm::outs() << sysroot << Path.substr(1);
      else
        llvm::outs() << Path;
    }
    llvm::outs() << "\n";
    return false;
  }

  if (C.getArgs().hasArg(options::OPT_print_runtime_dir)) {
    std::string RuntimePath;
    // Get the first existing path, if any.
    for (auto Path : TC.getRuntimePaths()) {
      if (getVFS().exists(Path)) {
        RuntimePath = Path;
        break;
      }
    }
    if (!RuntimePath.empty())
      llvm::outs() << RuntimePath << '\n';
    else
      llvm::outs() << TC.getCompilerRTPath() << '\n';
    return false;
  }

  if (C.getArgs().hasArg(options::OPT_print_diagnostic_options)) {
    std::vector<std::string> Flags = DiagnosticIDs::getDiagnosticFlags();
    for (std::size_t I = 0; I != Flags.size(); I += 2)
      llvm::outs() << "  " << Flags[I] << "\n  " << Flags[I + 1] << "\n\n";
    return false;
  }

  // FIXME: The following handlers should use a callback mechanism, we don't
  // know what the client would like to do.
  if (Arg *A = C.getArgs().getLastArg(options::OPT_print_file_name_EQ)) {
    llvm::outs() << GetFilePath(A->getValue(), TC) << "\n";
    return false;
  }

  if (Arg *A = C.getArgs().getLastArg(options::OPT_print_prog_name_EQ)) {
    StringRef ProgName = A->getValue();

    // Null program name cannot have a path.
    if (! ProgName.empty())
      llvm::outs() << GetProgramPath(ProgName, TC);

    llvm::outs() << "\n";
    return false;
  }

  if (Arg *A = C.getArgs().getLastArg(options::OPT_autocomplete)) {
    StringRef PassedFlags = A->getValue();
    HandleAutocompletions(PassedFlags);
    return false;
  }

  if (C.getArgs().hasArg(options::OPT_print_libgcc_file_name)) {
    ToolChain::RuntimeLibType RLT = TC.GetRuntimeLibType(C.getArgs());
    const llvm::Triple Triple(TC.ComputeEffectiveClangTriple(C.getArgs()));
    RegisterEffectiveTriple TripleRAII(TC, Triple);
    switch (RLT) {
    case ToolChain::RLT_CompilerRT:
      llvm::outs() << TC.getCompilerRT(C.getArgs(), "builtins") << "\n";
      break;
    case ToolChain::RLT_Libgcc:
      llvm::outs() << GetFilePath("libgcc.a", TC) << "\n";
      break;
    }
    return false;
  }

  if (C.getArgs().hasArg(options::OPT_print_multi_lib)) {
    for (const Multilib &Multilib : TC.getMultilibs())
      llvm::outs() << Multilib << "\n";
    return false;
  }

  if (C.getArgs().hasArg(options::OPT_print_multi_directory)) {
    const Multilib &Multilib = TC.getMultilib();
    if (Multilib.gccSuffix().empty())
      llvm::outs() << ".\n";
    else {
      StringRef Suffix(Multilib.gccSuffix());
      assert(Suffix.front() == '/');
      llvm::outs() << Suffix.substr(1) << "\n";
    }
    return false;
  }

  if (C.getArgs().hasArg(options::OPT_print_target_triple)) {
    llvm::outs() << TC.getTripleString() << "\n";
    return false;
  }

  if (C.getArgs().hasArg(options::OPT_print_effective_triple)) {
    const llvm::Triple Triple(TC.ComputeEffectiveClangTriple(C.getArgs()));
    llvm::outs() << Triple.getTriple() << "\n";
    return false;
  }

  if (C.getArgs().hasArg(options::OPT_print_targets)) {
    llvm::TargetRegistry::printRegisteredTargetsForVersion(llvm::outs());
    return false;
  }

  return true;
}

enum {
  TopLevelAction = 0,
  HeadSibAction = 1,
  OtherSibAction = 2,
};

// Display an action graph human-readably.  Action A is the "sink" node
// and latest-occuring action. Traversal is in pre-order, visiting the
// inputs to each action before printing the action itself.
static unsigned PrintActions1(const Compilation &C, Action *A,
                              std::map<Action *, unsigned> &Ids,
                              Twine Indent = {}, int Kind = TopLevelAction) {
  if (Ids.count(A)) // A was already visited.
    return Ids[A];

  std::string str;
  llvm::raw_string_ostream os(str);

  auto getSibIndent = [](int K) -> Twine {
    return (K == HeadSibAction) ? "   " : (K == OtherSibAction) ? "|  " : "";
  };

  Twine SibIndent = Indent + getSibIndent(Kind);
  int SibKind = HeadSibAction;
  os << Action::getClassName(A->getKind()) << ", ";
  if (InputAction *IA = dyn_cast<InputAction>(A)) {
    os << "\"" << IA->getInputArg().getValue() << "\"";
  } else if (BindArchAction *BIA = dyn_cast<BindArchAction>(A)) {
    os << '"' << BIA->getArchName() << '"' << ", {"
       << PrintActions1(C, *BIA->input_begin(), Ids, SibIndent, SibKind) << "}";
  } else if (OffloadAction *OA = dyn_cast<OffloadAction>(A)) {
    bool IsFirst = true;
    OA->doOnEachDependence(
        [&](Action *A, const ToolChain *TC, const char *BoundArch) {
          assert(TC && "Unknown host toolchain");
          // E.g. for two CUDA device dependences whose bound arch is sm_20 and
          // sm_35 this will generate:
          // "cuda-device" (nvptx64-nvidia-cuda:sm_20) {#ID}, "cuda-device"
          // (nvptx64-nvidia-cuda:sm_35) {#ID}
          if (!IsFirst)
            os << ", ";
          os << '"';
          os << A->getOffloadingKindPrefix();
          os << " (";
          os << TC->getTriple().normalize();
          if (BoundArch)
            os << ":" << BoundArch;
          os << ")";
          os << '"';
          os << " {" << PrintActions1(C, A, Ids, SibIndent, SibKind) << "}";
          IsFirst = false;
          SibKind = OtherSibAction;
        });
  } else {
    const ActionList *AL = &A->getInputs();

    if (AL->size()) {
      const char *Prefix = "{";
      for (Action *PreRequisite : *AL) {
        os << Prefix << PrintActions1(C, PreRequisite, Ids, SibIndent, SibKind);
        Prefix = ", ";
        SibKind = OtherSibAction;
      }
      os << "}";
    } else
      os << "{}";
  }

  // Append offload info for all options other than the offloading action
  // itself (e.g. (cuda-device, sm_20) or (cuda-host)).
  std::string offload_str;
  llvm::raw_string_ostream offload_os(offload_str);
  if (!isa<OffloadAction>(A)) {
    auto S = A->getOffloadingKindPrefix();
    if (!S.empty()) {
      offload_os << ", (" << S;
      if (A->getOffloadingArch())
        offload_os << ", " << A->getOffloadingArch();
      offload_os << ")";
    }
  }

  auto getSelfIndent = [](int K) -> Twine {
    return (K == HeadSibAction) ? "+- " : (K == OtherSibAction) ? "|- " : "";
  };

  unsigned Id = Ids.size();
  Ids[A] = Id;
  llvm::errs() << Indent + getSelfIndent(Kind) << Id << ": " << os.str() << ", "
               << types::getTypeName(A->getType()) << offload_os.str() << "\n";

  return Id;
}

// Print the action graphs in a compilation C.
// For example "clang -c file1.c file2.c" is composed of two subgraphs.
void Driver::PrintActions(const Compilation &C) const {
  std::map<Action *, unsigned> Ids;
  for (Action *A : C.getActions())
    PrintActions1(C, A, Ids);
}

/// Check whether the given input tree contains any compilation or
/// assembly actions.
static bool ContainsCompileOrAssembleAction(const Action *A) {
  if (isa<CompileJobAction>(A) || isa<BackendJobAction>(A) ||
      isa<AssembleJobAction>(A))
    return true;

  return llvm::any_of(A->inputs(), ContainsCompileOrAssembleAction);
}

void Driver::BuildUniversalActions(Compilation &C, const ToolChain &TC,
                                   const InputList &BAInputs) const {
  DerivedArgList &Args = C.getArgs();
  ActionList &Actions = C.getActions();
  llvm::PrettyStackTraceString CrashInfo("Building universal build actions");
  // Collect the list of architectures. Duplicates are allowed, but should only
  // be handled once (in the order seen).
  llvm::StringSet<> ArchNames;
  SmallVector<const char *, 4> Archs;
  for (Arg *A : Args) {
    if (A->getOption().matches(options::OPT_arch)) {
      // Validate the option here; we don't save the type here because its
      // particular spelling may participate in other driver choices.
      llvm::Triple::ArchType Arch =
          tools::darwin::getArchTypeForMachOArchName(A->getValue());
      if (Arch == llvm::Triple::UnknownArch) {
        Diag(clang::diag::err_drv_invalid_arch_name) << A->getAsString(Args);
        continue;
      }

      A->claim();
      if (ArchNames.insert(A->getValue()).second)
        Archs.push_back(A->getValue());
    }
  }

  // When there is no explicit arch for this platform, make sure we still bind
  // the architecture (to the default) so that -Xarch_ is handled correctly.
  if (!Archs.size())
    Archs.push_back(Args.MakeArgString(TC.getDefaultUniversalArchName()));

  ActionList SingleActions;
  BuildActions(C, Args, BAInputs, SingleActions);

  // Add in arch bindings for every top level action, as well as lipo and
  // dsymutil steps if needed.
  for (Action* Act : SingleActions) {
    // Make sure we can lipo this kind of output. If not (and it is an actual
    // output) then we disallow, since we can't create an output file with the
    // right name without overwriting it. We could remove this oddity by just
    // changing the output names to include the arch, which would also fix
    // -save-temps. Compatibility wins for now.

    if (Archs.size() > 1 && !types::canLipoType(Act->getType()))
      Diag(clang::diag::err_drv_invalid_output_with_multiple_archs)
          << types::getTypeName(Act->getType());

    ActionList Inputs;
    for (unsigned i = 0, e = Archs.size(); i != e; ++i)
      Inputs.push_back(C.MakeAction<BindArchAction>(Act, Archs[i]));

    // Lipo if necessary, we do it this way because we need to set the arch flag
    // so that -Xarch_ gets overwritten.
    if (Inputs.size() == 1 || Act->getType() == types::TY_Nothing)
      Actions.append(Inputs.begin(), Inputs.end());
    else
      Actions.push_back(C.MakeAction<LipoJobAction>(Inputs, Act->getType()));

    // Handle debug info queries.
    Arg *A = Args.getLastArg(options::OPT_g_Group);
    bool enablesDebugInfo = A && !A->getOption().matches(options::OPT_g0) &&
                            !A->getOption().matches(options::OPT_gstabs);
    if ((enablesDebugInfo || willEmitRemarks(Args)) &&
        ContainsCompileOrAssembleAction(Actions.back())) {

      // Add a 'dsymutil' step if necessary, when debug info is enabled and we
      // have a compile input. We need to run 'dsymutil' ourselves in such cases
      // because the debug info will refer to a temporary object file which
      // will be removed at the end of the compilation process.
      if (Act->getType() == types::TY_Image) {
        ActionList Inputs;
        Inputs.push_back(Actions.back());
        Actions.pop_back();
        Actions.push_back(
            C.MakeAction<DsymutilJobAction>(Inputs, types::TY_dSYM));
      }

      // Verify the debug info output.
      if (Args.hasArg(options::OPT_verify_debug_info)) {
        Action* LastAction = Actions.back();
        Actions.pop_back();
        Actions.push_back(C.MakeAction<VerifyDebugInfoJobAction>(
            LastAction, types::TY_Nothing));
      }
    }
  }
}

bool Driver::DiagnoseInputExistence(const DerivedArgList &Args, StringRef Value,
                                    types::ID Ty, bool TypoCorrect) const {
  if (!getCheckInputsExist())
    return true;

  // stdin always exists.
  if (Value == "-")
    return true;

  // If it's a header to be found in the system or user search path, then defer
  // complaints about its absence until those searches can be done.  When we
  // are definitely processing headers for C++20 header units, extend this to
  // allow the user to put "-fmodule-header -xc++-header vector" for example.
  if (Ty == types::TY_CXXSHeader || Ty == types::TY_CXXUHeader ||
      (ModulesModeCXX20 && Ty == types::TY_CXXHeader))
    return true;

  if (getVFS().exists(Value))
    return true;

  if (TypoCorrect) {
    // Check if the filename is a typo for an option flag. OptTable thinks
    // that all args that are not known options and that start with / are
    // filenames, but e.g. `/diagnostic:caret` is more likely a typo for
    // the option `/diagnostics:caret` than a reference to a file in the root
    // directory.
    unsigned IncludedFlagsBitmask;
    unsigned ExcludedFlagsBitmask;
    std::tie(IncludedFlagsBitmask, ExcludedFlagsBitmask) =
        getIncludeExcludeOptionFlagMasks(IsCLMode());
    std::string Nearest;
    if (getOpts().findNearest(Value, Nearest, IncludedFlagsBitmask,
                              ExcludedFlagsBitmask) <= 1) {
      Diag(clang::diag::err_drv_no_such_file_with_suggestion)
          << Value << Nearest;
      return false;
    }
  }

  // In CL mode, don't error on apparently non-existent linker inputs, because
  // they can be influenced by linker flags the clang driver might not
  // understand.
  // Examples:
  // - `clang-cl main.cc ole32.lib` in a non-MSVC shell will make the driver
  //   module look for an MSVC installation in the registry. (We could ask
  //   the MSVCToolChain object if it can find `ole32.lib`, but the logic to
  //   look in the registry might move into lld-link in the future so that
  //   lld-link invocations in non-MSVC shells just work too.)
  // - `clang-cl ... /link ...` can pass arbitrary flags to the linker,
  //   including /libpath:, which is used to find .lib and .obj files.
  // So do not diagnose this on the driver level. Rely on the linker diagnosing
  // it. (If we don't end up invoking the linker, this means we'll emit a
  // "'linker' input unused [-Wunused-command-line-argument]" warning instead
  // of an error.)
  //
  // Only do this skip after the typo correction step above. `/Brepo` is treated
  // as TY_Object, but it's clearly a typo for `/Brepro`. It seems fine to emit
  // an error if we have a flag that's within an edit distance of 1 from a
  // flag. (Users can use `-Wl,` or `/linker` to launder the flag past the
  // driver in the unlikely case they run into this.)
  //
  // Don't do this for inputs that start with a '/', else we'd pass options
  // like /libpath: through to the linker silently.
  //
  // Emitting an error for linker inputs can also cause incorrect diagnostics
  // with the gcc driver. The command
  //     clang -fuse-ld=lld -Wl,--chroot,some/dir /file.o
  // will make lld look for some/dir/file.o, while we will diagnose here that
  // `/file.o` does not exist. However, configure scripts check if
  // `clang /GR-` compiles without error to see if the compiler is cl.exe,
  // so we can't downgrade diagnostics for `/GR-` from an error to a warning
  // in cc mode. (We can in cl mode because cl.exe itself only warns on
  // unknown flags.)
  if (IsCLMode() && Ty == types::TY_Object && !Value.startswith("/"))
    return true;

  Diag(clang::diag::err_drv_no_such_file) << Value;
  return false;
}

// Get the C++20 Header Unit type corresponding to the input type.
static types::ID CXXHeaderUnitType(ModuleHeaderMode HM) {
  switch (HM) {
  case HeaderMode_User:
    return types::TY_CXXUHeader;
  case HeaderMode_System:
    return types::TY_CXXSHeader;
  case HeaderMode_Default:
    break;
  case HeaderMode_None:
    llvm_unreachable("should not be called in this case");
  }
  return types::TY_CXXHUHeader;
}

// Construct a the list of inputs and their types.
void Driver::BuildInputs(const ToolChain &TC, DerivedArgList &Args,
                         InputList &Inputs) const {
  const llvm::opt::OptTable &Opts = getOpts();
  // Track the current user specified (-x) input. We also explicitly track the
  // argument used to set the type; we only want to claim the type when we
  // actually use it, so we warn about unused -x arguments.
  types::ID InputType = types::TY_Nothing;
  Arg *InputTypeArg = nullptr;
  bool IsSYCL =
      Args.hasFlag(options::OPT_fsycl, options::OPT_fno_sycl, false) ||
      Args.hasArg(options::OPT_fsycl_device_only);

  // The last /TC or /TP option sets the input type to C or C++ globally.
  if (Arg *TCTP = Args.getLastArgNoClaim(options::OPT__SLASH_TC,
                                         options::OPT__SLASH_TP)) {
    InputTypeArg = TCTP;
    InputType = TCTP->getOption().matches(options::OPT__SLASH_TC) && !IsSYCL
                    ? types::TY_C
                    : types::TY_CXX;

    Arg *Previous = nullptr;
    bool ShowNote = false;
    for (Arg *A :
         Args.filtered(options::OPT__SLASH_TC, options::OPT__SLASH_TP)) {
      if (Previous) {
        Diag(clang::diag::warn_drv_overriding_flag_option)
          << Previous->getSpelling() << A->getSpelling();
        ShowNote = true;
      }
      Previous = A;
    }
    if (ShowNote)
      Diag(clang::diag::note_drv_t_option_is_global);

    // No driver mode exposes -x and /TC or /TP; we don't support mixing them.
    assert(!Args.hasArg(options::OPT_x) && "-x and /TC or /TP is not allowed");
  }

  // Warn -x after last input file has no effect
  {
    Arg *LastXArg = Args.getLastArgNoClaim(options::OPT_x);
    Arg *LastInputArg = Args.getLastArgNoClaim(options::OPT_INPUT);
    if (LastXArg && LastInputArg && LastInputArg->getIndex() < LastXArg->getIndex())
      Diag(clang::diag::warn_drv_unused_x) << LastXArg->getValue();
  }

  for (Arg *A : Args) {
    if (A->getOption().getKind() == Option::InputClass) {
      const char *Value = A->getValue();
      types::ID Ty = types::TY_INVALID;

      // Infer the input type if necessary.
      if (InputType == types::TY_Nothing) {
        // If there was an explicit arg for this, claim it.
        if (InputTypeArg)
          InputTypeArg->claim();

        types::ID CType = types::TY_C;
        // For SYCL, all source file inputs are considered C++.
        if (IsSYCL)
          CType = types::TY_CXX;

        // stdin must be handled specially.
        if (memcmp(Value, "-", 2) == 0) {
          if (IsFlangMode()) {
            Ty = types::TY_Fortran;
          } else {
            // If running with -E, treat as a C input (this changes the
            // builtin macros, for example). This may be overridden by -ObjC
            // below.
            //
            // Otherwise emit an error but still use a valid type to avoid
            // spurious errors (e.g., no inputs).
            assert(!CCGenDiagnostics && "stdin produces no crash reproducer");
            if (!Args.hasArgNoClaim(options::OPT_E) && !CCCIsCPP())
              Diag(IsCLMode() ? clang::diag::err_drv_unknown_stdin_type_clang_cl
                              : clang::diag::err_drv_unknown_stdin_type);
            Ty = types::TY_C;
          }
        } else {
          // Otherwise lookup by extension.
          // Fallback is C if invoked as C preprocessor, C++ if invoked with
          // clang-cl /E, or Object otherwise.
          // We use a host hook here because Darwin at least has its own
          // idea of what .s is.
          if (const char *Ext = strrchr(Value, '.'))
            Ty = TC.LookupTypeForExtension(Ext + 1);

          // For SYCL, convert C-type sources to C++-type sources.
          if (IsSYCL) {
            types::ID OldTy = Ty;
            switch (Ty) {
            case types::TY_C:
              Ty = types::TY_CXX;
              break;
            case types::TY_CHeader:
              Ty = types::TY_CXXHeader;
              break;
            case types::TY_PP_C:
              Ty = types::TY_PP_CXX;
              break;
            case types::TY_PP_CHeader:
              Ty = types::TY_PP_CXXHeader;
              break;
            default:
              break;
            }
            if (OldTy != Ty) {
              Diag(clang::diag::warn_drv_fsycl_with_c_type)
                  << getTypeName(OldTy) << getTypeName(Ty);
            }
          }

          if (Ty == types::TY_INVALID) {
            if (IsCLMode() && (Args.hasArgNoClaim(options::OPT_E) || CCGenDiagnostics))
              Ty = types::TY_CXX;
            else if (CCCIsCPP() || CCGenDiagnostics)
              Ty = CType;
            else
              Ty = types::TY_Object;
          }

          // If the driver is invoked as C++ compiler (like clang++ or c++) it
          // should autodetect some input files as C++ for g++ compatibility.
          if (CCCIsCXX()) {
            types::ID OldTy = Ty;
            Ty = types::lookupCXXTypeForCType(Ty);

            // Do not complain about foo.h, when we are known to be processing
            // it as a C++20 header unit.
            if (Ty != OldTy && !(OldTy == types::TY_CHeader && hasHeaderMode()))
              Diag(clang::diag::warn_drv_treating_input_as_cxx)
                  << getTypeName(OldTy) << getTypeName(Ty);
          }

          // If running with -fthinlto-index=, extensions that normally identify
          // native object files actually identify LLVM bitcode files.
          if (Args.hasArgNoClaim(options::OPT_fthinlto_index_EQ) &&
              Ty == types::TY_Object)
            Ty = types::TY_LLVM_BC;
        }

        // -ObjC and -ObjC++ override the default language, but only for "source
        // files". We just treat everything that isn't a linker input as a
        // source file.
        //
        // FIXME: Clean this up if we move the phase sequence into the type.
        if (Ty != types::TY_Object) {
          if (Args.hasArg(options::OPT_ObjC))
            Ty = types::TY_ObjC;
          else if (Args.hasArg(options::OPT_ObjCXX))
            Ty = types::TY_ObjCXX;
        }

        // Disambiguate headers that are meant to be header units from those
        // intended to be PCH.  Avoid missing '.h' cases that are counted as
        // C headers by default - we know we are in C++ mode and we do not
        // want to issue a complaint about compiling things in the wrong mode.
        if ((Ty == types::TY_CXXHeader || Ty == types::TY_CHeader) &&
            hasHeaderMode())
          Ty = CXXHeaderUnitType(CXX20HeaderType);
      } else {
        assert(InputTypeArg && "InputType set w/o InputTypeArg");
        if (!InputTypeArg->getOption().matches(options::OPT_x)) {
          // If emulating cl.exe, make sure that /TC and /TP don't affect input
          // object files.
          const char *Ext = strrchr(Value, '.');
          if (Ext && TC.LookupTypeForExtension(Ext + 1) == types::TY_Object)
            Ty = types::TY_Object;
        }
        if (Ty == types::TY_INVALID) {
          Ty = InputType;
          InputTypeArg->claim();
        }
      }

      if (DiagnoseInputExistence(Args, Value, Ty, /*TypoCorrect=*/true))
        Inputs.push_back(std::make_pair(Ty, A));

    } else if (A->getOption().matches(options::OPT__SLASH_Tc)) {
      StringRef Value = A->getValue();
      if (DiagnoseInputExistence(Args, Value, types::TY_C,
                                 /*TypoCorrect=*/false)) {
        Arg *InputArg = MakeInputArg(Args, Opts, A->getValue());
        Inputs.push_back(
            std::make_pair(IsSYCL ? types::TY_CXX : types::TY_C, InputArg));
      }
      A->claim();
    } else if (A->getOption().matches(options::OPT__SLASH_Tp)) {
      StringRef Value = A->getValue();
      if (DiagnoseInputExistence(Args, Value, types::TY_CXX,
                                 /*TypoCorrect=*/false)) {
        Arg *InputArg = MakeInputArg(Args, Opts, A->getValue());
        Inputs.push_back(std::make_pair(types::TY_CXX, InputArg));
      }
      A->claim();
    } else if (A->getOption().hasFlag(options::LinkerInput)) {
      // Just treat as object type, we could make a special type for this if
      // necessary.
      Inputs.push_back(std::make_pair(types::TY_Object, A));

    } else if (A->getOption().matches(options::OPT_x)) {
      InputTypeArg = A;
      InputType = types::lookupTypeForTypeSpecifier(A->getValue());
      A->claim();

      // Follow gcc behavior and treat as linker input for invalid -x
      // options. Its not clear why we shouldn't just revert to unknown; but
      // this isn't very important, we might as well be bug compatible.
      if (!InputType) {
        Diag(clang::diag::err_drv_unknown_language) << A->getValue();
        InputType = types::TY_Object;
      }
      // Emit an error if c-compilation is forced in -fsycl mode
      if (IsSYCL && (InputType == types::TY_C || InputType == types::TY_PP_C ||
                     InputType == types::TY_CHeader))
        Diag(clang::diag::err_drv_fsycl_with_c_type) << A->getAsString(Args);

      // If the user has put -fmodule-header{,=} then we treat C++ headers as
      // header unit inputs.  So we 'promote' -xc++-header appropriately.
      if (InputType == types::TY_CXXHeader && hasHeaderMode())
        InputType = CXXHeaderUnitType(CXX20HeaderType);
    } else if (A->getOption().getID() == options::OPT_U) {
      assert(A->getNumValues() == 1 && "The /U option has one value.");
      StringRef Val = A->getValue(0);
      if (Val.find_first_of("/\\") != StringRef::npos) {
        // Warn about e.g. "/Users/me/myfile.c".
        Diag(diag::warn_slash_u_filename) << Val;
        Diag(diag::note_use_dashdash);
      }
    }
    // TODO: remove when -foffload-static-lib support is dropped.
    else if (A->getOption().matches(options::OPT_offload_lib_Group)) {
      // Add the foffload-static-lib library to the command line to allow
      // processing when no source or object is supplied as well as proper
      // host link.
      Arg *InputArg = MakeInputArg(Args, Opts, A->getValue());
      Inputs.push_back(std::make_pair(types::TY_Object, InputArg));
      A->claim();
      // Use of -foffload-static-lib and -foffload-whole-static-lib are
      // deprecated with the updated functionality to scan the static libs.
      Diag(clang::diag::warn_drv_deprecated_option)
          << A->getAsString(Args) << A->getValue();
    }
  }
  if (CCCIsCPP() && Inputs.empty()) {
    // If called as standalone preprocessor, stdin is processed
    // if no other input is present.
    Arg *A = MakeInputArg(Args, Opts, "-");
    Inputs.push_back(std::make_pair(types::TY_C, A));
  }
}

static bool runBundler(const SmallVectorImpl<StringRef> &InputArgs,
                       Compilation &C) {
  // Find bundler.
  StringRef ExecPath(C.getArgs().MakeArgString(C.getDriver().Dir));
  llvm::ErrorOr<std::string> BundlerBinary =
      llvm::sys::findProgramByName("clang-offload-bundler", ExecPath);
  SmallVector<StringRef, 6> BundlerArgs;
  BundlerArgs.push_back(BundlerBinary.getError() ? "clang-offload-bundler"
                                                 : BundlerBinary.get().c_str());
  BundlerArgs.append(InputArgs);
  // Since this is run in real time and not in the toolchain, output the
  // command line if requested.
  bool OutputOnly = C.getArgs().hasArg(options::OPT__HASH_HASH_HASH);
  if (C.getArgs().hasArg(options::OPT_v) || OutputOnly) {
    for (StringRef A : BundlerArgs)
      if (OutputOnly)
        llvm::errs() << "\"" << A << "\" ";
      else
        llvm::errs() << A << " ";
    llvm::errs() << '\n';
  }
  if (BundlerBinary.getError())
    return false;

  return !llvm::sys::ExecuteAndWait(BundlerBinary.get(), BundlerArgs);
}

static bool hasFPGABinary(Compilation &C, std::string Object, types::ID Type) {
  assert(types::isFPGA(Type) && "unexpected Type for FPGA binary check");
  // Do not do the check if the file doesn't exist
  if (!llvm::sys::fs::exists(Object))
    return false;

  // Only static archives are valid FPGA Binaries for unbundling.
  if (!isStaticArchiveFile(Object))
    return false;

  // Temporary names for the output.
  llvm::Triple TT;
  TT.setArchName(types::getTypeName(Type));
  TT.setVendorName("intel");
  TT.setOS(llvm::Triple::UnknownOS);

  // Checking uses -check-section option with the input file, no output
  // file and the target triple being looked for.
  const char *Targets =
      C.getArgs().MakeArgString(Twine("-targets=sycl-") + TT.str());
  const char *Inputs = C.getArgs().MakeArgString(Twine("-input=") + Object);
  // Always use -type=ao for aocx/aocr bundle checking.  The 'bundles' are
  // actually archives.
  SmallVector<StringRef, 6> BundlerArgs = {"-type=ao", Targets, Inputs,
                                           "-check-section"};
  return runBundler(BundlerArgs, C);
}

static SmallVector<std::string, 4> getOffloadSections(Compilation &C,
                                                      const StringRef &File) {
  // Do not do the check if the file doesn't exist
  if (!llvm::sys::fs::exists(File))
    return {};

  bool IsArchive = isStaticArchiveFile(File);
  if (!(IsArchive || isObjectFile(File.str())))
    return {};

  // Use the bundler to grab the list of sections from the given archive
  // or object.
  StringRef ExecPath(C.getArgs().MakeArgString(C.getDriver().Dir));
  llvm::ErrorOr<std::string> BundlerBinary =
      llvm::sys::findProgramByName("clang-offload-bundler", ExecPath);
  const char *Input = C.getArgs().MakeArgString(Twine("-input=") + File.str());
  // Always use -type=ao for bundle checking.  The 'bundles' are
  // actually archives.
  SmallVector<StringRef, 6> BundlerArgs = {
      BundlerBinary.get(), IsArchive ? "-type=ao" : "-type=o", Input, "-list"};
  // Since this is run in real time and not in the toolchain, output the
  // command line if requested.
  bool OutputOnly = C.getArgs().hasArg(options::OPT__HASH_HASH_HASH);
  if (C.getArgs().hasArg(options::OPT_v) || OutputOnly) {
    for (StringRef A : BundlerArgs)
      if (OutputOnly)
        llvm::errs() << "\"" << A << "\" ";
      else
        llvm::errs() << A << " ";
    llvm::errs() << '\n';
  }
  if (BundlerBinary.getError())
    return {};
  llvm::SmallString<64> OutputFile(
      C.getDriver().GetTemporaryPath("bundle-list", "txt"));
  llvm::FileRemover OutputRemover(OutputFile.c_str());
  std::optional<llvm::StringRef> Redirects[] = {
      {""},
      OutputFile.str(),
      OutputFile.str(),
  };

  std::string ErrorMessage;
  if (llvm::sys::ExecuteAndWait(BundlerBinary.get(), BundlerArgs, {}, Redirects,
                                /*SecondsToWait*/ 0, /*MemoryLimit*/ 0,
                                &ErrorMessage)) {
    // Could not get the information, return false
    return {};
  }

  llvm::ErrorOr<std::unique_ptr<llvm::MemoryBuffer>> OutputBuf =
      llvm::MemoryBuffer::getFile(OutputFile.c_str());
  if (!OutputBuf) {
    // Could not capture output, return false
    return {};
  }

  SmallVector<std::string, 4> Sections;
  for (llvm::line_iterator LineIt(**OutputBuf); !LineIt.is_at_end(); ++LineIt)
    Sections.push_back(LineIt->str());
  if (Sections.empty())
    return {};

  return Sections;
}

static bool hasSYCLDefaultSection(Compilation &C, const StringRef &File) {
  // Do not do the check if the file doesn't exist
  if (!llvm::sys::fs::exists(File))
    return false;

  bool IsArchive = isStaticArchiveFile(File);
  if (!(IsArchive || isObjectFile(File.str())))
    return false;

  llvm::Triple TT(C.getDriver().MakeSYCLDeviceTriple(getDefaultSYCLArch(C)));
  // Checking uses -check-section option with the input file, no output
  // file and the target triple being looked for.
  const char *Targets =
      C.getArgs().MakeArgString(Twine("-targets=sycl-") + TT.str());
  const char *Inputs = C.getArgs().MakeArgString(Twine("-input=") + File.str());
  SmallVector<StringRef, 6> BundlerArgs = {IsArchive ? "-type=ao" : "-type=o",
                                           Targets, Inputs, "-check-section"};
  return runBundler(BundlerArgs, C);
}

static bool hasOffloadSections(Compilation &C, const StringRef &File,
                               DerivedArgList &Args) {
  // Do not do the check if the file doesn't exist
  if (!llvm::sys::fs::exists(File))
    return false;

  bool IsArchive = isStaticArchiveFile(File);
  if (!(IsArchive || isObjectFile(File.str())))
    return false;

  llvm::Triple TT(C.getDefaultToolChain().getTriple());
  // Checking uses -check-section option with the input file, no output
  // file and the target triple being looked for.
  // TODO - Improve checking to check for explicit offload target instead
  // of the generic host availability.
  const char *Targets = Args.MakeArgString(Twine("-targets=host-") + TT.str());
  const char *Inputs = Args.MakeArgString(Twine("-input=") + File.str());
  SmallVector<StringRef, 6> BundlerArgs = {IsArchive ? "-type=ao" : "-type=o",
                                           Targets, Inputs, "-check-section"};
  return runBundler(BundlerArgs, C);
}

// Simple helper function for Linker options, where the option is valid if
// it has '-' or '--' as the designator.
static bool optionMatches(const std::string &Option,
                          const std::string &OptCheck) {
  return (Option == OptCheck || ("-" + Option) == OptCheck);
}

// Process linker inputs for use with offload static libraries.  We are only
// handling options and explicitly named static archives as these need to be
// partially linked.
static SmallVector<const char *, 16>
getLinkerArgs(Compilation &C, DerivedArgList &Args, bool IncludeObj = false) {
  SmallVector<const char *, 16> LibArgs;
  SmallVector<std::string, 8> LibPaths;
  bool IsMSVC = C.getDefaultToolChain().getTriple().isWindowsMSVCEnvironment();
  // Add search directories from LIBRARY_PATH/LIB env variable
  llvm::Optional<std::string> LibPath =
      llvm::sys::Process::GetEnv(IsMSVC ? "LIB" : "LIBRARY_PATH");
  if (LibPath) {
    SmallVector<StringRef, 8> SplitPaths;
    const char EnvPathSeparatorStr[] = {llvm::sys::EnvPathSeparator, '\0'};
    llvm::SplitString(*LibPath, SplitPaths, EnvPathSeparatorStr);
    for (StringRef Path : SplitPaths)
      LibPaths.emplace_back(Path.trim());
  }
  // Add directories from user-specified -L options
  for (std::string LibDirs : Args.getAllArgValues(options::OPT_L))
    LibPaths.emplace_back(LibDirs);

  // Do processing for any -l<arg> options passed and see if any static
  // libraries representing the name exists.  If so, convert the name and
  // use that inline with the rest of the libraries.
  // TODO: The static archive processing for SYCL is done in a different
  // manner than the OpenMP processing.  We should try and refactor this
  // to use the OpenMP flow (adding -l<name> to the llvm-link step)
  auto resolveStaticLib = [&](StringRef LibName, bool IsStatic) -> bool {
    if (!LibName.startswith("-l"))
      return false;
    for (auto LPath : LibPaths) {
      if (!IsStatic) {
        // Current linking state is dynamic.  We will first check for the
        // shared object and not pull in the static library if it is found.
        SmallString<128> SoLibName(LPath);
        llvm::sys::path::append(SoLibName,
                                Twine("lib" + LibName.substr(2) + ".so").str());
        if (llvm::sys::fs::exists(SoLibName))
          return false;
      }
      SmallString<128> FullName(LPath);
      llvm::sys::path::append(FullName,
                              Twine("lib" + LibName.substr(2) + ".a").str());
      if (llvm::sys::fs::exists(FullName)) {
        LibArgs.push_back(Args.MakeArgString(FullName));
        return true;
      }
    }
    return false;
  };
  for (const auto *A : Args) {
    std::string FileName = A->getAsString(Args);
    static bool IsLinkStateStatic(Args.hasArg(options::OPT_static));
    auto addLibArg = [&](StringRef LibName) -> bool {
      if (isStaticArchiveFile(LibName) ||
          (IncludeObj && isObjectFile(LibName.str()))) {
        LibArgs.push_back(Args.MakeArgString(LibName));
        return true;
      }
      return false;
    };
    if (A->getOption().getKind() == Option::InputClass) {
      if (addLibArg(FileName))
        continue;
    }
    // Evaluate any libraries passed along after /link. These are typically
    // ignored by the driver and sent directly to the linker. When performing
    // offload, we should evaluate them at the driver level.
    if (A->getOption().matches(options::OPT__SLASH_link)) {
      for (const std::string &Value : A->getValues()) {
        // Add any libpath values.
        StringRef OptCheck(Value);
        if (OptCheck.startswith_insensitive("-libpath:") ||
            OptCheck.startswith_insensitive("/libpath:"))
          LibPaths.emplace_back(Value.substr(std::string("-libpath:").size()));
        if (addLibArg(Value))
          continue;
        for (auto LPath : LibPaths) {
          SmallString<128> FullLib(LPath);
          llvm::sys::path::append(FullLib, Value);
          if (addLibArg(FullLib))
            continue;
        }
      }
    }
    if (A->getOption().matches(options::OPT_Wl_COMMA) ||
        A->getOption().matches(options::OPT_Xlinker)) {
      // Parse through additional linker arguments that are meant to go
      // directly to the linker.
      // Keep the previous arg even if it is a new argument, for example:
      //   -Xlinker -rpath -Xlinker <dir>.
      // Without this history, we do not know that <dir> was assocated with
      // -rpath and is processed incorrectly.
      static std::string PrevArg;
      for (const std::string &Value : A->getValues()) {
        auto addKnownValues = [&](const StringRef &V) {
          // Only add named static libs objects and --whole-archive options.
          if (optionMatches("-whole-archive", V.str()) ||
              optionMatches("-no-whole-archive", V.str()) ||
              isStaticArchiveFile(V) || (IncludeObj && isObjectFile(V.str()))) {
            LibArgs.push_back(Args.MakeArgString(V));
            return;
          }
          // Probably not the best way to handle this, but there are options
          // that take arguments which we should not add to the known values.
          // Handle -z and -rpath for now - can be expanded if/when usage shows
          // the need.
          if (PrevArg != "-z" && PrevArg != "-rpath" && V[0] != '-' &&
              isObjectFile(V.str())) {
            LibArgs.push_back(Args.MakeArgString(V));
            return;
          }
          if (optionMatches("-Bstatic", V.str()) ||
              optionMatches("-dn", V.str()) ||
              optionMatches("-non_shared", V.str()) ||
              optionMatches("-static", V.str())) {
            IsLinkStateStatic = true;
            return;
          }
          if (optionMatches("-Bdynamic", V.str()) ||
              optionMatches("-dy", V.str()) ||
              optionMatches("-call_shared", V.str())) {
            IsLinkStateStatic = false;
            return;
          }
          resolveStaticLib(V, IsLinkStateStatic);
        };
        if (Value[0] == '@') {
          // Found a response file, we want to expand contents to try and
          // discover more libraries and options.
          SmallVector<const char *, 20> ExpandArgs;
          ExpandArgs.push_back(Value.c_str());

          llvm::BumpPtrAllocator A;
          llvm::StringSaver S(A);
          llvm::cl::ExpandResponseFiles(
              S,
              IsMSVC ? llvm::cl::TokenizeWindowsCommandLine
                     : llvm::cl::TokenizeGNUCommandLine,
              ExpandArgs);
          for (StringRef EA : ExpandArgs)
            addKnownValues(EA);
        } else
          addKnownValues(Value);
        PrevArg = Value;
      }
      continue;
    }
    // Use of -foffload-static-lib and -foffload-whole-static-lib is
    // considered deprecated.  Usage should move to passing in the static
    // library name on the command line, encapsulating with
    // -Wl,--whole-archive <lib> -Wl,--no-whole-archive as needed.
    if (A->getOption().matches(options::OPT_foffload_static_lib_EQ)) {
      LibArgs.push_back(Args.MakeArgString(A->getValue()));
      continue;
    }
    if (A->getOption().matches(options::OPT_foffload_whole_static_lib_EQ)) {
      // For -foffload-whole-static-lib, we add the --whole-archive wrap
      // around the library which will be used during the partial link step.
      LibArgs.push_back("--whole-archive");
      LibArgs.push_back(Args.MakeArgString(A->getValue()));
      LibArgs.push_back("--no-whole-archive");
      continue;
    }
    if (A->getOption().matches(options::OPT_l))
      resolveStaticLib(A->getAsString(Args), IsLinkStateStatic);
  }
  return LibArgs;
}

static bool IsSYCLDeviceLibObj(std::string ObjFilePath, bool isMSVCEnv) {
  StringRef ObjFileName = llvm::sys::path::filename(ObjFilePath);
  StringRef ObjSuffix = isMSVCEnv ? ".obj" : ".o";
  bool Ret =
      (ObjFileName.startswith("libsycl-") && ObjFileName.endswith(ObjSuffix))
          ? true
          : false;
  return Ret;
}

// Goes through all of the arguments, including inputs expected for the
// linker directly, to determine if we need to potentially add the SYCL
// default triple.
bool Driver::checkForSYCLDefaultDevice(Compilation &C,
                                       DerivedArgList &Args) const {
  // Check only if enabled with -fsycl
  if (!Args.hasFlag(options::OPT_fsycl, options::OPT_fno_sycl, false))
    return false;

  if (Args.hasArg(options::OPT_fno_sycl_link_spirv))
    return false;

  // Do not do the check if the default device is passed in -fsycl-targets
  // or if -fsycl-targets isn't passed (that implies default device)
  if (const Arg *A = Args.getLastArg(options::OPT_fsycl_targets_EQ)) {
    for (const char *Val : A->getValues()) {
      llvm::Triple TT(C.getDriver().MakeSYCLDeviceTriple(Val));
      if (TT.isSPIR() && TT.getSubArch() == llvm::Triple::NoSubArch)
        // Default triple found
        return false;
    }
  } else if (!Args.hasArg(options::OPT_fintelfpga))
    return false;

  SmallVector<const char *, 16> AllArgs(getLinkerArgs(C, Args, true));
  for (StringRef Arg : AllArgs) {
    if (hasSYCLDefaultSection(C, Arg))
      return true;
  }
  return false;
}

// Goes through all of the arguments, including inputs expected for the
// linker directly, to determine if we need to perform additional work for
// static offload libraries.
bool Driver::checkForOffloadStaticLib(Compilation &C,
                                      DerivedArgList &Args) const {
  // Check only if enabled with -fsycl or -fopenmp-targets
  if (!Args.hasFlag(options::OPT_fsycl, options::OPT_fno_sycl, false) &&
      !Args.hasArg(options::OPT_fopenmp_targets_EQ))
    return false;

  // Right off the bat, assume the presence of -foffload-static-lib means
  // the need to perform linking steps for fat static archive offloading.
  // TODO: remove when -foffload-static-lib support is dropped.
  if (Args.hasArg(options::OPT_offload_lib_Group))
    return true;
  SmallVector<const char *, 16> OffloadLibArgs(getLinkerArgs(C, Args));
  for (StringRef OLArg : OffloadLibArgs)
    if (isStaticArchiveFile(OLArg) && hasOffloadSections(C, OLArg, Args)) {
      // FPGA binaries with AOCX or AOCR sections are not considered fat
      // static archives.
      return !(hasFPGABinary(C, OLArg.str(), types::TY_FPGA_AOCR) ||
               hasFPGABinary(C, OLArg.str(), types::TY_FPGA_AOCX));
    }
  return false;
}

/// Check whether the given input tree contains any clang-offload-dependency
/// actions.
static bool ContainsOffloadDepsAction(const Action *A) {
  if (isa<OffloadDepsJobAction>(A))
    return true;
  return llvm::any_of(A->inputs(), ContainsOffloadDepsAction);
}

namespace {
/// Provides a convenient interface for different programming models to generate
/// the required device actions.
class OffloadingActionBuilder final {
  /// Flag used to trace errors in the builder.
  bool IsValid = false;

  /// The compilation that is using this builder.
  Compilation &C;

  /// Map between an input argument and the offload kinds used to process it.
  std::map<const Arg *, unsigned> InputArgToOffloadKindMap;

  /// Map between a host action and its originating input argument.
  std::map<Action *, const Arg *> HostActionToInputArgMap;

  /// Builder interface. It doesn't build anything or keep any state.
  class DeviceActionBuilder {
  public:
    typedef const llvm::SmallVectorImpl<phases::ID> PhasesTy;

    enum ActionBuilderReturnCode {
      // The builder acted successfully on the current action.
      ABRT_Success,
      // The builder didn't have to act on the current action.
      ABRT_Inactive,
      // The builder was successful and requested the host action to not be
      // generated.
      ABRT_Ignore_Host,
    };

  protected:
    /// Compilation associated with this builder.
    Compilation &C;

    /// Tool chains associated with this builder. The same programming
    /// model may have associated one or more tool chains.
    SmallVector<const ToolChain *, 2> ToolChains;

    /// The derived arguments associated with this builder.
    DerivedArgList &Args;

    /// The inputs associated with this builder.
    const Driver::InputList &Inputs;

    /// The associated offload kind.
    Action::OffloadKind AssociatedOffloadKind = Action::OFK_None;

    /// The OffloadingActionBuilder reference.
    OffloadingActionBuilder &OffloadingActionBuilderRef;

  public:
    DeviceActionBuilder(Compilation &C, DerivedArgList &Args,
                        const Driver::InputList &Inputs,
                        Action::OffloadKind AssociatedOffloadKind,
                        OffloadingActionBuilder &OAB)
        : C(C), Args(Args), Inputs(Inputs),
          AssociatedOffloadKind(AssociatedOffloadKind),
          OffloadingActionBuilderRef(OAB) {}
    virtual ~DeviceActionBuilder() {}

    /// Fill up the array \a DA with all the device dependences that should be
    /// added to the provided host action \a HostAction. By default it is
    /// inactive.
    virtual ActionBuilderReturnCode
    getDeviceDependences(OffloadAction::DeviceDependences &DA,
                         phases::ID CurPhase, phases::ID FinalPhase,
                         PhasesTy &Phases) {
      return ABRT_Inactive;
    }

    /// Update the state to include the provided host action \a HostAction as a
    /// dependency of the current device action. By default it is inactive.
    virtual ActionBuilderReturnCode addDeviceDependences(Action *HostAction) {
      return ABRT_Inactive;
    }

    /// Append top level actions generated by the builder.
    virtual void appendTopLevelActions(ActionList &AL) {}

    /// Append top level actions specific for certain link situations.
    virtual void appendTopLevelLinkAction(ActionList &AL) {}

    /// Append linker device actions generated by the builder.
    virtual void appendLinkDeviceActions(ActionList &AL) {}

    /// Append linker host action generated by the builder.
    virtual Action* appendLinkHostActions(ActionList &AL) { return nullptr; }

    /// Append linker actions generated by the builder.
    virtual void appendLinkDependences(OffloadAction::DeviceDependences &DA) {}

    /// Append linker actions generated by the builder.
    virtual void addDeviceLinkDependencies(OffloadDepsJobAction *DA) {}

    /// Initialize the builder. Return true if any initialization errors are
    /// found.
    virtual bool initialize() { return false; }

    /// Return true if the builder can use bundling/unbundling.
    virtual bool canUseBundlerUnbundler() const { return false; }

    /// Return true if this builder is valid. We have a valid builder if we have
    /// associated device tool chains.
    bool isValid() { return !ToolChains.empty(); }

    /// Return the associated offload kind.
    Action::OffloadKind getAssociatedOffloadKind() {
      return AssociatedOffloadKind;
    }

    /// Push an action from a different DeviceActionBuilder (i.e., foreign
    /// action) in the current one
    virtual void pushForeignAction(Action *A) {}
  };

  /// Base class for CUDA/HIP action builder. It injects device code in
  /// the host backend action.
  class CudaActionBuilderBase : public DeviceActionBuilder {
  protected:
    /// Flags to signal if the user requested host-only or device-only
    /// compilation.
    bool CompileHostOnly = false;
    bool CompileDeviceOnly = false;
    bool EmitLLVM = false;
    bool EmitAsm = false;

    /// ID to identify each device compilation. For CUDA it is simply the
    /// GPU arch string. For HIP it is either the GPU arch string or GPU
    /// arch string plus feature strings delimited by a plus sign, e.g.
    /// gfx906+xnack.
    struct TargetID {
      /// Target ID string which is persistent throughout the compilation.
      const char *ID;
      TargetID(CudaArch Arch) { ID = CudaArchToString(Arch); }
      TargetID(const char *ID) : ID(ID) {}
      operator const char *() { return ID; }
      operator StringRef() { return StringRef(ID); }
    };
    /// List of GPU architectures to use in this compilation.
    SmallVector<TargetID, 4> GpuArchList;

    /// The CUDA actions for the current input.
    ActionList CudaDeviceActions;

    /// The CUDA fat binary if it was generated for the current input.
    Action *CudaFatBinary = nullptr;

    /// Flag that is set to true if this builder acted on the current input.
    bool IsActive = false;

    /// Flag for -fgpu-rdc.
    bool Relocatable = false;

    /// Default GPU architecture if there's no one specified.
    CudaArch DefaultCudaArch = CudaArch::UNKNOWN;

    /// Method to generate compilation unit ID specified by option
    /// '-fuse-cuid='.
    enum UseCUIDKind { CUID_Hash, CUID_Random, CUID_None, CUID_Invalid };
    UseCUIDKind UseCUID = CUID_Hash;

    /// Compilation unit ID specified by option '-cuid='.
    StringRef FixedCUID;

  public:
    CudaActionBuilderBase(Compilation &C, DerivedArgList &Args,
                          const Driver::InputList &Inputs,
                          Action::OffloadKind OFKind,
                          OffloadingActionBuilder &OAB)
        : DeviceActionBuilder(C, Args, Inputs, OFKind, OAB) {}

    ActionBuilderReturnCode addDeviceDependences(Action *HostAction) override {
      // While generating code for CUDA, we only depend on the host input action
      // to trigger the creation of all the CUDA device actions.

      // If we are dealing with an input action, replicate it for each GPU
      // architecture. If we are in host-only mode we return 'success' so that
      // the host uses the CUDA offload kind.
      if (auto *IA = dyn_cast<InputAction>(HostAction)) {
        assert(!GpuArchList.empty() &&
               "We should have at least one GPU architecture.");

        // If the host input is not CUDA or HIP, we don't need to bother about
        // this input.
        if (!(IA->getType() == types::TY_CUDA ||
              IA->getType() == types::TY_HIP ||
              IA->getType() == types::TY_PP_HIP)) {
          // The builder will ignore this input.
          IsActive = false;
          return ABRT_Inactive;
        }

        // Set the flag to true, so that the builder acts on the current input.
        IsActive = true;

        if (CompileHostOnly)
          return ABRT_Success;

        // Replicate inputs for each GPU architecture.
        auto Ty = IA->getType() == types::TY_HIP ? types::TY_HIP_DEVICE
                                                 : types::TY_CUDA_DEVICE;
        std::string CUID = FixedCUID.str();
        if (CUID.empty()) {
          if (UseCUID == CUID_Random)
            CUID = llvm::utohexstr(llvm::sys::Process::GetRandomNumber(),
                                   /*LowerCase=*/true);
          else if (UseCUID == CUID_Hash) {
            llvm::MD5 Hasher;
            llvm::MD5::MD5Result Hash;
            SmallString<256> RealPath;
            llvm::sys::fs::real_path(IA->getInputArg().getValue(), RealPath,
                                     /*expand_tilde=*/true);
            Hasher.update(RealPath);
            for (auto *A : Args) {
              if (A->getOption().matches(options::OPT_INPUT))
                continue;
              Hasher.update(A->getAsString(Args));
            }
            Hasher.final(Hash);
            CUID = llvm::utohexstr(Hash.low(), /*LowerCase=*/true);
          }
        }
        IA->setId(CUID);

        for (unsigned I = 0, E = GpuArchList.size(); I != E; ++I) {
          CudaDeviceActions.push_back(
              C.MakeAction<InputAction>(IA->getInputArg(), Ty, IA->getId()));
        }

        return ABRT_Success;
      }

      // If this is an unbundling action use it as is for each CUDA toolchain.
      if (auto *UA = dyn_cast<OffloadUnbundlingJobAction>(HostAction)) {

        // If -fgpu-rdc is disabled, should not unbundle since there is no
        // device code to link.
        if (UA->getType() == types::TY_Object && !Relocatable)
          return ABRT_Inactive;

        CudaDeviceActions.clear();
        auto *IA = cast<InputAction>(UA->getInputs().back());
        std::string FileName = IA->getInputArg().getAsString(Args);
        // Check if the type of the file is the same as the action. Do not
        // unbundle it if it is not. Do not unbundle .so files, for example,
        // which are not object files. Files with extension ".lib" is classified
        // as TY_Object but they are actually archives, therefore should not be
        // unbundled here as objects. They will be handled at other places.
        const StringRef LibFileExt = ".lib";
        if (IA->getType() == types::TY_Object &&
            (!llvm::sys::path::has_extension(FileName) ||
             types::lookupTypeForExtension(
                 llvm::sys::path::extension(FileName).drop_front()) !=
                 types::TY_Object ||
             llvm::sys::path::extension(FileName) == LibFileExt))
          return ABRT_Inactive;

        for (auto Arch : GpuArchList) {
          CudaDeviceActions.push_back(UA);
          UA->registerDependentActionInfo(ToolChains[0], Arch,
                                          AssociatedOffloadKind);
        }
        IsActive = true;
        return ABRT_Success;
      }

      return IsActive ? ABRT_Success : ABRT_Inactive;
    }

    void appendTopLevelActions(ActionList &AL) override {
      // Utility to append actions to the top level list.
      auto AddTopLevel = [&](Action *A, TargetID TargetID) {
        OffloadAction::DeviceDependences Dep;
        Dep.add(*A, *ToolChains.front(), TargetID, AssociatedOffloadKind);
        AL.push_back(C.MakeAction<OffloadAction>(Dep, A->getType()));
      };

      // If we have a fat binary, add it to the list.
      if (CudaFatBinary) {
        AddTopLevel(CudaFatBinary, CudaArch::UNUSED);
        CudaDeviceActions.clear();
        CudaFatBinary = nullptr;
        return;
      }

      if (CudaDeviceActions.empty())
        return;

      // If we have CUDA actions at this point, that's because we have a have
      // partial compilation, so we should have an action for each GPU
      // architecture.
      assert(CudaDeviceActions.size() == GpuArchList.size() &&
             "Expecting one action per GPU architecture.");
      assert(ToolChains.size() == 1 &&
             "Expecting to have a single CUDA toolchain.");
      for (unsigned I = 0, E = GpuArchList.size(); I != E; ++I)
        AddTopLevel(CudaDeviceActions[I], GpuArchList[I]);

      CudaDeviceActions.clear();
    }

    /// Get canonicalized offload arch option. \returns empty StringRef if the
    /// option is invalid.
    virtual StringRef getCanonicalOffloadArch(StringRef Arch) = 0;

    virtual std::optional<std::pair<llvm::StringRef, llvm::StringRef>>
    getConflictOffloadArchCombination(const std::set<StringRef> &GpuArchs) = 0;

    bool initialize() override {
      assert(AssociatedOffloadKind == Action::OFK_Cuda ||
             AssociatedOffloadKind == Action::OFK_HIP);

      // We don't need to support CUDA.
      if (AssociatedOffloadKind == Action::OFK_Cuda &&
          !C.hasOffloadToolChain<Action::OFK_Cuda>())
        return false;

      // We don't need to support HIP.
      if (AssociatedOffloadKind == Action::OFK_HIP &&
          !C.hasOffloadToolChain<Action::OFK_HIP>())
        return false;

      Relocatable = Args.hasFlag(options::OPT_fgpu_rdc,
                                 options::OPT_fno_gpu_rdc, /*Default=*/false);

      const ToolChain *HostTC = C.getSingleOffloadToolChain<Action::OFK_Host>();
      assert(HostTC && "No toolchain for host compilation.");
      if (HostTC->getTriple().isNVPTX() ||
          HostTC->getTriple().getArch() == llvm::Triple::amdgcn) {
        // We do not support targeting NVPTX/AMDGCN for host compilation. Throw
        // an error and abort pipeline construction early so we don't trip
        // asserts that assume device-side compilation.
        C.getDriver().Diag(diag::err_drv_cuda_host_arch)
            << HostTC->getTriple().getArchName();
        return true;
      }

      ToolChains.push_back(
          AssociatedOffloadKind == Action::OFK_Cuda
              ? C.getSingleOffloadToolChain<Action::OFK_Cuda>()
              : C.getSingleOffloadToolChain<Action::OFK_HIP>());

      CompileHostOnly = C.getDriver().offloadHostOnly();
      CompileDeviceOnly = C.getDriver().offloadDeviceOnly();
      EmitLLVM = Args.getLastArg(options::OPT_emit_llvm);
      EmitAsm = Args.getLastArg(options::OPT_S);
      FixedCUID = Args.getLastArgValue(options::OPT_cuid_EQ);
      if (Arg *A = Args.getLastArg(options::OPT_fuse_cuid_EQ)) {
        StringRef UseCUIDStr = A->getValue();
        UseCUID = llvm::StringSwitch<UseCUIDKind>(UseCUIDStr)
                      .Case("hash", CUID_Hash)
                      .Case("random", CUID_Random)
                      .Case("none", CUID_None)
                      .Default(CUID_Invalid);
        if (UseCUID == CUID_Invalid) {
          C.getDriver().Diag(diag::err_drv_invalid_value)
              << A->getAsString(Args) << UseCUIDStr;
          C.setContainsError();
          return true;
        }
      }

      // --offload and --offload-arch options are mutually exclusive.
      if (Args.hasArgNoClaim(options::OPT_offload_EQ) &&
          Args.hasArgNoClaim(options::OPT_offload_arch_EQ,
                             options::OPT_no_offload_arch_EQ)) {
        C.getDriver().Diag(diag::err_opt_not_valid_with_opt) << "--offload-arch"
                                                             << "--offload";
      }

      // Collect all offload arch parameters, removing duplicates.
      std::set<StringRef> GpuArchs;
      bool Error = false;
      for (Arg *A : Args) {
        if (!(A->getOption().matches(options::OPT_offload_arch_EQ) ||
              A->getOption().matches(options::OPT_no_offload_arch_EQ)))
          continue;
        A->claim();

        for (StringRef ArchStr : llvm::split(A->getValue(), ",")) {
          if (A->getOption().matches(options::OPT_no_offload_arch_EQ) &&
              ArchStr == "all") {
            GpuArchs.clear();
          } else {
            ArchStr = getCanonicalOffloadArch(ArchStr);
            if (ArchStr.empty()) {
              Error = true;
            } else if (A->getOption().matches(options::OPT_offload_arch_EQ))
              GpuArchs.insert(ArchStr);
            else if (A->getOption().matches(options::OPT_no_offload_arch_EQ))
              GpuArchs.erase(ArchStr);
            else
              llvm_unreachable("Unexpected option.");
          }
        }
      }

      auto &&ConflictingArchs = getConflictOffloadArchCombination(GpuArchs);
      if (ConflictingArchs) {
        C.getDriver().Diag(clang::diag::err_drv_bad_offload_arch_combo)
            << ConflictingArchs->first << ConflictingArchs->second;
        C.setContainsError();
        return true;
      }

      // Collect list of GPUs remaining in the set.
      for (auto Arch : GpuArchs)
        GpuArchList.push_back(Arch.data());

      // Default to sm_20 which is the lowest common denominator for
      // supported GPUs.  sm_20 code should work correctly, if
      // suboptimally, on all newer GPUs.
      if (GpuArchList.empty()) {
        if (ToolChains.front()->getTriple().isSPIRV())
          GpuArchList.push_back(CudaArch::Generic);
        else
          GpuArchList.push_back(DefaultCudaArch);
      }

      return Error;
    }
  };

  /// \brief CUDA action builder. It injects device code in the host backend
  /// action.
  class CudaActionBuilder final : public CudaActionBuilderBase {
  public:
    CudaActionBuilder(Compilation &C, DerivedArgList &Args,
                      const Driver::InputList &Inputs,
                      OffloadingActionBuilder &OAB)
        : CudaActionBuilderBase(C, Args, Inputs, Action::OFK_Cuda, OAB) {
      DefaultCudaArch = CudaArch::SM_35;
    }

    StringRef getCanonicalOffloadArch(StringRef ArchStr) override {
      CudaArch Arch = StringToCudaArch(ArchStr);
      if (Arch == CudaArch::UNKNOWN || !IsNVIDIAGpuArch(Arch)) {
        C.getDriver().Diag(clang::diag::err_drv_cuda_bad_gpu_arch) << ArchStr;
        return StringRef();
      }
      return CudaArchToString(Arch);
    }

    std::optional<std::pair<llvm::StringRef, llvm::StringRef>>
    getConflictOffloadArchCombination(
        const std::set<StringRef> &GpuArchs) override {
      return std::nullopt;
    }

    bool canUseBundlerUnbundler() const override {
      return Args.hasFlag(options::OPT_fsycl, options::OPT_fno_sycl, false);
    }

    ActionBuilderReturnCode
    getDeviceDependences(OffloadAction::DeviceDependences &DA,
                         phases::ID CurPhase, phases::ID FinalPhase,
                         PhasesTy &Phases) override {
      if (!IsActive)
        return ABRT_Inactive;

      // If we don't have more CUDA actions, we don't have any dependences to
      // create for the host.
      if (CudaDeviceActions.empty())
        return ABRT_Success;

      assert(CudaDeviceActions.size() == GpuArchList.size() &&
             "Expecting one action per GPU architecture.");
      assert(!CompileHostOnly &&
             "Not expecting CUDA actions in host-only compilation.");

      // If we are generating code for the device or we are in a backend phase,
      // we attempt to generate the fat binary. We compile each arch to ptx and
      // assemble to cubin, then feed the cubin *and* the ptx into a device
      // "link" action, which uses fatbinary to combine these cubins into one
      // fatbin.  The fatbin is then an input to the host action if not in
      // device-only mode.
      if (CompileDeviceOnly || CurPhase == phases::Backend) {
        ActionList DeviceActions;
        for (unsigned I = 0, E = GpuArchList.size(); I != E; ++I) {
          // Produce the device action from the current phase up to the assemble
          // phase.
          for (auto Ph : Phases) {
            // Skip the phases that were already dealt with.
            if (Ph < CurPhase)
              continue;
            // We have to be consistent with the host final phase.
            if (Ph > FinalPhase)
              break;

            CudaDeviceActions[I] = C.getDriver().ConstructPhaseAction(
                C, Args, Ph, CudaDeviceActions[I], Action::OFK_Cuda);

            if (Ph == phases::Assemble)
              break;
          }

          // If we didn't reach the assemble phase, we can't generate the fat
          // binary. We don't need to generate the fat binary if we are not in
          // device-only mode.
          if (!isa<AssembleJobAction>(CudaDeviceActions[I]) ||
              CompileDeviceOnly)
            continue;

          Action *AssembleAction = CudaDeviceActions[I];
          assert(AssembleAction->getType() == types::TY_Object);
          assert(AssembleAction->getInputs().size() == 1);

          Action *BackendAction = AssembleAction->getInputs()[0];
          assert(BackendAction->getType() == types::TY_PP_Asm);

          for (auto &A : {AssembleAction, BackendAction}) {
            OffloadAction::DeviceDependences DDep;
            DDep.add(*A, *ToolChains.front(), GpuArchList[I], Action::OFK_Cuda);
            DeviceActions.push_back(
                C.MakeAction<OffloadAction>(DDep, A->getType()));
          }
        }

        // We generate the fat binary if we have device input actions.
        if (!DeviceActions.empty()) {
          CudaFatBinary =
              C.MakeAction<LinkJobAction>(DeviceActions, types::TY_CUDA_FATBIN);

          if (!CompileDeviceOnly) {
            DA.add(*CudaFatBinary, *ToolChains.front(), /*BoundArch=*/nullptr,
                   Action::OFK_Cuda);
            // Clear the fat binary, it is already a dependence to an host
            // action.
            CudaFatBinary = nullptr;
          }

          // Remove the CUDA actions as they are already connected to an host
          // action or fat binary.
          CudaDeviceActions.clear();
        }

        // We avoid creating host action in device-only mode.
        return CompileDeviceOnly ? ABRT_Ignore_Host : ABRT_Success;
      } else if (CurPhase > phases::Backend) {
        // If we are past the backend phase and still have a device action, we
        // don't have to do anything as this action is already a device
        // top-level action.
        return ABRT_Success;
      }

      assert(CurPhase < phases::Backend && "Generating single CUDA "
                                           "instructions should only occur "
                                           "before the backend phase!");

      // By default, we produce an action for each device arch.
      for (unsigned I = 0, E = GpuArchList.size(); I != E; ++I) {

        CudaDeviceActions[I] = C.getDriver().ConstructPhaseAction(
            C, Args, CurPhase, CudaDeviceActions[I]);

        if (CurPhase == phases::Compile) {
          OffloadAction::DeviceDependences DDep;
          DDep.add(*CudaDeviceActions[I], *ToolChains.front(), GpuArchList[I],
                   Action::OFK_Cuda);

          OffloadingActionBuilderRef.pushForeignAction(
              C.MakeAction<OffloadAction>(
                  DDep, DDep.getActions().front()->getType()));
        }
      }

      return ABRT_Success;
    }
  };
  /// \brief HIP action builder. It injects device code in the host backend
  /// action.
  class HIPActionBuilder final : public CudaActionBuilderBase {
    /// The linker inputs obtained for each device arch.
    SmallVector<ActionList, 8> DeviceLinkerInputs;
    // The default bundling behavior depends on the type of output, therefore
    // BundleOutput needs to be tri-value: None, true, or false.
    // Bundle code objects except --no-gpu-output is specified for device
    // only compilation. Bundle other type of output files only if
    // --gpu-bundle-output is specified for device only compilation.
    std::optional<bool> BundleOutput;

  public:
    HIPActionBuilder(Compilation &C, DerivedArgList &Args,
                     const Driver::InputList &Inputs,
                     OffloadingActionBuilder &OAB)
        : CudaActionBuilderBase(C, Args, Inputs, Action::OFK_HIP, OAB) {
      DefaultCudaArch = CudaArch::GFX803;
      if (Args.hasArg(options::OPT_gpu_bundle_output,
                      options::OPT_no_gpu_bundle_output))
        BundleOutput = Args.hasFlag(options::OPT_gpu_bundle_output,
                                    options::OPT_no_gpu_bundle_output, true);
    }

    bool canUseBundlerUnbundler() const override { return true; }

    StringRef getCanonicalOffloadArch(StringRef IdStr) override {
      llvm::StringMap<bool> Features;
      // getHIPOffloadTargetTriple() is known to return valid value as it has
      // been called successfully in the CreateOffloadingDeviceToolChains().
      auto ArchStr = parseTargetID(
          *getHIPOffloadTargetTriple(C.getDriver(), C.getInputArgs()), IdStr,
          &Features);
      if (!ArchStr) {
        C.getDriver().Diag(clang::diag::err_drv_bad_target_id) << IdStr;
        C.setContainsError();
        return StringRef();
      }
      auto CanId = getCanonicalTargetID(*ArchStr, Features);
      return Args.MakeArgStringRef(CanId);
    };

    std::optional<std::pair<llvm::StringRef, llvm::StringRef>>
    getConflictOffloadArchCombination(
        const std::set<StringRef> &GpuArchs) override {
      return getConflictTargetIDCombination(GpuArchs);
    }

    ActionBuilderReturnCode
    getDeviceDependences(OffloadAction::DeviceDependences &DA,
                         phases::ID CurPhase, phases::ID FinalPhase,
                         PhasesTy &Phases) override {
      if (!IsActive)
        return ABRT_Inactive;

      // amdgcn does not support linking of object files, therefore we skip
      // backend and assemble phases to output LLVM IR. Except for generating
      // non-relocatable device code, where we generate fat binary for device
      // code and pass to host in Backend phase.
      if (CudaDeviceActions.empty())
        return ABRT_Success;

      assert(((CurPhase == phases::Link && Relocatable) ||
              CudaDeviceActions.size() == GpuArchList.size()) &&
             "Expecting one action per GPU architecture.");
      assert(!CompileHostOnly &&
             "Not expecting HIP actions in host-only compilation.");

      if (!Relocatable && CurPhase == phases::Backend && !EmitLLVM &&
          !EmitAsm) {
        // If we are in backend phase, we attempt to generate the fat binary.
        // We compile each arch to IR and use a link action to generate code
        // object containing ISA. Then we use a special "link" action to create
        // a fat binary containing all the code objects for different GPU's.
        // The fat binary is then an input to the host action.
        for (unsigned I = 0, E = GpuArchList.size(); I != E; ++I) {
          if (C.getDriver().isUsingLTO(/*IsOffload=*/true)) {
            // When LTO is enabled, skip the backend and assemble phases and
            // use lld to link the bitcode.
            ActionList AL;
            AL.push_back(CudaDeviceActions[I]);
            // Create a link action to link device IR with device library
            // and generate ISA.
            CudaDeviceActions[I] =
                C.MakeAction<LinkJobAction>(AL, types::TY_Image);
          } else {
            // When LTO is not enabled, we follow the conventional
            // compiler phases, including backend and assemble phases.
            ActionList AL;
            Action *BackendAction = nullptr;
            if (ToolChains.front()->getTriple().isSPIRV()) {
              // Emit LLVM bitcode for SPIR-V targets. SPIR-V device tool chain
              // (HIPSPVToolChain) runs post-link LLVM IR passes.
              types::ID Output = Args.hasArg(options::OPT_S)
                                     ? types::TY_LLVM_IR
                                     : types::TY_LLVM_BC;
              BackendAction =
                  C.MakeAction<BackendJobAction>(CudaDeviceActions[I], Output);
            } else
              BackendAction = C.getDriver().ConstructPhaseAction(
                  C, Args, phases::Backend, CudaDeviceActions[I],
                  AssociatedOffloadKind);
            auto AssembleAction = C.getDriver().ConstructPhaseAction(
                C, Args, phases::Assemble, BackendAction,
                AssociatedOffloadKind);
            AL.push_back(AssembleAction);
            // Create a link action to link device IR with device library
            // and generate ISA.
            CudaDeviceActions[I] =
                C.MakeAction<LinkJobAction>(AL, types::TY_Image);
          }

          // OffloadingActionBuilder propagates device arch until an offload
          // action. Since the next action for creating fatbin does
          // not have device arch, whereas the above link action and its input
          // have device arch, an offload action is needed to stop the null
          // device arch of the next action being propagated to the above link
          // action.
          OffloadAction::DeviceDependences DDep;
          DDep.add(*CudaDeviceActions[I], *ToolChains.front(), GpuArchList[I],
                   AssociatedOffloadKind);
          CudaDeviceActions[I] = C.MakeAction<OffloadAction>(
              DDep, CudaDeviceActions[I]->getType());
        }

        if (!CompileDeviceOnly || !BundleOutput || *BundleOutput) {
          // Create HIP fat binary with a special "link" action.
          CudaFatBinary = C.MakeAction<LinkJobAction>(CudaDeviceActions,
                                                      types::TY_HIP_FATBIN);

          if (!CompileDeviceOnly) {
            DA.add(*CudaFatBinary, *ToolChains.front(), /*BoundArch=*/nullptr,
                   AssociatedOffloadKind);
            // Clear the fat binary, it is already a dependence to an host
            // action.
            CudaFatBinary = nullptr;
          }

          // Remove the CUDA actions as they are already connected to an host
          // action or fat binary.
          CudaDeviceActions.clear();
        }

        return CompileDeviceOnly ? ABRT_Ignore_Host : ABRT_Success;
      } else if (CurPhase == phases::Link) {
        // Save CudaDeviceActions to DeviceLinkerInputs for each GPU subarch.
        // This happens to each device action originated from each input file.
        // Later on, device actions in DeviceLinkerInputs are used to create
        // device link actions in appendLinkDependences and the created device
        // link actions are passed to the offload action as device dependence.
        DeviceLinkerInputs.resize(CudaDeviceActions.size());
        auto LI = DeviceLinkerInputs.begin();
        for (auto *A : CudaDeviceActions) {
          LI->push_back(A);
          ++LI;
        }

        // We will pass the device action as a host dependence, so we don't
        // need to do anything else with them.
        CudaDeviceActions.clear();
        return CompileDeviceOnly ? ABRT_Ignore_Host : ABRT_Success;
      }

      // By default, we produce an action for each device arch.
      for (Action *&A : CudaDeviceActions)
        A = C.getDriver().ConstructPhaseAction(C, Args, CurPhase, A,
                                               AssociatedOffloadKind);

      if (CompileDeviceOnly && CurPhase == FinalPhase && BundleOutput &&
          BundleOutput.value()) {
        for (unsigned I = 0, E = GpuArchList.size(); I != E; ++I) {
          OffloadAction::DeviceDependences DDep;
          DDep.add(*CudaDeviceActions[I], *ToolChains.front(), GpuArchList[I],
                   AssociatedOffloadKind);
          CudaDeviceActions[I] = C.MakeAction<OffloadAction>(
              DDep, CudaDeviceActions[I]->getType());
        }
        CudaFatBinary =
            C.MakeAction<OffloadBundlingJobAction>(CudaDeviceActions);
        CudaDeviceActions.clear();
      }

      return (CompileDeviceOnly && CurPhase == FinalPhase) ? ABRT_Ignore_Host
                                                           : ABRT_Success;
    }

    void appendLinkDeviceActions(ActionList &AL) override {
      if (DeviceLinkerInputs.size() == 0)
        return;

      assert(DeviceLinkerInputs.size() == GpuArchList.size() &&
             "Linker inputs and GPU arch list sizes do not match.");

      ActionList Actions;
      unsigned I = 0;
      // Append a new link action for each device.
      // Each entry in DeviceLinkerInputs corresponds to a GPU arch.
      for (auto &LI : DeviceLinkerInputs) {

        types::ID Output = Args.hasArg(options::OPT_emit_llvm)
                                   ? types::TY_LLVM_BC
                                   : types::TY_Image;

        auto *DeviceLinkAction = C.MakeAction<LinkJobAction>(LI, Output);
        // Linking all inputs for the current GPU arch.
        // LI contains all the inputs for the linker.
        OffloadAction::DeviceDependences DeviceLinkDeps;
        DeviceLinkDeps.add(*DeviceLinkAction, *ToolChains[0],
            GpuArchList[I], AssociatedOffloadKind);
        Actions.push_back(C.MakeAction<OffloadAction>(
            DeviceLinkDeps, DeviceLinkAction->getType()));
        ++I;
      }
      DeviceLinkerInputs.clear();

      // If emitting LLVM, do not generate final host/device compilation action
      if (Args.hasArg(options::OPT_emit_llvm)) {
          AL.append(Actions);
          return;
      }

      // Create a host object from all the device images by embedding them
      // in a fat binary for mixed host-device compilation. For device-only
      // compilation, creates a fat binary.
      OffloadAction::DeviceDependences DDeps;
      if (!CompileDeviceOnly || !BundleOutput || *BundleOutput) {
        auto *TopDeviceLinkAction = C.MakeAction<LinkJobAction>(
            Actions,
            CompileDeviceOnly ? types::TY_HIP_FATBIN : types::TY_Object);
        DDeps.add(*TopDeviceLinkAction, *ToolChains[0], nullptr,
                  AssociatedOffloadKind);
        // Offload the host object to the host linker.
        AL.push_back(
            C.MakeAction<OffloadAction>(DDeps, TopDeviceLinkAction->getType()));
      } else {
        AL.append(Actions);
      }
    }

    Action* appendLinkHostActions(ActionList &AL) override { return AL.back(); }

    void appendLinkDependences(OffloadAction::DeviceDependences &DA) override {}
  };

  /// OpenMP action builder. The host bitcode is passed to the device frontend
  /// and all the device linked images are passed to the host link phase.
  class OpenMPActionBuilder final : public DeviceActionBuilder {
    /// The OpenMP actions for the current input.
    ActionList OpenMPDeviceActions;

    /// The linker inputs obtained for each toolchain.
    SmallVector<ActionList, 8> DeviceLinkerInputs;

  public:
    OpenMPActionBuilder(Compilation &C, DerivedArgList &Args,
                        const Driver::InputList &Inputs,
                        OffloadingActionBuilder &OAB)
        : DeviceActionBuilder(C, Args, Inputs, Action::OFK_OpenMP, OAB) {}

    ActionBuilderReturnCode
    getDeviceDependences(OffloadAction::DeviceDependences &DA,
                         phases::ID CurPhase, phases::ID FinalPhase,
                         PhasesTy &Phases) override {
      if (OpenMPDeviceActions.empty())
        return ABRT_Inactive;

      // We should always have an action for each input.
      assert(OpenMPDeviceActions.size() == ToolChains.size() &&
             "Number of OpenMP actions and toolchains do not match.");

      // The host only depends on device action in the linking phase, when all
      // the device images have to be embedded in the host image.
      if (CurPhase == phases::Link) {
        assert(ToolChains.size() == DeviceLinkerInputs.size() &&
               "Toolchains and linker inputs sizes do not match.");
        auto LI = DeviceLinkerInputs.begin();
        for (auto *A : OpenMPDeviceActions) {
          LI->push_back(A);
          ++LI;
        }

        // We passed the device action as a host dependence, so we don't need to
        // do anything else with them.
        OpenMPDeviceActions.clear();
        return ABRT_Success;
      }

      // By default, we produce an action for each device arch.
      for (Action *&A : OpenMPDeviceActions)
        A = C.getDriver().ConstructPhaseAction(C, Args, CurPhase, A);

      return ABRT_Success;
    }

    ActionBuilderReturnCode addDeviceDependences(Action *HostAction) override {

      // If this is an input action replicate it for each OpenMP toolchain.
      if (auto *IA = dyn_cast<InputAction>(HostAction)) {
        OpenMPDeviceActions.clear();
        for (unsigned I = 0; I < ToolChains.size(); ++I)
          OpenMPDeviceActions.push_back(
              C.MakeAction<InputAction>(IA->getInputArg(), IA->getType()));
        return ABRT_Success;
      }

      // If this is an unbundling action use it as is for each OpenMP toolchain.
      if (auto *UA = dyn_cast<OffloadUnbundlingJobAction>(HostAction)) {
        OpenMPDeviceActions.clear();
        if (auto *IA = dyn_cast<InputAction>(UA->getInputs().back())) {
          std::string FileName = IA->getInputArg().getAsString(Args);
          // Check if the type of the file is the same as the action. Do not
          // unbundle it if it is not. Do not unbundle .so files, for example,
          // which are not object files.
          if (IA->getType() == types::TY_Object &&
              (!llvm::sys::path::has_extension(FileName) ||
               types::lookupTypeForExtension(
                   llvm::sys::path::extension(FileName).drop_front()) !=
                   types::TY_Object))
            return ABRT_Inactive;
        }
        for (unsigned I = 0; I < ToolChains.size(); ++I) {
          OpenMPDeviceActions.push_back(UA);
          UA->registerDependentActionInfo(
              ToolChains[I], /*BoundArch=*/StringRef(), Action::OFK_OpenMP);
        }
        return ABRT_Success;
      }

      // When generating code for OpenMP we use the host compile phase result as
      // a dependence to the device compile phase so that it can learn what
      // declarations should be emitted. However, this is not the only use for
      // the host action, so we prevent it from being collapsed.
      if (isa<CompileJobAction>(HostAction)) {
        HostAction->setCannotBeCollapsedWithNextDependentAction();
        assert(ToolChains.size() == OpenMPDeviceActions.size() &&
               "Toolchains and device action sizes do not match.");
        OffloadAction::HostDependence HDep(
            *HostAction, *C.getSingleOffloadToolChain<Action::OFK_Host>(),
            /*BoundArch=*/nullptr, Action::OFK_OpenMP);
        auto TC = ToolChains.begin();
        for (Action *&A : OpenMPDeviceActions) {
          assert(isa<CompileJobAction>(A));
          OffloadAction::DeviceDependences DDep;
          DDep.add(*A, **TC, /*BoundArch=*/nullptr, Action::OFK_OpenMP);
          A = C.MakeAction<OffloadAction>(HDep, DDep);
          ++TC;
        }
      }
      return ABRT_Success;
    }

    void appendTopLevelActions(ActionList &AL) override {
      if (OpenMPDeviceActions.empty())
        return;

      // We should always have an action for each input.
      assert(OpenMPDeviceActions.size() == ToolChains.size() &&
             "Number of OpenMP actions and toolchains do not match.");

      // Append all device actions followed by the proper offload action.
      auto TI = ToolChains.begin();
      for (auto *A : OpenMPDeviceActions) {
        OffloadAction::DeviceDependences Dep;
        Dep.add(*A, **TI, /*BoundArch=*/nullptr, Action::OFK_OpenMP);
        AL.push_back(C.MakeAction<OffloadAction>(Dep, A->getType()));
        ++TI;
      }
      // We no longer need the action stored in this builder.
      OpenMPDeviceActions.clear();
    }

    void appendLinkDeviceActions(ActionList &AL) override {
      assert(ToolChains.size() == DeviceLinkerInputs.size() &&
             "Toolchains and linker inputs sizes do not match.");

      // Append a new link action for each device.
      auto TC = ToolChains.begin();
      for (auto &LI : DeviceLinkerInputs) {
        auto *DeviceLinkAction =
            C.MakeAction<LinkJobAction>(LI, types::TY_Image);
        OffloadAction::DeviceDependences DeviceLinkDeps;
        DeviceLinkDeps.add(*DeviceLinkAction, **TC, /*BoundArch=*/nullptr,
		        Action::OFK_OpenMP);
        AL.push_back(C.MakeAction<OffloadAction>(DeviceLinkDeps,
            DeviceLinkAction->getType()));
        ++TC;
      }
      DeviceLinkerInputs.clear();
    }

    Action* appendLinkHostActions(ActionList &AL) override {
      // Create wrapper bitcode from the result of device link actions and compile
      // it to an object which will be added to the host link command.
      auto *BC = C.MakeAction<OffloadWrapperJobAction>(AL, types::TY_LLVM_BC);
      auto *ASM = C.MakeAction<BackendJobAction>(BC, types::TY_PP_Asm);
      return C.MakeAction<AssembleJobAction>(ASM, types::TY_Object);
    }

    void appendLinkDependences(OffloadAction::DeviceDependences &DA) override {}

    void addDeviceLinkDependencies(OffloadDepsJobAction *DA) override {
      for (unsigned I = 0; I < ToolChains.size(); ++I) {
        // Register dependent toolchain.
        DA->registerDependentActionInfo(
            ToolChains[I], /*BoundArch=*/StringRef(), Action::OFK_OpenMP);

        if (!ToolChains[I]->getTriple().isSPIR()) {
          // Create object from the deps bitcode.
          auto *BA = C.MakeAction<BackendJobAction>(DA, types::TY_PP_Asm);
          auto *AA = C.MakeAction<AssembleJobAction>(BA, types::TY_Object);

          // Add deps object to linker inputs.
          DeviceLinkerInputs[I].push_back(AA);
        } else
          DeviceLinkerInputs[I].push_back(DA);
      }
    }

    bool initialize() override {
      // Get the OpenMP toolchains. If we don't get any, the action builder will
      // know there is nothing to do related to OpenMP offloading.
      auto OpenMPTCRange = C.getOffloadToolChains<Action::OFK_OpenMP>();
      for (auto TI = OpenMPTCRange.first, TE = OpenMPTCRange.second; TI != TE;
           ++TI)
        ToolChains.push_back(TI->second);

      DeviceLinkerInputs.resize(ToolChains.size());
      return false;
    }

    bool canUseBundlerUnbundler() const override {
      // OpenMP should use bundled files whenever possible.
      return true;
    }
  };

  /// SYCL action builder. The host bitcode is passed to the device frontend
  /// and all the device linked images are passed to the host link phase.
  /// SPIR related are wrapped before added to the fat binary
  class SYCLActionBuilder final : public DeviceActionBuilder {
    /// Flag to signal if the user requested device-only compilation.
    bool CompileDeviceOnly = false;

    /// Flag to signal if the user requested the device object to be wrapped.
    bool WrapDeviceOnlyBinary = false;

    /// Flag to signal if the user requested device code split.
    bool DeviceCodeSplit = false;

    /// List of offload device toolchain, bound arch needed to track for
    /// different binary constructions.
    /// POD to hold information about a SYCL device action.
    /// Each Action is bound to a <TC, arch> pair,
    /// we keep them together under a struct for clarity.
    struct DeviceTargetInfo {
      DeviceTargetInfo(const ToolChain *TC, const char *BA)
          : TC(TC), BoundArch(BA) {}

      const ToolChain *TC;
      const char *BoundArch;
    };
    SmallVector<DeviceTargetInfo, 4> SYCLTargetInfoList;

    /// The SYCL actions for the current input.
    /// One action per triple/boundarch.
    SmallVector<Action *, 4> SYCLDeviceActions;

    /// The linker inputs obtained for each input/toolchain/arch.
    SmallVector<ActionList, 4> DeviceLinkerInputs;

    /// The SYCL link binary if it was generated for the current input.
    Action *SYCLLinkBinary = nullptr;

    /// Running list of SYCL actions specific for device linking.
    ActionList SYCLLinkBinaryList;

    /// SYCL ahead of time compilation inputs
    SmallVector<std::pair<llvm::Triple, const char *>, 8> SYCLAOTInputs;

    /// List of offload device triples as provided on the CLI.
    /// Does not track AOT binary inputs triples.
    SmallVector<llvm::Triple, 4> SYCLTripleList;

    /// Type of output file for FPGA device compilation.
    types::ID FPGAOutType = types::TY_FPGA_AOCX;

    /// List of objects to extract FPGA dependency info from
    ActionList FPGAObjectInputs;

    /// List of static archives to extract FPGA dependency info from
    ActionList FPGAArchiveInputs;

    // SYCLInstallation is needed in order to link SYCLDeviceLibs
    SYCLInstallationDetector SYCLInstallation;

    /// List of GPU architectures to use in this compilation with NVPTX/AMDGCN
    /// targets.
    SmallVector<std::pair<llvm::Triple, const char *>, 8> GpuArchList;

    /// Build the last steps for CUDA after all BC files have been linked.
    JobAction *finalizeNVPTXDependences(Action *Input, const llvm::Triple &TT) {
      auto *BA = C.getDriver().ConstructPhaseAction(
          C, Args, phases::Backend, Input, AssociatedOffloadKind);
      if (TT.getOS() != llvm::Triple::NVCL) {
        auto *AA = C.getDriver().ConstructPhaseAction(
            C, Args, phases::Assemble, BA, AssociatedOffloadKind);
        ActionList DeviceActions = {BA, AA};
        return C.MakeAction<LinkJobAction>(DeviceActions,
                                           types::TY_CUDA_FATBIN);
      }
      return cast<JobAction>(BA);
    }

    JobAction *finalizeAMDGCNDependences(Action *Input,
                                         const llvm::Triple &TT) {
      auto *BA = C.getDriver().ConstructPhaseAction(
          C, Args, phases::Backend, Input, AssociatedOffloadKind);

      auto *AA = C.getDriver().ConstructPhaseAction(C, Args, phases::Assemble,
                                                    BA, AssociatedOffloadKind);

      ActionList AL = {AA};
      Action *LinkAction = C.MakeAction<LinkJobAction>(AL, types::TY_Image);
      ActionList HIPActions = {LinkAction};
      JobAction *HIPFatBinary =
          C.MakeAction<LinkJobAction>(HIPActions, types::TY_HIP_FATBIN);
      return HIPFatBinary;
    }

    Action *ExternalCudaAction = nullptr;

  public:
    SYCLActionBuilder(Compilation &C, DerivedArgList &Args,
                      const Driver::InputList &Inputs,
                      OffloadingActionBuilder &OAB)
        : DeviceActionBuilder(C, Args, Inputs, Action::OFK_SYCL, OAB),
          SYCLInstallation(C.getDriver()) {}

    void withBoundArchForToolChain(const ToolChain *TC,
                                   llvm::function_ref<void(const char *)> Op) {
      for (auto &A : GpuArchList) {
        if (TC->getTriple() == A.first) {
          Op(A.second ? Args.MakeArgString(A.second) : nullptr);
          return;
        }
      }

      // no bound arch for this toolchain
      Op(nullptr);
    }

    void pushForeignAction(Action *A) override {
      // Accept a foreign action from the CudaActionBuilder for compiling CUDA
      // sources
      if (A->getOffloadingDeviceKind() == Action::OFK_Cuda)
        ExternalCudaAction = A;
    }

    ActionBuilderReturnCode
    getDeviceDependences(OffloadAction::DeviceDependences &DA,
                         phases::ID CurPhase, phases::ID FinalPhase,
                         PhasesTy &Phases) override {
      bool SYCLDeviceOnly = Args.hasArg(options::OPT_fsycl_device_only);
      if (CurPhase == phases::Preprocess) {
        // Do not perform the host compilation when doing preprocessing only
        // with -fsycl-device-only.
        bool IsPreprocessOnly =
            Args.getLastArg(options::OPT_E) ||
            Args.getLastArg(options::OPT__SLASH_EP, options::OPT__SLASH_P) ||
            Args.getLastArg(options::OPT_M, options::OPT_MM);
        if (IsPreprocessOnly) {
          for (auto TargetActionInfo :
               llvm::zip(SYCLDeviceActions, SYCLTargetInfoList)) {
            Action *&A = std::get<0>(TargetActionInfo);
            auto &TargetInfo = std::get<1>(TargetActionInfo);
            A = C.getDriver().ConstructPhaseAction(C, Args, CurPhase, A,
                                                   AssociatedOffloadKind);
            if (SYCLDeviceOnly)
              continue;
            // Add an additional compile action to generate the integration
            // header.
            Action *CompileAction =
                C.MakeAction<CompileJobAction>(A, types::TY_Nothing);
            DA.add(*CompileAction, *TargetInfo.TC, TargetInfo.BoundArch,
                   Action::OFK_SYCL);
          }
          return SYCLDeviceOnly ? ABRT_Ignore_Host : ABRT_Success;
        }
      }

      // Device compilation generates LLVM BC.
      if (CurPhase == phases::Compile && !SYCLTargetInfoList.empty()) {
        // TODO: handle stubfile handling when mix and matching programming
        // model.
        if (SYCLDeviceActions.empty())
          return ABRT_Success;

        Action *DeviceCompilerInput = nullptr;
        for (Action *&A : SYCLDeviceActions) {
          types::ID OutputType = types::TY_LLVM_BC;
          if ((SYCLDeviceOnly || Args.hasArg(options::OPT_emit_llvm)) &&
              Args.hasArg(options::OPT_S))
            OutputType = types::TY_LLVM_IR;
          // Use of -fsycl-device-obj=spirv converts the original LLVM-IR
          // file to SPIR-V for later consumption.
          if ((SYCLDeviceOnly || FinalPhase != phases::Link) &&
              Args.getLastArgValue(options::OPT_fsycl_device_obj_EQ)
                  .equals_insensitive("spirv")) {
            auto *CompileAction =
                C.MakeAction<CompileJobAction>(A, types::TY_LLVM_BC);
            A = C.MakeAction<SPIRVTranslatorJobAction>(CompileAction,
                                                       types::TY_SPIRV);
            if (SYCLDeviceOnly)
              continue;
          } else {
            if (Args.hasArg(options::OPT_fsyntax_only))
              OutputType = types::TY_Nothing;
            A = C.MakeAction<CompileJobAction>(A, OutputType);
          }
          DeviceCompilerInput = A;
        }
        const DeviceTargetInfo &DevTarget = SYCLTargetInfoList.back();
        DA.add(*DeviceCompilerInput, *DevTarget.TC, DevTarget.BoundArch,
               Action::OFK_SYCL);
        return SYCLDeviceOnly ? ABRT_Ignore_Host : ABRT_Success;
      }

      // Backend/Assemble actions are obsolete for the SYCL device side
      if (CurPhase == phases::Backend || CurPhase == phases::Assemble)
        return ABRT_Inactive;

      // The host only depends on device action in the linking phase, when all
      // the device images have to be embedded in the host image.
      if (CurPhase == phases::Link) {
        if (!SYCLDeviceActions.empty()) {
          assert(SYCLDeviceActions.size() == DeviceLinkerInputs.size() &&
                 "Device action and device linker inputs sizes do not match.");

          for (auto TargetAction :
               llvm::zip(DeviceLinkerInputs, SYCLDeviceActions)) {
            ActionList &LinkerList = std::get<0>(TargetAction);
            Action *A = std::get<1>(TargetAction);

            LinkerList.push_back(A);
          }
        }

        if (ExternalCudaAction) {
          assert(DeviceLinkerInputs.size() == 1 &&
                 "Number of SYCL actions and toolchains/boundarch pairs do not "
                 "match.");
          DeviceLinkerInputs[0].push_back(ExternalCudaAction);
          ExternalCudaAction = nullptr;
        }

        // With -fsycl-link-targets, we will take the unbundled binaries
        // for each device and link them together to a single binary that will
        // be used in a split compilation step.
        if (CompileDeviceOnly && !SYCLDeviceActions.empty()) {
          for (auto SDA : SYCLDeviceActions)
            SYCLLinkBinaryList.push_back(SDA);
          if (WrapDeviceOnlyBinary) {
            // -fsycl-link behavior does the following to the unbundled device
            // binaries:
            //   1) Link them together using llvm-link
            //   2) Pass the linked binary through sycl-post-link
            //   3) Translate final .bc file to .spv
            //   4) Wrap the binary with the offload wrapper which can be used
            //      by any compilation link step.
            auto *DeviceLinkAction = C.MakeAction<LinkJobAction>(
                SYCLLinkBinaryList, types::TY_Image);
            ActionList FullSYCLLinkBinaryList;
            bool SYCLDeviceLibLinked = false;
            FullSYCLLinkBinaryList.push_back(DeviceLinkAction);
            // If used without the FPGA target, -fsycl-link is used to wrap
            // device objects for future host link. Device libraries should
            // be linked by default to resolve any undefined reference.
            const auto *TC = ToolChains.front();
            llvm::Triple TT(TC->getTriple());
            bool isAOT = TT.getSubArch() == llvm::Triple::SPIRSubArch_fpga ||
                         TT.getSubArch() == llvm::Triple::SPIRSubArch_gen ||
                         TT.getSubArch() == llvm::Triple::SPIRSubArch_x86_64;
            if (TT.getSubArch() != llvm::Triple::SPIRSubArch_fpga) {
              SYCLDeviceLibLinked =
                  addSYCLDeviceLibs(TC, FullSYCLLinkBinaryList, true,
                                    C.getDefaultToolChain()
                                        .getTriple()
                                        .isWindowsMSVCEnvironment());
            }

            Action *FullDeviceLinkAction = nullptr;
            if (SYCLDeviceLibLinked)
              FullDeviceLinkAction = C.MakeAction<LinkJobAction>(
                  FullSYCLLinkBinaryList, types::TY_LLVM_BC);
            else
              FullDeviceLinkAction = DeviceLinkAction;
            auto *PostLinkAction = C.MakeAction<SYCLPostLinkJobAction>(
                FullDeviceLinkAction, types::TY_LLVM_BC,
                types::TY_Tempfiletable);
            PostLinkAction->setRTSetsSpecConstants(!isAOT);
            auto *ExtractIRFilesAction = C.MakeAction<FileTableTformJobAction>(
                PostLinkAction, types::TY_Tempfilelist, types::TY_Tempfilelist);
            // single column w/o title fits TY_Tempfilelist format
            ExtractIRFilesAction->addExtractColumnTform(
                FileTableTformJobAction::COL_CODE, false /*drop titles*/);
            auto *TranslateAction = C.MakeAction<SPIRVTranslatorJobAction>(
                ExtractIRFilesAction, types::TY_Tempfilelist);

            ActionList TformInputs{PostLinkAction, TranslateAction};
            auto *ReplaceFilesAction = C.MakeAction<FileTableTformJobAction>(
                TformInputs, types::TY_Tempfiletable, types::TY_Tempfiletable);
            ReplaceFilesAction->addReplaceColumnTform(
                FileTableTformJobAction::COL_CODE,
                FileTableTformJobAction::COL_CODE);

            SYCLLinkBinary = C.MakeAction<OffloadWrapperJobAction>(
                ReplaceFilesAction, types::TY_Object);
          } else {
            auto *Link = C.MakeAction<LinkJobAction>(SYCLLinkBinaryList,
                                                         types::TY_Image);
            SYCLLinkBinary = C.MakeAction<SPIRVTranslatorJobAction>(
                Link, types::TY_Image);
          }

          // Remove the SYCL actions as they are already connected to an host
          // action or fat binary.
          SYCLDeviceActions.clear();
          // We avoid creating host action in device-only mode.
          return ABRT_Ignore_Host;
        }

        // We passed the device action as a host dependence, so we don't need to
        // do anything else with them.
        SYCLDeviceActions.clear();
        return ABRT_Success;
      }

      // By default, we produce an action for each device arch.
      auto TC = ToolChains.begin();
      for (Action *&A : SYCLDeviceActions) {
        if ((*TC)->getTriple().isNVPTX() && CurPhase >= phases::Backend) {
          // For CUDA, stop to emit LLVM IR so it can be linked later on.
          ++TC;
          continue;
        }

        A = C.getDriver().ConstructPhaseAction(C, Args, CurPhase, A,
                                               AssociatedOffloadKind);
        ++TC;
      }

      return ABRT_Success;
    }

    ActionBuilderReturnCode addDeviceDependences(Action *HostAction) override {

      // If this is an input action replicate it for each SYCL toolchain.
      if (auto *IA = dyn_cast<InputAction>(HostAction)) {
        SYCLDeviceActions.clear();

        // Skip CUDA Actions
        if (IA->getType() == types::TY_CUDA)
          return ABRT_Inactive;

        // Options that are considered LinkerInput are not valid input actions
        // to the device tool chain.
        if (IA->getInputArg().getOption().hasFlag(options::LinkerInput))
          return ABRT_Inactive;

        std::string InputName = IA->getInputArg().getAsString(Args);
        // Objects will be consumed as part of the partial link step when
        // dealing with offload static libraries
        if (C.getDriver().getOffloadStaticLibSeen() &&
            IA->getType() == types::TY_Object && isObjectFile(InputName))
          return ABRT_Inactive;

        // Libraries are not processed in the SYCL toolchain
        if (IA->getType() == types::TY_Object && !isObjectFile(InputName))
          return ABRT_Inactive;

        for (auto &TargetInfo : SYCLTargetInfoList) {
          (void)TargetInfo;
          SYCLDeviceActions.push_back(
              C.MakeAction<InputAction>(IA->getInputArg(), IA->getType()));
        }
        return ABRT_Success;
      }

      // If this is an unbundling action use it as is for each SYCL toolchain.
      if (auto *UA = dyn_cast<OffloadUnbundlingJobAction>(HostAction)) {
        SYCLDeviceActions.clear();
        if (auto *IA = dyn_cast<InputAction>(UA->getInputs().back())) {
          // Options that are considered LinkerInput are not valid input actions
          // to the device tool chain.
          if (IA->getInputArg().getOption().hasFlag(options::LinkerInput))
            return ABRT_Inactive;

          std::string FileName = IA->getInputArg().getAsString(Args);
          // Check if the type of the file is the same as the action. Do not
          // unbundle it if it is not. Do not unbundle .so files, for example,
          // which are not object files.
          if (IA->getType() == types::TY_Object) {
            if (!isObjectFile(FileName))
              return ABRT_Inactive;
            // For SYCL device libraries, don't need to add them to
            // FPGAObjectInputs as there is no FPGA dep files inside.
            const auto *TC = ToolChains.front();
            if (TC->getTriple().getSubArch() ==
                    llvm::Triple::SPIRSubArch_fpga &&
                !IsSYCLDeviceLibObj(FileName, C.getDefaultToolChain()
                                                  .getTriple()
                                                  .isWindowsMSVCEnvironment()))
              FPGAObjectInputs.push_back(IA);
          }
        }
        // Create 1 device action per triple/bound arch
        for (auto &TargetInfo : SYCLTargetInfoList) {
          SYCLDeviceActions.push_back(UA);
          UA->registerDependentActionInfo(TargetInfo.TC, TargetInfo.BoundArch,
                                          Action::OFK_SYCL);
        }
        return ABRT_Success;
      }
      return ABRT_Success;
    }

    // Actions that can only be appended after all Inputs have been processed
    // occur here.  Not all offload actions are against single files.
    void appendTopLevelLinkAction(ActionList &AL) override {
      if (!SYCLLinkBinary)
        return;

      OffloadAction::DeviceDependences Dep;
      withBoundArchForToolChain(ToolChains.front(), [&](const char *BoundArch) {
        Dep.add(*SYCLLinkBinary, *ToolChains.front(), BoundArch,
                Action::OFK_SYCL);
      });
      AL.push_back(C.MakeAction<OffloadAction>(Dep, SYCLLinkBinary->getType()));
      SYCLLinkBinary = nullptr;
    }

    void appendTopLevelActions(ActionList &AL) override {
      // We should always have an action for each input.
      if (!SYCLDeviceActions.empty()) {
        assert(SYCLDeviceActions.size() == SYCLTargetInfoList.size() &&
               "Number of SYCL actions and toolchains/boundarch pairs do not "
               "match.");

        // Append all device actions followed by the proper offload action.
        for (auto TargetActionInfo :
             llvm::zip(SYCLDeviceActions, SYCLTargetInfoList)) {
          Action *A = std::get<0>(TargetActionInfo);
          DeviceTargetInfo &TargetInfo = std::get<1>(TargetActionInfo);

          OffloadAction::DeviceDependences Dep;
          Dep.add(*A, *TargetInfo.TC, TargetInfo.BoundArch, Action::OFK_SYCL);
          AL.push_back(C.MakeAction<OffloadAction>(Dep, A->getType()));
        }
        // We no longer need the action stored in this builder.
        SYCLDeviceActions.clear();
      }

      if (ExternalCudaAction) {
        assert(SYCLTargetInfoList.size() == 1 &&
               "Number of SYCL actions and toolchains/boundarch pairs do not "
               "match.");
        AL.push_back(ExternalCudaAction);
        ExternalCudaAction = nullptr;
      }
    }

    // Return whether to use native bfloat16 library.
    bool selectBfloatLibs(const ToolChain *TC, bool &useNative) {
      const OptTable &Opts = C.getDriver().getOpts();
      const char *TargetOpt = nullptr;
      const char *DeviceOpt = nullptr;
      bool needLibs = false;
      for (auto *A : Args) {
        llvm::Triple *TargetBE = nullptr;

        auto GetTripleIt = [&, this](llvm::StringRef Triple) {
          llvm::Triple TargetTriple{Triple};
          auto TripleIt = llvm::find_if(SYCLTripleList, [&](auto &SYCLTriple) {
            return SYCLTriple == TargetTriple;
          });
          return TripleIt != SYCLTripleList.end() ? &*TripleIt : nullptr;
        };

        if (A->getOption().matches(options::OPT_fsycl_targets_EQ)) {
          // spir64 target is actually JIT compilation, so we defer selection of
          // bfloat16 libraries to runtime. For AOT we need libraries.
          needLibs = TC->getTriple().getSubArch() != llvm::Triple::NoSubArch;
          TargetBE = GetTripleIt(A->getValue(0));
          if (TargetBE)
            TargetOpt = A->getValue(0);
          else
            continue;
        } else if (A->getOption().matches(options::OPT_Xsycl_backend_EQ)) {
          // Passing device args: -Xsycl-target-backend=<triple> <opt>
          TargetBE = GetTripleIt(A->getValue(0));
          if (TargetBE)
            DeviceOpt = A->getValue(1);
          else
            continue;
        } else if (A->getOption().matches(options::OPT_Xsycl_backend)) {
          // Passing device args: -Xsycl-target-backend <opt>
          TargetBE = &SYCLTripleList.front();
          DeviceOpt = A->getValue(0);
        } else if (A->getOption().matches(options::OPT_Xs_separate)) {
          // Passing device args: -Xs <opt>
          DeviceOpt = A->getValue(0);
        } else {
          continue;
        };
      }
      useNative = false;
      if (needLibs)
        if (TC->getTriple().getSubArch() == llvm::Triple::SPIRSubArch_gen &&
            TargetOpt && DeviceOpt) {

          auto checkBF = [=](std::string &Dev) {
            static const std::regex BFFs("pvc.*|ats.*");
            return std::regex_match(Dev, BFFs);
          };

          needLibs = true;
          std::string Params{DeviceOpt};
          size_t DevicesPos = Params.find("-device ");
          useNative = false;
          if (DevicesPos != std::string::npos) {
            useNative = true;
            std::istringstream Devices(Params.substr(DevicesPos + 8));
            for (std::string S; std::getline(Devices, S, ',');) {
              useNative &= checkBF(S);
            }
          }
        }

      return needLibs;
    }

    bool addSYCLDeviceLibs(const ToolChain *TC, ActionList &DeviceLinkObjects,
                           bool isSpirvAOT, bool isMSVCEnv) {
      struct DeviceLibOptInfo {
        StringRef devicelib_name;
        StringRef devicelib_option;
      };

      bool NoDeviceLibs = false;
      int NumOfDeviceLibLinked = 0;
      // Currently, all SYCL device libraries will be linked by default. Linkage
      // of "internal" libraries cannot be affected via -fno-sycl-device-lib.
      llvm::StringMap<bool> devicelib_link_info = {
          {"libc", true},        {"libm-fp32", true},   {"libm-fp64", true},
          {"libimf-fp32", true}, {"libimf-fp64", true}, {"libimf-bf16", true},
          {"internal", true}};
      if (Arg *A = Args.getLastArg(options::OPT_fsycl_device_lib_EQ,
                                   options::OPT_fno_sycl_device_lib_EQ)) {
        if (A->getValues().size() == 0)
          C.getDriver().Diag(diag::warn_drv_empty_joined_argument)
              << A->getAsString(Args);
        else {
          if (A->getOption().matches(options::OPT_fno_sycl_device_lib_EQ))
            NoDeviceLibs = true;

          for (StringRef Val : A->getValues()) {
            if (Val == "all") {
              for (const auto &K : devicelib_link_info.keys())
                devicelib_link_info[K] =
                    true && (!NoDeviceLibs || K.equals("internal"));
              break;
            }
            auto LinkInfoIter = devicelib_link_info.find(Val);
            if (LinkInfoIter == devicelib_link_info.end() ||
                Val.equals("internal")) {
              // TODO: Move the diagnostic to the SYCL section of
              // Driver::CreateOffloadingDeviceToolChains() to minimize code
              // duplication.
              C.getDriver().Diag(diag::err_drv_unsupported_option_argument)
                  << A->getSpelling() << Val;
            }
            devicelib_link_info[Val] = true && !NoDeviceLibs;
          }
        }
      }

      SmallVector<SmallString<128>, 4> LibLocCandidates;
      SYCLInstallation.getSYCLDeviceLibPath(LibLocCandidates);
      StringRef LibSuffix = isMSVCEnv ? ".obj" : ".o";
      using SYCLDeviceLibsList = SmallVector<DeviceLibOptInfo, 5>;

      const SYCLDeviceLibsList sycl_device_wrapper_libs = {
        {"libsycl-crt", "libc"},
        {"libsycl-complex", "libm-fp32"},
        {"libsycl-complex-fp64", "libm-fp64"},
        {"libsycl-cmath", "libm-fp32"},
        {"libsycl-cmath-fp64", "libm-fp64"},
#if defined(_WIN32)
        {"libsycl-msvc-math", "libm-fp32"},
#endif
        {"libsycl-imf", "libimf-fp32"},
        {"libsycl-imf-fp64", "libimf-fp64"},
        {"libsycl-imf-bf16", "libimf-bf16"},
      };
      // For AOT compilation, we need to link sycl_device_fallback_libs as
      // default too.
      const SYCLDeviceLibsList sycl_device_fallback_libs = {
          {"libsycl-fallback-cassert", "libc"},
          {"libsycl-fallback-cstring", "libc"},
          {"libsycl-fallback-complex", "libm-fp32"},
          {"libsycl-fallback-complex-fp64", "libm-fp64"},
          {"libsycl-fallback-cmath", "libm-fp32"},
          {"libsycl-fallback-cmath-fp64", "libm-fp64"},
          {"libsycl-fallback-imf", "libimf-fp32"},
          {"libsycl-fallback-imf-fp64", "libimf-fp64"},
          {"libsycl-fallback-imf-bf16", "libimf-bf16"}};
      const SYCLDeviceLibsList sycl_device_bfloat16_fallback_lib = {
          {"libsycl-fallback-bfloat16", "libm-bfloat16"}};
      const SYCLDeviceLibsList sycl_device_bfloat16_native_lib = {
          {"libsycl-native-bfloat16", "libm-bfloat16"}};
      // ITT annotation libraries are linked in separately whenever the device
      // code instrumentation is enabled.
      const SYCLDeviceLibsList sycl_device_annotation_libs = {
          {"libsycl-itt-user-wrappers", "internal"},
          {"libsycl-itt-compiler-wrappers", "internal"},
          {"libsycl-itt-stubs", "internal"}};
      auto addInputs = [&](const SYCLDeviceLibsList &LibsList) {
        bool LibLocSelected = false;
        for (const auto &LLCandidate : LibLocCandidates) {
          if (LibLocSelected)
            break;
          for (const DeviceLibOptInfo &Lib : LibsList) {
            if (!devicelib_link_info[Lib.devicelib_option])
              continue;
            SmallString<128> LibName(LLCandidate);
            llvm::sys::path::append(LibName, Lib.devicelib_name);
            llvm::sys::path::replace_extension(LibName, LibSuffix);
            if (llvm::sys::fs::exists(LibName)) {
              ++NumOfDeviceLibLinked;
              Arg *InputArg = MakeInputArg(Args, C.getDriver().getOpts(),
                                           Args.MakeArgString(LibName));
              auto *SYCLDeviceLibsInputAction =
                  C.MakeAction<InputAction>(*InputArg, types::TY_Object);
              auto *SYCLDeviceLibsUnbundleAction =
                  C.MakeAction<OffloadUnbundlingJobAction>(
                      SYCLDeviceLibsInputAction);

              // We are using BoundArch="" here since the NVPTX bundles in
              // the devicelib .o files do not contain any arch information
              SYCLDeviceLibsUnbundleAction->registerDependentActionInfo(
                  TC, /*BoundArch=*/"", Action::OFK_SYCL);
              OffloadAction::DeviceDependences Dep;
              Dep.add(*SYCLDeviceLibsUnbundleAction, *TC, /*BoundArch=*/"",
                      Action::OFK_SYCL);
              auto *SYCLDeviceLibsDependenciesAction =
                  C.MakeAction<OffloadAction>(
                      Dep, SYCLDeviceLibsUnbundleAction->getType());

              DeviceLinkObjects.push_back(SYCLDeviceLibsDependenciesAction);
              if (!LibLocSelected)
                LibLocSelected = !LibLocSelected;
            }
          }
        }
      };

      addInputs(sycl_device_wrapper_libs);
      if (isSpirvAOT || TC->getTriple().isNVPTX())
        addInputs(sycl_device_fallback_libs);

      bool nativeBfloatLibs;
      bool needBfloatLibs = selectBfloatLibs(TC, nativeBfloatLibs);
      if (needBfloatLibs) {
        // Add native or fallback bfloat16 library.
        if (nativeBfloatLibs)
          addInputs(sycl_device_bfloat16_native_lib);
        else
          addInputs(sycl_device_bfloat16_fallback_lib);
      }

      if (Args.hasFlag(options::OPT_fsycl_instrument_device_code,
                       options::OPT_fno_sycl_instrument_device_code, true))
        addInputs(sycl_device_annotation_libs);

      // For NVPTX backend we need to also link libclc and CUDA libdevice
      // at the same stage that we link all of the unbundled SYCL libdevice
      // objects together.
      if (TC->getTriple().isNVPTX() && NumOfDeviceLibLinked) {
        std::string LibSpirvFile;
        if (Args.hasArg(options::OPT_fsycl_libspirv_path_EQ)) {
          auto ProvidedPath =
              Args.getLastArgValue(options::OPT_fsycl_libspirv_path_EQ).str();
          if (llvm::sys::fs::exists(ProvidedPath))
            LibSpirvFile = ProvidedPath;
        } else {
          SmallVector<StringRef, 8> LibraryPaths;

          // Expected path w/out install.
          SmallString<256> WithoutInstallPath(C.getDriver().ResourceDir);
          llvm::sys::path::append(WithoutInstallPath, Twine("../../clc"));
          LibraryPaths.emplace_back(WithoutInstallPath.c_str());

          // Expected path w/ install.
          SmallString<256> WithInstallPath(C.getDriver().ResourceDir);
          llvm::sys::path::append(WithInstallPath, Twine("../../../share/clc"));
          LibraryPaths.emplace_back(WithInstallPath.c_str());

          // Select remangled libclc variant
          std::string LibSpirvTargetName =
              (TC->getAuxTriple()->isOSWindows())
                  ? "remangled-l32-signed_char.libspirv-nvptx64-nvidia-cuda."
                    "bc"
                  : "remangled-l64-signed_char.libspirv-nvptx64-nvidia-cuda."
                    "bc";

          for (StringRef LibraryPath : LibraryPaths) {
            SmallString<128> LibSpirvTargetFile(LibraryPath);
            llvm::sys::path::append(LibSpirvTargetFile, LibSpirvTargetName);
            if (llvm::sys::fs::exists(LibSpirvTargetFile) ||
                Args.hasArg(options::OPT__HASH_HASH_HASH)) {
              LibSpirvFile = std::string(LibSpirvTargetFile.str());
              break;
            }
          }
        }

        if (!LibSpirvFile.empty()) {
          Arg *LibClcInputArg = MakeInputArg(Args, C.getDriver().getOpts(),
                                             Args.MakeArgString(LibSpirvFile));
          auto *SYCLLibClcInputAction =
              C.MakeAction<InputAction>(*LibClcInputArg, types::TY_LLVM_BC);
          DeviceLinkObjects.push_back(SYCLLibClcInputAction);
        }

        const toolchains::CudaToolChain *CudaTC =
            static_cast<const toolchains::CudaToolChain *>(TC);
        for (auto LinkInputEnum : enumerate(DeviceLinkerInputs)) {
          const char *BoundArch =
              SYCLTargetInfoList[LinkInputEnum.index()].BoundArch;
          std::string LibDeviceFile =
              CudaTC->CudaInstallation.getLibDeviceFile(BoundArch);
          if (!LibDeviceFile.empty()) {
            Arg *CudaDeviceLibInputArg =
                MakeInputArg(Args, C.getDriver().getOpts(),
                             Args.MakeArgString(LibDeviceFile));
            auto *SYCLDeviceLibInputAction = C.MakeAction<InputAction>(
                *CudaDeviceLibInputArg, types::TY_LLVM_BC);
            DeviceLinkObjects.push_back(SYCLDeviceLibInputAction);
          }
        }
      }
      return NumOfDeviceLibLinked != 0;
    }

    void appendLinkDependences(OffloadAction::DeviceDependences &DA) override {
      // DeviceLinkerInputs holds binaries per ToolChain (TC) / bound-arch pair
      // The following will loop link and post process for each TC / bound-arch
      // to produce a final binary.
      // They will be bundled per TC before being sent to the Offload Wrapper.
      llvm::MapVector<const ToolChain *, ActionList> LinkedInputs;
      for (auto LinkInputEnum : enumerate(DeviceLinkerInputs)) {
        auto &LI = LinkInputEnum.value();
        const ToolChain *TC = SYCLTargetInfoList[LinkInputEnum.index()].TC;
        const char *BoundArch =
            SYCLTargetInfoList[LinkInputEnum.index()].BoundArch;

        auto TripleIt = llvm::find_if(SYCLTripleList, [&](auto &SYCLTriple) {
          return SYCLTriple == TC->getTriple();
        });
        if (TripleIt == SYCLTripleList.end()) {
          // If the toolchain's triple is absent in this "main" triple
          // collection, this means it was created specifically for one of
          // the SYCL AOT inputs. Those will be handled separately.
          continue;
        }
        if (LI.empty())
          // Current list is empty, nothing to process.
          continue;

        ActionList DeviceLibObjects;
        ActionList LinkObjects;
        auto TT = TC->getTriple();
        auto isNVPTX = TT.isNVPTX();
        auto isAMDGCN = TT.isAMDGCN();
        auto isSPIR = TT.isSPIR();
        bool isSpirvAOT = TT.getSubArch() == llvm::Triple::SPIRSubArch_fpga ||
                          TT.getSubArch() == llvm::Triple::SPIRSubArch_gen ||
                          TT.getSubArch() == llvm::Triple::SPIRSubArch_x86_64;
        for (const auto &Input : LI) {
          if (TT.getSubArch() == llvm::Triple::SPIRSubArch_fpga &&
              types::isFPGA(Input->getType())) {
            assert(BoundArch == nullptr &&
                   "fpga triple bounded arch not nullptr");
            // FPGA aoco does not go through the link, everything else does.
            if (Input->getType() == types::TY_FPGA_AOCO) {
              DeviceLibObjects.push_back(Input);
              continue;
            }
            // FPGA aocr/aocx does not go through the link and is passed
            // directly to the backend compilation step (aocr) or wrapper (aocx)
            Action *FPGAAOTAction;
            if (Input->getType() == types::TY_FPGA_AOCR ||
                Input->getType() == types::TY_FPGA_AOCR_EMU)
              // Generate AOCX/AOCR
              FPGAAOTAction =
                  C.MakeAction<BackendCompileJobAction>(Input, FPGAOutType);
            else if (Input->getType() == types::TY_FPGA_AOCX)
              FPGAAOTAction = Input;
            else
              llvm_unreachable("Unexpected FPGA input type.");
            auto *RenameAction = C.MakeAction<FileTableTformJobAction>(
                FPGAAOTAction, types::TY_Tempfilelist, types::TY_Tempfilelist);
            RenameAction->addRenameColumnTform(
                FileTableTformJobAction::COL_ZERO,
                FileTableTformJobAction::COL_CODE);
            auto *DeviceWrappingAction = C.MakeAction<OffloadWrapperJobAction>(
                RenameAction, types::TY_Object);
            DA.add(*DeviceWrappingAction, *TC, BoundArch, Action::OFK_SYCL);
            continue;
          } else if (!types::isFPGA(Input->getType())) {
            // No need for any conversion if we are coming in from the
            // clang-offload-deps or regular compilation path.
            if (isNVPTX || isAMDGCN || ContainsOffloadDepsAction(Input) ||
                ContainsCompileOrAssembleAction(Input)) {
              LinkObjects.push_back(Input);
              continue;
            }
            Action *ConvertSPIRVAction =
                C.MakeAction<SpirvToIrWrapperJobAction>(
                    Input, Input->getType() == types::TY_Tempfilelist
                               ? types::TY_Tempfilelist
                               : types::TY_LLVM_BC);
            LinkObjects.push_back(ConvertSPIRVAction);
          }
        }
        if (LinkObjects.empty())
          continue;

        // The linkage actions subgraph leading to the offload wrapper.
        // [cond] Means incoming/outgoing dependence is created only when cond
        //        is true. A function of:
        //   n - target is NVPTX/AMDGCN
        //   a - SPIRV AOT compilation is requested
        //   s - device code split requested
        //   * - "all other cases"
        //     - no condition means output/input is "always" present
        // First symbol indicates output/input type
        //   . - single file output (TY_SPIRV, TY_LLVM_BC,...)
        //   - - TY_Tempfilelist
        //   + - TY_Tempfiletable
        //
        //                   .-----------------.
        //                   |Link(LinkObjects)|
        //                   .-----------------.
        //                            |
        //         .--------------------------------------.
        //         |               PostLink               |
        //         .--------------------------------------.
        //                             [+*]            [+]
        //                               |              |
        //                      .-----------------.     |
        //                      | FileTableTform  |     |
        //                      | (extract "Code")|     |
        //                      .-----------------.     |
        //                              [-]             |
        //           --------------------|              |
        //          [.]                [-*]             |
        //   .---------------.  .-------------------.   |
        //   | finalizeNVPTX  | |  SPIRVTranslator  |   |
        //   | finalizeAMDGCN | |                   |   |
        //   .---------------.  .-------------------.   |
        //          [.]             [-as]      [-!a]    |
        //           |                |          |      |
        //           |              [-s]         |      |
        //           |       .----------------.  |      |
        //           |       | BackendCompile |  |      |
        //           |       .----------------.  |      |
        //           |              [-s]         |      |
        //           |                |          |      |
        //           |              [-a]      [-!a]    [+]
        //           |              .--------------------.
        //           -----------[-n]|   FileTableTform   |
        //                          |  (replace "Code")  |
        //                          .--------------------.
        //                                      |
        //                                    [+*]
        //         .--------------------------------------.
        //         |            OffloadWrapper            |
        //         .--------------------------------------.
        //
        Action *DeviceLinkAction =
            C.MakeAction<LinkJobAction>(LinkObjects, types::TY_LLVM_BC);
        ActionList FullLinkObjects;
        bool SYCLDeviceLibLinked = false;
        FullLinkObjects.push_back(DeviceLinkAction);

        // FIXME: Link all wrapper and fallback device libraries as default,
        // When spv online link is supported by all backends, the fallback
        // device libraries are only needed when current toolchain is using
        // AOT compilation.
        if (isSPIR || isNVPTX) {
          bool UseJitLink =
              isSPIR &&
              Args.hasFlag(options::OPT_fsycl_device_lib_jit_link,
                           options::OPT_fno_sycl_device_lib_jit_link, false);
          bool UseAOTLink = isSPIR && (isSpirvAOT || !UseJitLink);
          SYCLDeviceLibLinked = addSYCLDeviceLibs(
              TC, FullLinkObjects, UseAOTLink,
              C.getDefaultToolChain().getTriple().isWindowsMSVCEnvironment());
        }

        Action *FullDeviceLinkAction = nullptr;
        if (SYCLDeviceLibLinked)
          FullDeviceLinkAction =
              C.MakeAction<LinkJobAction>(FullLinkObjects, types::TY_LLVM_BC);
        else
          FullDeviceLinkAction = DeviceLinkAction;

        // reflects whether current target is ahead-of-time and can't support
        // runtime setting of specialization constants
        bool isAOT = isNVPTX || isAMDGCN || isSpirvAOT;

        ActionList WrapperInputs;
        // post link is not optional - even if not splitting, always need to
        // process specialization constants

        types::ID PostLinkOutType =
            isSPIR ? types::TY_Tempfiletable : FullDeviceLinkAction->getType();
        // For SPIR-V targets, force TY_Tempfiletable.
        auto *PostLinkAction = C.MakeAction<SYCLPostLinkJobAction>(
            FullDeviceLinkAction, PostLinkOutType, types::TY_Tempfiletable);
        PostLinkAction->setRTSetsSpecConstants(!isAOT);

        auto *ExtractIRFilesAction = C.MakeAction<FileTableTformJobAction>(
            PostLinkAction,
            isSPIR ? types::TY_Tempfilelist : PostLinkAction->getType(),
            types::TY_Tempfilelist);
        // single column w/o title fits TY_Tempfilelist format
        ExtractIRFilesAction->addExtractColumnTform(
            FileTableTformJobAction::COL_CODE, false /*drop titles*/);

        if (isNVPTX || isAMDGCN) {
          JobAction *FinAction =
              isNVPTX ? finalizeNVPTXDependences(ExtractIRFilesAction,
                                                 TC->getTriple())
                      : finalizeAMDGCNDependences(ExtractIRFilesAction,
                                                  TC->getTriple());
          auto *ForEachWrapping = C.MakeAction<ForEachWrappingAction>(
              ExtractIRFilesAction, FinAction);

          ActionList TformInputs{PostLinkAction, ForEachWrapping};
          auto *ReplaceFilesAction = C.MakeAction<FileTableTformJobAction>(
              TformInputs, types::TY_Tempfiletable, types::TY_Tempfiletable);
          ReplaceFilesAction->addReplaceColumnTform(
              FileTableTformJobAction::COL_CODE,
              FileTableTformJobAction::COL_CODE);

          WrapperInputs.push_back(ReplaceFilesAction);
        } else {
          // For SPIRV-based targets - translate to SPIRV then optionally
          // compile ahead-of-time to native architecture
          Action *BuildCodeAction =
              (Action *)C.MakeAction<SPIRVTranslatorJobAction>(
                  ExtractIRFilesAction, types::TY_Tempfilelist);

          // After the Link, wrap the files before the final host link
          if (isAOT) {
            types::ID OutType = types::TY_Tempfilelist;
            if (!DeviceCodeSplit) {
              OutType = (TT.getSubArch() == llvm::Triple::SPIRSubArch_fpga)
                            ? FPGAOutType
                            : types::TY_Image;
            }
            // Do the additional Ahead of Time compilation when the specific
            // triple calls for it (provided a valid subarch).
            ActionList BEInputs;
            BEInputs.push_back(BuildCodeAction);
            auto unbundleAdd = [&](Action *A, types::ID T) {
              ActionList AL;
              AL.push_back(A);
              Action *UnbundleAction =
                  C.MakeAction<OffloadUnbundlingJobAction>(AL, T);
              BEInputs.push_back(UnbundleAction);
            };
            // Send any known objects/archives through the unbundler to grab the
            // dependency file associated.  This is only done for -fintelfpga.
            for (Action *A : FPGAObjectInputs)
              unbundleAdd(A, types::TY_FPGA_Dependencies);
            for (Action *A : FPGAArchiveInputs)
              unbundleAdd(A, types::TY_FPGA_Dependencies_List);
            for (const auto &A : DeviceLibObjects)
              BEInputs.push_back(A);
            BuildCodeAction =
                C.MakeAction<BackendCompileJobAction>(BEInputs, OutType);
          }
          ActionList TformInputs{PostLinkAction, BuildCodeAction};
          auto *ReplaceFilesAction = C.MakeAction<FileTableTformJobAction>(
              TformInputs, types::TY_Tempfiletable, types::TY_Tempfiletable);
          ReplaceFilesAction->addReplaceColumnTform(
              FileTableTformJobAction::COL_CODE,
              FileTableTformJobAction::COL_CODE);
          WrapperInputs.push_back(ReplaceFilesAction);
        }

        // After the Link, wrap the files before the final host link
        auto *DeviceWrappingAction = C.MakeAction<OffloadWrapperJobAction>(
            WrapperInputs, types::TY_Object);

        if (isSpirvAOT) {
          bool AddBA = (TT.getSubArch() == llvm::Triple::SPIRSubArch_gen &&
                        BoundArch != nullptr);
          DA.add(*DeviceWrappingAction, *TC, AddBA ? BoundArch : nullptr,
                 Action::OFK_SYCL);
        } else
          withBoundArchForToolChain(TC, [&](const char *BoundArch) {
            DA.add(*DeviceWrappingAction, *TC, BoundArch, Action::OFK_SYCL);
          });
      }

      for (auto &SAI : SYCLAOTInputs) {
        // Extract binary file name
        std::string FN(SAI.second);
        const char *FNStr = Args.MakeArgString(FN);
        Arg *myArg = Args.MakeSeparateArg(
            nullptr, C.getDriver().getOpts().getOption(options::OPT_INPUT),
            FNStr);
        auto *SYCLAdd =
            C.MakeAction<InputAction>(*myArg, types::TY_SYCL_FATBIN);
        auto *DeviceWrappingAction =
            C.MakeAction<OffloadWrapperJobAction>(SYCLAdd, types::TY_Object);

        // Extract the target triple for this binary
        llvm::Triple TT(SAI.first);
        // Extract the toolchain for this target triple
        auto SYCLDeviceTC = llvm::find_if(
            ToolChains, [&](auto &TC) { return TC->getTriple() == TT; });
        assert(SYCLDeviceTC != ToolChains.end() &&
               "No toolchain found for this AOT input");

        DA.add(*DeviceWrappingAction, **SYCLDeviceTC,
               /*BoundArch=*/nullptr, Action::OFK_SYCL);
      }
    }

    void addDeviceLinkDependencies(OffloadDepsJobAction *DA) override {
      unsigned I = 0;
      for (auto &TargetInfo : SYCLTargetInfoList) {
        DA->registerDependentActionInfo(TargetInfo.TC, TargetInfo.BoundArch,
                                        Action::OFK_SYCL);
        DeviceLinkerInputs[I++].push_back(DA);
      }
    }

    /// Initialize the GPU architecture list from arguments - this populates
    /// `GpuArchList` from `--offload-arch` flags. Only relevant if compiling to
    /// CUDA or AMDGCN. Return true if any initialization errors are found.
    /// FIXME: "offload-arch" and the BoundArch mechanism should also be
    // used in the SYCLToolChain for SPIR-V AOT to track the offload
    // architecture instead of the Triple sub-arch it currently uses.
    bool initializeGpuArchMap() {
      const OptTable &Opts = C.getDriver().getOpts();
      for (auto *A : Args) {
        unsigned Index;
        llvm::Triple *TargetBE = nullptr;

        auto GetTripleIt = [&, this](llvm::StringRef Triple) {
          llvm::Triple TargetTriple{Triple};
          auto TripleIt = llvm::find_if(SYCLTripleList, [&](auto &SYCLTriple) {
            return SYCLTriple == TargetTriple;
          });
          return TripleIt != SYCLTripleList.end() ? &*TripleIt : nullptr;
        };

        if (A->getOption().matches(options::OPT_Xsycl_backend_EQ)) {
          TargetBE = GetTripleIt(A->getValue(0));
          // Passing device args: -Xsycl-target-backend=<triple> -opt=val.
          if (TargetBE)
            Index = Args.getBaseArgs().MakeIndex(A->getValue(1));
          else
            continue;
        } else if (A->getOption().matches(options::OPT_Xsycl_backend)) {
          if (SYCLTripleList.size() > 1) {
            C.getDriver().Diag(diag::err_drv_Xsycl_target_missing_triple)
                << A->getSpelling();
            continue;
          }
          // Passing device args: -Xsycl-target-backend -opt=val.
          TargetBE = &SYCLTripleList.front();
          Index = Args.getBaseArgs().MakeIndex(A->getValue(0));
        } else
          continue;

        auto ParsedArg = Opts.ParseOneArg(Args, Index);

        // TODO: Support --no-cuda-gpu-arch, --{,no-}cuda-gpu-arch=all.
        if (ParsedArg &&
            ParsedArg->getOption().matches(options::OPT_offload_arch_EQ)) {
          const char *ArchStr = ParsedArg->getValue(0);
          if (TargetBE->isNVPTX()) {
            // CUDA arch also applies to AMDGCN ...
            CudaArch Arch = StringToCudaArch(ArchStr);
            if (Arch == CudaArch::UNKNOWN || !IsNVIDIAGpuArch(Arch)) {
              C.getDriver().Diag(clang::diag::err_drv_cuda_bad_gpu_arch)
                  << ArchStr;
              continue;
            }
            ArchStr = CudaArchToString(Arch);
          } else if (TargetBE->isAMDGCN()) {
            llvm::StringMap<bool> Features;
            auto Arch = parseTargetID(
                *getHIPOffloadTargetTriple(C.getDriver(), C.getInputArgs()),
                ArchStr, &Features);
            if (!Arch) {
              C.getDriver().Diag(clang::diag::err_drv_bad_target_id) << ArchStr;
              continue;
            }
            auto CanId = getCanonicalTargetID(Arch.value(), Features);
            ArchStr = Args.MakeArgStringRef(CanId);
          }
          ParsedArg->claim();
          GpuArchList.emplace_back(*TargetBE, ArchStr);
          A->claim();
        }
      }

      // Handle defaults architectures
      for (auto &Triple : SYCLTripleList) {
        // For NVIDIA use SM_50 as a default
        if (Triple.isNVPTX() && llvm::none_of(GpuArchList, [&](auto &P) {
              return P.first.isNVPTX();
            })) {
          const char *DefaultArch = CudaArchToString(CudaArch::SM_50);
          GpuArchList.emplace_back(Triple, DefaultArch);
        }

        // For AMD require the architecture to be set by the user
        if (Triple.isAMDGCN() && llvm::none_of(GpuArchList, [&](auto &P) {
              return P.first.isAMDGCN();
            })) {
          C.getDriver().Diag(clang::diag::err_drv_sycl_missing_amdgpu_arch);
          return true;
        }
      }

      return false;
    }

    // Goes through all of the arguments, including inputs expected for the
    // linker directly, to determine if the targets contained in the objects and
    // archives match target expectations being performed.
    void
    checkForOffloadMismatch(Compilation &C, DerivedArgList &Args,
                            SmallVector<DeviceTargetInfo, 4> &Targets) const {
      if (Targets.empty())
        return;

      SmallVector<const char *, 16> OffloadLibArgs(
          getLinkerArgs(C, Args, true));
      // Gather all of the sections seen in the offload objects/archives
      SmallVector<std::string, 4> UniqueSections;
      for (StringRef OLArg : OffloadLibArgs) {
        SmallVector<std::string, 4> Sections(getOffloadSections(C, OLArg));
        for (auto Section : Sections) {
          // We only care about sections that start with 'sycl-'.  Also remove
          // the prefix before adding it.
          std::string Prefix("sycl-");
          if (Section.compare(0, Prefix.length(), Prefix) != 0)
            continue;

          std::string Arch = Section.substr(Prefix.length());

          // There are a few different variants for FPGA, if we see one, just
          // use the default FPGA triple to reduce possible match confusion.
          if (Arch.compare(0, 4, "fpga") == 0)
            Arch = C.getDriver().MakeSYCLDeviceTriple("spir64_fpga").str();
          if (std::find(UniqueSections.begin(), UniqueSections.end(), Arch) ==
              UniqueSections.end())
            UniqueSections.push_back(Arch);
        }
      }

      if (!UniqueSections.size())
        return;

      for (auto SyclTarget : Targets) {
        std::string SectionTriple = SyclTarget.TC->getTriple().str();
        if (SyclTarget.BoundArch) {
          SectionTriple += "-";
          SectionTriple += SyclTarget.BoundArch;
        }

        // If any matching section is found, we are good.
        if (std::find(UniqueSections.begin(), UniqueSections.end(),
                      SectionTriple) != UniqueSections.end())
          continue;
        // Didn't find any matches, return the full list for the diagnostic.
        SmallString<128> ArchListStr;
        int Cnt = 0;
        for (std::string Section : UniqueSections) {
          if (Cnt)
            ArchListStr += ", ";
          ArchListStr += Section;
          Cnt++;
        }
        C.getDriver().Diag(diag::warn_drv_sycl_target_missing)
            << SectionTriple << ArchListStr;
      }
    }

    bool initialize() override {
      // Get the SYCL toolchains. If we don't get any, the action builder will
      // know there is nothing to do related to SYCL offloading.
      auto SYCLTCRange = C.getOffloadToolChains<Action::OFK_SYCL>();
      for (auto TI = SYCLTCRange.first, TE = SYCLTCRange.second; TI != TE;
           ++TI)
        ToolChains.push_back(TI->second);

      // Nothing to offload if no SYCL Toolchain
      if (ToolChains.empty())
        return false;

      Arg *SYCLLinkTargets = Args.getLastArg(
                                  options::OPT_fsycl_link_targets_EQ);
      WrapDeviceOnlyBinary = Args.hasArg(options::OPT_fsycl_link_EQ);
      auto *DeviceCodeSplitArg =
          Args.getLastArg(options::OPT_fsycl_device_code_split_EQ);
      // -fsycl-device-code-split is an alias to
      // -fsycl-device-code-split=auto
      DeviceCodeSplit = DeviceCodeSplitArg &&
                        DeviceCodeSplitArg->getValue() != StringRef("off");
      // Gather information about the SYCL Ahead of Time targets.  The targets
      // are determined on the SubArch values passed along in the triple.
      Arg *SYCLTargets =
              C.getInputArgs().getLastArg(options::OPT_fsycl_targets_EQ);
      Arg *SYCLAddTargets = Args.getLastArg(options::OPT_fsycl_add_targets_EQ);
      bool HasValidSYCLRuntime = C.getInputArgs().hasFlag(
          options::OPT_fsycl, options::OPT_fno_sycl, false);
      bool SYCLfpgaTriple = false;
      bool ShouldAddDefaultTriple = true;
      bool GpuInitHasErrors = false;
      bool HasSYCLTargetsOption =
          SYCLAddTargets || SYCLTargets || SYCLLinkTargets;
      if (HasSYCLTargetsOption) {
        if (SYCLTargets || SYCLLinkTargets) {
          Arg *SYCLTargetsValues = SYCLTargets ? SYCLTargets : SYCLLinkTargets;
          // Fill SYCLTripleList
          llvm::StringMap<StringRef> FoundNormalizedTriples;
          for (StringRef Val : SYCLTargetsValues->getValues()) {
            StringRef UserTargetName(Val);
            if (auto ValidDevice = isIntelGPUTarget(Val)) {
              if (ValidDevice->empty())
                // Unrecognized, we have already diagnosed this earlier; skip.
                continue;
              // Add the proper -device value to the list.
              GpuArchList.emplace_back(C.getDriver().MakeSYCLDeviceTriple(
                                       "spir64_gen"), ValidDevice->data());
              UserTargetName = "spir64_gen";
            }
            llvm::Triple TT(C.getDriver().MakeSYCLDeviceTriple(Val));
            std::string NormalizedName = TT.normalize();

            // Make sure we don't have a duplicate triple.
            auto Duplicate = FoundNormalizedTriples.find(NormalizedName);
            if (Duplicate != FoundNormalizedTriples.end())
              continue;

            // Store the current triple so that we can check for duplicates in
            // the following iterations.
            FoundNormalizedTriples[NormalizedName] = Val;

            SYCLTripleList.push_back(
                C.getDriver().MakeSYCLDeviceTriple(UserTargetName));
            if (TT.getSubArch() == llvm::Triple::SPIRSubArch_fpga)
              SYCLfpgaTriple = true;
            // For user specified spir64_gen, add an empty device value as a
            // placeholder.
            if (TT.getSubArch() == llvm::Triple::SPIRSubArch_gen)
              GpuArchList.emplace_back(TT, nullptr);
          }

          // Fill GpuArchList, end if there are issues in initializingGpuArchMap
          GpuInitHasErrors = initializeGpuArchMap();
          if (GpuInitHasErrors)
            return true;

          int I = 0;
          // Fill SYCLTargetInfoList
          for (auto TT : SYCLTripleList) {
            auto TCIt = llvm::find_if(
                ToolChains, [&](auto &TC) { return TT == TC->getTriple(); });
            assert(TCIt != ToolChains.end() &&
                   "Toolchain was not created for this platform");
            if (!TT.isNVPTX() && !TT.isAMDGCN()) {
              // When users specify the target as 'intel_gpu_*', the proper
              // triple is 'spir64_gen'.  The given string from intel_gpu_*
              // is the target device.
              if (TT.isSPIR() &&
                  TT.getSubArch() == llvm::Triple::SPIRSubArch_gen) {
                StringRef Device(GpuArchList[I].second);
                SYCLTargetInfoList.emplace_back(
                    *TCIt, Device.empty() ? nullptr : Device.data());
                ++I;
                continue;
              }
              SYCLTargetInfoList.emplace_back(*TCIt, nullptr);
            } else {
              const char *OffloadArch = nullptr;
              for (auto &A : GpuArchList) {
                if (TT == A.first) {
                  OffloadArch = A.second;
                  break;
                }
              }
              assert(OffloadArch && "Failed to find matching arch.");
              SYCLTargetInfoList.emplace_back(*TCIt, OffloadArch);
              ++I;
            }
          }
        }
        if (SYCLAddTargets) {
          for (StringRef Val : SYCLAddTargets->getValues()) {
            // Parse out the Triple and Input (triple:binary). At this point,
            // the format has already been validated at the Driver level.
            // Populate the pairs. Each of these will be wrapped and fed
            // into the final binary.
            std::pair<StringRef, StringRef> I = Val.split(':');
            llvm::Triple TT(I.first);

            auto TCIt = llvm::find_if(
                ToolChains, [&](auto &TC) { return TT == TC->getTriple(); });
            assert(TCIt != ToolChains.end() &&
                   "Toolchain was not created for this platform");

            const char *TF = C.getArgs().MakeArgString(I.second);
            // populate the AOT binary inputs vector.
            SYCLAOTInputs.push_back(std::make_pair(TT, TF));
            ShouldAddDefaultTriple = false;
            // Add an empty entry to the Device list
            if (TT.getSubArch() == llvm::Triple::SPIRSubArch_gen)
              GpuArchList.emplace_back(TT, nullptr);
          }
        }
      } else if (HasValidSYCLRuntime) {
        // -fsycl is provided without -fsycl-*targets.
        bool SYCLfpga = C.getInputArgs().hasArg(options::OPT_fintelfpga);
        // -fsycl -fintelfpga implies spir64_fpga
        const char *SYCLTargetArch =
            SYCLfpga ? "spir64_fpga" : getDefaultSYCLArch(C);
        llvm::Triple TT = C.getDriver().MakeSYCLDeviceTriple(SYCLTargetArch);
        auto TCIt = llvm::find_if(
            ToolChains, [&](auto &TC) { return TT == TC->getTriple(); });
        assert(TCIt != ToolChains.end() &&
               "Toolchain was not created for this platform");
        SYCLTripleList.push_back(TT);
        SYCLTargetInfoList.emplace_back(*TCIt, nullptr);
        if (SYCLfpga)
          SYCLfpgaTriple = true;
      }

      // Device only compilation for -fsycl-link (no FPGA) and
      // -fsycl-link-targets
      CompileDeviceOnly =
          (SYCLLinkTargets || (WrapDeviceOnlyBinary && !SYCLfpgaTriple));

      // Set the FPGA output type based on command line (-fsycl-link).
      if (auto *A = C.getInputArgs().getLastArg(options::OPT_fsycl_link_EQ)) {
        FPGAOutType = (A->getValue() == StringRef("early"))
                          ? types::TY_FPGA_AOCR
                          : types::TY_FPGA_AOCX;
        if (C.getDriver().isFPGAEmulationMode())
          FPGAOutType = (A->getValue() == StringRef("early"))
                            ? types::TY_FPGA_AOCR_EMU
                            : types::TY_FPGA_AOCX;
      }

      // Populate FPGA static archives that could contain dep files to be
      // incorporated into the aoc compilation
      if (SYCLfpgaTriple && Args.hasArg(options::OPT_fintelfpga)) {
        SmallVector<const char *, 16> LinkArgs(getLinkerArgs(C, Args));
        for (StringRef LA : LinkArgs) {
          if (isStaticArchiveFile(LA) && hasOffloadSections(C, LA, Args)) {
            const llvm::opt::OptTable &Opts = C.getDriver().getOpts();
            Arg *InputArg = MakeInputArg(Args, Opts, Args.MakeArgString(LA));
            Action *Current =
                C.MakeAction<InputAction>(*InputArg, types::TY_Archive);
            FPGAArchiveInputs.push_back(Current);
          }
        }
      }

      if (ShouldAddDefaultTriple && addSYCLDefaultTriple(C, SYCLTripleList)) {
        // If a SYCLDefaultTriple is added to SYCLTripleList,
        // add new target to SYCLTargetInfoList
        llvm::Triple TT = SYCLTripleList.front();
        auto TCIt = llvm::find_if(
            ToolChains, [&](auto &TC) { return TT == TC->getTriple(); });
        SYCLTargetInfoList.emplace_back(*TCIt, nullptr);
      }
      if (SYCLTargetInfoList.empty()) {
        // If there are no SYCL Targets add the front toolchain, this is for
        // `-fsycl-device-only` is provided with no `fsycl` or when all dummy
        // targets are given
        const auto *TC = ToolChains.front();
        SYCLTargetInfoList.emplace_back(TC, nullptr);
      }

      checkForOffloadMismatch(C, Args, SYCLTargetInfoList);

      DeviceLinkerInputs.resize(SYCLTargetInfoList.size());
      return false;
    }

    bool canUseBundlerUnbundler() const override {
      // SYCL should use bundled files whenever possible.
      return true;
    }
  };

  ///
  /// TODO: Add the implementation for other specialized builders here.
  ///

  /// Specialized builders being used by this offloading action builder.
  SmallVector<DeviceActionBuilder *, 4> SpecializedBuilders;

  /// Flag set to true if all valid builders allow file bundling/unbundling.
  bool CanUseBundler;

public:
  OffloadingActionBuilder(Compilation &C, DerivedArgList &Args,
                          const Driver::InputList &Inputs)
      : C(C) {
    // Create a specialized builder for each device toolchain.

    IsValid = true;

    // Create a specialized builder for CUDA.
    SpecializedBuilders.push_back(
        new CudaActionBuilder(C, Args, Inputs, *this));

    // Create a specialized builder for HIP.
    SpecializedBuilders.push_back(new HIPActionBuilder(C, Args, Inputs, *this));

    // Create a specialized builder for OpenMP.
    SpecializedBuilders.push_back(
        new OpenMPActionBuilder(C, Args, Inputs, *this));

    // Create a specialized builder for SYCL.
    SpecializedBuilders.push_back(
        new SYCLActionBuilder(C, Args, Inputs, *this));

    //
    // TODO: Build other specialized builders here.
    //

    // Initialize all the builders, keeping track of errors. If all valid
    // builders agree that we can use bundling, set the flag to true.
    unsigned ValidBuilders = 0u;
    unsigned ValidBuildersSupportingBundling = 0u;
    for (auto *SB : SpecializedBuilders) {
      IsValid = IsValid && !SB->initialize();

      // Update the counters if the builder is valid.
      if (SB->isValid()) {
        ++ValidBuilders;
        if (SB->canUseBundlerUnbundler())
          ++ValidBuildersSupportingBundling;
      }
    }
    CanUseBundler =
        ValidBuilders && ValidBuilders == ValidBuildersSupportingBundling;
  }

  ~OffloadingActionBuilder() {
    for (auto *SB : SpecializedBuilders)
      delete SB;
  }

  /// Push an action coming from a specialized DeviceActionBuilder (i.e.,
  /// foreign action) to the other ones
  void pushForeignAction(Action *A) {
    for (auto *SB : SpecializedBuilders) {
      if (SB->isValid())
        SB->pushForeignAction(A);
    }
  }

  /// Record a host action and its originating input argument.
  void recordHostAction(Action *HostAction, const Arg *InputArg) {
    assert(HostAction && "Invalid host action");
    assert(InputArg && "Invalid input argument");
    auto Loc = HostActionToInputArgMap.find(HostAction);
    if (Loc == HostActionToInputArgMap.end())
      HostActionToInputArgMap[HostAction] = InputArg;
    assert(HostActionToInputArgMap[HostAction] == InputArg &&
           "host action mapped to multiple input arguments");
  }

  /// Generate an action that adds device dependences (if any) to a host action.
  /// If no device dependence actions exist, just return the host action \a
  /// HostAction. If an error is found or if no builder requires the host action
  /// to be generated, return nullptr.
  Action *
  addDeviceDependencesToHostAction(Action *HostAction, const Arg *InputArg,
                                   phases::ID CurPhase, phases::ID FinalPhase,
                                   DeviceActionBuilder::PhasesTy &Phases) {
    if (!IsValid)
      return nullptr;

    if (SpecializedBuilders.empty())
      return HostAction;

    assert(HostAction && "Invalid host action!");
    recordHostAction(HostAction, InputArg);

    OffloadAction::DeviceDependences DDeps;
    // Check if all the programming models agree we should not emit the host
    // action. Also, keep track of the offloading kinds employed.
    auto &OffloadKind = InputArgToOffloadKindMap[InputArg];
    unsigned InactiveBuilders = 0u;
    unsigned IgnoringBuilders = 0u;
    for (auto *SB : SpecializedBuilders) {
      if (!SB->isValid()) {
        ++InactiveBuilders;
        continue;
      }

      auto RetCode =
          SB->getDeviceDependences(DDeps, CurPhase, FinalPhase, Phases);

      // If the builder explicitly says the host action should be ignored,
      // we need to increment the variable that tracks the builders that request
      // the host object to be ignored.
      if (RetCode == DeviceActionBuilder::ABRT_Ignore_Host)
        ++IgnoringBuilders;

      // Unless the builder was inactive for this action, we have to record the
      // offload kind because the host will have to use it.
      if (RetCode != DeviceActionBuilder::ABRT_Inactive)
        OffloadKind |= SB->getAssociatedOffloadKind();
    }

    // If all builders agree that the host object should be ignored, just return
    // nullptr.
    if (IgnoringBuilders &&
        SpecializedBuilders.size() == (InactiveBuilders + IgnoringBuilders))
      return nullptr;

    if (DDeps.getActions().empty())
      return HostAction;

    // We have dependences we need to bundle together. We use an offload action
    // for that.
    OffloadAction::HostDependence HDep(
        *HostAction, *C.getSingleOffloadToolChain<Action::OFK_Host>(),
        /*BoundArch=*/nullptr, DDeps);
    return C.MakeAction<OffloadAction>(HDep, DDeps);
  }

  // Update Input action to reflect FPGA device archive specifics based
  // on archive contents.
  bool updateInputForFPGA(Action *&A, const Arg *InputArg,
                          DerivedArgList &Args) {
    std::string InputName = InputArg->getAsString(Args);
    const Driver &D = C.getDriver();
    bool IsFPGAEmulation = D.isFPGAEmulationMode();
    // Only check for FPGA device information when using fpga SubArch.
    if (A->getType() == types::TY_Object && isObjectFile(InputName))
      return true;

    auto ArchiveTypeMismatch = [&D, &InputName](bool EmitDiag) {
      if (EmitDiag)
        D.Diag(clang::diag::warn_drv_mismatch_fpga_archive) << InputName;
    };
    // Type FPGA aoco is a special case for static archives
    if (A->getType() == types::TY_FPGA_AOCO) {
      if (!hasFPGABinary(C, InputName, types::TY_FPGA_AOCO))
        return false;
      A = C.MakeAction<InputAction>(*InputArg, types::TY_FPGA_AOCO);
      return true;
    }

    // Type FPGA aocx is considered the same way for Hardware and Emulation.
    if (hasFPGABinary(C, InputName, types::TY_FPGA_AOCX)) {
      A = C.MakeAction<InputAction>(*InputArg, types::TY_FPGA_AOCX);
      return true;
    }

    SmallVector<std::pair<types::ID, bool>, 4> FPGAAOCTypes = {
        {types::TY_FPGA_AOCR, false},
        {types::TY_FPGA_AOCR_EMU, true}};
    for (const auto &ArchiveType : FPGAAOCTypes) {
      bool BinaryFound = hasFPGABinary(C, InputName, ArchiveType.first);
      if (BinaryFound && ArchiveType.second == IsFPGAEmulation) {
        // Binary matches check and emulation type, we keep this one.
        A = C.MakeAction<InputAction>(*InputArg, ArchiveType.first);
        return true;
      }
      ArchiveTypeMismatch(BinaryFound && ArchiveType.second != IsFPGAEmulation);
    }
    return true;
  }

  /// Generate an action that adds a host dependence to a device action. The
  /// results will be kept in this action builder. Return true if an error was
  /// found.
  bool addHostDependenceToDeviceActions(Action *&HostAction,
                                        const Arg *InputArg,
                                        DerivedArgList &Args) {
    if (!IsValid)
      return true;

    // An FPGA AOCX input does not have a host dependence to the unbundler
    if (HostAction->getType() == types::TY_FPGA_AOCX)
      return false;

    recordHostAction(HostAction, InputArg);

    // If we are supporting bundling/unbundling and the current action is an
    // input action of non-source file, we replace the host action by the
    // unbundling action. The bundler tool has the logic to detect if an input
    // is a bundle or not and if the input is not a bundle it assumes it is a
    // host file. Therefore it is safe to create an unbundling action even if
    // the input is not a bundle.
    bool HasFPGATarget = false;
    if (CanUseBundler && isa<InputAction>(HostAction) &&
        InputArg->getOption().getKind() == llvm::opt::Option::InputClass &&
        !InputArg->getOption().hasFlag(options::LinkerInput) &&
        (!types::isSrcFile(HostAction->getType()) ||
         HostAction->getType() == types::TY_PP_HIP)) {
      ActionList HostActionList;
      Action *A(HostAction);
      bool HasSPIRTarget = false;
      // Only check for FPGA device information when using fpga SubArch.
      auto SYCLTCRange = C.getOffloadToolChains<Action::OFK_SYCL>();
      for (auto TI = SYCLTCRange.first, TE = SYCLTCRange.second; TI != TE;
           ++TI) {
        HasFPGATarget |= TI->second->getTriple().getSubArch() ==
                         llvm::Triple::SPIRSubArch_fpga;
        HasSPIRTarget |= TI->second->getTriple().isSPIR();
      }
      bool isArchive = !(HostAction->getType() == types::TY_Object &&
                         isObjectFile(InputArg->getAsString(Args)));
      if (!HasFPGATarget && isArchive &&
          HostAction->getType() == types::TY_FPGA_AOCO)
        // Archive with Non-FPGA target with AOCO type should not be unbundled.
        return false;
      if (HasFPGATarget && !updateInputForFPGA(A, InputArg, Args))
        return false;
      auto UnbundlingHostAction = C.MakeAction<OffloadUnbundlingJobAction>(
          A, (HasSPIRTarget && HostAction->getType() == types::TY_Archive)
                 ? types::TY_Tempfilelist
                 : A->getType());
      UnbundlingHostAction->registerDependentActionInfo(
          C.getSingleOffloadToolChain<Action::OFK_Host>(),
          /*BoundArch=*/StringRef(), Action::OFK_Host);
      HostAction = UnbundlingHostAction;
      recordHostAction(HostAction, InputArg);
    }

    assert(HostAction && "Invalid host action!");

    // Register the offload kinds that are used.
    auto &OffloadKind = InputArgToOffloadKindMap[InputArg];
    for (auto *SB : SpecializedBuilders) {
      if (!SB->isValid())
        continue;

      auto RetCode = SB->addDeviceDependences(HostAction);

      // Host dependences for device actions are not compatible with that same
      // action being ignored.
      assert(RetCode != DeviceActionBuilder::ABRT_Ignore_Host &&
             "Host dependence not expected to be ignored.!");

      // Unless the builder was inactive for this action, we have to record the
      // offload kind because the host will have to use it.
      if (RetCode != DeviceActionBuilder::ABRT_Inactive)
        OffloadKind |= SB->getAssociatedOffloadKind();
    }

    // Do not use unbundler if the Host does not depend on device action.
    // Now that we have unbundled the object, when doing -fsycl-link we
    // want to continue the host link with the input object.
    // For unbundling of an FPGA AOCX binary, we want to link with the original
    // FPGA device archive.
    if ((OffloadKind == Action::OFK_None && CanUseBundler) ||
        (HasFPGATarget && ((Args.hasArg(options::OPT_fsycl_link_EQ) &&
                            HostAction->getType() == types::TY_Object) ||
                           HostAction->getType() == types::TY_FPGA_AOCX)))
      if (auto *UA = dyn_cast<OffloadUnbundlingJobAction>(HostAction))
        HostAction = UA->getInputs().back();

    return false;
  }

  /// Add the offloading top level actions that are specific for unique
  /// linking situations where objects are used at only the device link
  /// with no intermedate steps.
  bool appendTopLevelLinkAction(ActionList &AL) {
    // Get the device actions to be appended.
    ActionList OffloadAL;
    for (auto *SB : SpecializedBuilders) {
      if (!SB->isValid())
        continue;
      SB->appendTopLevelLinkAction(OffloadAL);
    }
    // Append the device actions.
    AL.append(OffloadAL.begin(), OffloadAL.end());
    return false;
  }

  /// Add the offloading top level actions to the provided action list. This
  /// function can replace the host action by a bundling action if the
  /// programming models allow it.
  bool appendTopLevelActions(ActionList &AL, Action *HostAction,
                             const Arg *InputArg) {
    if (HostAction)
      recordHostAction(HostAction, InputArg);

    // Get the device actions to be appended.
    ActionList OffloadAL;
    for (auto *SB : SpecializedBuilders) {
      if (!SB->isValid())
        continue;
      SB->appendTopLevelActions(OffloadAL);
    }

    // If we can use the bundler, replace the host action by the bundling one in
    // the resulting list. Otherwise, just append the device actions. For
    // device only compilation, HostAction is a null pointer, therefore only do
    // this when HostAction is not a null pointer.
    if (CanUseBundler && HostAction &&
        HostAction->getType() != types::TY_Nothing && !OffloadAL.empty()) {
      // Add the host action to the list in order to create the bundling action.
      OffloadAL.push_back(HostAction);

      // We expect that the host action was just appended to the action list
      // before this method was called.
      assert(HostAction == AL.back() && "Host action not in the list??");
      HostAction = C.MakeAction<OffloadBundlingJobAction>(OffloadAL);
      recordHostAction(HostAction, InputArg);
      AL.back() = HostAction;
    } else
      AL.append(OffloadAL.begin(), OffloadAL.end());

    // Propagate to the current host action (if any) the offload information
    // associated with the current input.
    if (HostAction)
      HostAction->propagateHostOffloadInfo(InputArgToOffloadKindMap[InputArg],
                                           /*BoundArch=*/nullptr);
    return false;
  }

  /// Create link job from the given host inputs and feed the result to offload
  /// deps job which fetches device dependencies from the linked host image.
  /// Offload deps output is then forwarded to active device action builders so
  /// they can add it to the device linker inputs.
  void addDeviceLinkDependenciesFromHost(ActionList &LinkerInputs) {
    // Link image for reading dependencies from it.
    auto *LA = C.MakeAction<LinkJobAction>(LinkerInputs,
                                           types::TY_Host_Dependencies_Image);

    // Calculate all the offload kinds used in the current compilation.
    unsigned ActiveOffloadKinds = 0u;
    for (auto &I : InputArgToOffloadKindMap)
      ActiveOffloadKinds |= I.second;

    OffloadAction::HostDependence HDep(
        *LA, *C.getSingleOffloadToolChain<Action::OFK_Host>(),
        /*BoundArch*/ nullptr, ActiveOffloadKinds);

    auto *DA = C.MakeAction<OffloadDepsJobAction>(HDep, types::TY_LLVM_BC);

    for (auto *SB : SpecializedBuilders) {
      if (!SB->isValid())
        continue;
      SB->addDeviceLinkDependencies(DA);
    }
  }

  void appendDeviceLinkActions(ActionList &AL) {
    for (DeviceActionBuilder *SB : SpecializedBuilders) {
      if (!SB->isValid())
        continue;
      SB->appendLinkDeviceActions(AL);
    }
  }

  void makeHostLinkAction(ActionList &LinkerInputs) {

    bool IsCUinSYCL = false;
    for (auto &I : InputArgToOffloadKindMap) {
      if (I.second == (Action::OFK_Cuda | Action::OFK_SYCL)) {
        IsCUinSYCL = true;
      }
    }

    // Add offload action for the SYCL compilation of .cu files
    if (IsCUinSYCL) {
      for (size_t i = 0; i < LinkerInputs.size(); ++i) {
        OffloadAction::HostDependence HDep(
            *LinkerInputs[i], *C.getSingleOffloadToolChain<Action::OFK_Host>(),
            nullptr,
            InputArgToOffloadKindMap[HostActionToInputArgMap[LinkerInputs[i]]]);
        LinkerInputs[i] = C.MakeAction<OffloadAction>(HDep);
      }
    }

    // Build a list of device linking actions.
    ActionList DeviceAL;
    appendDeviceLinkActions(DeviceAL);
    if (DeviceAL.empty())
      return;

    // Let builders add host linking actions.
    Action* HA = nullptr;
    for (DeviceActionBuilder *SB : SpecializedBuilders) {
      if (!SB->isValid())
        continue;
      HA = SB->appendLinkHostActions(DeviceAL);
      // This created host action has no originating input argument, therefore
      // needs to set its offloading kind directly.
      if (HA) {
        HA->propagateHostOffloadInfo(SB->getAssociatedOffloadKind(),
                                     /*BoundArch=*/nullptr);
        LinkerInputs.push_back(HA);
      }
    }
  }

  /// Processes the host linker action. This currently consists of replacing it
  /// with an offload action if there are device link objects and propagate to
  /// the host action all the offload kinds used in the current compilation. The
  /// resulting action is returned.
  Action *processHostLinkAction(Action *HostAction) {
    // Add all the dependences from the device linking actions.
    OffloadAction::DeviceDependences DDeps;
    for (auto *SB : SpecializedBuilders) {
      if (!SB->isValid())
        continue;

      SB->appendLinkDependences(DDeps);
    }

    // Calculate all the offload kinds used in the current compilation.
    unsigned ActiveOffloadKinds = 0u;
    for (auto &I : InputArgToOffloadKindMap)
      ActiveOffloadKinds |= I.second;

    // If we don't have device dependencies, we don't have to create an offload
    // action.
    if (DDeps.getActions().empty()) {
      // Set all the active offloading kinds to the link action. Given that it
      // is a link action it is assumed to depend on all actions generated so
      // far.
      HostAction->setHostOffloadInfo(ActiveOffloadKinds,
                                     /*BoundArch=*/nullptr);
      // Propagate active offloading kinds for each input to the link action.
      // Each input may have different active offloading kind.
      for (auto *A : HostAction->inputs()) {
        auto ArgLoc = HostActionToInputArgMap.find(A);
        if (ArgLoc == HostActionToInputArgMap.end())
          continue;
        auto OFKLoc = InputArgToOffloadKindMap.find(ArgLoc->second);
        if (OFKLoc == InputArgToOffloadKindMap.end())
          continue;
        A->propagateHostOffloadInfo(OFKLoc->second, /*BoundArch=*/nullptr);
      }
      return HostAction;
    }

    // Create the offload action with all dependences. When an offload action
    // is created the kinds are propagated to the host action, so we don't have
    // to do that explicitly here.
    OffloadAction::HostDependence HDep(
        *HostAction, *C.getSingleOffloadToolChain<Action::OFK_Host>(),
        /*BoundArch*/ nullptr, ActiveOffloadKinds);
    return C.MakeAction<OffloadAction>(HDep, DDeps);
  }

  void unbundleStaticArchives(Compilation &C, DerivedArgList &Args,
                              DeviceActionBuilder::PhasesTy &PL) {
    if (!Args.hasFlag(options::OPT_fsycl, options::OPT_fno_sycl, false))
      return;

    // Go through all of the args, and create a Linker specific argument list.
    // When dealing with fat static archives each archive is individually
    // unbundled.
    SmallVector<const char *, 16> LinkArgs(getLinkerArgs(C, Args));
    const llvm::opt::OptTable &Opts = C.getDriver().getOpts();
    auto unbundleStaticLib = [&](types::ID T, const StringRef &A) {
      Arg *InputArg = MakeInputArg(Args, Opts, Args.MakeArgString(A));
      Action *Current = C.MakeAction<InputAction>(*InputArg, T);
      addHostDependenceToDeviceActions(Current, InputArg, Args);
      addDeviceDependencesToHostAction(Current, InputArg, phases::Link,
                                       PL.back(), PL);
    };
    for (StringRef LA : LinkArgs) {
      // At this point, we will process the archives for FPGA AOCO and
      // individual archive unbundling for Windows.
      if (!isStaticArchiveFile(LA))
        continue;
      // FPGA AOCX/AOCR files are archives, but we do not want to unbundle them
      // here as they have already been unbundled and processed for linking.
      // TODO: The multiple binary checks for FPGA types getting a little out
      // of hand. Improve this by doing a single scan of the args and holding
      // that in a data structure for reference.
      if (hasFPGABinary(C, LA.str(), types::TY_FPGA_AOCX) ||
          hasFPGABinary(C, LA.str(), types::TY_FPGA_AOCR) ||
          hasFPGABinary(C, LA.str(), types::TY_FPGA_AOCR_EMU))
        continue;
      // For offload-static-libs we add an unbundling action for each static
      // archive which produces list files with extracted objects. Device lists
      // are then added to the appropriate device link actions and host list is
      // ignored since we are adding offload-static-libs as normal libraries to
      // the host link command.
      if (hasOffloadSections(C, LA, Args)) {
        // Pass along the static libraries to check if we need to add them for
        // unbundling for FPGA AOT static lib usage.  Uses FPGA aoco type to
        // differentiate if aoco unbundling is needed.  Unbundling of aoco is
        // not needed for emulation, as these are treated as regular archives.
        if (!C.getDriver().isFPGAEmulationMode())
          unbundleStaticLib(types::TY_FPGA_AOCO, LA);
        // Do not unbundle any AOCO archive as a regular archive when we are
        // in FPGA Hardware/Simulation mode.
        if (!C.getDriver().isFPGAEmulationMode() &&
            hasFPGABinary(C, LA.str(), types::TY_FPGA_AOCO))
          continue;
        unbundleStaticLib(types::TY_Archive, LA);
      }
    }
  }
};
} // anonymous namespace.

void Driver::handleArguments(Compilation &C, DerivedArgList &Args,
                             const InputList &Inputs,
                             ActionList &Actions) const {

  // Ignore /Yc/Yu if both /Yc and /Yu passed but with different filenames.
  Arg *YcArg = Args.getLastArg(options::OPT__SLASH_Yc);
  Arg *YuArg = Args.getLastArg(options::OPT__SLASH_Yu);
  if (YcArg && YuArg && strcmp(YcArg->getValue(), YuArg->getValue()) != 0) {
    Diag(clang::diag::warn_drv_ycyu_different_arg_clang_cl);
    Args.eraseArg(options::OPT__SLASH_Yc);
    Args.eraseArg(options::OPT__SLASH_Yu);
    YcArg = YuArg = nullptr;
  }
  if (YcArg && Inputs.size() > 1) {
    Diag(clang::diag::warn_drv_yc_multiple_inputs_clang_cl);
    Args.eraseArg(options::OPT__SLASH_Yc);
    YcArg = nullptr;
  }

  Arg *FinalPhaseArg;
  phases::ID FinalPhase = getFinalPhase(Args, &FinalPhaseArg);

  if (FinalPhase == phases::Link) {
    // Emitting LLVM while linking disabled except in HIPAMD Toolchain
    if (Args.hasArg(options::OPT_emit_llvm) && !Args.hasArg(options::OPT_hip_link))
      Diag(clang::diag::err_drv_emit_llvm_link);
    if (IsCLMode() && LTOMode != LTOK_None &&
        !Args.getLastArgValue(options::OPT_fuse_ld_EQ)
             .equals_insensitive("lld"))
      Diag(clang::diag::err_drv_lto_without_lld);
  }

  if (FinalPhase == phases::Preprocess || Args.hasArg(options::OPT__SLASH_Y_)) {
    // If only preprocessing or /Y- is used, all pch handling is disabled.
    // Rather than check for it everywhere, just remove clang-cl pch-related
    // flags here.
    Args.eraseArg(options::OPT__SLASH_Fp);
    Args.eraseArg(options::OPT__SLASH_Yc);
    Args.eraseArg(options::OPT__SLASH_Yu);
    YcArg = YuArg = nullptr;
  }

  unsigned LastPLSize = 0;
  for (auto &I : Inputs) {
    types::ID InputType = I.first;
    const Arg *InputArg = I.second;

    auto PL = types::getCompilationPhases(InputType);
    LastPLSize = PL.size();

    // If the first step comes after the final phase we are doing as part of
    // this compilation, warn the user about it.
    phases::ID InitialPhase = PL[0];
    if (InitialPhase > FinalPhase) {
      if (InputArg->isClaimed())
        continue;

      // Claim here to avoid the more general unused warning.
      InputArg->claim();

      // Suppress all unused style warnings with -Qunused-arguments
      if (Args.hasArg(options::OPT_Qunused_arguments))
        continue;

      // Special case when final phase determined by binary name, rather than
      // by a command-line argument with a corresponding Arg.
      if (CCCIsCPP())
        Diag(clang::diag::warn_drv_input_file_unused_by_cpp)
            << InputArg->getAsString(Args) << getPhaseName(InitialPhase);
      // Special case '-E' warning on a previously preprocessed file to make
      // more sense.
      else if (InitialPhase == phases::Compile &&
               (Args.getLastArg(options::OPT__SLASH_EP,
                                options::OPT__SLASH_P) ||
                Args.getLastArg(options::OPT_E) ||
                Args.getLastArg(options::OPT_M, options::OPT_MM)) &&
               getPreprocessedType(InputType) == types::TY_INVALID)
        Diag(clang::diag::warn_drv_preprocessed_input_file_unused)
            << InputArg->getAsString(Args) << !!FinalPhaseArg
            << (FinalPhaseArg ? FinalPhaseArg->getOption().getName() : "");
      else
        Diag(clang::diag::warn_drv_input_file_unused)
            << InputArg->getAsString(Args) << getPhaseName(InitialPhase)
            << !!FinalPhaseArg
            << (FinalPhaseArg ? FinalPhaseArg->getOption().getName() : "");
      continue;
    }

    if (YcArg) {
      // Add a separate precompile phase for the compile phase.
      if (FinalPhase >= phases::Compile) {
        const types::ID HeaderType = lookupHeaderTypeForSourceType(InputType);
        // Build the pipeline for the pch file.
        Action *ClangClPch = C.MakeAction<InputAction>(*InputArg, HeaderType);
        for (phases::ID Phase : types::getCompilationPhases(HeaderType))
          ClangClPch = ConstructPhaseAction(C, Args, Phase, ClangClPch);
        assert(ClangClPch);
        Actions.push_back(ClangClPch);
        // The driver currently exits after the first failed command.  This
        // relies on that behavior, to make sure if the pch generation fails,
        // the main compilation won't run.
        // FIXME: If the main compilation fails, the PCH generation should
        // probably not be considered successful either.
      }
    }
  }

  // If we are linking, claim any options which are obviously only used for
  // compilation.
  // FIXME: Understand why the last Phase List length is used here.
  if (FinalPhase == phases::Link && LastPLSize == 1) {
    Args.ClaimAllArgs(options::OPT_CompileOnly_Group);
    Args.ClaimAllArgs(options::OPT_cl_compile_Group);
  }
}

void Driver::BuildActions(Compilation &C, DerivedArgList &Args,
                          const InputList &Inputs, ActionList &Actions) const {
  llvm::PrettyStackTraceString CrashInfo("Building compilation actions");

  if (!SuppressMissingInputWarning && Inputs.empty()) {
    Diag(clang::diag::err_drv_no_input_files);
    return;
  }

  // Diagnose misuse of /Fo.
  if (Arg *A = Args.getLastArg(options::OPT__SLASH_Fo)) {
    StringRef V = A->getValue();
    if (Inputs.size() > 1 && !V.empty() &&
        !llvm::sys::path::is_separator(V.back())) {
      // Check whether /Fo tries to name an output file for multiple inputs.
      Diag(clang::diag::err_drv_out_file_argument_with_multiple_sources)
          << A->getSpelling() << V;
      Args.eraseArg(options::OPT__SLASH_Fo);
    }
  }

  // Diagnose misuse of /Fa.
  if (Arg *A = Args.getLastArg(options::OPT__SLASH_Fa)) {
    StringRef V = A->getValue();
    if (Inputs.size() > 1 && !V.empty() &&
        !llvm::sys::path::is_separator(V.back())) {
      // Check whether /Fa tries to name an asm file for multiple inputs.
      Diag(clang::diag::err_drv_out_file_argument_with_multiple_sources)
          << A->getSpelling() << V;
      Args.eraseArg(options::OPT__SLASH_Fa);
    }
  }

  // Diagnose misuse of /o.
  if (Arg *A = Args.getLastArg(options::OPT__SLASH_o)) {
    if (A->getValue()[0] == '\0') {
      // It has to have a value.
      Diag(clang::diag::err_drv_missing_argument) << A->getSpelling() << 1;
      Args.eraseArg(options::OPT__SLASH_o);
    }
  }

  handleArguments(C, Args, Inputs, Actions);

  // When compiling for -fsycl, generate the integration header files and the
  // Unique ID that will be used during the compilation.
  if (Args.hasFlag(options::OPT_fsycl, options::OPT_fno_sycl, false)) {
    const bool IsSaveTemps = isSaveTempsEnabled();
    SmallString<128> OutFileDir;
    if (IsSaveTemps) {
      if (SaveTemps == SaveTempsObj) {
        auto *OptO = C.getArgs().getLastArg(options::OPT_o);
        OutFileDir = (OptO ? OptO->getValues()[0] : "");
        llvm::sys::path::remove_filename(OutFileDir);
        if (!OutFileDir.empty())
          OutFileDir.append(llvm::sys::path::get_separator());
      }
    }
    for (auto &I : Inputs) {
      std::string SrcFileName(I.second->getAsString(Args));
      if (I.first != types::TY_CUDA) {
        if ((I.first == types::TY_PP_C || I.first == types::TY_PP_CXX ||
             types::isSrcFile(I.first))) {
          // Unique ID is generated for source files and preprocessed files.
          SmallString<128> ResultID;
          llvm::sys::fs::createUniquePath("%%%%%%%%%%%%%%%%", ResultID, false);
          addSYCLUniqueID(Args.MakeArgString(ResultID.str()), SrcFileName);
        }
        if (!types::isSrcFile(I.first))
          continue;
      }

      std::string TmpFileNameHeader;
      std::string TmpFileNameFooter;
      auto StemmedSrcFileName = llvm::sys::path::stem(SrcFileName).str();
      if (IsSaveTemps) {
        TmpFileNameHeader.append(C.getDriver().GetUniquePath(
            OutFileDir.c_str() + StemmedSrcFileName + "-header", "h"));
        TmpFileNameFooter.append(C.getDriver().GetUniquePath(
            OutFileDir.c_str() + StemmedSrcFileName + "-footer", "h"));
      } else {
        TmpFileNameHeader.assign(C.getDriver().GetTemporaryPath(
            StemmedSrcFileName + "-header", "h"));
        TmpFileNameFooter =
            C.getDriver().GetTemporaryPath(StemmedSrcFileName + "-footer", "h");
      }
      StringRef TmpFileHeader =
          C.addTempFile(C.getArgs().MakeArgString(TmpFileNameHeader));
      StringRef TmpFileFooter =
          C.addTempFile(C.getArgs().MakeArgString(TmpFileNameFooter));
      // Use of -fsycl-footer-path puts the integration footer into that
      // specified location.
      if (Arg *A = C.getArgs().getLastArg(options::OPT_fsycl_footer_path_EQ)) {
        SmallString<128> OutName(A->getValue());
        llvm::sys::path::append(OutName,
                                llvm::sys::path::filename(TmpFileNameFooter));
        TmpFileFooter = C.addTempFile(C.getArgs().MakeArgString(OutName));
      }
      addIntegrationFiles(TmpFileHeader, TmpFileFooter, SrcFileName);
    }
  }

  bool UseNewOffloadingDriver =
      C.isOffloadingHostKind(Action::OFK_OpenMP) ||
      Args.hasFlag(options::OPT_offload_new_driver,
                   options::OPT_no_offload_new_driver, false);

  // Builder to be used to build offloading actions.
  std::unique_ptr<OffloadingActionBuilder> OffloadBuilder =
      !UseNewOffloadingDriver
          ? std::make_unique<OffloadingActionBuilder>(C, Args, Inputs)
          : nullptr;

  // Construct the actions to perform.
  ExtractAPIJobAction *ExtractAPIAction = nullptr;
  ActionList LinkerInputs;
  ActionList MergerInputs;
  llvm::SmallVector<phases::ID, phases::MaxNumberOfPhases> PL;

  for (auto &I : Inputs) {
    types::ID InputType = I.first;
    const Arg *InputArg = I.second;

    PL = types::getCompilationPhases(*this, Args, InputType);
    if (PL.empty())
      continue;

    auto FullPL = types::getCompilationPhases(InputType);

    // Build the pipeline for this file.
    Action *Current = C.MakeAction<InputAction>(*InputArg, InputType);

    // Use the current host action in any of the offloading actions, if
    // required.
    if (!UseNewOffloadingDriver)
      if (OffloadBuilder->addHostDependenceToDeviceActions(Current, InputArg, Args))
        break;

    for (phases::ID Phase : PL) {

      // Add any offload action the host action depends on.
      if (!UseNewOffloadingDriver)
        Current = OffloadBuilder->addDeviceDependencesToHostAction(
            Current, InputArg, Phase, PL.back(), FullPL);
      if (!Current)
        break;

      // Queue linker inputs.
      if (Phase == phases::Link) {
        assert(Phase == PL.back() && "linking must be final compilation step.");
        // We don't need to generate additional link commands if emitting AMD bitcode
        if (!(C.getInputArgs().hasArg(options::OPT_hip_link) &&
             (C.getInputArgs().hasArg(options::OPT_emit_llvm))))
          LinkerInputs.push_back(Current);
        Current = nullptr;
        break;
      }

      // TODO: Consider removing this because the merged may not end up being
      // the final Phase in the pipeline. Perhaps the merged could just merge
      // and then pass an artifact of some sort to the Link Phase.
      // Queue merger inputs.
      if (Phase == phases::IfsMerge) {
        assert(Phase == PL.back() && "merging must be final compilation step.");
        MergerInputs.push_back(Current);
        Current = nullptr;
        break;
      }

      // When performing -fsycl based compilations and generating dependency
      // information, perform a specific dependency generation compilation which
      // is not based on the source + footer compilation.
      // TODO: Support SYCL offloading with CUDA files
      if (Phase == phases::Preprocess && Args.hasArg(options::OPT_fsycl) &&
          Args.hasArg(options::OPT_M_Group) &&
          !Args.hasArg(options::OPT_fno_sycl_use_footer) &&
          I.first != types::TY_CUDA) {
        Action *PreprocessAction =
            C.MakeAction<PreprocessJobAction>(Current, types::TY_Dependencies);
        PreprocessAction->propagateHostOffloadInfo(Action::OFK_SYCL,
                                                   /*BoundArch=*/nullptr);
        Actions.push_back(PreprocessAction);
      }

      if (Phase == phases::Precompile && ExtractAPIAction) {
        ExtractAPIAction->addHeaderInput(Current);
        Current = nullptr;
        break;
      }

      // FIXME: Should we include any prior module file outputs as inputs of
      // later actions in the same command line?

      // Otherwise construct the appropriate action.
      Action *NewCurrent = ConstructPhaseAction(C, Args, Phase, Current);

      // We didn't create a new action, so we will just move to the next phase.
      if (NewCurrent == Current)
        continue;

      if (auto *EAA = dyn_cast<ExtractAPIJobAction>(NewCurrent))
        ExtractAPIAction = EAA;

      Current = NewCurrent;

      // Use the current host action in any of the offloading actions, if
      // required.
      if (!UseNewOffloadingDriver)
        if (OffloadBuilder->addHostDependenceToDeviceActions(Current, InputArg, Args))
          break;

      // Try to build the offloading actions and add the result as a dependency
      // to the host.
      if (UseNewOffloadingDriver)
        Current = BuildOffloadingActions(C, Args, I, Current);

      if (Current->getType() == types::TY_Nothing)
        break;
    }

    // If we ended with something, add to the output list.
    if (Current)
      Actions.push_back(Current);

    // Add any top level actions generated for offloading.
    if (!UseNewOffloadingDriver)
      OffloadBuilder->appendTopLevelActions(Actions, Current, InputArg);
    else if (Current)
      Current->propagateHostOffloadInfo(C.getActiveOffloadKinds(),
                                        /*BoundArch=*/nullptr);
  }

  if (!UseNewOffloadingDriver) {
    OffloadBuilder->appendTopLevelLinkAction(Actions);

    // With static fat archives we need to create additional steps for
    // generating dependence objects for device link actions.
    if (!LinkerInputs.empty() && C.getDriver().getOffloadStaticLibSeen())
      OffloadBuilder->addDeviceLinkDependenciesFromHost(LinkerInputs);

    OffloadBuilder->unbundleStaticArchives(C, Args, PL);
  }

  // For an FPGA archive, we add the unbundling step above to take care of
  // the device side, but also unbundle here to extract the host side
  bool EarlyLink = false;
  if (const Arg *A = Args.getLastArg(options::OPT_fsycl_link_EQ))
    EarlyLink = A->getValue() == StringRef("early");
  for (auto &LI : LinkerInputs) {
    Action *UnbundlerInput = nullptr;
    auto wrapObject = [&] {
      if (EarlyLink && Args.hasArg(options::OPT_fintelfpga)) {
        // Only wrap the object with -fsycl-link=early
        auto *BC = C.MakeAction<OffloadWrapperJobAction>(LI, types::TY_LLVM_BC);
        auto *ASM = C.MakeAction<BackendJobAction>(BC, types::TY_PP_Asm);
        LI = C.MakeAction<AssembleJobAction>(ASM, types::TY_Object);
      }
    };
    if (auto *IA = dyn_cast<InputAction>(LI)) {
      if (IA->getType() == types::TY_FPGA_AOCR ||
          IA->getType() == types::TY_FPGA_AOCX ||
          IA->getType() == types::TY_FPGA_AOCR_EMU) {
        // Add to unbundler.
        UnbundlerInput = LI;
      } else {
        std::string FileName = IA->getInputArg().getAsString(Args);
        if ((IA->getType() == types::TY_Object && !isObjectFile(FileName)) ||
            IA->getInputArg().getOption().hasFlag(options::LinkerInput))
          continue;
        wrapObject();
      }
    } else {
      wrapObject();
    }
    if (UnbundlerInput && !PL.empty()) {
      if (auto *IA = dyn_cast<InputAction>(UnbundlerInput)) {
        std::string FileName = IA->getInputArg().getAsString(Args);
        Arg *InputArg = MakeInputArg(Args, getOpts(), FileName);
        OffloadBuilder->addHostDependenceToDeviceActions(UnbundlerInput,
                                                        InputArg, Args);
      }
    }
  }

  // Add a link action if necessary.

  if (LinkerInputs.empty()) {
    Arg *FinalPhaseArg;
    if (getFinalPhase(Args, &FinalPhaseArg) == phases::Link)
      if (!UseNewOffloadingDriver)
        OffloadBuilder->appendDeviceLinkActions(Actions);
  }

  if (!LinkerInputs.empty()) {
    if (!UseNewOffloadingDriver)
      OffloadBuilder->makeHostLinkAction(LinkerInputs);
    types::ID LinkType(types::TY_Image);
    if (Args.hasArg(options::OPT_fsycl_link_EQ))
      LinkType = types::TY_Archive;
    Action *LA;
    // Check if this Linker Job should emit a static library.
    if (ShouldEmitStaticLibrary(Args)) {
      LA = C.MakeAction<StaticLibJobAction>(LinkerInputs, LinkType);
    } else if (UseNewOffloadingDriver ||
               Args.hasArg(options::OPT_offload_link)) {
      LA = C.MakeAction<LinkerWrapperJobAction>(LinkerInputs, types::TY_Image);
      LA->propagateHostOffloadInfo(C.getActiveOffloadKinds(),
                                   /*BoundArch=*/nullptr);
    } else {
      LA = C.MakeAction<LinkJobAction>(LinkerInputs, LinkType);
    }
    if (!UseNewOffloadingDriver)
      LA = OffloadBuilder->processHostLinkAction(LA);
    Actions.push_back(LA);
  }

  // Add an interface stubs merge action if necessary.
  if (!MergerInputs.empty())
    Actions.push_back(
        C.MakeAction<IfsMergeJobAction>(MergerInputs, types::TY_Image));

  if (Args.hasArg(options::OPT_emit_interface_stubs)) {
    auto PhaseList = types::getCompilationPhases(
        types::TY_IFS_CPP,
        Args.hasArg(options::OPT_c) ? phases::Compile : phases::IfsMerge);

    ActionList MergerInputs;

    for (auto &I : Inputs) {
      types::ID InputType = I.first;
      const Arg *InputArg = I.second;

      // Currently clang and the llvm assembler do not support generating symbol
      // stubs from assembly, so we skip the input on asm files. For ifs files
      // we rely on the normal pipeline setup in the pipeline setup code above.
      if (InputType == types::TY_IFS || InputType == types::TY_PP_Asm ||
          InputType == types::TY_Asm)
        continue;

      Action *Current = C.MakeAction<InputAction>(*InputArg, InputType);

      for (auto Phase : PhaseList) {
        switch (Phase) {
        default:
          llvm_unreachable(
              "IFS Pipeline can only consist of Compile followed by IfsMerge.");
        case phases::Compile: {
          // Only IfsMerge (llvm-ifs) can handle .o files by looking for ifs
          // files where the .o file is located. The compile action can not
          // handle this.
          if (InputType == types::TY_Object)
            break;

          Current = C.MakeAction<CompileJobAction>(Current, types::TY_IFS_CPP);
          break;
        }
        case phases::IfsMerge: {
          assert(Phase == PhaseList.back() &&
                 "merging must be final compilation step.");
          MergerInputs.push_back(Current);
          Current = nullptr;
          break;
        }
        }
      }

      // If we ended with something, add to the output list.
      if (Current)
        Actions.push_back(Current);
    }

    // Add an interface stubs merge action if necessary.
    if (!MergerInputs.empty())
      Actions.push_back(
          C.MakeAction<IfsMergeJobAction>(MergerInputs, types::TY_Image));
  }

  // If --print-supported-cpus, -mcpu=? or -mtune=? is specified, build a custom
  // Compile phase that prints out supported cpu models and quits.
  if (Arg *A = Args.getLastArg(options::OPT_print_supported_cpus)) {
    // Use the -mcpu=? flag as the dummy input to cc1.
    Actions.clear();
    Action *InputAc = C.MakeAction<InputAction>(*A, types::TY_C);
    Actions.push_back(
        C.MakeAction<PrecompileJobAction>(InputAc, types::TY_Nothing));
    for (auto &I : Inputs)
      I.second->claim();
  }

  // Claim ignored clang-cl options.
  Args.ClaimAllArgs(options::OPT_cl_ignored_Group);
}

/// Returns the canonical name for the offloading architecture when using a HIP
/// or CUDA architecture.
static StringRef getCanonicalArchString(Compilation &C,
                                        const llvm::opt::DerivedArgList &Args,
                                        StringRef ArchStr,
                                        const llvm::Triple &Triple) {
  // Lookup the CUDA / HIP architecture string. Only report an error if we were
  // expecting the triple to be only NVPTX / AMDGPU.
  CudaArch Arch = StringToCudaArch(getProcessorFromTargetID(Triple, ArchStr));
  if (Triple.isNVPTX() &&
      (Arch == CudaArch::UNKNOWN || !IsNVIDIAGpuArch(Arch))) {
    C.getDriver().Diag(clang::diag::err_drv_offload_bad_gpu_arch)
        << "CUDA" << ArchStr;
    return StringRef();
  } else if (Triple.isAMDGPU() &&
             (Arch == CudaArch::UNKNOWN || !IsAMDGpuArch(Arch))) {
    C.getDriver().Diag(clang::diag::err_drv_offload_bad_gpu_arch)
        << "HIP" << ArchStr;
    return StringRef();
  }

  if (IsNVIDIAGpuArch(Arch))
    return Args.MakeArgStringRef(CudaArchToString(Arch));

  if (IsAMDGpuArch(Arch)) {
    llvm::StringMap<bool> Features;
    auto HIPTriple = getHIPOffloadTargetTriple(C.getDriver(), C.getInputArgs());
    if (!HIPTriple)
      return StringRef();
    auto Arch = parseTargetID(*HIPTriple, ArchStr, &Features);
    if (!Arch) {
      C.getDriver().Diag(clang::diag::err_drv_bad_target_id) << ArchStr;
      C.setContainsError();
      return StringRef();
    }
    return Args.MakeArgStringRef(getCanonicalTargetID(*Arch, Features));
  }

  // If the input isn't CUDA or HIP just return the architecture.
  return ArchStr;
}

/// Checks if the set offloading architectures does not conflict. Returns the
/// incompatible pair if a conflict occurs.
static std::optional<std::pair<llvm::StringRef, llvm::StringRef>>
getConflictOffloadArchCombination(const llvm::DenseSet<StringRef> &Archs,
                                  Action::OffloadKind Kind) {
  if (Kind != Action::OFK_HIP)
    return std::nullopt;

  std::set<StringRef> ArchSet;
  llvm::copy(Archs, std::inserter(ArchSet, ArchSet.begin()));
  return getConflictTargetIDCombination(ArchSet);
}

llvm::DenseSet<StringRef>
Driver::getOffloadArchs(Compilation &C, const llvm::opt::DerivedArgList &Args,
                        Action::OffloadKind Kind, const ToolChain *TC) const {
  if (!TC)
    TC = &C.getDefaultToolChain();

  // --offload and --offload-arch options are mutually exclusive.
  if (Args.hasArgNoClaim(options::OPT_offload_EQ) &&
      Args.hasArgNoClaim(options::OPT_offload_arch_EQ,
                         options::OPT_no_offload_arch_EQ)) {
    C.getDriver().Diag(diag::err_opt_not_valid_with_opt)
        << "--offload"
        << (Args.hasArgNoClaim(options::OPT_offload_arch_EQ)
                ? "--offload-arch"
                : "--no-offload-arch");
  }

  if (KnownArchs.find(TC) != KnownArchs.end())
    return KnownArchs.lookup(TC);

  llvm::DenseSet<StringRef> Archs;
  for (auto *Arg : Args) {
    // Extract any '--[no-]offload-arch' arguments intended for this toolchain.
    std::unique_ptr<llvm::opt::Arg> ExtractedArg = nullptr;
    if (Arg->getOption().matches(options::OPT_Xopenmp_target_EQ) &&
        ToolChain::getOpenMPTriple(Arg->getValue(0)) == TC->getTriple()) {
      Arg->claim();
      unsigned Index = Args.getBaseArgs().MakeIndex(Arg->getValue(1));
      ExtractedArg = getOpts().ParseOneArg(Args, Index);
      Arg = ExtractedArg.get();
    }

    // Add or remove the seen architectures in order of appearance. If an
    // invalid architecture is given we simply exit.
    if (Arg->getOption().matches(options::OPT_offload_arch_EQ)) {
      for (StringRef Arch : llvm::split(Arg->getValue(), ",")) {
        StringRef ArchStr =
            getCanonicalArchString(C, Args, Arch, TC->getTriple());
        if (ArchStr.empty())
          return Archs;
        Archs.insert(ArchStr);
      }
    } else if (Arg->getOption().matches(options::OPT_no_offload_arch_EQ)) {
      for (StringRef Arch : llvm::split(Arg->getValue(), ",")) {
        if (Arch == "all") {
          Archs.clear();
        } else {
          StringRef ArchStr =
              getCanonicalArchString(C, Args, Arch, TC->getTriple());
          if (ArchStr.empty())
            return Archs;
          Archs.erase(ArchStr);
        }
      }
    }
  }

  if (auto ConflictingArchs = getConflictOffloadArchCombination(Archs, Kind)) {
    C.getDriver().Diag(clang::diag::err_drv_bad_offload_arch_combo)
        << ConflictingArchs->first << ConflictingArchs->second;
    C.setContainsError();
  }

  if (Archs.empty()) {
    if (Kind == Action::OFK_Cuda)
      Archs.insert(CudaArchToString(CudaArch::CudaDefault));
    else if (Kind == Action::OFK_HIP)
      Archs.insert(CudaArchToString(CudaArch::HIPDefault));
    else if (Kind == Action::OFK_OpenMP)
      Archs.insert(StringRef());
  } else {
    Args.ClaimAllArgs(options::OPT_offload_arch_EQ);
    Args.ClaimAllArgs(options::OPT_no_offload_arch_EQ);
  }

  return Archs;
}

Action *Driver::BuildOffloadingActions(Compilation &C,
                                       llvm::opt::DerivedArgList &Args,
                                       const InputTy &Input,
                                       Action *HostAction) const {
  // Don't build offloading actions if explicitly disabled or we do not have a
  // valid source input and compile action to embed it in. If preprocessing only
  // ignore embedding.
  if (offloadHostOnly() || !types::isSrcFile(Input.first) ||
      !(isa<CompileJobAction>(HostAction) ||
        getFinalPhase(Args) == phases::Preprocess))
    return HostAction;

  ActionList OffloadActions;
  OffloadAction::DeviceDependences DDeps;

  const Action::OffloadKind OffloadKinds[] = {
      Action::OFK_OpenMP, Action::OFK_Cuda, Action::OFK_HIP};

  for (Action::OffloadKind Kind : OffloadKinds) {
    SmallVector<const ToolChain *, 2> ToolChains;
    ActionList DeviceActions;

    auto TCRange = C.getOffloadToolChains(Kind);
    for (auto TI = TCRange.first, TE = TCRange.second; TI != TE; ++TI)
      ToolChains.push_back(TI->second);

    if (ToolChains.empty())
      continue;

    types::ID InputType = Input.first;
    const Arg *InputArg = Input.second;

    // The toolchain can be active for unsupported file types.
    if ((Kind == Action::OFK_Cuda && !types::isCuda(InputType)) ||
        (Kind == Action::OFK_HIP && !types::isHIP(InputType)))
      continue;

    // Get the product of all bound architectures and toolchains.
    SmallVector<std::pair<const ToolChain *, StringRef>> TCAndArchs;
    for (const ToolChain *TC : ToolChains)
      for (StringRef Arch : getOffloadArchs(C, Args, Kind, TC))
        TCAndArchs.push_back(std::make_pair(TC, Arch));

    for (unsigned I = 0, E = TCAndArchs.size(); I != E; ++I)
      DeviceActions.push_back(C.MakeAction<InputAction>(*InputArg, InputType));

    if (DeviceActions.empty())
      return HostAction;

    auto PL = types::getCompilationPhases(*this, Args, InputType);

    for (phases::ID Phase : PL) {
      if (Phase == phases::Link) {
        assert(Phase == PL.back() && "linking must be final compilation step.");
        break;
      }

      auto TCAndArch = TCAndArchs.begin();
      for (Action *&A : DeviceActions) {
        if (A->getType() == types::TY_Nothing)
          continue;

        A = ConstructPhaseAction(C, Args, Phase, A, Kind);

        if (isa<CompileJobAction>(A) && isa<CompileJobAction>(HostAction) &&
            Kind == Action::OFK_OpenMP &&
            HostAction->getType() != types::TY_Nothing) {
          // OpenMP offloading has a dependency on the host compile action to
          // identify which declarations need to be emitted. This shouldn't be
          // collapsed with any other actions so we can use it in the device.
          HostAction->setCannotBeCollapsedWithNextDependentAction();
          OffloadAction::HostDependence HDep(
              *HostAction, *C.getSingleOffloadToolChain<Action::OFK_Host>(),
              TCAndArch->second.data(), Kind);
          OffloadAction::DeviceDependences DDep;
          DDep.add(*A, *TCAndArch->first, TCAndArch->second.data(), Kind);
          A = C.MakeAction<OffloadAction>(HDep, DDep);
        }
        ++TCAndArch;
      }
    }

    // Compiling HIP in non-RDC mode requires linking each action individually.
    for (Action *&A : DeviceActions) {
      if ((A->getType() != types::TY_Object &&
           A->getType() != types::TY_LTO_BC) ||
          Kind != Action::OFK_HIP ||
          Args.hasFlag(options::OPT_fgpu_rdc, options::OPT_fno_gpu_rdc, false))
        continue;
      ActionList LinkerInput = {A};
      A = C.MakeAction<LinkJobAction>(LinkerInput, types::TY_Image);
    }

    auto TCAndArch = TCAndArchs.begin();
    for (Action *A : DeviceActions) {
      DDeps.add(*A, *TCAndArch->first, TCAndArch->second.data(), Kind);
      OffloadAction::DeviceDependences DDep;
      DDep.add(*A, *TCAndArch->first, TCAndArch->second.data(), Kind);
      OffloadActions.push_back(C.MakeAction<OffloadAction>(DDep, A->getType()));
      ++TCAndArch;
    }
  }

  if (offloadDeviceOnly())
    return C.MakeAction<OffloadAction>(DDeps, types::TY_Nothing);

  if (OffloadActions.empty())
    return HostAction;

  OffloadAction::DeviceDependences DDep;
  if (C.isOffloadingHostKind(Action::OFK_Cuda) &&
      !Args.hasFlag(options::OPT_fgpu_rdc, options::OPT_fno_gpu_rdc, false)) {
    // If we are not in RDC-mode we just emit the final CUDA fatbinary for
    // each translation unit without requiring any linking.
    Action *FatbinAction =
        C.MakeAction<LinkJobAction>(OffloadActions, types::TY_CUDA_FATBIN);
    DDep.add(*FatbinAction, *C.getSingleOffloadToolChain<Action::OFK_Cuda>(),
             nullptr, Action::OFK_Cuda);
  } else if (C.isOffloadingHostKind(Action::OFK_HIP) &&
             !Args.hasFlag(options::OPT_fgpu_rdc, options::OPT_fno_gpu_rdc,
                           false)) {
    // If we are not in RDC-mode we just emit the final HIP fatbinary for each
    // translation unit, linking each input individually.
    Action *FatbinAction =
        C.MakeAction<LinkJobAction>(OffloadActions, types::TY_HIP_FATBIN);
    DDep.add(*FatbinAction, *C.getSingleOffloadToolChain<Action::OFK_HIP>(),
             nullptr, Action::OFK_HIP);
  } else {
    // Package all the offloading actions into a single output that can be
    // embedded in the host and linked.
    Action *PackagerAction =
        C.MakeAction<OffloadPackagerJobAction>(OffloadActions, types::TY_Image);
    DDep.add(*PackagerAction, *C.getSingleOffloadToolChain<Action::OFK_Host>(),
             nullptr, C.getActiveOffloadKinds());
  }

  // If we are unable to embed a single device output into the host, we need to
  // add each device output as a host dependency to ensure they are still built.
  bool SingleDeviceOutput = !llvm::any_of(OffloadActions, [](Action *A) {
    return A->getType() == types::TY_Nothing;
  }) && isa<CompileJobAction>(HostAction);
  OffloadAction::HostDependence HDep(
      *HostAction, *C.getSingleOffloadToolChain<Action::OFK_Host>(),
      /*BoundArch=*/nullptr, SingleDeviceOutput ? DDep : DDeps);
  return C.MakeAction<OffloadAction>(HDep, SingleDeviceOutput ? DDep : DDeps);
}

Action *Driver::ConstructPhaseAction(
    Compilation &C, const ArgList &Args, phases::ID Phase, Action *Input,
    Action::OffloadKind TargetDeviceOffloadKind) const {
  llvm::PrettyStackTraceString CrashInfo("Constructing phase actions");

  // Some types skip the assembler phase (e.g., llvm-bc), but we can't
  // encode this in the steps because the intermediate type depends on
  // arguments. Just special case here.
  if (Phase == phases::Assemble && Input->getType() != types::TY_PP_Asm)
    return Input;

  // Build the appropriate action.
  switch (Phase) {
  case phases::Link:
    llvm_unreachable("link action invalid here.");
  case phases::IfsMerge:
    llvm_unreachable("ifsmerge action invalid here.");
  case phases::Preprocess: {
    types::ID OutputTy;
    // -M and -MM specify the dependency file name by altering the output type,
    // -if -MD and -MMD are not specified.
    if (Args.hasArg(options::OPT_M, options::OPT_MM) &&
        !Args.hasArg(options::OPT_MD, options::OPT_MMD)) {
      OutputTy = types::TY_Dependencies;
    } else {
      OutputTy = Input->getType();
      // For these cases, the preprocessor is only translating forms, the Output
      // still needs preprocessing.
      if (!Args.hasFlag(options::OPT_frewrite_includes,
                        options::OPT_fno_rewrite_includes, false) &&
          !Args.hasFlag(options::OPT_frewrite_imports,
                        options::OPT_fno_rewrite_imports, false) &&
          !Args.hasFlag(options::OPT_fdirectives_only,
                        options::OPT_fno_directives_only, false) &&
          !CCGenDiagnostics)
        OutputTy = types::getPreprocessedType(OutputTy);
      assert(OutputTy != types::TY_INVALID &&
             "Cannot preprocess this input type!");
    }
    types::ID HostPPType = types::getPreprocessedType(Input->getType());
    // TODO: Support SYCL offloading with CUDA files
    if (Args.hasArg(options::OPT_fsycl) && HostPPType != types::TY_INVALID &&
        !Args.hasArg(options::OPT_fno_sycl_use_footer) &&
        TargetDeviceOffloadKind == Action::OFK_None &&
        Input->getType() != types::TY_CUDA &&
        Input->getType() != types::TY_CUDA_DEVICE) {
      // Performing a host compilation with -fsycl.  Append the integration
      // footer to the source file.
      auto *AppendFooter =
          C.MakeAction<AppendFooterJobAction>(Input, types::TY_CXX);
      // FIXME: There are 2 issues with dependency generation in regards to
      // the integration footer that need to be addressed.
      // 1) Input file referenced on the RHS of a dependency is based on the
      //    input src, which is a temporary.  We want this to be the true
      //    user input src file.
      // 2) When generating dependencies against a preprocessed file, header
      //    file information (using -MD or-MMD) is not provided.
      return C.MakeAction<PreprocessJobAction>(AppendFooter, OutputTy);
    }
    return C.MakeAction<PreprocessJobAction>(Input, OutputTy);
  }
  case phases::Precompile: {
    // API extraction should not generate an actual precompilation action.
    if (Args.hasArg(options::OPT_extract_api))
      return C.MakeAction<ExtractAPIJobAction>(Input, types::TY_API_INFO);

    types::ID OutputTy = getPrecompiledType(Input->getType());
    assert(OutputTy != types::TY_INVALID &&
           "Cannot precompile this input type!");

    // If we're given a module name, precompile header file inputs as a
    // module, not as a precompiled header.
    const char *ModName = nullptr;
    if (OutputTy == types::TY_PCH) {
      if (Arg *A = Args.getLastArg(options::OPT_fmodule_name_EQ))
        ModName = A->getValue();
      if (ModName)
        OutputTy = types::TY_ModuleFile;
    }

    if (Args.hasArg(options::OPT_fsyntax_only)) {
      // Syntax checks should not emit a PCH file
      OutputTy = types::TY_Nothing;
    }

    return C.MakeAction<PrecompileJobAction>(Input, OutputTy);
  }
  case phases::Compile: {
    if (Args.hasArg(options::OPT_fsyntax_only))
      return C.MakeAction<CompileJobAction>(Input, types::TY_Nothing);
    if (Args.hasArg(options::OPT_rewrite_objc))
      return C.MakeAction<CompileJobAction>(Input, types::TY_RewrittenObjC);
    if (Args.hasArg(options::OPT_rewrite_legacy_objc))
      return C.MakeAction<CompileJobAction>(Input,
                                            types::TY_RewrittenLegacyObjC);
    if (Args.hasArg(options::OPT__analyze))
      return C.MakeAction<AnalyzeJobAction>(Input, types::TY_Plist);
    if (Args.hasArg(options::OPT__migrate))
      return C.MakeAction<MigrateJobAction>(Input, types::TY_Remap);
    if (Args.hasArg(options::OPT_emit_ast))
      return C.MakeAction<CompileJobAction>(Input, types::TY_AST);
    if (Args.hasArg(options::OPT_module_file_info))
      return C.MakeAction<CompileJobAction>(Input, types::TY_ModuleFile);
    if (Args.hasArg(options::OPT_verify_pch))
      return C.MakeAction<VerifyPCHJobAction>(Input, types::TY_Nothing);
    if (Args.hasArg(options::OPT_extract_api))
      return C.MakeAction<ExtractAPIJobAction>(Input, types::TY_API_INFO);
    return C.MakeAction<CompileJobAction>(Input, types::TY_LLVM_BC);
  }
  case phases::Backend: {
    if (isUsingLTO() && TargetDeviceOffloadKind == Action::OFK_None) {
      types::ID Output =
          Args.hasArg(options::OPT_S) ? types::TY_LTO_IR : types::TY_LTO_BC;
      return C.MakeAction<BackendJobAction>(Input, Output);
    }
    if (isUsingLTO(/* IsOffload */ true) &&
        TargetDeviceOffloadKind != Action::OFK_None) {
      types::ID Output =
          Args.hasArg(options::OPT_S) ? types::TY_LTO_IR : types::TY_LTO_BC;
      return C.MakeAction<BackendJobAction>(Input, Output);
    }
    if (Args.hasArg(options::OPT_emit_llvm) ||
        (TargetDeviceOffloadKind == Action::OFK_HIP &&
         Args.hasFlag(options::OPT_fgpu_rdc, options::OPT_fno_gpu_rdc,
                      false))) {
      types::ID Output =
          Args.hasArg(options::OPT_S) ? types::TY_LLVM_IR : types::TY_LLVM_BC;
      return C.MakeAction<BackendJobAction>(Input, Output);
    }
    return C.MakeAction<BackendJobAction>(Input, types::TY_PP_Asm);
  }
  case phases::Assemble:
    return C.MakeAction<AssembleJobAction>(std::move(Input), types::TY_Object);
  }

  llvm_unreachable("invalid phase in ConstructPhaseAction");
}

void Driver::BuildJobs(Compilation &C) const {
  llvm::PrettyStackTraceString CrashInfo("Building compilation jobs");

  Arg *FinalOutput = C.getArgs().getLastArg(options::OPT_o);

  // It is an error to provide a -o option if we are making multiple output
  // files. There are exceptions:
  //
  // IfsMergeJob: when generating interface stubs enabled we want to be able to
  // generate the stub file at the same time that we generate the real
  // library/a.out. So when a .o, .so, etc are the output, with clang interface
  // stubs there will also be a .ifs and .ifso at the same location.
  //
  // CompileJob of type TY_IFS_CPP: when generating interface stubs is enabled
  // and -c is passed, we still want to be able to generate a .ifs file while
  // we are also generating .o files. So we allow more than one output file in
  // this case as well.
  //
  // Preprocessing job performed for -fsycl enabled compilation specifically
  // for dependency generation (TY_Dependencies)
  //
  // OffloadClass of type TY_Nothing: device-only output will place many outputs
  // into a single offloading action. We should count all inputs to the action
  // as outputs. Also ignore device-only outputs if we're compiling with
  // -fsyntax-only.
  if (FinalOutput) {
    unsigned NumOutputs = 0;
    unsigned NumIfsOutputs = 0;
    for (const Action *A : C.getActions()) {
      if (A->getType() != types::TY_Nothing &&
          !(A->getKind() == Action::IfsMergeJobClass ||
            (A->getType() == clang::driver::types::TY_IFS_CPP &&
             A->getKind() == clang::driver::Action::CompileJobClass &&
             0 == NumIfsOutputs++) ||
            (A->getKind() == Action::BindArchClass && A->getInputs().size() &&
             A->getInputs().front()->getKind() == Action::IfsMergeJobClass) ||
            (A->getKind() == Action::PreprocessJobClass &&
             A->getType() == types::TY_Dependencies &&
             C.getArgs().hasArg(options::OPT_fsycl))))
        ++NumOutputs;
      else if (A->getKind() == Action::OffloadClass &&
               A->getType() == types::TY_Nothing &&
               !C.getArgs().hasArg(options::OPT_fsyntax_only))
        NumOutputs += A->size();
    }

    if (NumOutputs > 1) {
      Diag(clang::diag::err_drv_output_argument_with_multiple_files);
      FinalOutput = nullptr;
    }
  }

  const llvm::Triple &RawTriple = C.getDefaultToolChain().getTriple();
  if (RawTriple.isOSAIX()) {
    if (Arg *A = C.getArgs().getLastArg(options::OPT_G))
      Diag(diag::err_drv_unsupported_opt_for_target)
          << A->getSpelling() << RawTriple.str();
    if (LTOMode == LTOK_Thin)
      Diag(diag::err_drv_clang_unsupported) << "thinLTO on AIX";
  }

  // Collect the list of architectures.
  llvm::StringSet<> ArchNames;
  if (RawTriple.isOSBinFormatMachO())
    for (const Arg *A : C.getArgs())
      if (A->getOption().matches(options::OPT_arch))
        ArchNames.insert(A->getValue());

  // Set of (Action, canonical ToolChain triple) pairs we've built jobs for.
  std::map<std::pair<const Action *, std::string>, InputInfoList> CachedResults;
  for (Action *A : C.getActions()) {
    // If we are linking an image for multiple archs then the linker wants
    // -arch_multiple and -final_output <final image name>. Unfortunately, this
    // doesn't fit in cleanly because we have to pass this information down.
    //
    // FIXME: This is a hack; find a cleaner way to integrate this into the
    // process.
    const char *LinkingOutput = nullptr;
    if (isa<LipoJobAction>(A)) {
      if (FinalOutput)
        LinkingOutput = FinalOutput->getValue();
      else
        LinkingOutput = getDefaultImageName();
    }

    BuildJobsForAction(C, A, &C.getDefaultToolChain(),
                       /*BoundArch*/ StringRef(),
                       /*AtTopLevel*/ true,
                       /*MultipleArchs*/ ArchNames.size() > 1,
                       /*LinkingOutput*/ LinkingOutput, CachedResults,
                       /*TargetDeviceOffloadKind*/ Action::OFK_None);
  }

  // If we have more than one job, then disable integrated-cc1 for now. Do this
  // also when we need to report process execution statistics.
  if (C.getJobs().size() > 1 || CCPrintProcessStats)
    for (auto &J : C.getJobs())
      J.InProcess = false;

  if (CCPrintProcessStats) {
    C.setPostCallback([=](const Command &Cmd, int Res) {
      std::optional<llvm::sys::ProcessStatistics> ProcStat =
          Cmd.getProcessStatistics();
      if (!ProcStat)
        return;

      const char *LinkingOutput = nullptr;
      if (FinalOutput)
        LinkingOutput = FinalOutput->getValue();
      else if (!Cmd.getOutputFilenames().empty())
        LinkingOutput = Cmd.getOutputFilenames().front().c_str();
      else
        LinkingOutput = getDefaultImageName();

      if (CCPrintStatReportFilename.empty()) {
        using namespace llvm;
        // Human readable output.
        outs() << sys::path::filename(Cmd.getExecutable()) << ": "
               << "output=" << LinkingOutput;
        outs() << ", total="
               << format("%.3f", ProcStat->TotalTime.count() / 1000.) << " ms"
               << ", user="
               << format("%.3f", ProcStat->UserTime.count() / 1000.) << " ms"
               << ", mem=" << ProcStat->PeakMemory << " Kb\n";
      } else {
        // CSV format.
        std::string Buffer;
        llvm::raw_string_ostream Out(Buffer);
        llvm::sys::printArg(Out, llvm::sys::path::filename(Cmd.getExecutable()),
                            /*Quote*/ true);
        Out << ',';
        llvm::sys::printArg(Out, LinkingOutput, true);
        Out << ',' << ProcStat->TotalTime.count() << ','
            << ProcStat->UserTime.count() << ',' << ProcStat->PeakMemory
            << '\n';
        Out.flush();
        std::error_code EC;
        llvm::raw_fd_ostream OS(CCPrintStatReportFilename, EC,
                                llvm::sys::fs::OF_Append |
                                    llvm::sys::fs::OF_Text);
        if (EC)
          return;
        auto L = OS.lock();
        if (!L) {
          llvm::errs() << "ERROR: Cannot lock file "
                       << CCPrintStatReportFilename << ": "
                       << toString(L.takeError()) << "\n";
          return;
        }
        OS << Buffer;
        OS.flush();
      }
    });
  }

  // If the user passed -Qunused-arguments or there were errors, don't warn
  // about any unused arguments.
  if (Diags.hasErrorOccurred() ||
      C.getArgs().hasArg(options::OPT_Qunused_arguments))
    return;

  // Claim -fdriver-only here.
  (void)C.getArgs().hasArg(options::OPT_fdriver_only);
  // Claim -### here.
  (void)C.getArgs().hasArg(options::OPT__HASH_HASH_HASH);

  // Claim --driver-mode, --rsp-quoting, it was handled earlier.
  (void)C.getArgs().hasArg(options::OPT_driver_mode);
  (void)C.getArgs().hasArg(options::OPT_rsp_quoting);

  for (Arg *A : C.getArgs()) {
    // FIXME: It would be nice to be able to send the argument to the
    // DiagnosticsEngine, so that extra values, position, and so on could be
    // printed.
    if (!A->isClaimed()) {
      if (A->getOption().hasFlag(options::NoArgumentUnused))
        continue;

      // Suppress the warning automatically if this is just a flag, and it is an
      // instance of an argument we already claimed.
      const Option &Opt = A->getOption();
      if (Opt.getKind() == Option::FlagClass) {
        bool DuplicateClaimed = false;

        for (const Arg *AA : C.getArgs().filtered(&Opt)) {
          if (AA->isClaimed()) {
            DuplicateClaimed = true;
            break;
          }
        }

        if (DuplicateClaimed)
          continue;
      }

      // In clang-cl, don't mention unknown arguments here since they have
      // already been warned about.
      if (!IsCLMode() || !A->getOption().matches(options::OPT_UNKNOWN))
        Diag(clang::diag::warn_drv_unused_argument)
            << A->getAsString(C.getArgs());
    }
  }
}

namespace {
/// Utility class to control the collapse of dependent actions and select the
/// tools accordingly.
class ToolSelector final {
  /// The tool chain this selector refers to.
  const ToolChain &TC;

  /// The compilation this selector refers to.
  const Compilation &C;

  /// The base action this selector refers to.
  const JobAction *BaseAction;

  /// Set to true if the current toolchain refers to host actions.
  bool IsHostSelector;

  /// Set to true if save-temps and embed-bitcode functionalities are active.
  bool SaveTemps;
  bool EmbedBitcode;

  /// Get previous dependent action or null if that does not exist. If
  /// \a CanBeCollapsed is false, that action must be legal to collapse or
  /// null will be returned.
  const JobAction *getPrevDependentAction(const ActionList &Inputs,
                                          ActionList &SavedOffloadAction,
                                          bool CanBeCollapsed = true) {
    // An option can be collapsed only if it has a single input.
    if (Inputs.size() != 1)
      return nullptr;

    Action *CurAction = *Inputs.begin();
    if (CanBeCollapsed &&
        !CurAction->isCollapsingWithNextDependentActionLegal())
      return nullptr;

    // If the input action is an offload action. Look through it and save any
    // offload action that can be dropped in the event of a collapse.
    if (auto *OA = dyn_cast<OffloadAction>(CurAction)) {
      // If the dependent action is a device action, we will attempt to collapse
      // only with other device actions. Otherwise, we would do the same but
      // with host actions only.
      if (!IsHostSelector) {
        if (OA->hasSingleDeviceDependence(/*DoNotConsiderHostActions=*/true)) {
          CurAction =
              OA->getSingleDeviceDependence(/*DoNotConsiderHostActions=*/true);
          if (CanBeCollapsed &&
              !CurAction->isCollapsingWithNextDependentActionLegal())
            return nullptr;
          SavedOffloadAction.push_back(OA);
          return dyn_cast<JobAction>(CurAction);
        }
      } else if (OA->hasHostDependence()) {
        CurAction = OA->getHostDependence();
        if (CanBeCollapsed &&
            !CurAction->isCollapsingWithNextDependentActionLegal())
          return nullptr;
        SavedOffloadAction.push_back(OA);
        return dyn_cast<JobAction>(CurAction);
      }
      return nullptr;
    }

    return dyn_cast<JobAction>(CurAction);
  }

  /// Return true if an assemble action can be collapsed.
  bool canCollapseAssembleAction() const {
    return TC.useIntegratedAs() && !SaveTemps &&
           !C.getArgs().hasArg(options::OPT_via_file_asm) &&
           !C.getArgs().hasArg(options::OPT__SLASH_FA) &&
           !C.getArgs().hasArg(options::OPT__SLASH_Fa);
  }

  /// Return true if a preprocessor action can be collapsed.
  bool canCollapsePreprocessorAction() const {
    return !C.getArgs().hasArg(options::OPT_no_integrated_cpp) &&
           !C.getArgs().hasArg(options::OPT_traditional_cpp) && !SaveTemps &&
           !C.getArgs().hasArg(options::OPT_rewrite_objc);
  }

  /// Struct that relates an action with the offload actions that would be
  /// collapsed with it.
  struct JobActionInfo final {
    /// The action this info refers to.
    const JobAction *JA = nullptr;
    /// The offload actions we need to take care off if this action is
    /// collapsed.
    ActionList SavedOffloadAction;
  };

  /// Append collapsed offload actions from the give nnumber of elements in the
  /// action info array.
  static void AppendCollapsedOffloadAction(ActionList &CollapsedOffloadAction,
                                           ArrayRef<JobActionInfo> &ActionInfo,
                                           unsigned ElementNum) {
    assert(ElementNum <= ActionInfo.size() && "Invalid number of elements.");
    for (unsigned I = 0; I < ElementNum; ++I)
      CollapsedOffloadAction.append(ActionInfo[I].SavedOffloadAction.begin(),
                                    ActionInfo[I].SavedOffloadAction.end());
  }

  /// Functions that attempt to perform the combining. They detect if that is
  /// legal, and if so they update the inputs \a Inputs and the offload action
  /// that were collapsed in \a CollapsedOffloadAction. A tool that deals with
  /// the combined action is returned. If the combining is not legal or if the
  /// tool does not exist, null is returned.
  /// Currently three kinds of collapsing are supported:
  ///  - Assemble + Backend + Compile;
  ///  - Assemble + Backend ;
  ///  - Backend + Compile.
  const Tool *
  combineAssembleBackendCompile(ArrayRef<JobActionInfo> ActionInfo,
                                ActionList &Inputs,
                                ActionList &CollapsedOffloadAction) {
    if (ActionInfo.size() < 3 || !canCollapseAssembleAction())
      return nullptr;
    auto *AJ = dyn_cast<AssembleJobAction>(ActionInfo[0].JA);
    auto *BJ = dyn_cast<BackendJobAction>(ActionInfo[1].JA);
    auto *CJ = dyn_cast<CompileJobAction>(ActionInfo[2].JA);
    if (!AJ || !BJ || !CJ)
      return nullptr;

    // Get compiler tool.
    const Tool *T = TC.SelectTool(*CJ);
    if (!T)
      return nullptr;

    // Can't collapse if we don't have codegen support unless we are
    // emitting LLVM IR.
    bool OutputIsLLVM = types::isLLVMIR(ActionInfo[0].JA->getType());
    if (!T->hasIntegratedBackend() && !(OutputIsLLVM && T->canEmitIR()))
      return nullptr;

    // When using -fembed-bitcode, it is required to have the same tool (clang)
    // for both CompilerJA and BackendJA. Otherwise, combine two stages.
    if (EmbedBitcode) {
      const Tool *BT = TC.SelectTool(*BJ);
      if (BT == T)
        return nullptr;
    }

    if (!T->hasIntegratedAssembler())
      return nullptr;

    Inputs = CJ->getInputs();
    AppendCollapsedOffloadAction(CollapsedOffloadAction, ActionInfo,
                                 /*NumElements=*/3);
    return T;
  }
  const Tool *combineAssembleBackend(ArrayRef<JobActionInfo> ActionInfo,
                                     ActionList &Inputs,
                                     ActionList &CollapsedOffloadAction) {
    if (ActionInfo.size() < 2 || !canCollapseAssembleAction())
      return nullptr;
    auto *AJ = dyn_cast<AssembleJobAction>(ActionInfo[0].JA);
    auto *BJ = dyn_cast<BackendJobAction>(ActionInfo[1].JA);
    if (!AJ || !BJ)
      return nullptr;

    // Get backend tool.
    const Tool *T = TC.SelectTool(*BJ);
    if (!T)
      return nullptr;

    if (!T->hasIntegratedAssembler())
      return nullptr;

    Inputs = BJ->getInputs();
    AppendCollapsedOffloadAction(CollapsedOffloadAction, ActionInfo,
                                 /*NumElements=*/2);
    return T;
  }
  const Tool *combineBackendCompile(ArrayRef<JobActionInfo> ActionInfo,
                                    ActionList &Inputs,
                                    ActionList &CollapsedOffloadAction) {
    if (ActionInfo.size() < 2)
      return nullptr;
    auto *BJ = dyn_cast<BackendJobAction>(ActionInfo[0].JA);
    auto *CJ = dyn_cast<CompileJobAction>(ActionInfo[1].JA);
    if (!BJ || !CJ)
      return nullptr;

    // Check if the initial input (to the compile job or its predessor if one
    // exists) is LLVM bitcode. In that case, no preprocessor step is required
    // and we can still collapse the compile and backend jobs when we have
    // -save-temps. I.e. there is no need for a separate compile job just to
    // emit unoptimized bitcode.
    bool InputIsBitcode = true;
    for (size_t i = 1; i < ActionInfo.size(); i++)
      if (ActionInfo[i].JA->getType() != types::TY_LLVM_BC &&
          ActionInfo[i].JA->getType() != types::TY_LTO_BC) {
        InputIsBitcode = false;
        break;
      }
    if (!InputIsBitcode && !canCollapsePreprocessorAction())
      return nullptr;

    // Get compiler tool.
    const Tool *T = TC.SelectTool(*CJ);
    if (!T)
      return nullptr;

    // Can't collapse if we don't have codegen support unless we are
    // emitting LLVM IR.
    bool OutputIsLLVM = types::isLLVMIR(ActionInfo[0].JA->getType());
    if (!T->hasIntegratedBackend() && !(OutputIsLLVM && T->canEmitIR()))
      return nullptr;

    if (T->canEmitIR() && ((SaveTemps && !InputIsBitcode) || EmbedBitcode))
      return nullptr;

    Inputs = CJ->getInputs();
    AppendCollapsedOffloadAction(CollapsedOffloadAction, ActionInfo,
                                 /*NumElements=*/2);
    return T;
  }

  /// Updates the inputs if the obtained tool supports combining with
  /// preprocessor action, and the current input is indeed a preprocessor
  /// action. If combining results in the collapse of offloading actions, those
  /// are appended to \a CollapsedOffloadAction.
  void combineWithPreprocessor(const Tool *T, ActionList &Inputs,
                               ActionList &CollapsedOffloadAction) {
    if (!T || !canCollapsePreprocessorAction() || !T->hasIntegratedCPP())
      return;

    // Attempt to get a preprocessor action dependence.
    ActionList PreprocessJobOffloadActions;
    ActionList NewInputs;
    for (Action *A : Inputs) {
      auto *PJ = getPrevDependentAction({A}, PreprocessJobOffloadActions);
      if (!PJ || !isa<PreprocessJobAction>(PJ)) {
        NewInputs.push_back(A);
        continue;
      }

      // This is legal to combine. Append any offload action we found and add the
      // current input to preprocessor inputs.
      CollapsedOffloadAction.append(PreprocessJobOffloadActions.begin(),
                                    PreprocessJobOffloadActions.end());
      NewInputs.append(PJ->input_begin(), PJ->input_end());
    }
    Inputs = NewInputs;
  }

public:
  ToolSelector(const JobAction *BaseAction, const ToolChain &TC,
               const Compilation &C, bool SaveTemps, bool EmbedBitcode)
      : TC(TC), C(C), BaseAction(BaseAction), SaveTemps(SaveTemps),
        EmbedBitcode(EmbedBitcode) {
    assert(BaseAction && "Invalid base action.");
    IsHostSelector = BaseAction->getOffloadingDeviceKind() == Action::OFK_None;
  }

  /// Check if a chain of actions can be combined and return the tool that can
  /// handle the combination of actions. The pointer to the current inputs \a
  /// Inputs and the list of offload actions \a CollapsedOffloadActions
  /// connected to collapsed actions are updated accordingly. The latter enables
  /// the caller of the selector to process them afterwards instead of just
  /// dropping them. If no suitable tool is found, null will be returned.
  const Tool *getTool(ActionList &Inputs,
                      ActionList &CollapsedOffloadAction) {
    //
    // Get the largest chain of actions that we could combine.
    //

    SmallVector<JobActionInfo, 5> ActionChain(1);
    ActionChain.back().JA = BaseAction;
    while (ActionChain.back().JA) {
      const Action *CurAction = ActionChain.back().JA;

      // Grow the chain by one element.
      ActionChain.resize(ActionChain.size() + 1);
      JobActionInfo &AI = ActionChain.back();

      // Attempt to fill it with the
      AI.JA =
          getPrevDependentAction(CurAction->getInputs(), AI.SavedOffloadAction);
    }

    // Pop the last action info as it could not be filled.
    ActionChain.pop_back();

    //
    // Attempt to combine actions. If all combining attempts failed, just return
    // the tool of the provided action. At the end we attempt to combine the
    // action with any preprocessor action it may depend on.
    //

    const Tool *T = combineAssembleBackendCompile(ActionChain, Inputs,
                                                  CollapsedOffloadAction);
    if (!T)
      T = combineAssembleBackend(ActionChain, Inputs, CollapsedOffloadAction);
    if (!T)
      T = combineBackendCompile(ActionChain, Inputs, CollapsedOffloadAction);
    if (!T) {
      Inputs = BaseAction->getInputs();
      T = TC.SelectTool(*BaseAction);
    }

    combineWithPreprocessor(T, Inputs, CollapsedOffloadAction);
    return T;
  }
};
}

/// Return a string that uniquely identifies the result of a job. The bound arch
/// is not necessarily represented in the toolchain's triple -- for example,
/// armv7 and armv7s both map to the same triple -- so we need both in our map.
/// Also, we need to add the offloading device kind, as the same tool chain can
/// be used for host and device for some programming models, e.g. OpenMP.
static std::string GetTriplePlusArchString(const ToolChain *TC,
                                           StringRef BoundArch,
                                           Action::OffloadKind OffloadKind) {
  std::string TriplePlusArch = TC->getTriple().normalize();
  if (!BoundArch.empty()) {
    TriplePlusArch += "-";
    TriplePlusArch += BoundArch;
  }
  TriplePlusArch += "-";
  TriplePlusArch += Action::GetOffloadKindName(OffloadKind);
  return TriplePlusArch;
}

static void CollectForEachInputs(
    InputInfoList &InputInfos, const Action *SourceAction, const ToolChain *TC,
    StringRef BoundArch, Action::OffloadKind TargetDeviceOffloadKind,
    const std::map<std::pair<const Action *, std::string>, InputInfoList>
        &CachedResults) {
  for (const Action *Input : SourceAction->getInputs()) {
    // Search for the Input, if not in the cache assume actions were collapsed
    // so recurse.
    auto Lookup = CachedResults.find(
        {Input,
         GetTriplePlusArchString(TC, BoundArch, TargetDeviceOffloadKind)});
    if (Lookup != CachedResults.end()) {
      InputInfos.append(Lookup->second);
    } else {
      CollectForEachInputs(InputInfos, Input, TC, BoundArch,
                           TargetDeviceOffloadKind, CachedResults);
    }
  }
}

InputInfoList Driver::BuildJobsForAction(
    Compilation &C, const Action *A, const ToolChain *TC, StringRef BoundArch,
    bool AtTopLevel, bool MultipleArchs, const char *LinkingOutput,
    std::map<std::pair<const Action *, std::string>, InputInfoList>
        &CachedResults,
    Action::OffloadKind TargetDeviceOffloadKind) const {
  std::pair<const Action *, std::string> ActionTC = {
      A, GetTriplePlusArchString(TC, BoundArch, TargetDeviceOffloadKind)};
  auto CachedResult = CachedResults.find(ActionTC);
  if (CachedResult != CachedResults.end()) {
    return CachedResult->second;
  }
  InputInfoList Result = BuildJobsForActionNoCache(
      C, A, TC, BoundArch, AtTopLevel, MultipleArchs, LinkingOutput,
      CachedResults, TargetDeviceOffloadKind);
  CachedResults[ActionTC] = Result;
  return Result;
}

InputInfoList Driver::BuildJobsForActionNoCache(
    Compilation &C, const Action *A, const ToolChain *TC, StringRef BoundArch,
    bool AtTopLevel, bool MultipleArchs, const char *LinkingOutput,
    std::map<std::pair<const Action *, std::string>, InputInfoList>
        &CachedResults,
    Action::OffloadKind TargetDeviceOffloadKind) const {
  llvm::PrettyStackTraceString CrashInfo("Building compilation jobs");

  InputInfoList OffloadDependencesInputInfo;
  bool BuildingForOffloadDevice = TargetDeviceOffloadKind != Action::OFK_None;
  if (const OffloadAction *OA = dyn_cast<OffloadAction>(A)) {
    // The 'Darwin' toolchain is initialized only when its arguments are
    // computed. Get the default arguments for OFK_None to ensure that
    // initialization is performed before processing the offload action.
    // FIXME: Remove when darwin's toolchain is initialized during construction.
    C.getArgsForToolChain(TC, BoundArch, Action::OFK_None);

    // The offload action is expected to be used in four different situations.
    //
    // a) Set a toolchain/architecture/kind for a host action:
    //    Host Action 1 -> OffloadAction -> Host Action 2
    //
    // b) Set a toolchain/architecture/kind for a device action;
    //    Device Action 1 -> OffloadAction -> Device Action 2
    //
    // c) Specify a device dependence to a host action;
    //    Device Action 1  _
    //                      \
    //      Host Action 1  ---> OffloadAction -> Host Action 2
    //
    // d) Specify a host dependence to a device action.
    //      Host Action 1  _
    //                      \
    //    Device Action 1  ---> OffloadAction -> Device Action 2
    //
    // For a) and b), we just return the job generated for the dependences. For
    // c) and d) we override the current action with the host/device dependence
    // if the current toolchain is host/device and set the offload dependences
    // info with the jobs obtained from the device/host dependence(s).

    // If there is a single device option or has no host action, just generate
    // the job for it.
    if (OA->hasSingleDeviceDependence() || !OA->hasHostDependence()) {
      InputInfoList DevA;
      OA->doOnEachDeviceDependence([&](Action *DepA, const ToolChain *DepTC,
                                       const char *DepBoundArch) {
        DevA.append(BuildJobsForAction(C, DepA, DepTC, DepBoundArch, AtTopLevel,
                                       /*MultipleArchs*/ !!DepBoundArch,
                                       LinkingOutput, CachedResults,
                                       DepA->getOffloadingDeviceKind()));
      });
      return DevA;
    }

    // If 'Action 2' is host, we generate jobs for the device dependences and
    // override the current action with the host dependence. Otherwise, we
    // generate the host dependences and override the action with the device
    // dependence. The dependences can't therefore be a top-level action.
    OA->doOnEachDependence(
        /*IsHostDependence=*/BuildingForOffloadDevice,
        [&](Action *DepA, const ToolChain *DepTC, const char *DepBoundArch) {
          OffloadDependencesInputInfo.append(BuildJobsForAction(
              C, DepA, DepTC, DepBoundArch, /*AtTopLevel=*/false,
              /*MultipleArchs*/ !!DepBoundArch, LinkingOutput, CachedResults,
              DepA->getOffloadingDeviceKind()));
        });

    A = BuildingForOffloadDevice
            ? OA->getSingleDeviceDependence(/*DoNotConsiderHostActions=*/true)
            : OA->getHostDependence();

    // We may have already built this action as a part of the offloading
    // toolchain, return the cached input if so.
    std::pair<const Action *, std::string> ActionTC = {
        OA->getHostDependence(),
        GetTriplePlusArchString(TC, BoundArch, TargetDeviceOffloadKind)};
    if (CachedResults.find(ActionTC) != CachedResults.end()) {
      InputInfoList Inputs = CachedResults[ActionTC];
      Inputs.append(OffloadDependencesInputInfo);
      return Inputs;
    }
  }

  if (const InputAction *IA = dyn_cast<InputAction>(A)) {
    // FIXME: It would be nice to not claim this here; maybe the old scheme of
    // just using Args was better?
    const Arg &Input = IA->getInputArg();
    Input.claim();
    if (Input.getOption().matches(options::OPT_INPUT)) {
      const char *Name = Input.getValue();
      return {InputInfo(A, Name, /* _BaseInput = */ Name)};
    }
    return {InputInfo(A, &Input, /* _BaseInput = */ "")};
  }
  if (const BindArchAction *BAA = dyn_cast<BindArchAction>(A)) {
    const ToolChain *TC;
    StringRef ArchName = BAA->getArchName();

    if (!ArchName.empty())
      TC = &getToolChain(C.getArgs(),
                         computeTargetTriple(*this, TargetTriple,
                                             C.getArgs(), ArchName));
    else
      TC = &C.getDefaultToolChain();

    return BuildJobsForAction(C, *BAA->input_begin(), TC, ArchName, AtTopLevel,
                              MultipleArchs, LinkingOutput, CachedResults,
                              TargetDeviceOffloadKind);
  }

  if (const ForEachWrappingAction *FEA = dyn_cast<ForEachWrappingAction>(A)) {
    // Check that the main action wasn't already processed.
    auto MainActionOutput = CachedResults.find(
        {FEA->getJobAction(),
         GetTriplePlusArchString(TC, BoundArch, TargetDeviceOffloadKind)});
    if (MainActionOutput != CachedResults.end()) {
      // The input was processed on behalf of another foreach.
      // Add entry in cache and return.
      CachedResults[{FEA, GetTriplePlusArchString(TC, BoundArch,
                                                  TargetDeviceOffloadKind)}] =
          MainActionOutput->second;
      return MainActionOutput->second;
    }

    // Build commands for the TFormInput then take any command added after as
    // needing a llvm-foreach wrapping.
    BuildJobsForAction(C, FEA->getTFormInput(), TC, BoundArch,
                       /*AtTopLevel=*/false, MultipleArchs, LinkingOutput,
                       CachedResults, TargetDeviceOffloadKind);
    unsigned OffsetIdx = C.getJobs().size();
    BuildJobsForAction(C, FEA->getJobAction(), TC, BoundArch,
                       /*AtTopLevel=*/false, MultipleArchs, LinkingOutput,
                       CachedResults, TargetDeviceOffloadKind);

    auto begin = C.getJobs().getJobsForOverride().begin() + OffsetIdx;
    auto end = C.getJobs().getJobsForOverride().end();

    // Steal the commands.
    llvm::SmallVector<std::unique_ptr<Command>, 4> JobsToWrap(
        std::make_move_iterator(begin), std::make_move_iterator(end));
    C.getJobs().getJobsForOverride().erase(begin, end);

    InputInfo ActionResult;
    for (std::unique_ptr<Command> Cmd :
         llvm::make_range(std::make_move_iterator(JobsToWrap.begin()),
                          std::make_move_iterator(JobsToWrap.end()))) {
      const JobAction *SourceAction = cast<JobAction>(&Cmd->getSource());

      ActionResult = CachedResults.at(
          {SourceAction,
           GetTriplePlusArchString(TC, BoundArch, TargetDeviceOffloadKind)}).front();
      InputInfoList InputInfos;
      CollectForEachInputs(InputInfos, SourceAction, TC, BoundArch,
                           TargetDeviceOffloadKind, CachedResults);
      const Tool *Creator = &Cmd->getCreator();

      tools::SYCL::constructLLVMForeachCommand(
          C, *SourceAction, std::move(Cmd), InputInfos, ActionResult, Creator,
          "", types::getTypeTempSuffix(ActionResult.getType()));
    }
    return { ActionResult };
  }

  ActionList Inputs = A->getInputs();

  const JobAction *JA = cast<JobAction>(A);
  ActionList CollapsedOffloadActions;

  auto *DA = dyn_cast<OffloadDepsJobAction>(JA);
  const ToolChain *JATC = DA ? DA->getHostTC() : TC;

  ToolSelector TS(JA, *JATC, C, isSaveTempsEnabled(),
                  embedBitcodeInObject() && !isUsingLTO());
  const Tool *T = TS.getTool(Inputs, CollapsedOffloadActions);

  if (!T)
    return {InputInfo()};

  if (BuildingForOffloadDevice &&
      A->getOffloadingDeviceKind() == Action::OFK_OpenMP) {
    if (TC->getTriple().isAMDGCN()) {
      // AMDGCN treats backend and assemble actions as no-op because
      // linker does not support object files.
      if (const BackendJobAction *BA = dyn_cast<BackendJobAction>(A)) {
        return BuildJobsForAction(C, *BA->input_begin(), TC, BoundArch,
                                  AtTopLevel, MultipleArchs, LinkingOutput,
                                  CachedResults, TargetDeviceOffloadKind);
      }

      if (const AssembleJobAction *AA = dyn_cast<AssembleJobAction>(A)) {
        return BuildJobsForAction(C, *AA->input_begin(), TC, BoundArch,
                                  AtTopLevel, MultipleArchs, LinkingOutput,
                                  CachedResults, TargetDeviceOffloadKind);
      }
    }
  }

  // If we've collapsed action list that contained OffloadAction we
  // need to build jobs for host/device-side inputs it may have held.
  for (const auto *OA : CollapsedOffloadActions)
    cast<OffloadAction>(OA)->doOnEachDependence(
        /*IsHostDependence=*/BuildingForOffloadDevice,
        [&](Action *DepA, const ToolChain *DepTC, const char *DepBoundArch) {
          OffloadDependencesInputInfo.append(BuildJobsForAction(
              C, DepA, DepTC, DepBoundArch, /* AtTopLevel */ false,
              /*MultipleArchs=*/!!DepBoundArch, LinkingOutput, CachedResults,
              DepA->getOffloadingDeviceKind()));
        });

  // Only use pipes when there is exactly one input.
  InputInfoList InputInfos;
  for (const Action *Input : Inputs) {
    // Treat dsymutil and verify sub-jobs as being at the top-level too, they
    // shouldn't get temporary output names.
    // FIXME: Clean this up.
    bool SubJobAtTopLevel =
        AtTopLevel && (isa<DsymutilJobAction>(A) || isa<VerifyJobAction>(A));
    InputInfos.append(BuildJobsForAction(
        C, Input, JATC, DA ? DA->getOffloadingArch() : BoundArch,
        SubJobAtTopLevel, MultipleArchs, LinkingOutput, CachedResults,
        A->getOffloadingDeviceKind()));
  }

  // Always use the first file input as the base input.
  const char *BaseInput = InputInfos[0].getBaseInput();
  for (auto &Info : InputInfos) {
    if (Info.isFilename()) {
      BaseInput = Info.getBaseInput();
      break;
    }
  }

  // ... except dsymutil actions, which use their actual input as the base
  // input.
  if (JA->getType() == types::TY_dSYM)
    BaseInput = InputInfos[0].getFilename();

  // Append outputs of offload device jobs to the input list
  if (!OffloadDependencesInputInfo.empty())
    InputInfos.append(OffloadDependencesInputInfo.begin(),
                      OffloadDependencesInputInfo.end());

  // Set the effective triple of the toolchain for the duration of this job.
  llvm::Triple EffectiveTriple;
  const ToolChain &ToolTC = T->getToolChain();
  const ArgList &Args =
      C.getArgsForToolChain(TC, BoundArch, A->getOffloadingDeviceKind());
  if (InputInfos.size() != 1) {
    EffectiveTriple = llvm::Triple(ToolTC.ComputeEffectiveClangTriple(Args));
  } else {
    // Pass along the input type if it can be unambiguously determined.
    EffectiveTriple = llvm::Triple(
        ToolTC.ComputeEffectiveClangTriple(Args, InputInfos[0].getType()));
  }
  RegisterEffectiveTriple TripleRAII(ToolTC, EffectiveTriple);

  // Determine the place to write output to, if any.
  InputInfo Result;
  InputInfoList UnbundlingResults;
  if (auto *UA = dyn_cast<OffloadUnbundlingJobAction>(JA)) {
    // If we have an unbundling job, we need to create results for all the
    // outputs. We also update the results cache so that other actions using
    // this unbundling action can get the right results.
    for (auto &UI : UA->getDependentActionsInfo()) {
      assert(UI.DependentOffloadKind != Action::OFK_None &&
             "Unbundling with no offloading??");

      // Unbundling actions are never at the top level. When we generate the
      // offloading prefix, we also do that for the host file because the
      // unbundling action does not change the type of the output which can
      // cause a overwrite.
      InputInfo CurI;
      bool IsFPGAObjLink =
          (JA->getType() == types::TY_Object &&
           EffectiveTriple.getSubArch() == llvm::Triple::SPIRSubArch_fpga &&
           C.getInputArgs().hasArg(options::OPT_fsycl_link_EQ));
      if (C.getDriver().getOffloadStaticLibSeen() &&
          (JA->getType() == types::TY_Archive ||
           JA->getType() == types::TY_Tempfilelist)) {
        // Host part of the unbundled static archive is not used.
        if (UI.DependentOffloadKind == Action::OFK_Host)
          continue;
        // Host part of the unbundled object is not used when using the
        // FPGA target and -fsycl-link is enabled.
        if (UI.DependentOffloadKind == Action::OFK_Host && IsFPGAObjLink)
          continue;
        std::string TmpFileName = C.getDriver().GetTemporaryPath(
            llvm::sys::path::stem(BaseInput),
            JA->getType() == types::TY_Archive ? "a" : "txt");
        const char *TmpFile = C.addTempFile(
            C.getArgs().MakeArgString(TmpFileName), JA->getType());
        CurI = InputInfo(JA->getType(), TmpFile, TmpFile);
      } else if (types::isFPGA(JA->getType())) {
        std::string Ext(types::getTypeTempSuffix(JA->getType()));
        types::ID TI = types::TY_Object;
        if (EffectiveTriple.isSPIR()) {
          if (!UI.DependentToolChain->getTriple().isSPIR())
            continue;
          // Output file from unbundle is FPGA device. Name the file
          // accordingly.
          if (UI.DependentOffloadKind == Action::OFK_Host) {
            // Do not add the current info for Host with FPGA device.  The host
            // side isn't used
            continue;
          }
          if (JA->getType() == types::TY_FPGA_AOCO) {
            TI = types::TY_TempAOCOfilelist;
            Ext = "txt";
          }
          if (JA->getType() == types::TY_FPGA_AOCR ||
              JA->getType() == types::TY_FPGA_AOCR_EMU)
            // AOCR files are always unbundled into a list file.
            TI = types::TY_Tempfilelist;
        } else {
          if (UI.DependentOffloadKind == Action::OFK_SYCL)
            // Do not add the current info for device with FPGA device.  The
            // device side isn't used
            continue;
          TI = types::TY_Tempfilelist;
          Ext = "txt";
        }
        std::string TmpFileName = C.getDriver().GetTemporaryPath(
            llvm::sys::path::stem(BaseInput), Ext);
        const char *TmpFile =
            C.addTempFile(C.getArgs().MakeArgString(TmpFileName), TI);
        CurI = InputInfo(TI, TmpFile, TmpFile);
      } else {
        // Host part of the unbundled object is not used when -fsycl-link is
        // enabled with FPGA target
        if (UI.DependentOffloadKind == Action::OFK_Host && IsFPGAObjLink)
          continue;
        std::string OffloadingPrefix = Action::GetOffloadingFileNamePrefix(
          UI.DependentOffloadKind,
          UI.DependentToolChain->getTriple().normalize(),
          /*CreatePrefixForHost=*/true);
        CurI = InputInfo(
          UA,
          GetNamedOutputPath(C, *UA, BaseInput, UI.DependentBoundArch,
                             /*AtTopLevel=*/false,
                             MultipleArchs ||
                                 UI.DependentOffloadKind == Action::OFK_HIP,
                             OffloadingPrefix),
          BaseInput);
      }
      // Save the unbundling result.
      UnbundlingResults.push_back(CurI);

      // Get the unique string identifier for this dependence and cache the
      // result.
      StringRef Arch;
      if (TargetDeviceOffloadKind == Action::OFK_HIP ||
          TargetDeviceOffloadKind == Action::OFK_SYCL) {
        if (UI.DependentOffloadKind == Action::OFK_Host)
          Arch = StringRef();
        else
          Arch = UI.DependentBoundArch;
      } else
        Arch = BoundArch;
      // When unbundling for SYCL and there is no Target offload, assume
      // Host as the dependent offload, as the host path has been stripped
      // in this instance
      Action::OffloadKind DependentOffloadKind;
      if (UI.DependentOffloadKind == Action::OFK_SYCL &&
          TargetDeviceOffloadKind == Action::OFK_None)
        DependentOffloadKind = Action::OFK_Host;
      else
        DependentOffloadKind = UI.DependentOffloadKind;

      CachedResults[{A, GetTriplePlusArchString(UI.DependentToolChain, Arch,
                                                DependentOffloadKind)}] = {
          CurI};
    }
    // Do a check for a dependency file unbundle for FPGA.  This is out of line
    // from a regular unbundle, so just create and return the name of the
    // unbundled file.
    if (JA->getType() == types::TY_FPGA_Dependencies ||
        JA->getType() == types::TY_FPGA_Dependencies_List) {
      std::string Ext(types::getTypeTempSuffix(JA->getType()));
      std::string TmpFileName =
          C.getDriver().GetTemporaryPath(llvm::sys::path::stem(BaseInput), Ext);
      const char *TmpFile =
          C.addTempFile(C.getArgs().MakeArgString(TmpFileName), JA->getType());
      Result = InputInfo(JA->getType(), TmpFile, TmpFile);
      UnbundlingResults.push_back(Result);
    } else {
      // Now that we have all the results generated, select the one that should
      // be returned for the current depending action.
      std::pair<const Action *, std::string> ActionTC = {
          A, GetTriplePlusArchString(TC, BoundArch, TargetDeviceOffloadKind)};
      assert(CachedResults.find(ActionTC) != CachedResults.end() &&
             "Result does not exist??");
      Result = CachedResults[ActionTC].front();
    }
  } else if (auto *DA = dyn_cast<OffloadDepsJobAction>(JA)) {
    for (auto &DI : DA->getDependentActionsInfo()) {
      assert(DI.DependentOffloadKind != Action::OFK_None &&
             "Deps job with no offloading");

      std::string OffloadingPrefix = Action::GetOffloadingFileNamePrefix(
          DI.DependentOffloadKind,
          DI.DependentToolChain->getTriple().normalize(),
          /*CreatePrefixForHost=*/true);
      auto CurI = InputInfo(
          DA,
          GetNamedOutputPath(C, *DA, BaseInput, DI.DependentBoundArch,
                             /*AtTopLevel=*/false,
                             MultipleArchs ||
                                 DI.DependentOffloadKind == Action::OFK_HIP,
                             OffloadingPrefix),
          BaseInput);
      // Save the result.
      UnbundlingResults.push_back(CurI);

      // Get the unique string identifier for this dependence and cache the
      // result.
      StringRef Arch = TargetDeviceOffloadKind == Action::OFK_HIP
                           ? DI.DependentOffloadKind == Action::OFK_Host
                                 ? StringRef()
                                 : DI.DependentBoundArch
                           : BoundArch;

      CachedResults[{A, GetTriplePlusArchString(DI.DependentToolChain, Arch,
                                                DI.DependentOffloadKind)}] = {
          CurI};
    }

    // Now that we have all the results generated, select the one that should be
    // returned for the current depending action.
    std::pair<const Action *, std::string> ActionTC = {
        A, GetTriplePlusArchString(TC, BoundArch, TargetDeviceOffloadKind)};
    auto It = CachedResults.find(ActionTC);
    assert(It != CachedResults.end() && "Result does not exist??");
    Result = It->second.front();
  } else if (JA->getType() == types::TY_Nothing)
    Result = {InputInfo(A, BaseInput)};
  else {
    std::string OffloadingPrefix;
    // When generating binaries with -fsycl-link-target or -fsycl-link, the
    // output file prefix is the triple arch only.  Do not add the arch when
    // compiling for host.
    if (!A->getOffloadingHostActiveKinds() &&
        (Args.getLastArg(options::OPT_fsycl_link_targets_EQ) ||
         Args.hasArg(options::OPT_fsycl_link_EQ))) {
      OffloadingPrefix = "-";
      OffloadingPrefix += TC->getTriple().getArchName();
    } else {
      // We only have to generate a prefix for the host if this is not a
      // top-level action.
      OffloadingPrefix = Action::GetOffloadingFileNamePrefix(
        A->getOffloadingDeviceKind(), TC->getTriple().normalize(),
        /*CreatePrefixForHost=*/isa<OffloadPackagerJobAction>(A) ||
            !(A->getOffloadingHostActiveKinds() == Action::OFK_None ||
              AtTopLevel));
    }
    if (isa<OffloadWrapperJobAction>(JA)) {
      if (Arg *FinalOutput = C.getArgs().getLastArg(options::OPT_o))
        BaseInput = FinalOutput->getValue();
      else
        BaseInput = getDefaultImageName();
      BaseInput =
          C.getArgs().MakeArgString(std::string(BaseInput) + "-wrapper");
    }
    Result = InputInfo(A, GetNamedOutputPath(C, *JA, BaseInput, BoundArch,
                                             AtTopLevel, MultipleArchs,
                                             OffloadingPrefix),
                       BaseInput);
  }

  if (CCCPrintBindings && !CCGenDiagnostics) {
    llvm::errs() << "# \"" << T->getToolChain().getTripleString() << '"'
                 << " - \"" << T->getName() << "\", inputs: [";
    for (unsigned i = 0, e = InputInfos.size(); i != e; ++i) {
      llvm::errs() << InputInfos[i].getAsString();
      if (i + 1 != e)
        llvm::errs() << ", ";
    }
    if (UnbundlingResults.empty())
      llvm::errs() << "], output: " << Result.getAsString() << "\n";
    else {
      llvm::errs() << "], outputs: [";
      for (unsigned i = 0, e = UnbundlingResults.size(); i != e; ++i) {
        llvm::errs() << UnbundlingResults[i].getAsString();
        if (i + 1 != e)
          llvm::errs() << ", ";
      }
      llvm::errs() << "] \n";
    }
  } else {
    if (UnbundlingResults.empty())
      T->ConstructJob(
          C, *JA, Result, InputInfos,
          C.getArgsForToolChain(TC, BoundArch, JA->getOffloadingDeviceKind()),
          LinkingOutput);
    else
      T->ConstructJobMultipleOutputs(
          C, *JA, UnbundlingResults, InputInfos,
          C.getArgsForToolChain(TC, BoundArch, JA->getOffloadingDeviceKind()),
          LinkingOutput);
  }
  return {Result};
}

const char *Driver::getDefaultImageName() const {
  llvm::Triple Target(llvm::Triple::normalize(TargetTriple));
  return Target.isOSWindows() ? "a.exe" : "a.out";
}

/// Create output filename based on ArgValue, which could either be a
/// full filename, filename without extension, or a directory. If ArgValue
/// does not provide a filename, then use BaseName, and use the extension
/// suitable for FileType.
static const char *MakeCLOutputFilename(const ArgList &Args, StringRef ArgValue,
                                        StringRef BaseName,
                                        types::ID FileType) {
  SmallString<128> Filename = ArgValue;

  if (ArgValue.empty()) {
    // If the argument is empty, output to BaseName in the current dir.
    Filename = BaseName;
  } else if (llvm::sys::path::is_separator(Filename.back())) {
    // If the argument is a directory, output to BaseName in that dir.
    llvm::sys::path::append(Filename, BaseName);
  }

  if (!llvm::sys::path::has_extension(ArgValue)) {
    // If the argument didn't provide an extension, then set it.
    const char *Extension = types::getTypeTempSuffix(FileType, true);

    if (FileType == types::TY_Image &&
        Args.hasArg(options::OPT__SLASH_LD, options::OPT__SLASH_LDd)) {
      // The output file is a dll.
      Extension = "dll";
    }

    llvm::sys::path::replace_extension(Filename, Extension);
  }

  return Args.MakeArgString(Filename.c_str());
}

static bool HasPreprocessOutput(const Action &JA) {
  if (isa<PreprocessJobAction>(JA))
    return true;
  if (isa<OffloadAction>(JA) && isa<PreprocessJobAction>(JA.getInputs()[0]))
    return true;
  if (isa<OffloadBundlingJobAction>(JA) &&
      HasPreprocessOutput(*(JA.getInputs()[0])))
    return true;
  return false;
}

const char *Driver::CreateTempFile(Compilation &C, StringRef Prefix,
                                   StringRef Suffix, bool MultipleArchs,
                                   StringRef BoundArch,
                                   types::ID Type) const {
  SmallString<128> TmpName;
  Arg *A = C.getArgs().getLastArg(options::OPT_fcrash_diagnostics_dir);
  std::optional<std::string> CrashDirectory =
      CCGenDiagnostics && A
          ? std::string(A->getValue())
          : llvm::sys::Process::GetEnv("CLANG_CRASH_DIAGNOSTICS_DIR");
  if (CrashDirectory) {
    if (!getVFS().exists(*CrashDirectory))
      llvm::sys::fs::create_directories(*CrashDirectory);
    SmallString<128> Path(*CrashDirectory);
    llvm::sys::path::append(Path, Prefix);
    const char *Middle = !Suffix.empty() ? "-%%%%%%." : "-%%%%%%";
    if (std::error_code EC =
            llvm::sys::fs::createUniqueFile(Path + Middle + Suffix, TmpName)) {
      Diag(clang::diag::err_unable_to_make_temp) << EC.message();
      return "";
    }
  } else {
    if (MultipleArchs && !BoundArch.empty()) {
      TmpName = GetTemporaryDirectory(Prefix);
      llvm::sys::path::append(TmpName,
                              Twine(Prefix) + "-" + BoundArch + "." + Suffix);
    } else {
      TmpName = GetTemporaryPath(Prefix, Suffix);
    }
  }
  return C.addTempFile(C.getArgs().MakeArgString(TmpName), Type);
}

const char *Driver::GetNamedOutputPath(Compilation &C, const JobAction &JA,
                                       const char *BaseInput,
                                       StringRef OrigBoundArch, bool AtTopLevel,
                                       bool MultipleArchs,
                                       StringRef OffloadingPrefix) const {
  std::string BoundArch = OrigBoundArch.str();
  if (is_style_windows(llvm::sys::path::Style::native)) {
    // BoundArch may contains ':', which is invalid in file names on Windows,
    // therefore replace it with '%'.
    std::replace(BoundArch.begin(), BoundArch.end(), ':', '@');
  }

  llvm::PrettyStackTraceString CrashInfo("Computing output path");
  // Output to a user requested destination?
  if (AtTopLevel && !isa<DsymutilJobAction>(JA) && !isa<VerifyJobAction>(JA)) {
    if (Arg *FinalOutput = C.getArgs().getLastArg(options::OPT_o))
      return C.addResultFile(FinalOutput->getValue(), &JA);
    // Output to destination for -fsycl-device-only and Windows -o
    if (C.getArgs().hasArg(options::OPT_fsycl_device_only))
      if (Arg *FinalOutput = C.getArgs().getLastArg(options::OPT__SLASH_o))
        return C.addResultFile(FinalOutput->getValue(), &JA);
  }

  // For /P, preprocess to file named after BaseInput.
  if (C.getArgs().hasArg(options::OPT__SLASH_P) &&
      ((AtTopLevel && isa<PreprocessJobAction>(JA)) ||
       isa<OffloadBundlingJobAction>(JA))) {
    StringRef BaseName = llvm::sys::path::filename(BaseInput);
    StringRef NameArg;
    if (Arg *A = C.getArgs().getLastArg(options::OPT__SLASH_Fi))
      NameArg = A->getValue();
    return C.addResultFile(
        MakeCLOutputFilename(C.getArgs(), NameArg, BaseName, types::TY_PP_C),
        &JA);
  }

  // Redirect output for the generated source + integration footer.
  if (isa<AppendFooterJobAction>(JA)) {
    if (Arg *A = C.getArgs().getLastArg(options::OPT_fsycl_footer_path_EQ)) {
      SmallString<128> OutName(A->getValue());
      StringRef BaseName = llvm::sys::path::filename(BaseInput);
      if (isSaveTempsEnabled()) {
        // Retain the location specified by the user with -save-temps.
        const char *Suffix = types::getTypeTempSuffix(JA.getType());
        std::string::size_type End = std::string::npos;
        if (!types::appendSuffixForType(JA.getType()))
          End = BaseName.rfind('.');
        SmallString<128> Suffixed(BaseName.substr(0, End));
        Suffixed += OffloadingPrefix;
        Suffixed += '.';
        Suffixed += Suffix;
        llvm::sys::path::append(OutName, Suffixed.c_str());
      } else {
        std::string TmpName =
            GetTemporaryPath(llvm::sys::path::stem(BaseName),
                             types::getTypeTempSuffix(JA.getType()));
        llvm::sys::path::append(OutName, llvm::sys::path::filename(TmpName));
      }
      return C.addTempFile(C.getArgs().MakeArgString(OutName));
    }
  }

  // Default to writing to stdout?
  if (AtTopLevel && !CCGenDiagnostics && HasPreprocessOutput(JA)) {
    return "-";
  }

  if (JA.getType() == types::TY_ModuleFile &&
      C.getArgs().getLastArg(options::OPT_module_file_info)) {
    return "-";
  }

  if (IsDXCMode() && !C.getArgs().hasArg(options::OPT_o))
    return "-";

  // Is this the assembly listing for /FA?
  if (JA.getType() == types::TY_PP_Asm &&
      (C.getArgs().hasArg(options::OPT__SLASH_FA) ||
       C.getArgs().hasArg(options::OPT__SLASH_Fa))) {
    // Use /Fa and the input filename to determine the asm file name.
    StringRef BaseName = llvm::sys::path::filename(BaseInput);
    StringRef FaValue = C.getArgs().getLastArgValue(options::OPT__SLASH_Fa);
    return C.addResultFile(
        MakeCLOutputFilename(C.getArgs(), FaValue, BaseName, JA.getType()),
        &JA);
  }

  // Output to a temporary file?
  if ((!AtTopLevel && !isSaveTempsEnabled() &&
       (!C.getArgs().hasArg(options::OPT__SLASH_Fo) ||
        // FIXME - The use of /Fo is limited when offloading is enabled.  When
        // compiling to exe use of /Fo does not produce the named obj.  We also
        // should not use the named output when performing unbundling.
        (C.getArgs().hasArg(options::OPT__SLASH_Fo) &&
         (!JA.isOffloading(Action::OFK_None) ||
          isa<OffloadUnbundlingJobAction>(JA) ||
          JA.getOffloadingHostActiveKinds() > Action::OFK_Host)))) ||
      CCGenDiagnostics) {
    StringRef Name = llvm::sys::path::filename(BaseInput);
    std::pair<StringRef, StringRef> Split = Name.split('.');
    const char *Suffix = types::getTypeTempSuffix(JA.getType(), IsCLMode());
    return CreateTempFile(C, Split.first, Suffix, MultipleArchs, BoundArch,
                          JA.getType());
  }

  SmallString<128> BasePath(BaseInput);
  SmallString<128> ExternalPath("");
  StringRef BaseName;

  // Dsymutil actions should use the full path.
  if (isa<DsymutilJobAction>(JA) && C.getArgs().hasArg(options::OPT_dsym_dir)) {
    ExternalPath += C.getArgs().getLastArg(options::OPT_dsym_dir)->getValue();
    // We use posix style here because the tests (specifically
    // darwin-dsymutil.c) demonstrate that posix style paths are acceptable
    // even on Windows and if we don't then the similar test covering this
    // fails.
    llvm::sys::path::append(ExternalPath, llvm::sys::path::Style::posix,
                            llvm::sys::path::filename(BasePath));
    BaseName = ExternalPath;
  } else if (isa<DsymutilJobAction>(JA) || isa<VerifyJobAction>(JA))
    BaseName = BasePath;
  else
    BaseName = llvm::sys::path::filename(BasePath);

  // Determine what the derived output name should be.
  const char *NamedOutput;

  if ((JA.getType() == types::TY_Object || JA.getType() == types::TY_LTO_BC ||
       JA.getType() == types::TY_Archive) &&
      C.getArgs().hasArg(options::OPT__SLASH_Fo, options::OPT__SLASH_o)) {
    // The /Fo or /o flag decides the object filename.
    StringRef Val =
        C.getArgs()
            .getLastArg(options::OPT__SLASH_Fo, options::OPT__SLASH_o)
            ->getValue();
    NamedOutput =
        MakeCLOutputFilename(C.getArgs(), Val, BaseName, types::TY_Object);
  } else if (JA.getType() == types::TY_Image &&
             C.getArgs().hasArg(options::OPT__SLASH_Fe,
                                options::OPT__SLASH_o)) {
    // The /Fe or /o flag names the linked file.
    StringRef Val =
        C.getArgs()
            .getLastArg(options::OPT__SLASH_Fe, options::OPT__SLASH_o)
            ->getValue();
    NamedOutput =
        MakeCLOutputFilename(C.getArgs(), Val, BaseName, types::TY_Image);
  } else if (JA.getType() == types::TY_Image) {
    if (IsCLMode()) {
      // clang-cl uses BaseName for the executable name.
      NamedOutput =
          MakeCLOutputFilename(C.getArgs(), "", BaseName, types::TY_Image);
    } else {
      SmallString<128> Output(getDefaultImageName());
      // HIP image for device compilation with -fno-gpu-rdc is per compilation
      // unit.
      bool IsHIPNoRDC = JA.getOffloadingDeviceKind() == Action::OFK_HIP &&
                        !C.getArgs().hasFlag(options::OPT_fgpu_rdc,
                                             options::OPT_fno_gpu_rdc, false);
      bool UseOutExtension = IsHIPNoRDC || isa<OffloadPackagerJobAction>(JA);
      if (UseOutExtension) {
        Output = BaseName;
        llvm::sys::path::replace_extension(Output, "");
      }
      Output += OffloadingPrefix;
      if (MultipleArchs && !BoundArch.empty()) {
        Output += "-";
        Output.append(BoundArch);
      }
      if (UseOutExtension)
        Output += ".out";
      NamedOutput = C.getArgs().MakeArgString(Output.c_str());
    }
  } else if (JA.getType() == types::TY_PCH && IsCLMode()) {
    NamedOutput = C.getArgs().MakeArgString(GetClPchPath(C, BaseName));
  } else if ((JA.getType() == types::TY_Plist || JA.getType() == types::TY_AST) &&
             C.getArgs().hasArg(options::OPT__SLASH_o)) {
    StringRef Val =
        C.getArgs()
            .getLastArg(options::OPT__SLASH_o)
            ->getValue();
    NamedOutput =
        MakeCLOutputFilename(C.getArgs(), Val, BaseName, types::TY_Object);
  } else {
    const char *Suffix = types::getTypeTempSuffix(JA.getType(), IsCLMode());
    assert(Suffix && "All types used for output should have a suffix.");

    std::string::size_type End = std::string::npos;
    if (!types::appendSuffixForType(JA.getType()))
      End = BaseName.rfind('.');
    SmallString<128> Suffixed(BaseName.substr(0, End));
    Suffixed += OffloadingPrefix;
    if (MultipleArchs && !BoundArch.empty()) {
      Suffixed += "-";
      Suffixed.append(BoundArch);
    }
    // When using both -save-temps and -emit-llvm, use a ".tmp.bc" suffix for
    // the unoptimized bitcode so that it does not get overwritten by the ".bc"
    // optimized bitcode output.
    auto IsHIPRDCInCompilePhase = [](const JobAction &JA,
                                     const llvm::opt::DerivedArgList &Args) {
      // The relocatable compilation in HIP implies -emit-llvm. Similarly, use a
      // ".tmp.bc" suffix for the unoptimized bitcode (generated in the compile
      // phase.)
      return isa<CompileJobAction>(JA) &&
             JA.getOffloadingDeviceKind() == Action::OFK_HIP &&
             Args.hasFlag(options::OPT_fgpu_rdc, options::OPT_fno_gpu_rdc,
                          false);
    };
    if (!AtTopLevel && JA.getType() == types::TY_LLVM_BC &&
        (C.getArgs().hasArg(options::OPT_emit_llvm) ||
         IsHIPRDCInCompilePhase(JA, C.getArgs())))
      Suffixed += ".tmp";
    Suffixed += '.';
    Suffixed += Suffix;
    NamedOutput = C.getArgs().MakeArgString(Suffixed.c_str());
  }

  // Prepend object file path if -save-temps=obj
  if (!AtTopLevel && isSaveTempsObj() && C.getArgs().hasArg(options::OPT_o) &&
      JA.getType() != types::TY_PCH) {
    Arg *FinalOutput = C.getArgs().getLastArg(options::OPT_o);
    SmallString<128> TempPath(FinalOutput->getValue());
    llvm::sys::path::remove_filename(TempPath);
    StringRef OutputFileName = llvm::sys::path::filename(NamedOutput);
    llvm::sys::path::append(TempPath, OutputFileName);
    NamedOutput = C.getArgs().MakeArgString(TempPath.c_str());
  }

  if (isSaveTempsEnabled()) {
    // If we're saving temps and the temp file conflicts with any
    // input/resulting file, then avoid overwriting.
    if (!AtTopLevel) {
      bool SameFile = false;
      SmallString<256> Result;
      llvm::sys::fs::current_path(Result);
      llvm::sys::path::append(Result, BaseName);
      llvm::sys::fs::equivalent(BaseInput, Result.c_str(), SameFile);
      // Must share the same path to conflict.
      if (SameFile) {
        StringRef Name = llvm::sys::path::filename(BaseInput);
        std::pair<StringRef, StringRef> Split = Name.split('.');
        std::string TmpName = GetTemporaryPath(
            Split.first, types::getTypeTempSuffix(JA.getType(), IsCLMode()));
        return C.addTempFile(C.getArgs().MakeArgString(TmpName));
      }
    }

    const auto &ResultFiles = C.getResultFiles();
    const auto CollidingFilenameIt =
        llvm::find_if(ResultFiles, [NamedOutput](const auto &It) {
          return StringRef(NamedOutput).equals(It.second);
        });
    if (CollidingFilenameIt != ResultFiles.end()) {
      // Upon any collision, a unique hash will be appended to the filename,
      // similar to what is done for temporary files in the regular flow.
      StringRef CollidingName(CollidingFilenameIt->second);
      std::pair<StringRef, StringRef> Split = CollidingName.split('.');
      std::string UniqueName = GetUniquePath(
          Split.first, types::getTypeTempSuffix(JA.getType(), IsCLMode()));
      return C.addTempFile(C.getArgs().MakeArgString(UniqueName));
    }
  }

  // As an annoying special case, PCH generation doesn't strip the pathname.
  if (JA.getType() == types::TY_PCH && !IsCLMode()) {
    llvm::sys::path::remove_filename(BasePath);
    if (BasePath.empty())
      BasePath = NamedOutput;
    else
      llvm::sys::path::append(BasePath, NamedOutput);
    return C.addResultFile(C.getArgs().MakeArgString(BasePath.c_str()), &JA);
  } else {
    return C.addResultFile(NamedOutput, &JA);
  }
}

std::string Driver::GetFilePath(StringRef Name, const ToolChain &TC) const {
  // Search for Name in a list of paths.
  auto SearchPaths = [&](const llvm::SmallVectorImpl<std::string> &P)
      -> std::optional<std::string> {
    // Respect a limited subset of the '-Bprefix' functionality in GCC by
    // attempting to use this prefix when looking for file paths.
    for (const auto &Dir : P) {
      if (Dir.empty())
        continue;
      SmallString<128> P(Dir[0] == '=' ? SysRoot + Dir.substr(1) : Dir);
      llvm::sys::path::append(P, Name);
      if (llvm::sys::fs::exists(Twine(P)))
        return std::string(P);
    }
    return std::nullopt;
  };

  if (auto P = SearchPaths(PrefixDirs))
    return *P;

  SmallString<128> R(ResourceDir);
  llvm::sys::path::append(R, Name);
  if (llvm::sys::fs::exists(Twine(R)))
    return std::string(R.str());

  SmallString<128> P(TC.getCompilerRTPath());
  llvm::sys::path::append(P, Name);
  if (llvm::sys::fs::exists(Twine(P)))
    return std::string(P.str());

  SmallString<128> D(Dir);
  llvm::sys::path::append(D, "..", Name);
  if (llvm::sys::fs::exists(Twine(D)))
    return std::string(D.str());

  if (auto P = SearchPaths(TC.getLibraryPaths()))
    return *P;

  if (auto P = SearchPaths(TC.getFilePaths()))
    return *P;

  return std::string(Name);
}

void Driver::generatePrefixedToolNames(
    StringRef Tool, const ToolChain &TC,
    SmallVectorImpl<std::string> &Names) const {
  // FIXME: Needs a better variable than TargetTriple
  Names.emplace_back((TargetTriple + "-" + Tool).str());
  Names.emplace_back(Tool);
}

static bool ScanDirForExecutable(SmallString<128> &Dir, StringRef Name) {
  llvm::sys::path::append(Dir, Name);
  if (llvm::sys::fs::can_execute(Twine(Dir)))
    return true;
  llvm::sys::path::remove_filename(Dir);
  return false;
}

std::string Driver::GetProgramPath(StringRef Name, const ToolChain &TC) const {
  SmallVector<std::string, 2> TargetSpecificExecutables;
  generatePrefixedToolNames(Name, TC, TargetSpecificExecutables);

  // Respect a limited subset of the '-Bprefix' functionality in GCC by
  // attempting to use this prefix when looking for program paths.
  for (const auto &PrefixDir : PrefixDirs) {
    if (llvm::sys::fs::is_directory(PrefixDir)) {
      SmallString<128> P(PrefixDir);
      if (ScanDirForExecutable(P, Name))
        return std::string(P.str());
    } else {
      SmallString<128> P((PrefixDir + Name).str());
      if (llvm::sys::fs::can_execute(Twine(P)))
        return std::string(P.str());
    }
  }

  const ToolChain::path_list &List = TC.getProgramPaths();
  for (const auto &TargetSpecificExecutable : TargetSpecificExecutables) {
    // For each possible name of the tool look for it in
    // program paths first, then the path.
    // Higher priority names will be first, meaning that
    // a higher priority name in the path will be found
    // instead of a lower priority name in the program path.
    // E.g. <triple>-gcc on the path will be found instead
    // of gcc in the program path
    for (const auto &Path : List) {
      SmallString<128> P(Path);
      if (ScanDirForExecutable(P, TargetSpecificExecutable))
        return std::string(P.str());
    }

    // Fall back to the path
    if (llvm::ErrorOr<std::string> P =
            llvm::sys::findProgramByName(TargetSpecificExecutable))
      return *P;
  }

  return std::string(Name);
}

std::string Driver::GetTemporaryPath(StringRef Prefix, StringRef Suffix) const {
  SmallString<128> Path;
  std::error_code EC = llvm::sys::fs::createTemporaryFile(Prefix, Suffix, Path);
  if (EC) {
    Diag(clang::diag::err_unable_to_make_temp) << EC.message();
    return "";
  }

  return std::string(Path.str());
}

std::string Driver::GetUniquePath(StringRef BaseName, StringRef Ext) const {
  SmallString<128> Path;
  std::error_code EC = llvm::sys::fs::getPotentiallyUniqueFileName(
      Twine(BaseName) + Twine("-%%%%%%.") + Ext, Path);
  if (EC) {
    Diag(clang::diag::err_unable_to_make_temp) << EC.message();
    return "";
  }

  return std::string(Path.str());
}

std::string Driver::GetTemporaryDirectory(StringRef Prefix) const {
  SmallString<128> Path;
  std::error_code EC = llvm::sys::fs::createUniqueDirectory(Prefix, Path);
  if (EC) {
    Diag(clang::diag::err_unable_to_make_temp) << EC.message();
    return "";
  }

  return std::string(Path.str());
}

std::string Driver::GetClPchPath(Compilation &C, StringRef BaseName) const {
  SmallString<128> Output;
  if (Arg *FpArg = C.getArgs().getLastArg(options::OPT__SLASH_Fp)) {
    // FIXME: If anybody needs it, implement this obscure rule:
    // "If you specify a directory without a file name, the default file name
    // is VCx0.pch., where x is the major version of Visual C++ in use."
    Output = FpArg->getValue();

    // "If you do not specify an extension as part of the path name, an
    // extension of .pch is assumed. "
    if (!llvm::sys::path::has_extension(Output))
      Output += ".pch";
  } else {
    if (Arg *YcArg = C.getArgs().getLastArg(options::OPT__SLASH_Yc))
      Output = YcArg->getValue();
    if (Output.empty())
      Output = BaseName;
    llvm::sys::path::replace_extension(Output, ".pch");
  }
  return std::string(Output.str());
}

const ToolChain &Driver::getToolChain(const ArgList &Args,
                                      const llvm::Triple &Target) const {

  auto &TC = ToolChains[Target.str()];
  if (!TC) {
    switch (Target.getOS()) {
    case llvm::Triple::AIX:
      TC = std::make_unique<toolchains::AIX>(*this, Target, Args);
      break;
    case llvm::Triple::Haiku:
      TC = std::make_unique<toolchains::Haiku>(*this, Target, Args);
      break;
    case llvm::Triple::Ananas:
      TC = std::make_unique<toolchains::Ananas>(*this, Target, Args);
      break;
    case llvm::Triple::CloudABI:
      TC = std::make_unique<toolchains::CloudABI>(*this, Target, Args);
      break;
    case llvm::Triple::Darwin:
    case llvm::Triple::MacOSX:
    case llvm::Triple::IOS:
    case llvm::Triple::TvOS:
    case llvm::Triple::WatchOS:
    case llvm::Triple::DriverKit:
      TC = std::make_unique<toolchains::DarwinClang>(*this, Target, Args);
      break;
    case llvm::Triple::DragonFly:
      TC = std::make_unique<toolchains::DragonFly>(*this, Target, Args);
      break;
    case llvm::Triple::OpenBSD:
      TC = std::make_unique<toolchains::OpenBSD>(*this, Target, Args);
      break;
    case llvm::Triple::NetBSD:
      TC = std::make_unique<toolchains::NetBSD>(*this, Target, Args);
      break;
    case llvm::Triple::FreeBSD:
      if (Target.isPPC())
        TC = std::make_unique<toolchains::PPCFreeBSDToolChain>(*this, Target,
                                                               Args);
      else
        TC = std::make_unique<toolchains::FreeBSD>(*this, Target, Args);
      break;
    case llvm::Triple::Minix:
      TC = std::make_unique<toolchains::Minix>(*this, Target, Args);
      break;
    case llvm::Triple::Linux:
    case llvm::Triple::ELFIAMCU:
      if (Target.getArch() == llvm::Triple::hexagon)
        TC = std::make_unique<toolchains::HexagonToolChain>(*this, Target,
                                                             Args);
      else if ((Target.getVendor() == llvm::Triple::MipsTechnologies) &&
               !Target.hasEnvironment())
        TC = std::make_unique<toolchains::MipsLLVMToolChain>(*this, Target,
                                                              Args);
      else if (Target.isPPC())
        TC = std::make_unique<toolchains::PPCLinuxToolChain>(*this, Target,
                                                              Args);
      else if (Target.getArch() == llvm::Triple::ve)
        TC = std::make_unique<toolchains::VEToolChain>(*this, Target, Args);

      else
        TC = std::make_unique<toolchains::Linux>(*this, Target, Args);
      break;
    case llvm::Triple::NaCl:
      TC = std::make_unique<toolchains::NaClToolChain>(*this, Target, Args);
      break;
    case llvm::Triple::Fuchsia:
      TC = std::make_unique<toolchains::Fuchsia>(*this, Target, Args);
      break;
    case llvm::Triple::Solaris:
      TC = std::make_unique<toolchains::Solaris>(*this, Target, Args);
      break;
    case llvm::Triple::AMDHSA:
      TC = std::make_unique<toolchains::ROCMToolChain>(*this, Target, Args);
      break;
    case llvm::Triple::AMDPAL:
    case llvm::Triple::Mesa3D:
      TC = std::make_unique<toolchains::AMDGPUToolChain>(*this, Target, Args);
      break;
    case llvm::Triple::Win32:
      switch (Target.getEnvironment()) {
      default:
        if (Target.isOSBinFormatELF())
          TC = std::make_unique<toolchains::Generic_ELF>(*this, Target, Args);
        else if (Target.isOSBinFormatMachO())
          TC = std::make_unique<toolchains::MachO>(*this, Target, Args);
        else
          TC = std::make_unique<toolchains::Generic_GCC>(*this, Target, Args);
        break;
      case llvm::Triple::GNU:
        TC = std::make_unique<toolchains::MinGW>(*this, Target, Args);
        break;
      case llvm::Triple::Itanium:
        TC = std::make_unique<toolchains::CrossWindowsToolChain>(*this, Target,
                                                                  Args);
        break;
      case llvm::Triple::MSVC:
      case llvm::Triple::UnknownEnvironment:
        if (Args.getLastArgValue(options::OPT_fuse_ld_EQ)
                .startswith_insensitive("bfd"))
          TC = std::make_unique<toolchains::CrossWindowsToolChain>(
              *this, Target, Args);
        else
          TC =
              std::make_unique<toolchains::MSVCToolChain>(*this, Target, Args);
        break;
      }
      break;
    case llvm::Triple::PS4:
      TC = std::make_unique<toolchains::PS4CPU>(*this, Target, Args);
      break;
    case llvm::Triple::PS5:
      TC = std::make_unique<toolchains::PS5CPU>(*this, Target, Args);
      break;
    case llvm::Triple::Contiki:
      TC = std::make_unique<toolchains::Contiki>(*this, Target, Args);
      break;
    case llvm::Triple::Hurd:
      TC = std::make_unique<toolchains::Hurd>(*this, Target, Args);
      break;
    case llvm::Triple::ZOS:
      TC = std::make_unique<toolchains::ZOS>(*this, Target, Args);
      break;
    case llvm::Triple::ShaderModel:
      TC = std::make_unique<toolchains::HLSLToolChain>(*this, Target, Args);
      break;
    default:
      // Of these targets, Hexagon is the only one that might have
      // an OS of Linux, in which case it got handled above already.
      switch (Target.getArch()) {
      case llvm::Triple::tce:
        TC = std::make_unique<toolchains::TCEToolChain>(*this, Target, Args);
        break;
      case llvm::Triple::tcele:
        TC = std::make_unique<toolchains::TCELEToolChain>(*this, Target, Args);
        break;
      case llvm::Triple::hexagon:
        TC = std::make_unique<toolchains::HexagonToolChain>(*this, Target,
                                                             Args);
        break;
      case llvm::Triple::lanai:
        TC = std::make_unique<toolchains::LanaiToolChain>(*this, Target, Args);
        break;
      case llvm::Triple::xcore:
        TC = std::make_unique<toolchains::XCoreToolChain>(*this, Target, Args);
        break;
      case llvm::Triple::wasm32:
      case llvm::Triple::wasm64:
        TC = std::make_unique<toolchains::WebAssembly>(*this, Target, Args);
        break;
      case llvm::Triple::avr:
        TC = std::make_unique<toolchains::AVRToolChain>(*this, Target, Args);
        break;
      case llvm::Triple::msp430:
        TC =
            std::make_unique<toolchains::MSP430ToolChain>(*this, Target, Args);
        break;
      case llvm::Triple::riscv32:
      case llvm::Triple::riscv64:
        if (toolchains::RISCVToolChain::hasGCCToolchain(*this, Args))
          TC =
              std::make_unique<toolchains::RISCVToolChain>(*this, Target, Args);
        else
          TC = std::make_unique<toolchains::BareMetal>(*this, Target, Args);
        break;
      case llvm::Triple::ve:
        TC = std::make_unique<toolchains::VEToolChain>(*this, Target, Args);
        break;
      case llvm::Triple::spirv32:
      case llvm::Triple::spirv64:
        TC = std::make_unique<toolchains::SPIRVToolChain>(*this, Target, Args);
        break;
      case llvm::Triple::csky:
        TC = std::make_unique<toolchains::CSKYToolChain>(*this, Target, Args);
        break;
      default:
        if (Target.getVendor() == llvm::Triple::Myriad)
          TC = std::make_unique<toolchains::MyriadToolChain>(*this, Target,
                                                              Args);
        else if (toolchains::BareMetal::handlesTarget(Target))
          TC = std::make_unique<toolchains::BareMetal>(*this, Target, Args);
        else if (Target.isOSBinFormatELF())
          TC = std::make_unique<toolchains::Generic_ELF>(*this, Target, Args);
        else if (Target.isOSBinFormatMachO())
          TC = std::make_unique<toolchains::MachO>(*this, Target, Args);
        else
          TC = std::make_unique<toolchains::Generic_GCC>(*this, Target, Args);
      }
    }
  }

  // Intentionally omitted from the switch above: llvm::Triple::CUDA.  CUDA
  // compiles always need two toolchains, the CUDA toolchain and the host
  // toolchain.  So the only valid way to create a CUDA toolchain is via
  // CreateOffloadingDeviceToolChains.

  return *TC;
}

const ToolChain &Driver::getOffloadingDeviceToolChain(const ArgList &Args,
                  const llvm::Triple &Target, const ToolChain &HostTC,
                  const Action::OffloadKind &TargetDeviceOffloadKind) const {
  // Use device / host triples offload kind as the key into the ToolChains map
  // because the device ToolChain we create depends on both.
  auto &TC = ToolChains[Target.str() + "/" + HostTC.getTriple().str() +
                        std::to_string(TargetDeviceOffloadKind)];
  if (!TC) {
    // Categorized by offload kind > arch rather than OS > arch like
    // the normal getToolChain call, as it seems a reasonable way to categorize
    // things.
    switch (TargetDeviceOffloadKind) {
      case Action::OFK_Cuda:
        TC = std::make_unique<toolchains::CudaToolChain>(
          *this, Target, HostTC, Args, TargetDeviceOffloadKind);
        break;
      case Action::OFK_HIP: {
        if (Target.getArch() == llvm::Triple::amdgcn &&
            Target.getVendor() == llvm::Triple::AMD &&
            Target.getOS() == llvm::Triple::AMDHSA)
          TC = std::make_unique<toolchains::HIPAMDToolChain>(
              *this, Target, HostTC, Args, TargetDeviceOffloadKind);
        else if (Target.getArch() == llvm::Triple::spirv64 &&
                 Target.getVendor() == llvm::Triple::UnknownVendor &&
                 Target.getOS() == llvm::Triple::UnknownOS)
          TC = std::make_unique<toolchains::HIPSPVToolChain>(*this, Target,
                                                             HostTC, Args);
        break;
      }
      case Action::OFK_OpenMP:
        // omp + nvptx
        TC = std::make_unique<toolchains::CudaToolChain>(
          *this, Target, HostTC, Args, TargetDeviceOffloadKind);
        break;
      case Action::OFK_SYCL:
        switch (Target.getArch()) {
          case llvm::Triple::spir:
          case llvm::Triple::spir64:
            TC = std::make_unique<toolchains::SYCLToolChain>(
              *this, Target, HostTC, Args);
            break;
          case llvm::Triple::nvptx:
          case llvm::Triple::nvptx64:
            TC = std::make_unique<toolchains::CudaToolChain>(
              *this, Target, HostTC, Args, TargetDeviceOffloadKind);
            break;
          case llvm::Triple::amdgcn:
            TC = std::make_unique<toolchains::HIPAMDToolChain>(
                *this, Target, HostTC, Args, TargetDeviceOffloadKind);
            break;
          default:
          break;
        }
      break;
      default:
      break;
    }
  }

  return *TC;
}

bool Driver::ShouldUseClangCompiler(const JobAction &JA) const {
  // Say "no" if there is not exactly one input of a type clang understands.
  if (JA.size() != 1 ||
      !types::isAcceptedByClang((*JA.input_begin())->getType()))
    return false;

  // And say "no" if this is not a kind of action clang understands.
  if (!isa<PreprocessJobAction>(JA) && !isa<PrecompileJobAction>(JA) &&
      !isa<CompileJobAction>(JA) && !isa<BackendJobAction>(JA) &&
      !isa<ExtractAPIJobAction>(JA))
    return false;

  return true;
}

bool Driver::ShouldUseFlangCompiler(const JobAction &JA) const {
  // Say "no" if there is not exactly one input of a type flang understands.
  if (JA.size() != 1 ||
      !types::isAcceptedByFlang((*JA.input_begin())->getType()))
    return false;

  // And say "no" if this is not a kind of action flang understands.
  if (!isa<PreprocessJobAction>(JA) && !isa<CompileJobAction>(JA) &&
      !isa<BackendJobAction>(JA))
    return false;

  return true;
}

bool Driver::ShouldEmitStaticLibrary(const ArgList &Args) const {
  // Only emit static library if the flag is set explicitly.
  if (Args.hasArg(options::OPT_emit_static_lib))
    return true;
  return false;
}

/// GetReleaseVersion - Parse (([0-9]+)(.([0-9]+)(.([0-9]+)?))?)? and return the
/// grouped values as integers. Numbers which are not provided are set to 0.
///
/// \return True if the entire string was parsed (9.2), or all groups were
/// parsed (10.3.5extrastuff).
bool Driver::GetReleaseVersion(StringRef Str, unsigned &Major, unsigned &Minor,
                               unsigned &Micro, bool &HadExtra) {
  HadExtra = false;

  Major = Minor = Micro = 0;
  if (Str.empty())
    return false;

  if (Str.consumeInteger(10, Major))
    return false;
  if (Str.empty())
    return true;
  if (Str[0] != '.')
    return false;

  Str = Str.drop_front(1);

  if (Str.consumeInteger(10, Minor))
    return false;
  if (Str.empty())
    return true;
  if (Str[0] != '.')
    return false;
  Str = Str.drop_front(1);

  if (Str.consumeInteger(10, Micro))
    return false;
  if (!Str.empty())
    HadExtra = true;
  return true;
}

/// Parse digits from a string \p Str and fulfill \p Digits with
/// the parsed numbers. This method assumes that the max number of
/// digits to look for is equal to Digits.size().
///
/// \return True if the entire string was parsed and there are
/// no extra characters remaining at the end.
bool Driver::GetReleaseVersion(StringRef Str,
                               MutableArrayRef<unsigned> Digits) {
  if (Str.empty())
    return false;

  unsigned CurDigit = 0;
  while (CurDigit < Digits.size()) {
    unsigned Digit;
    if (Str.consumeInteger(10, Digit))
      return false;
    Digits[CurDigit] = Digit;
    if (Str.empty())
      return true;
    if (Str[0] != '.')
      return false;
    Str = Str.drop_front(1);
    CurDigit++;
  }

  // More digits than requested, bail out...
  return false;
}

std::pair<unsigned, unsigned>
Driver::getIncludeExcludeOptionFlagMasks(bool IsClCompatMode) const {
  unsigned IncludedFlagsBitmask = 0;
  unsigned ExcludedFlagsBitmask = options::NoDriverOption;

  if (IsClCompatMode) {
    // Include CL and Core options.
    IncludedFlagsBitmask |= options::CLOption;
    IncludedFlagsBitmask |= options::CLDXCOption;
    IncludedFlagsBitmask |= options::CoreOption;
  } else {
    ExcludedFlagsBitmask |= options::CLOption;
  }
  if (IsDXCMode()) {
    // Include DXC and Core options.
    IncludedFlagsBitmask |= options::DXCOption;
    IncludedFlagsBitmask |= options::CLDXCOption;
    IncludedFlagsBitmask |= options::CoreOption;
  } else {
    ExcludedFlagsBitmask |= options::DXCOption;
  }
  if (!IsClCompatMode && !IsDXCMode())
    ExcludedFlagsBitmask |= options::CLDXCOption;

  return std::make_pair(IncludedFlagsBitmask, ExcludedFlagsBitmask);
}

const char *Driver::getExecutableForDriverMode(DriverMode Mode) {
  switch (Mode) {
  case GCCMode:
    return "clang";
  case GXXMode:
    return "clang++";
  case CPPMode:
    return "clang-cpp";
  case CLMode:
    return "clang-cl";
  case FlangMode:
    return "flang";
  case DXCMode:
    return "clang-dxc";
  }

  llvm_unreachable("Unhandled Mode");
}

bool clang::driver::isOptimizationLevelFast(const ArgList &Args) {
  return Args.hasFlag(options::OPT_Ofast, options::OPT_O_Group, false);
}

bool clang::driver::isObjectFile(std::string FileName) {
  if (llvm::sys::fs::is_directory(FileName))
    return false;
  if (!llvm::sys::path::has_extension(FileName))
    // Any file with no extension should be considered an Object. Take into
    // account -lsomelib library filenames.
    return FileName.rfind("-l", 0) != 0;
  std::string Ext(llvm::sys::path::extension(FileName).drop_front());
  // We cannot rely on lookupTypeForExtension solely as that has 'lib'
  // marked as an object.
  return (Ext != "lib" &&
          types::lookupTypeForExtension(Ext) == types::TY_Object);
}

bool clang::driver::isStaticArchiveFile(const StringRef &FileName) {
  if (!llvm::sys::path::has_extension(FileName))
    // Any file with no extension should not be considered an Archive.
    return false;
  llvm::file_magic Magic;
  llvm::identify_magic(FileName, Magic);
  // Only .lib and archive files are to be considered.
  return (Magic == llvm::file_magic::archive);
}

bool clang::driver::willEmitRemarks(const ArgList &Args) {
  // -fsave-optimization-record enables it.
  if (Args.hasFlag(options::OPT_fsave_optimization_record,
                   options::OPT_fno_save_optimization_record, false))
    return true;

  // -fsave-optimization-record=<format> enables it as well.
  if (Args.hasFlag(options::OPT_fsave_optimization_record_EQ,
                   options::OPT_fno_save_optimization_record, false))
    return true;

  // -foptimization-record-file alone enables it too.
  if (Args.hasFlag(options::OPT_foptimization_record_file_EQ,
                   options::OPT_fno_save_optimization_record, false))
    return true;

  // -foptimization-record-passes alone enables it too.
  if (Args.hasFlag(options::OPT_foptimization_record_passes_EQ,
                   options::OPT_fno_save_optimization_record, false))
    return true;
  return false;
}

llvm::StringRef clang::driver::getDriverMode(StringRef ProgName,
                                             ArrayRef<const char *> Args) {
  static const std::string OptName =
      getDriverOptTable().getOption(options::OPT_driver_mode).getPrefixedName();
  llvm::StringRef Opt;
  for (StringRef Arg : Args) {
    if (!Arg.startswith(OptName))
      continue;
    Opt = Arg;
  }
  if (Opt.empty())
    Opt = ToolChain::getTargetAndModeFromProgramName(ProgName).DriverMode;
  return Opt.consume_front(OptName) ? Opt : "";
}

bool driver::IsClangCL(StringRef DriverMode) { return DriverMode.equals("cl"); }<|MERGE_RESOLUTION|>--- conflicted
+++ resolved
@@ -101,12 +101,9 @@
 #include <cstdlib> // ::getenv
 #include <map>
 #include <memory>
-<<<<<<< HEAD
 #include <regex>
 #include <sstream>
-=======
 #include <optional>
->>>>>>> 3c255f67
 #include <utility>
 #if LLVM_ON_UNIX
 #include <unistd.h> // getpid
@@ -3388,7 +3385,7 @@
   SmallVector<std::string, 8> LibPaths;
   bool IsMSVC = C.getDefaultToolChain().getTriple().isWindowsMSVCEnvironment();
   // Add search directories from LIBRARY_PATH/LIB env variable
-  llvm::Optional<std::string> LibPath =
+  std::optional<std::string> LibPath =
       llvm::sys::Process::GetEnv(IsMSVC ? "LIB" : "LIBRARY_PATH");
   if (LibPath) {
     SmallVector<StringRef, 8> SplitPaths;
