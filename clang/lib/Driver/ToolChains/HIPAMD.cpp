//===--- HIPAMD.cpp - HIP Tool and ToolChain Implementations ----*- C++ -*-===//
//
// Part of the LLVM Project, under the Apache License v2.0 with LLVM Exceptions.
// See https://llvm.org/LICENSE.txt for license information.
// SPDX-License-Identifier: Apache-2.0 WITH LLVM-exception
//
//===----------------------------------------------------------------------===//

#include "HIPAMD.h"
#include "AMDGPU.h"
#include "CommonArgs.h"
#include "HIPUtility.h"
#include "clang/Basic/Cuda.h"
#include "clang/Basic/TargetID.h"
#include "clang/Driver/Compilation.h"
#include "clang/Driver/Driver.h"
#include "clang/Driver/DriverDiagnostic.h"
#include "clang/Driver/InputInfo.h"
#include "clang/Driver/Options.h"
#include "clang/Driver/SanitizerArgs.h"
#include "llvm/Support/Alignment.h"
#include "llvm/Support/FileSystem.h"
#include "llvm/Support/Path.h"
#include "llvm/Support/TargetParser.h"

using namespace clang::driver;
using namespace clang::driver::toolchains;
using namespace clang::driver::tools;
using namespace clang;
using namespace llvm::opt;

#if defined(_WIN32) || defined(_WIN64)
#define NULL_FILE "nul"
#else
#define NULL_FILE "/dev/null"
#endif

static bool shouldSkipSanitizeOption(const ToolChain &TC,
                                     const llvm::opt::ArgList &DriverArgs,
                                     StringRef TargetID,
                                     const llvm::opt::Arg *A) {
  // For actions without targetID, do nothing.
  if (TargetID.empty())
    return false;
  Option O = A->getOption();
  if (!O.matches(options::OPT_fsanitize_EQ))
    return false;

  if (!DriverArgs.hasFlag(options::OPT_fgpu_sanitize,
                          options::OPT_fno_gpu_sanitize, true))
    return true;

  auto &Diags = TC.getDriver().getDiags();

  // For simplicity, we only allow -fsanitize=address
  SanitizerMask K = parseSanitizerValue(A->getValue(), /*AllowGroups=*/false);
  if (K != SanitizerKind::Address)
    return true;

  llvm::StringMap<bool> FeatureMap;
  auto OptionalGpuArch = parseTargetID(TC.getTriple(), TargetID, &FeatureMap);

  assert(OptionalGpuArch && "Invalid Target ID");
  (void)OptionalGpuArch;
  auto Loc = FeatureMap.find("xnack");
  if (Loc == FeatureMap.end() || !Loc->second) {
    Diags.Report(
        clang::diag::warn_drv_unsupported_option_for_offload_arch_req_feature)
        << A->getAsString(DriverArgs) << TargetID << "xnack+";
    return true;
  }
  return false;
}

void AMDGCN::Linker::constructLlvmLinkCommand(Compilation &C,
                                         const JobAction &JA,
                                         const InputInfoList &Inputs,
                                         const InputInfo &Output,
                                         const llvm::opt::ArgList &Args) const {
  // Construct llvm-link command.
  // The output from llvm-link is a bitcode file.
  ArgStringList LlvmLinkArgs;

  assert(!Inputs.empty() && "Must have at least one input.");

  LlvmLinkArgs.append({"-o", Output.getFilename()});
  for (auto Input : Inputs)
    LlvmLinkArgs.push_back(Input.getFilename());

  // Look for archive of bundled bitcode in arguments, and add temporary files
  // for the extracted archive of bitcode to inputs.
  auto TargetID = Args.getLastArgValue(options::OPT_mcpu_EQ);
  AddStaticDeviceLibsLinking(C, *this, JA, Inputs, Args, LlvmLinkArgs, "amdgcn",
                             TargetID,
                             /*IsBitCodeSDL=*/true,
                             /*PostClangLink=*/false);

  const char *LlvmLink =
    Args.MakeArgString(getToolChain().GetProgramPath("llvm-link"));
  C.addCommand(std::make_unique<Command>(JA, *this, ResponseFileSupport::None(),
                                         LlvmLink, LlvmLinkArgs, Inputs,
                                         Output));
}

void AMDGCN::Linker::constructLldCommand(Compilation &C, const JobAction &JA,
                                         const InputInfoList &Inputs,
                                         const InputInfo &Output,
                                         const llvm::opt::ArgList &Args) const {
  // Construct lld command.
  // The output from ld.lld is an HSA code object file.
  ArgStringList LldArgs{"-flavor", "gnu", "--no-undefined", "-shared",
                        "-plugin-opt=-amdgpu-internalize-symbols"};

  auto &TC = getToolChain();
  auto &D = TC.getDriver();
  assert(!Inputs.empty() && "Must have at least one input.");
  bool IsThinLTO = D.getLTOMode(/*IsOffload=*/true) == LTOK_Thin;
  addLTOOptions(TC, Args, LldArgs, Output, Inputs[0], IsThinLTO);

  // Extract all the -m options
  std::vector<llvm::StringRef> Features;
  amdgpu::getAMDGPUTargetFeatures(D, TC.getTriple(), Args, Features);

  // Add features to mattr such as cumode
  std::string MAttrString = "-plugin-opt=-mattr=";
  for (auto OneFeature : unifyTargetFeatures(Features)) {
    MAttrString.append(Args.MakeArgString(OneFeature));
    if (OneFeature != Features.back())
      MAttrString.append(",");
  }
  if (!Features.empty())
    LldArgs.push_back(Args.MakeArgString(MAttrString));

  // ToDo: Remove this option after AMDGPU backend supports ISA-level linking.
  // Since AMDGPU backend currently does not support ISA-level linking, all
  // called functions need to be imported.
  if (IsThinLTO)
    LldArgs.push_back(Args.MakeArgString("-plugin-opt=-force-import-all"));

  for (const Arg *A : Args.filtered(options::OPT_mllvm)) {
    LldArgs.push_back(
        Args.MakeArgString(Twine("-plugin-opt=") + A->getValue(0)));
  }

  if (C.getDriver().isSaveTempsEnabled())
    LldArgs.push_back("-save-temps");

  addLinkerCompressDebugSectionsOption(TC, Args, LldArgs);

  for (auto *Arg : Args.filtered(options::OPT_Xoffload_linker))
    LldArgs.push_back(Arg->getValue(1));

  LldArgs.append({"-o", Output.getFilename()});
  for (auto Input : Inputs)
    LldArgs.push_back(Input.getFilename());

  // Look for archive of bundled bitcode in arguments, and add temporary files
  // for the extracted archive of bitcode to inputs.
  auto TargetID = Args.getLastArgValue(options::OPT_mcpu_EQ);
  if (C.getDriver().getUseNewOffloadingDriver() ||
      JA.getOffloadingDeviceKind() != Action::OFK_SYCL)
    AddStaticDeviceLibsLinking(C, *this, JA, Inputs, Args, LldArgs, "amdgcn",
                               TargetID,
                               /*IsBitCodeSDL=*/true,
                               /*PostClangLink=*/false);

  const char *Lld = Args.MakeArgString(getToolChain().GetProgramPath("lld"));
  C.addCommand(std::make_unique<Command>(JA, *this, ResponseFileSupport::None(),
                                         Lld, LldArgs, Inputs, Output));
}

// For amdgcn the inputs of the linker job are device bitcode and output is
// either an object file or bitcode (-emit-llvm). It calls llvm-link, opt,
// llc, then lld steps.
void AMDGCN::Linker::ConstructJob(Compilation &C, const JobAction &JA,
                                  const InputInfo &Output,
                                  const InputInfoList &Inputs,
                                  const ArgList &Args,
                                  const char *LinkingOutput) const {
  if (Inputs.size() > 0 &&
      Inputs[0].getType() == types::TY_Image &&
      JA.getType() == types::TY_Object)
    return HIP::constructGenerateObjFileFromHIPFatBinary(C, Output, Inputs,
                                                         Args, JA, *this);

  if (JA.getType() == types::TY_HIP_FATBIN)
    return HIP::constructHIPFatbinCommand(C, JA, Output.getFilename(), Inputs,
                                          Args, *this);

  if (JA.getType() == types::TY_LLVM_BC)
    return constructLlvmLinkCommand(C, JA, Inputs, Output, Args);

  return constructLldCommand(C, JA, Inputs, Output, Args);
}

HIPAMDToolChain::HIPAMDToolChain(const Driver &D, const llvm::Triple &Triple,
                                 const ToolChain &HostTC, const ArgList &Args,
                                 const Action::OffloadKind OK)
    : ROCMToolChain(D, Triple, Args), HostTC(HostTC), OK(OK) {
  // Lookup binaries into the driver directory, this is used to
  // discover the clang-offload-bundler executable.
  getProgramPaths().push_back(getDriver().Dir);

  // Diagnose unsupported sanitizer options only once.
  if (!Args.hasFlag(options::OPT_fgpu_sanitize, options::OPT_fno_gpu_sanitize,
                    true))
    return;
  for (auto *A : Args.filtered(options::OPT_fsanitize_EQ)) {
    SanitizerMask K = parseSanitizerValue(A->getValue(), /*AllowGroups=*/false);
    if (K != SanitizerKind::Address)
      D.getDiags().Report(clang::diag::warn_drv_unsupported_option_for_target)
          << A->getAsString(Args) << getTriple().str();
  }
}

static const char *getLibSpirvTargetName(const ToolChain &HostTC) {
  return "remangled-l64-signed_char.libspirv-amdgcn--amdhsa.bc";
}

void HIPAMDToolChain::addClangTargetOptions(
    const llvm::opt::ArgList &DriverArgs, llvm::opt::ArgStringList &CC1Args,
    Action::OffloadKind DeviceOffloadingKind) const {
  HostTC.addClangTargetOptions(DriverArgs, CC1Args, DeviceOffloadingKind);

  assert((DeviceOffloadingKind == Action::OFK_HIP ||
          DeviceOffloadingKind == Action::OFK_SYCL) &&
         "Only HIP and SYCL offloading kinds are supported for GPUs.");

  CC1Args.push_back("-fcuda-is-device");

  if (DriverArgs.hasFlag(options::OPT_fcuda_approx_transcendentals,
                         options::OPT_fno_cuda_approx_transcendentals, false))
    CC1Args.push_back("-fcuda-approx-transcendentals");

  if (!DriverArgs.hasFlag(options::OPT_fgpu_rdc, options::OPT_fno_gpu_rdc,
                          false))
    CC1Args.append({"-mllvm", "-amdgpu-internalize-symbols"});

  StringRef MaxThreadsPerBlock =
      DriverArgs.getLastArgValue(options::OPT_gpu_max_threads_per_block_EQ);
  if (!MaxThreadsPerBlock.empty()) {
    std::string ArgStr =
        std::string("--gpu-max-threads-per-block=") + MaxThreadsPerBlock.str();
    CC1Args.push_back(DriverArgs.MakeArgStringRef(ArgStr));
  }

  CC1Args.push_back("-fcuda-allow-variadic-functions");

  // Default to "hidden" visibility, as object level linking will not be
  // supported for the foreseeable future.
  if (!DriverArgs.hasArg(options::OPT_fvisibility_EQ,
                         options::OPT_fvisibility_ms_compat)) {
    CC1Args.append({"-fvisibility=hidden"});
    CC1Args.push_back("-fapply-global-visibility-to-externs");
  }

<<<<<<< HEAD
  if (DeviceOffloadingKind == Action::OFK_SYCL) {
    toolchains::SYCLToolChain::AddSYCLIncludeArgs(getDriver(), DriverArgs,
                                                  CC1Args);
  }

  auto NoLibSpirv = DriverArgs.hasArg(options::OPT_fno_sycl_libspirv,
                                      options::OPT_fsycl_device_only);
  if (DeviceOffloadingKind == Action::OFK_SYCL && !NoLibSpirv) {
    std::string LibSpirvFile;

    if (DriverArgs.hasArg(clang::driver::options::OPT_fsycl_libspirv_path_EQ)) {
      auto ProvidedPath =
          DriverArgs
              .getLastArgValue(
                  clang::driver::options::OPT_fsycl_libspirv_path_EQ)
              .str();
      if (llvm::sys::fs::exists(ProvidedPath))
        LibSpirvFile = ProvidedPath;
    } else {
      SmallVector<StringRef, 8> LibraryPaths;

      // Expected path w/out install.
      SmallString<256> WithoutInstallPath(getDriver().ResourceDir);
      llvm::sys::path::append(WithoutInstallPath, Twine("../../clc"));
      LibraryPaths.emplace_back(WithoutInstallPath.c_str());

      // Expected path w/ install.
      SmallString<256> WithInstallPath(getDriver().ResourceDir);
      llvm::sys::path::append(WithInstallPath, Twine("../../../share/clc"));
      LibraryPaths.emplace_back(WithInstallPath.c_str());

      std::string LibSpirvTargetName = getLibSpirvTargetName(HostTC);
      for (StringRef LibraryPath : LibraryPaths) {
        SmallString<128> LibSpirvTargetFile(LibraryPath);
        llvm::sys::path::append(LibSpirvTargetFile, LibSpirvTargetName);
        if (llvm::sys::fs::exists(LibSpirvTargetFile)) {
          LibSpirvFile = std::string(LibSpirvTargetFile.str());
          break;
        }
      }
    }

    if (LibSpirvFile.empty()) {
      getDriver().Diag(diag::err_drv_no_sycl_libspirv)
          << getLibSpirvTargetName(HostTC);
      return;
    }

    CC1Args.push_back("-mlink-builtin-bitcode");
    CC1Args.push_back(DriverArgs.MakeArgString(LibSpirvFile));
  }

  for (auto BCFile : getHIPDeviceLibs(DriverArgs, DeviceOffloadingKind)) {
=======
  for (auto BCFile : getDeviceLibs(DriverArgs)) {
>>>>>>> 194ec844
    CC1Args.push_back(BCFile.ShouldInternalize ? "-mlink-builtin-bitcode"
                                               : "-mlink-bitcode-file");
    CC1Args.push_back(DriverArgs.MakeArgString(BCFile.Path));
  }

}

llvm::opt::DerivedArgList *
HIPAMDToolChain::TranslateArgs(const llvm::opt::DerivedArgList &Args,
                               StringRef BoundArch,
                               Action::OffloadKind DeviceOffloadKind) const {
  DerivedArgList *DAL =
      HostTC.TranslateArgs(Args, BoundArch, DeviceOffloadKind);
  if (!DAL)
    DAL = new DerivedArgList(Args.getBaseArgs());

  const OptTable &Opts = getDriver().getOpts();

  for (Arg *A : Args) {
    if (!shouldSkipArgument(A) &&
        !shouldSkipSanitizeOption(*this, Args, BoundArch, A))
      DAL->append(A);
  }

  if (!BoundArch.empty()) {
    DAL->eraseArg(options::OPT_mcpu_EQ);
    DAL->AddJoinedArg(nullptr, Opts.getOption(options::OPT_mcpu_EQ), BoundArch);
    checkTargetID(*DAL);
  }

  return DAL;
}

Tool *HIPAMDToolChain::buildLinker() const {
  assert(getTriple().getArch() == llvm::Triple::amdgcn);
  if (OK == Action::OFK_SYCL)
    return new tools::AMDGCN::SYCLLinker(*this);
  return new tools::AMDGCN::Linker(*this);
}

Tool *HIPAMDToolChain::SelectTool(const JobAction &JA) const {
  if (OK == Action::OFK_SYCL) {
    if (JA.getKind() == Action::LinkJobClass &&
        JA.getType() == types::TY_LLVM_BC) {
      return static_cast<tools::AMDGCN::SYCLLinker *>(ToolChain::SelectTool(JA))
          ->GetSYCLToolChainLinker();
    }
  }
  return ToolChain::SelectTool(JA);
}

void HIPAMDToolChain::addClangWarningOptions(ArgStringList &CC1Args) const {
  HostTC.addClangWarningOptions(CC1Args);
}

ToolChain::CXXStdlibType
HIPAMDToolChain::GetCXXStdlibType(const ArgList &Args) const {
  return HostTC.GetCXXStdlibType(Args);
}

void HIPAMDToolChain::AddClangSystemIncludeArgs(const ArgList &DriverArgs,
                                                ArgStringList &CC1Args) const {
  HostTC.AddClangSystemIncludeArgs(DriverArgs, CC1Args);
}

void HIPAMDToolChain::AddClangCXXStdlibIncludeArgs(
    const ArgList &Args, ArgStringList &CC1Args) const {
  HostTC.AddClangCXXStdlibIncludeArgs(Args, CC1Args);
}

void HIPAMDToolChain::AddIAMCUIncludeArgs(const ArgList &Args,
                                          ArgStringList &CC1Args) const {
  HostTC.AddIAMCUIncludeArgs(Args, CC1Args);
}

void HIPAMDToolChain::AddHIPIncludeArgs(const ArgList &DriverArgs,
                                        ArgStringList &CC1Args) const {
  RocmInstallation.AddHIPIncludeArgs(DriverArgs, CC1Args);
}

SanitizerMask HIPAMDToolChain::getSupportedSanitizers() const {
  // The HIPAMDToolChain only supports sanitizers in the sense that it allows
  // sanitizer arguments on the command line if they are supported by the host
  // toolchain. The HIPAMDToolChain will actually ignore any command line
  // arguments for any of these "supported" sanitizers. That means that no
  // sanitization of device code is actually supported at this time.
  //
  // This behavior is necessary because the host and device toolchains
  // invocations often share the command line, so the device toolchain must
  // tolerate flags meant only for the host toolchain.
  return HostTC.getSupportedSanitizers();
}

VersionTuple HIPAMDToolChain::computeMSVCVersion(const Driver *D,
                                                 const ArgList &Args) const {
  return HostTC.computeMSVCVersion(D, Args);
}

llvm::SmallVector<ToolChain::BitCodeLibraryInfo, 12>
<<<<<<< HEAD
HIPAMDToolChain::getHIPDeviceLibs(
    const llvm::opt::ArgList &DriverArgs,
    const Action::OffloadKind DeviceOffloadingKind) const {
=======
HIPAMDToolChain::getDeviceLibs(const llvm::opt::ArgList &DriverArgs) const {
>>>>>>> 194ec844
  llvm::SmallVector<BitCodeLibraryInfo, 12> BCLibs;
  if (DriverArgs.hasArg(options::OPT_nogpulib))
    return {};
  ArgStringList LibraryPaths;

  // Find in --hip-device-lib-path and HIP_LIBRARY_PATH.
  for (auto Path : RocmInstallation.getRocmDeviceLibPathArg())
    LibraryPaths.push_back(DriverArgs.MakeArgString(Path));

  addDirectoryList(DriverArgs, LibraryPaths, "", "HIP_DEVICE_LIB_PATH");

  // Maintain compatability with --hip-device-lib.
  auto BCLibArgs = DriverArgs.getAllArgValues(options::OPT_hip_device_lib_EQ);
  if (!BCLibArgs.empty()) {
    llvm::for_each(BCLibArgs, [&](StringRef BCName) {
      StringRef FullName;
      for (std::string LibraryPath : LibraryPaths) {
        SmallString<128> Path(LibraryPath);
        llvm::sys::path::append(Path, BCName);
        FullName = Path;
        if (llvm::sys::fs::exists(FullName)) {
          BCLibs.push_back(FullName);
          return;
        }
      }
      getDriver().Diag(diag::err_drv_no_such_file) << BCName;
    });
  } else {
    if (!RocmInstallation.hasDeviceLibrary()) {
      getDriver().Diag(diag::err_drv_no_rocm_device_lib) << 0;
      return {};
    }
    StringRef GpuArch = getGPUArch(DriverArgs);
    assert(!GpuArch.empty() && "Must have an explicit GPU arch.");

    // If --hip-device-lib is not set, add the default bitcode libraries.
    if (DriverArgs.hasFlag(options::OPT_fgpu_sanitize,
                           options::OPT_fno_gpu_sanitize, true) &&
        getSanitizerArgs(DriverArgs).needsAsanRt()) {
      auto AsanRTL = RocmInstallation.getAsanRTLPath();
      if (AsanRTL.empty()) {
        unsigned DiagID = getDriver().getDiags().getCustomDiagID(
            DiagnosticsEngine::Error,
            "AMDGPU address sanitizer runtime library (asanrtl) is not found. "
            "Please install ROCm device library which supports address "
            "sanitizer");
        getDriver().Diag(DiagID);
        return {};
      } else
        BCLibs.push_back({AsanRTL.str(), /*ShouldInternalize=*/false});
    }

    // Add the HIP specific bitcode library.
    BCLibs.push_back(RocmInstallation.getHIPPath());

    // Add common device libraries like ocml etc.
    for (auto N : getCommonDeviceLibNames(DriverArgs, GpuArch.str(),
                                          DeviceOffloadingKind))
      BCLibs.push_back(StringRef(N));

    // Add instrument lib.
    auto InstLib =
        DriverArgs.getLastArgValue(options::OPT_gpu_instrument_lib_EQ);
    if (InstLib.empty())
      return BCLibs;
    if (llvm::sys::fs::exists(InstLib))
      BCLibs.push_back(InstLib);
    else
      getDriver().Diag(diag::err_drv_no_such_file) << InstLib;
  }

  return BCLibs;
}

void HIPAMDToolChain::checkTargetID(
    const llvm::opt::ArgList &DriverArgs) const {
  auto PTID = getParsedTargetID(DriverArgs);
  if (PTID.OptionalTargetID && !PTID.OptionalGPUArch) {
    getDriver().Diag(clang::diag::err_drv_bad_target_id)
        << *PTID.OptionalTargetID;
  }
}<|MERGE_RESOLUTION|>--- conflicted
+++ resolved
@@ -254,7 +254,6 @@
     CC1Args.push_back("-fapply-global-visibility-to-externs");
   }
 
-<<<<<<< HEAD
   if (DeviceOffloadingKind == Action::OFK_SYCL) {
     toolchains::SYCLToolChain::AddSYCLIncludeArgs(getDriver(), DriverArgs,
                                                   CC1Args);
@@ -307,10 +306,7 @@
     CC1Args.push_back(DriverArgs.MakeArgString(LibSpirvFile));
   }
 
-  for (auto BCFile : getHIPDeviceLibs(DriverArgs, DeviceOffloadingKind)) {
-=======
-  for (auto BCFile : getDeviceLibs(DriverArgs)) {
->>>>>>> 194ec844
+  for (auto BCFile : getDeviceLibs(DriverArgs, DeviceOffloadingKind)) {
     CC1Args.push_back(BCFile.ShouldInternalize ? "-mlink-builtin-bitcode"
                                                : "-mlink-bitcode-file");
     CC1Args.push_back(DriverArgs.MakeArgString(BCFile.Path));
@@ -410,13 +406,9 @@
 }
 
 llvm::SmallVector<ToolChain::BitCodeLibraryInfo, 12>
-<<<<<<< HEAD
-HIPAMDToolChain::getHIPDeviceLibs(
+HIPAMDToolChain::getDeviceLibs(
     const llvm::opt::ArgList &DriverArgs,
     const Action::OffloadKind DeviceOffloadingKind) const {
-=======
-HIPAMDToolChain::getDeviceLibs(const llvm::opt::ArgList &DriverArgs) const {
->>>>>>> 194ec844
   llvm::SmallVector<BitCodeLibraryInfo, 12> BCLibs;
   if (DriverArgs.hasArg(options::OPT_nogpulib))
     return {};
