--- conflicted
+++ resolved
@@ -68,14 +68,9 @@
                            llvm::opt::ArgStringList &CC1Args) const override;
   void AddHIPIncludeArgs(const llvm::opt::ArgList &DriverArgs,
                          llvm::opt::ArgStringList &CC1Args) const override;
-<<<<<<< HEAD
-  llvm::SmallVector<BitCodeLibraryInfo, 12> getHIPDeviceLibs(
+  llvm::SmallVector<BitCodeLibraryInfo, 12> getDeviceLibs(
       const llvm::opt::ArgList &Args,
       const Action::OffloadKind DeviceOffloadingKind) const override;
-=======
-  llvm::SmallVector<BitCodeLibraryInfo, 12>
-  getDeviceLibs(const llvm::opt::ArgList &Args) const override;
->>>>>>> 194ec844
 
   SanitizerMask getSupportedSanitizers() const override;
 
