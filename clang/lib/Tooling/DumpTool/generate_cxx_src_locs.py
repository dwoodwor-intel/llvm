#!/usr/bin/env python3
# -*- coding: utf-8 -*-

import os
import sys
import json
import filecmp
import shutil
import argparse

class Generator(object):

    implementationContent = ''

<<<<<<< HEAD
    RefClades = {"NestedNameSpecifierLoc", "TemplateArgumentLoc", "TypeLoc"}
=======
    RefClades = {"DeclarationNameInfo",
        "NestedNameSpecifierLoc",
        "TemplateArgumentLoc",
        "TypeLoc"}
>>>>>>> 11299179

    def __init__(self, templateClasses):
        self.templateClasses = templateClasses

    def GeneratePrologue(self):

        self.implementationContent += \
            """
/*===- Generated file -------------------------------------------*- C++ -*-===*\
|*                                                                            *|
|* Introspection of available AST node SourceLocations                        *|
|*                                                                            *|
|* Automatically generated file, do not edit!                                 *|
|*                                                                            *|
\*===----------------------------------------------------------------------===*/

namespace clang {
namespace tooling {

using LocationAndString = SourceLocationMap::value_type;
using RangeAndString = SourceRangeMap::value_type;

bool NodeIntrospection::hasIntrospectionSupport() { return true; }

struct RecursionPopper
{
    RecursionPopper(std::vector<clang::TypeLoc> &TypeLocRecursionGuard)
    :  TLRG(TypeLocRecursionGuard)
    {

    }

    ~RecursionPopper()
    {
    TLRG.pop_back();
    }

private:
std::vector<clang::TypeLoc> &TLRG;
};
"""

    def GenerateBaseGetLocationsDeclaration(self, CladeName):
        InstanceDecoration = "*"
        if CladeName in self.RefClades:
            InstanceDecoration = "&"

        self.implementationContent += \
            """
void GetLocationsImpl(SharedLocationCall const& Prefix,
    clang::{0} const {1}Object, SourceLocationMap &Locs,
    SourceRangeMap &Rngs,
    std::vector<clang::TypeLoc> &TypeLocRecursionGuard);
""".format(CladeName, InstanceDecoration)

    def GenerateSrcLocMethod(self,
            ClassName, ClassData, CreateLocalRecursionGuard):

        NormalClassName = ClassName
        RecursionGuardParam = ('' if CreateLocalRecursionGuard else \
            ', std::vector<clang::TypeLoc>& TypeLocRecursionGuard')

        if "templateParms" in ClassData:
            TemplatePreamble = "template <typename "
            ClassName += "<"
            First = True
            for TA in ClassData["templateParms"]:
                if not First:
                    ClassName += ", "
                    TemplatePreamble += ", typename "

                First = False
                ClassName += TA
                TemplatePreamble += TA

            ClassName += ">"
            TemplatePreamble += ">\n";
            self.implementationContent += TemplatePreamble

        self.implementationContent += \
            """
static void GetLocations{0}(SharedLocationCall const& Prefix,
    clang::{1} const &Object,
    SourceLocationMap &Locs, SourceRangeMap &Rngs {2})
{{
""".format(NormalClassName, ClassName, RecursionGuardParam)

        if 'sourceLocations' in ClassData:
            for locName in ClassData['sourceLocations']:
                self.implementationContent += \
                    """
  Locs.insert(LocationAndString(Object.{0}(),
    llvm::makeIntrusiveRefCnt<LocationCall>(Prefix, "{0}")));
""".format(locName)

            self.implementationContent += '\n'

        if 'sourceRanges' in ClassData:
            for rngName in ClassData['sourceRanges']:
                self.implementationContent += \
                    """
  Rngs.insert(RangeAndString(Object.{0}(),
    llvm::makeIntrusiveRefCnt<LocationCall>(Prefix, "{0}")));
""".format(rngName)

            self.implementationContent += '\n'

        if 'typeLocs' in ClassData or 'typeSourceInfos' in ClassData \
<<<<<<< HEAD
                or 'nestedNameLocs' in ClassData:
=======
                or 'nestedNameLocs' in ClassData \
                or 'declNameInfos' in ClassData:
>>>>>>> 11299179
            if CreateLocalRecursionGuard:
                self.implementationContent += \
                    'std::vector<clang::TypeLoc> TypeLocRecursionGuard;\n'

            self.implementationContent += '\n'

            if 'typeLocs' in ClassData:
                for typeLoc in ClassData['typeLocs']:

                    self.implementationContent += \
                        """
              if (Object.{0}()) {{
                GetLocationsImpl(
                    llvm::makeIntrusiveRefCnt<LocationCall>(Prefix, "{0}"),
                    Object.{0}(), Locs, Rngs, TypeLocRecursionGuard);
                }}
              """.format(typeLoc)

            self.implementationContent += '\n'
            if 'typeSourceInfos' in ClassData:
                for tsi in ClassData['typeSourceInfos']:
                    self.implementationContent += \
                        """
              if (Object.{0}()) {{
                GetLocationsImpl(llvm::makeIntrusiveRefCnt<LocationCall>(
                    llvm::makeIntrusiveRefCnt<LocationCall>(Prefix, "{0}",
                        LocationCall::ReturnsPointer), "getTypeLoc"),
                    Object.{0}()->getTypeLoc(), Locs, Rngs, TypeLocRecursionGuard);
                    }}
              """.format(tsi)

                self.implementationContent += '\n'

            if 'nestedNameLocs' in ClassData:
                for NN in ClassData['nestedNameLocs']:
                    self.implementationContent += \
                        """
              if (Object.{0}())
                GetLocationsImpl(
                    llvm::makeIntrusiveRefCnt<LocationCall>(Prefix, "{0}"),
                    Object.{0}(), Locs, Rngs, TypeLocRecursionGuard);
              """.format(NN)

<<<<<<< HEAD
=======
            if 'declNameInfos' in ClassData:
                for declName in ClassData['declNameInfos']:

                    self.implementationContent += \
                        """
                      GetLocationsImpl(
                          llvm::makeIntrusiveRefCnt<LocationCall>(Prefix, "{0}"),
                          Object.{0}(), Locs, Rngs, TypeLocRecursionGuard);
                      """.format(declName)
>>>>>>> 11299179

        self.implementationContent += '}\n'

    def GenerateFiles(self, OutputFile):
        with open(os.path.join(os.getcwd(),
                  OutputFile), 'w') as f:
            f.write(self.implementationContent)

    def GenerateBaseGetLocationsFunction(self, ASTClassNames,
            ClassEntries, CladeName, InheritanceMap,
            CreateLocalRecursionGuard):

        MethodReturnType = 'NodeLocationAccessors'
        InstanceDecoration = "*"
        if CladeName in self.RefClades:
            InstanceDecoration = "&"

        Signature = \
            'GetLocations(clang::{0} const {1}Object)'.format(
                CladeName, InstanceDecoration)
        ImplSignature = \
            """
    GetLocationsImpl(SharedLocationCall const& Prefix,
        clang::{0} const {1}Object, SourceLocationMap &Locs,
        SourceRangeMap &Rngs,
        std::vector<clang::TypeLoc> &TypeLocRecursionGuard)
    """.format(CladeName, InstanceDecoration)

        self.implementationContent += 'void {0} {{ '.format(ImplSignature)

        if CladeName == "TypeLoc":
            self.implementationContent += 'if (Object.isNull()) return;'
<<<<<<< HEAD

            self.implementationContent += \
                """
            if (llvm::find(TypeLocRecursionGuard, Object) != TypeLocRecursionGuard.end())
              return;
            TypeLocRecursionGuard.push_back(Object);
            RecursionPopper RAII(TypeLocRecursionGuard);
                """

        RecursionGuardParam = ''
        if not CreateLocalRecursionGuard:
            RecursionGuardParam = ', TypeLocRecursionGuard'

=======

            self.implementationContent += \
                """
            if (llvm::find(TypeLocRecursionGuard, Object) != TypeLocRecursionGuard.end())
              return;
            TypeLocRecursionGuard.push_back(Object);
            RecursionPopper RAII(TypeLocRecursionGuard);
                """

        RecursionGuardParam = ''
        if not CreateLocalRecursionGuard:
            RecursionGuardParam = ', TypeLocRecursionGuard'

>>>>>>> 11299179
        ArgPrefix = '*'
        if CladeName in self.RefClades:
            ArgPrefix = ''
        self.implementationContent += \
            'GetLocations{0}(Prefix, {1}Object, Locs, Rngs {2});'.format(
                CladeName, ArgPrefix, RecursionGuardParam)

        if CladeName == "TypeLoc":
            self.implementationContent += \
                '''
        if (auto QTL = Object.getAs<clang::QualifiedTypeLoc>()) {
            auto Dequalified = QTL.getNextTypeLoc();
            return GetLocationsImpl(llvm::makeIntrusiveRefCnt<LocationCall>(Prefix, "getNextTypeLoc"),
                                Dequalified,
                                Locs,
                                Rngs,
                                TypeLocRecursionGuard);
        }'''

        for ASTClassName in ASTClassNames:
            if ASTClassName in self.templateClasses:
                continue
            if ASTClassName == CladeName:
                continue
            if CladeName != "TypeLoc":
                self.implementationContent += \
                """
if (auto Derived = llvm::dyn_cast<clang::{0}>(Object)) {{
  GetLocations{0}(Prefix, *Derived, Locs, Rngs {1});
}}
""".format(ASTClassName, RecursionGuardParam)
                continue

            self.GenerateBaseTypeLocVisit(ASTClassName, ClassEntries,
                RecursionGuardParam, InheritanceMap)

        self.implementationContent += '}'

        self.implementationContent += \
            """
{0} NodeIntrospection::{1} {{
  NodeLocationAccessors Result;
  SharedLocationCall Prefix;
  std::vector<clang::TypeLoc> TypeLocRecursionGuard;

  GetLocationsImpl(Prefix, Object, Result.LocationAccessors,
                   Result.RangeAccessors, TypeLocRecursionGuard);
""".format(MethodReturnType, Signature)

        self.implementationContent += 'return Result; }'

    def GenerateBaseTypeLocVisit(self, ASTClassName, ClassEntries,
            RecursionGuardParam, InheritanceMap):
        CallPrefix = 'Prefix'
        if ASTClassName != 'TypeLoc':
            CallPrefix = \
                '''llvm::makeIntrusiveRefCnt<LocationCall>(Prefix,
                    "getAs<clang::{0}>", LocationCall::IsCast)
                '''.format(ASTClassName)

        if ASTClassName in ClassEntries:

            self.implementationContent += \
            """
            if (auto ConcreteTL = Object.getAs<clang::{0}>())
              GetLocations{1}({2}, ConcreteTL, Locs, Rngs {3});
            """.format(ASTClassName, ASTClassName,
                       CallPrefix, RecursionGuardParam)

        if ASTClassName in InheritanceMap:
            for baseTemplate in self.templateClasses:
                if baseTemplate in InheritanceMap[ASTClassName]:
                    self.implementationContent += \
                    """
    if (auto ConcreteTL = Object.getAs<clang::{0}>())
      GetLocations{1}({2}, ConcreteTL, Locs, Rngs {3});
    """.format(InheritanceMap[ASTClassName], baseTemplate,
            CallPrefix, RecursionGuardParam)


    def GenerateDynNodeVisitor(self, CladeNames):
        MethodReturnType = 'NodeLocationAccessors'

        Signature = \
            'GetLocations(clang::DynTypedNode const &Node)'

        self.implementationContent += MethodReturnType \
            + ' NodeIntrospection::' + Signature + '{'

        for CladeName in CladeNames:
            if CladeName == "DeclarationNameInfo":
                continue
            self.implementationContent += \
                """
    if (const auto *N = Node.get<{0}>())
    """.format(CladeName)
            ArgPrefix = ""
            if CladeName in self.RefClades:
                ArgPrefix = "*"
            self.implementationContent += \
            """
      return GetLocations({0}const_cast<{1} *>(N));""".format(ArgPrefix, CladeName)

        self.implementationContent += '\nreturn {}; }'

    def GenerateEpilogue(self):

        self.implementationContent += '''
  }
}
'''

def main():

    parser = argparse.ArgumentParser()
    parser.add_argument('--json-input-path',
                      help='Read API description from FILE', metavar='FILE')
    parser.add_argument('--output-file', help='Generate output in FILEPATH',
                      metavar='FILEPATH')
    parser.add_argument('--use-empty-implementation',
                      help='Generate empty implementation',
                      action="store", type=int)
    parser.add_argument('--empty-implementation',
                      help='Copy empty implementation from FILEPATH',
                      action="store", metavar='FILEPATH')

    options = parser.parse_args()

    use_empty_implementation = options.use_empty_implementation

    if (not use_empty_implementation
            and not os.path.exists(options.json_input_path)):
        use_empty_implementation = True

    if not use_empty_implementation:
        with open(options.json_input_path) as f:
            jsonData = json.load(f)

        if not 'classesInClade' in jsonData or not jsonData["classesInClade"]:
            use_empty_implementation = True

    if use_empty_implementation:
        if not os.path.exists(options.output_file) or \
                not filecmp.cmp(options.empty_implementation, options.output_file):
            shutil.copyfile(options.empty_implementation, options.output_file)
        sys.exit(0)

    templateClasses = []
    for (ClassName, ClassAccessors) in jsonData['classEntries'].items():
        if "templateParms" in ClassAccessors:
            templateClasses.append(ClassName)

    g = Generator(templateClasses)

    g.GeneratePrologue()

    for (CladeName, ClassNameData) in jsonData['classesInClade'].items():
        g.GenerateBaseGetLocationsDeclaration(CladeName)

    def getCladeName(ClassName):
      for (CladeName, ClassNameData) in jsonData['classesInClade'].items():
        if ClassName in ClassNameData:
          return CladeName

    for (ClassName, ClassAccessors) in jsonData['classEntries'].items():
        cladeName = getCladeName(ClassName)
        g.GenerateSrcLocMethod(
            ClassName, ClassAccessors,
<<<<<<< HEAD
            cladeName not in [
                      'NestedNameSpecifierLoc',
                      'TemplateArgumentLoc',
                      'TypeLoc'])
=======
            cladeName not in Generator.RefClades)
>>>>>>> 11299179

    for (CladeName, ClassNameData) in jsonData['classesInClade'].items():
        g.GenerateBaseGetLocationsFunction(
            ClassNameData,
            jsonData['classEntries'],
            CladeName,
            jsonData["classInheritance"],
<<<<<<< HEAD
            CladeName not in [
                      'NestedNameSpecifierLoc',
                      'TemplateArgumentLoc',
                      'TypeLoc'])
=======
            CladeName not in Generator.RefClades)
>>>>>>> 11299179

    g.GenerateDynNodeVisitor(jsonData['classesInClade'].keys())

    g.GenerateEpilogue()

    g.GenerateFiles(options.output_file)

if __name__ == '__main__':
    main()<|MERGE_RESOLUTION|>--- conflicted
+++ resolved
@@ -12,14 +12,10 @@
 
     implementationContent = ''
 
-<<<<<<< HEAD
-    RefClades = {"NestedNameSpecifierLoc", "TemplateArgumentLoc", "TypeLoc"}
-=======
     RefClades = {"DeclarationNameInfo",
         "NestedNameSpecifierLoc",
         "TemplateArgumentLoc",
         "TypeLoc"}
->>>>>>> 11299179
 
     def __init__(self, templateClasses):
         self.templateClasses = templateClasses
@@ -128,12 +124,8 @@
             self.implementationContent += '\n'
 
         if 'typeLocs' in ClassData or 'typeSourceInfos' in ClassData \
-<<<<<<< HEAD
-                or 'nestedNameLocs' in ClassData:
-=======
                 or 'nestedNameLocs' in ClassData \
                 or 'declNameInfos' in ClassData:
->>>>>>> 11299179
             if CreateLocalRecursionGuard:
                 self.implementationContent += \
                     'std::vector<clang::TypeLoc> TypeLocRecursionGuard;\n'
@@ -177,8 +169,6 @@
                     Object.{0}(), Locs, Rngs, TypeLocRecursionGuard);
               """.format(NN)
 
-<<<<<<< HEAD
-=======
             if 'declNameInfos' in ClassData:
                 for declName in ClassData['declNameInfos']:
 
@@ -188,7 +178,6 @@
                           llvm::makeIntrusiveRefCnt<LocationCall>(Prefix, "{0}"),
                           Object.{0}(), Locs, Rngs, TypeLocRecursionGuard);
                       """.format(declName)
->>>>>>> 11299179
 
         self.implementationContent += '}\n'
 
@@ -221,7 +210,6 @@
 
         if CladeName == "TypeLoc":
             self.implementationContent += 'if (Object.isNull()) return;'
-<<<<<<< HEAD
 
             self.implementationContent += \
                 """
@@ -235,21 +223,6 @@
         if not CreateLocalRecursionGuard:
             RecursionGuardParam = ', TypeLocRecursionGuard'
 
-=======
-
-            self.implementationContent += \
-                """
-            if (llvm::find(TypeLocRecursionGuard, Object) != TypeLocRecursionGuard.end())
-              return;
-            TypeLocRecursionGuard.push_back(Object);
-            RecursionPopper RAII(TypeLocRecursionGuard);
-                """
-
-        RecursionGuardParam = ''
-        if not CreateLocalRecursionGuard:
-            RecursionGuardParam = ', TypeLocRecursionGuard'
-
->>>>>>> 11299179
         ArgPrefix = '*'
         if CladeName in self.RefClades:
             ArgPrefix = ''
@@ -418,14 +391,7 @@
         cladeName = getCladeName(ClassName)
         g.GenerateSrcLocMethod(
             ClassName, ClassAccessors,
-<<<<<<< HEAD
-            cladeName not in [
-                      'NestedNameSpecifierLoc',
-                      'TemplateArgumentLoc',
-                      'TypeLoc'])
-=======
             cladeName not in Generator.RefClades)
->>>>>>> 11299179
 
     for (CladeName, ClassNameData) in jsonData['classesInClade'].items():
         g.GenerateBaseGetLocationsFunction(
@@ -433,14 +399,7 @@
             jsonData['classEntries'],
             CladeName,
             jsonData["classInheritance"],
-<<<<<<< HEAD
-            CladeName not in [
-                      'NestedNameSpecifierLoc',
-                      'TemplateArgumentLoc',
-                      'TypeLoc'])
-=======
             CladeName not in Generator.RefClades)
->>>>>>> 11299179
 
     g.GenerateDynNodeVisitor(jsonData['classesInClade'].keys())
 
