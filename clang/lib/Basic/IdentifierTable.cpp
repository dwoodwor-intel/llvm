//===- IdentifierTable.cpp - Hash table for identifier lookup -------------===//
//
// Part of the LLVM Project, under the Apache License v2.0 with LLVM Exceptions.
// See https://llvm.org/LICENSE.txt for license information.
// SPDX-License-Identifier: Apache-2.0 WITH LLVM-exception
//
//===----------------------------------------------------------------------===//
//
// This file implements the IdentifierInfo, IdentifierVisitor, and
// IdentifierTable interfaces.
//
//===----------------------------------------------------------------------===//

#include "clang/Basic/IdentifierTable.h"
#include "clang/Basic/CharInfo.h"
#include "clang/Basic/LangOptions.h"
#include "clang/Basic/OperatorKinds.h"
#include "clang/Basic/Specifiers.h"
#include "clang/Basic/TokenKinds.h"
#include "llvm/ADT/DenseMapInfo.h"
#include "llvm/ADT/FoldingSet.h"
#include "llvm/ADT/SmallString.h"
#include "llvm/ADT/StringMap.h"
#include "llvm/ADT/StringRef.h"
#include "llvm/Support/Allocator.h"
#include "llvm/Support/ErrorHandling.h"
#include "llvm/Support/raw_ostream.h"
#include <cassert>
#include <cstdio>
#include <cstring>
#include <string>

using namespace clang;

//===----------------------------------------------------------------------===//
// IdentifierTable Implementation
//===----------------------------------------------------------------------===//

IdentifierIterator::~IdentifierIterator() = default;

IdentifierInfoLookup::~IdentifierInfoLookup() = default;

namespace {

/// A simple identifier lookup iterator that represents an
/// empty sequence of identifiers.
class EmptyLookupIterator : public IdentifierIterator
{
public:
  StringRef Next() override { return StringRef(); }
};

} // namespace

IdentifierIterator *IdentifierInfoLookup::getIdentifiers() {
  return new EmptyLookupIterator();
}

IdentifierTable::IdentifierTable(IdentifierInfoLookup *ExternalLookup)
    : HashTable(8192), // Start with space for 8K identifiers.
      ExternalLookup(ExternalLookup) {}

IdentifierTable::IdentifierTable(const LangOptions &LangOpts,
                                 IdentifierInfoLookup *ExternalLookup)
    : IdentifierTable(ExternalLookup) {
  // Populate the identifier table with info about keywords for the current
  // language.
  AddKeywords(LangOpts);
}

//===----------------------------------------------------------------------===//
// Language Keyword Implementation
//===----------------------------------------------------------------------===//

// Constants for TokenKinds.def
namespace {

  enum {
    KEYC99        = 0x1,
    KEYCXX        = 0x2,
    KEYCXX11      = 0x4,
    KEYGNU        = 0x8,
    KEYMS         = 0x10,
    BOOLSUPPORT   = 0x20,
    KEYALTIVEC    = 0x40,
    KEYNOCXX      = 0x80,
    KEYBORLAND    = 0x100,
    KEYOPENCLC    = 0x200,
    KEYC11        = 0x400,
    KEYNOMS18     = 0x800,
    KEYNOOPENCL   = 0x1000,
    WCHARSUPPORT  = 0x2000,
    HALFSUPPORT   = 0x4000,
    CHAR8SUPPORT  = 0x8000,
    KEYCONCEPTS   = 0x10000,
    KEYOBJC       = 0x20000,
    KEYZVECTOR    = 0x40000,
    KEYCOROUTINES = 0x80000,
    KEYMODULES    = 0x100000,
    KEYCXX2A      = 0x200000,
    KEYOPENCLCXX  = 0x400000,
<<<<<<< HEAD
    KEYSYCL       = 0x1000000,
    KEYALLCXX = KEYSYCL | KEYCXX | KEYCXX11 | KEYCXX2A,
    KEYALL = (0x1ffffff & ~KEYNOMS18 &
=======
    KEYMSCOMPAT   = 0x800000,
    KEYALLCXX = KEYCXX | KEYCXX11 | KEYCXX2A,
    KEYALL = (0xffffff & ~KEYNOMS18 &
>>>>>>> c2d6b84d
              ~KEYNOOPENCL) // KEYNOMS18 and KEYNOOPENCL are used to exclude.
  };

  /// How a keyword is treated in the selected standard.
  enum KeywordStatus {
    KS_Disabled,    // Disabled
    KS_Extension,   // Is an extension
    KS_Enabled,     // Enabled
    KS_Future       // Is a keyword in future standard
  };

} // namespace

/// Translates flags as specified in TokenKinds.def into keyword status
/// in the given language standard.
static KeywordStatus getKeywordStatus(const LangOptions &LangOpts,
                                      unsigned Flags) {
  if (Flags == KEYALL) return KS_Enabled;
  if (LangOpts.CPlusPlus && (Flags & KEYCXX)) return KS_Enabled;
  if (LangOpts.CPlusPlus11 && (Flags & KEYCXX11)) return KS_Enabled;
  if (LangOpts.CPlusPlus2a && (Flags & KEYCXX2A)) return KS_Enabled;
  if (LangOpts.C99 && (Flags & KEYC99)) return KS_Enabled;
  if (LangOpts.GNUKeywords && (Flags & KEYGNU)) return KS_Extension;
  if (LangOpts.MicrosoftExt && (Flags & KEYMS)) return KS_Extension;
  if (LangOpts.MSVCCompat && (Flags & KEYMSCOMPAT)) return KS_Enabled;
  if (LangOpts.Borland && (Flags & KEYBORLAND)) return KS_Extension;
  if (LangOpts.Bool && (Flags & BOOLSUPPORT)) return KS_Enabled;
  if (LangOpts.Half && (Flags & HALFSUPPORT)) return KS_Enabled;
  if (LangOpts.WChar && (Flags & WCHARSUPPORT)) return KS_Enabled;
  if (LangOpts.Char8 && (Flags & CHAR8SUPPORT)) return KS_Enabled;
  if (LangOpts.AltiVec && (Flags & KEYALTIVEC)) return KS_Enabled;
  if (LangOpts.ZVector && (Flags & KEYZVECTOR)) return KS_Enabled;
  if (LangOpts.OpenCL && !LangOpts.OpenCLCPlusPlus && (Flags & KEYOPENCLC))
    return KS_Enabled;
  if (LangOpts.OpenCLCPlusPlus && (Flags & KEYOPENCLCXX)) return KS_Enabled;
  if (LangOpts.SYCL && (Flags & KEYSYCL)) return KS_Enabled;
  if (!LangOpts.CPlusPlus && (Flags & KEYNOCXX)) return KS_Enabled;
  if (LangOpts.C11 && (Flags & KEYC11)) return KS_Enabled;
  // We treat bridge casts as objective-C keywords so we can warn on them
  // in non-arc mode.
  if (LangOpts.ObjC && (Flags & KEYOBJC)) return KS_Enabled;
  if (LangOpts.ConceptsTS && (Flags & KEYCONCEPTS)) return KS_Enabled;
  if (LangOpts.Coroutines && (Flags & KEYCOROUTINES)) return KS_Enabled;
  if (LangOpts.ModulesTS && (Flags & KEYMODULES)) return KS_Enabled;
  if (LangOpts.CPlusPlus && (Flags & KEYALLCXX)) return KS_Future;
  return KS_Disabled;
}

/// AddKeyword - This method is used to associate a token ID with specific
/// identifiers because they are language keywords.  This causes the lexer to
/// automatically map matching identifiers to specialized token codes.
static void AddKeyword(StringRef Keyword,
                       tok::TokenKind TokenCode, unsigned Flags,
                       const LangOptions &LangOpts, IdentifierTable &Table) {
  KeywordStatus AddResult = getKeywordStatus(LangOpts, Flags);

  // Don't add this keyword under MSVCCompat.
  if (LangOpts.MSVCCompat && (Flags & KEYNOMS18) &&
      !LangOpts.isCompatibleWithMSVC(LangOptions::MSVC2015))
    return;

  // Don't add this keyword under OpenCL.
  if (LangOpts.OpenCL && (Flags & KEYNOOPENCL))
    return;

  // Don't add this keyword if disabled in this language.
  if (AddResult == KS_Disabled) return;

  IdentifierInfo &Info =
      Table.get(Keyword, AddResult == KS_Future ? tok::identifier : TokenCode);
  Info.setIsExtensionToken(AddResult == KS_Extension);
  Info.setIsFutureCompatKeyword(AddResult == KS_Future);
}

/// AddCXXOperatorKeyword - Register a C++ operator keyword alternative
/// representations.
static void AddCXXOperatorKeyword(StringRef Keyword,
                                  tok::TokenKind TokenCode,
                                  IdentifierTable &Table) {
  IdentifierInfo &Info = Table.get(Keyword, TokenCode);
  Info.setIsCPlusPlusOperatorKeyword();
}

/// AddObjCKeyword - Register an Objective-C \@keyword like "class" "selector"
/// or "property".
static void AddObjCKeyword(StringRef Name,
                           tok::ObjCKeywordKind ObjCID,
                           IdentifierTable &Table) {
  Table.get(Name).setObjCKeywordID(ObjCID);
}

/// AddKeywords - Add all keywords to the symbol table.
///
void IdentifierTable::AddKeywords(const LangOptions &LangOpts) {
  // Add keywords and tokens for the current language.
#define KEYWORD(NAME, FLAGS) \
  AddKeyword(StringRef(#NAME), tok::kw_ ## NAME,  \
             FLAGS, LangOpts, *this);
#define ALIAS(NAME, TOK, FLAGS) \
  AddKeyword(StringRef(NAME), tok::kw_ ## TOK,  \
             FLAGS, LangOpts, *this);
#define CXX_KEYWORD_OPERATOR(NAME, ALIAS) \
  if (LangOpts.CXXOperatorNames)          \
    AddCXXOperatorKeyword(StringRef(#NAME), tok::ALIAS, *this);
#define OBJC_AT_KEYWORD(NAME)  \
  if (LangOpts.ObjC)           \
    AddObjCKeyword(StringRef(#NAME), tok::objc_##NAME, *this);
#define TESTING_KEYWORD(NAME, FLAGS)
#include "clang/Basic/TokenKinds.def"

  if (LangOpts.ParseUnknownAnytype)
    AddKeyword("__unknown_anytype", tok::kw___unknown_anytype, KEYALL,
               LangOpts, *this);

  if (LangOpts.DeclSpecKeyword)
    AddKeyword("__declspec", tok::kw___declspec, KEYALL, LangOpts, *this);

  // Add the '_experimental_modules_import' contextual keyword.
  get("import").setModulesImport(true);
}

/// Checks if the specified token kind represents a keyword in the
/// specified language.
/// \returns Status of the keyword in the language.
static KeywordStatus getTokenKwStatus(const LangOptions &LangOpts,
                                      tok::TokenKind K) {
  switch (K) {
#define KEYWORD(NAME, FLAGS) \
  case tok::kw_##NAME: return getKeywordStatus(LangOpts, FLAGS);
#include "clang/Basic/TokenKinds.def"
  default: return KS_Disabled;
  }
}

/// Returns true if the identifier represents a keyword in the
/// specified language.
bool IdentifierInfo::isKeyword(const LangOptions &LangOpts) const {
  switch (getTokenKwStatus(LangOpts, getTokenID())) {
  case KS_Enabled:
  case KS_Extension:
    return true;
  default:
    return false;
  }
}

/// Returns true if the identifier represents a C++ keyword in the
/// specified language.
bool IdentifierInfo::isCPlusPlusKeyword(const LangOptions &LangOpts) const {
  if (!LangOpts.CPlusPlus || !isKeyword(LangOpts))
    return false;
  // This is a C++ keyword if this identifier is not a keyword when checked
  // using LangOptions without C++ support.
  LangOptions LangOptsNoCPP = LangOpts;
  LangOptsNoCPP.CPlusPlus = false;
  LangOptsNoCPP.CPlusPlus11 = false;
  LangOptsNoCPP.CPlusPlus2a = false;
  return !isKeyword(LangOptsNoCPP);
}

tok::PPKeywordKind IdentifierInfo::getPPKeywordID() const {
  // We use a perfect hash function here involving the length of the keyword,
  // the first and third character.  For preprocessor ID's there are no
  // collisions (if there were, the switch below would complain about duplicate
  // case values).  Note that this depends on 'if' being null terminated.

#define HASH(LEN, FIRST, THIRD) \
  (LEN << 5) + (((FIRST-'a') + (THIRD-'a')) & 31)
#define CASE(LEN, FIRST, THIRD, NAME) \
  case HASH(LEN, FIRST, THIRD): \
    return memcmp(Name, #NAME, LEN) ? tok::pp_not_keyword : tok::pp_ ## NAME

  unsigned Len = getLength();
  if (Len < 2) return tok::pp_not_keyword;
  const char *Name = getNameStart();
  switch (HASH(Len, Name[0], Name[2])) {
  default: return tok::pp_not_keyword;
  CASE( 2, 'i', '\0', if);
  CASE( 4, 'e', 'i', elif);
  CASE( 4, 'e', 's', else);
  CASE( 4, 'l', 'n', line);
  CASE( 4, 's', 'c', sccs);
  CASE( 5, 'e', 'd', endif);
  CASE( 5, 'e', 'r', error);
  CASE( 5, 'i', 'e', ident);
  CASE( 5, 'i', 'd', ifdef);
  CASE( 5, 'u', 'd', undef);

  CASE( 6, 'a', 's', assert);
  CASE( 6, 'd', 'f', define);
  CASE( 6, 'i', 'n', ifndef);
  CASE( 6, 'i', 'p', import);
  CASE( 6, 'p', 'a', pragma);

  CASE( 7, 'd', 'f', defined);
  CASE( 7, 'i', 'c', include);
  CASE( 7, 'w', 'r', warning);

  CASE( 8, 'u', 'a', unassert);
  CASE(12, 'i', 'c', include_next);

  CASE(14, '_', 'p', __public_macro);

  CASE(15, '_', 'p', __private_macro);

  CASE(16, '_', 'i', __include_macros);
#undef CASE
#undef HASH
  }
}

//===----------------------------------------------------------------------===//
// Stats Implementation
//===----------------------------------------------------------------------===//

/// PrintStats - Print statistics about how well the identifier table is doing
/// at hashing identifiers.
void IdentifierTable::PrintStats() const {
  unsigned NumBuckets = HashTable.getNumBuckets();
  unsigned NumIdentifiers = HashTable.getNumItems();
  unsigned NumEmptyBuckets = NumBuckets-NumIdentifiers;
  unsigned AverageIdentifierSize = 0;
  unsigned MaxIdentifierLength = 0;

  // TODO: Figure out maximum times an identifier had to probe for -stats.
  for (llvm::StringMap<IdentifierInfo*, llvm::BumpPtrAllocator>::const_iterator
       I = HashTable.begin(), E = HashTable.end(); I != E; ++I) {
    unsigned IdLen = I->getKeyLength();
    AverageIdentifierSize += IdLen;
    if (MaxIdentifierLength < IdLen)
      MaxIdentifierLength = IdLen;
  }

  fprintf(stderr, "\n*** Identifier Table Stats:\n");
  fprintf(stderr, "# Identifiers:   %d\n", NumIdentifiers);
  fprintf(stderr, "# Empty Buckets: %d\n", NumEmptyBuckets);
  fprintf(stderr, "Hash density (#identifiers per bucket): %f\n",
          NumIdentifiers/(double)NumBuckets);
  fprintf(stderr, "Ave identifier length: %f\n",
          (AverageIdentifierSize/(double)NumIdentifiers));
  fprintf(stderr, "Max identifier length: %d\n", MaxIdentifierLength);

  // Compute statistics about the memory allocated for identifiers.
  HashTable.getAllocator().PrintStats();
}

//===----------------------------------------------------------------------===//
// SelectorTable Implementation
//===----------------------------------------------------------------------===//

unsigned llvm::DenseMapInfo<clang::Selector>::getHashValue(clang::Selector S) {
  return DenseMapInfo<void*>::getHashValue(S.getAsOpaquePtr());
}

namespace clang {

/// One of these variable length records is kept for each
/// selector containing more than one keyword. We use a folding set
/// to unique aggregate names (keyword selectors in ObjC parlance). Access to
/// this class is provided strictly through Selector.
class alignas(IdentifierInfoAlignment) MultiKeywordSelector
    : public detail::DeclarationNameExtra,
      public llvm::FoldingSetNode {
  MultiKeywordSelector(unsigned nKeys) : DeclarationNameExtra(nKeys) {}

public:
  // Constructor for keyword selectors.
  MultiKeywordSelector(unsigned nKeys, IdentifierInfo **IIV)
      : DeclarationNameExtra(nKeys) {
    assert((nKeys > 1) && "not a multi-keyword selector");

    // Fill in the trailing keyword array.
    IdentifierInfo **KeyInfo = reinterpret_cast<IdentifierInfo **>(this + 1);
    for (unsigned i = 0; i != nKeys; ++i)
      KeyInfo[i] = IIV[i];
  }

  // getName - Derive the full selector name and return it.
  std::string getName() const;

  using DeclarationNameExtra::getNumArgs;

  using keyword_iterator = IdentifierInfo *const *;

  keyword_iterator keyword_begin() const {
    return reinterpret_cast<keyword_iterator>(this + 1);
  }

  keyword_iterator keyword_end() const {
    return keyword_begin() + getNumArgs();
  }

  IdentifierInfo *getIdentifierInfoForSlot(unsigned i) const {
    assert(i < getNumArgs() && "getIdentifierInfoForSlot(): illegal index");
    return keyword_begin()[i];
  }

  static void Profile(llvm::FoldingSetNodeID &ID, keyword_iterator ArgTys,
                      unsigned NumArgs) {
    ID.AddInteger(NumArgs);
    for (unsigned i = 0; i != NumArgs; ++i)
      ID.AddPointer(ArgTys[i]);
  }

  void Profile(llvm::FoldingSetNodeID &ID) {
    Profile(ID, keyword_begin(), getNumArgs());
  }
};

} // namespace clang.

unsigned Selector::getNumArgs() const {
  unsigned IIF = getIdentifierInfoFlag();
  if (IIF <= ZeroArg)
    return 0;
  if (IIF == OneArg)
    return 1;
  // We point to a MultiKeywordSelector.
  MultiKeywordSelector *SI = getMultiKeywordSelector();
  return SI->getNumArgs();
}

IdentifierInfo *Selector::getIdentifierInfoForSlot(unsigned argIndex) const {
  if (getIdentifierInfoFlag() < MultiArg) {
    assert(argIndex == 0 && "illegal keyword index");
    return getAsIdentifierInfo();
  }

  // We point to a MultiKeywordSelector.
  MultiKeywordSelector *SI = getMultiKeywordSelector();
  return SI->getIdentifierInfoForSlot(argIndex);
}

StringRef Selector::getNameForSlot(unsigned int argIndex) const {
  IdentifierInfo *II = getIdentifierInfoForSlot(argIndex);
  return II ? II->getName() : StringRef();
}

std::string MultiKeywordSelector::getName() const {
  SmallString<256> Str;
  llvm::raw_svector_ostream OS(Str);
  for (keyword_iterator I = keyword_begin(), E = keyword_end(); I != E; ++I) {
    if (*I)
      OS << (*I)->getName();
    OS << ':';
  }

  return OS.str();
}

std::string Selector::getAsString() const {
  if (InfoPtr == 0)
    return "<null selector>";

  if (getIdentifierInfoFlag() < MultiArg) {
    IdentifierInfo *II = getAsIdentifierInfo();

    if (getNumArgs() == 0) {
      assert(II && "If the number of arguments is 0 then II is guaranteed to "
                   "not be null.");
      return II->getName();
    }

    if (!II)
      return ":";

    return II->getName().str() + ":";
  }

  // We have a multiple keyword selector.
  return getMultiKeywordSelector()->getName();
}

void Selector::print(llvm::raw_ostream &OS) const {
  OS << getAsString();
}

LLVM_DUMP_METHOD void Selector::dump() const { print(llvm::errs()); }

/// Interpreting the given string using the normal CamelCase
/// conventions, determine whether the given string starts with the
/// given "word", which is assumed to end in a lowercase letter.
static bool startsWithWord(StringRef name, StringRef word) {
  if (name.size() < word.size()) return false;
  return ((name.size() == word.size() || !isLowercase(name[word.size()])) &&
          name.startswith(word));
}

ObjCMethodFamily Selector::getMethodFamilyImpl(Selector sel) {
  IdentifierInfo *first = sel.getIdentifierInfoForSlot(0);
  if (!first) return OMF_None;

  StringRef name = first->getName();
  if (sel.isUnarySelector()) {
    if (name == "autorelease") return OMF_autorelease;
    if (name == "dealloc") return OMF_dealloc;
    if (name == "finalize") return OMF_finalize;
    if (name == "release") return OMF_release;
    if (name == "retain") return OMF_retain;
    if (name == "retainCount") return OMF_retainCount;
    if (name == "self") return OMF_self;
    if (name == "initialize") return OMF_initialize;
  }

  if (name == "performSelector" || name == "performSelectorInBackground" ||
      name == "performSelectorOnMainThread")
    return OMF_performSelector;

  // The other method families may begin with a prefix of underscores.
  while (!name.empty() && name.front() == '_')
    name = name.substr(1);

  if (name.empty()) return OMF_None;
  switch (name.front()) {
  case 'a':
    if (startsWithWord(name, "alloc")) return OMF_alloc;
    break;
  case 'c':
    if (startsWithWord(name, "copy")) return OMF_copy;
    break;
  case 'i':
    if (startsWithWord(name, "init")) return OMF_init;
    break;
  case 'm':
    if (startsWithWord(name, "mutableCopy")) return OMF_mutableCopy;
    break;
  case 'n':
    if (startsWithWord(name, "new")) return OMF_new;
    break;
  default:
    break;
  }

  return OMF_None;
}

ObjCInstanceTypeFamily Selector::getInstTypeMethodFamily(Selector sel) {
  IdentifierInfo *first = sel.getIdentifierInfoForSlot(0);
  if (!first) return OIT_None;

  StringRef name = first->getName();

  if (name.empty()) return OIT_None;
  switch (name.front()) {
    case 'a':
      if (startsWithWord(name, "array")) return OIT_Array;
      break;
    case 'd':
      if (startsWithWord(name, "default")) return OIT_ReturnsSelf;
      if (startsWithWord(name, "dictionary")) return OIT_Dictionary;
      break;
    case 's':
      if (startsWithWord(name, "shared")) return OIT_ReturnsSelf;
      if (startsWithWord(name, "standard")) return OIT_Singleton;
      break;
    case 'i':
      if (startsWithWord(name, "init")) return OIT_Init;
      break;
    default:
      break;
  }
  return OIT_None;
}

ObjCStringFormatFamily Selector::getStringFormatFamilyImpl(Selector sel) {
  IdentifierInfo *first = sel.getIdentifierInfoForSlot(0);
  if (!first) return SFF_None;

  StringRef name = first->getName();

  switch (name.front()) {
    case 'a':
      if (name == "appendFormat") return SFF_NSString;
      break;

    case 'i':
      if (name == "initWithFormat") return SFF_NSString;
      break;

    case 'l':
      if (name == "localizedStringWithFormat") return SFF_NSString;
      break;

    case 's':
      if (name == "stringByAppendingFormat" ||
          name == "stringWithFormat") return SFF_NSString;
      break;
  }
  return SFF_None;
}

namespace {

struct SelectorTableImpl {
  llvm::FoldingSet<MultiKeywordSelector> Table;
  llvm::BumpPtrAllocator Allocator;
};

} // namespace

static SelectorTableImpl &getSelectorTableImpl(void *P) {
  return *static_cast<SelectorTableImpl*>(P);
}

SmallString<64>
SelectorTable::constructSetterName(StringRef Name) {
  SmallString<64> SetterName("set");
  SetterName += Name;
  SetterName[3] = toUppercase(SetterName[3]);
  return SetterName;
}

Selector
SelectorTable::constructSetterSelector(IdentifierTable &Idents,
                                       SelectorTable &SelTable,
                                       const IdentifierInfo *Name) {
  IdentifierInfo *SetterName =
    &Idents.get(constructSetterName(Name->getName()));
  return SelTable.getUnarySelector(SetterName);
}

std::string SelectorTable::getPropertyNameFromSetterSelector(Selector Sel) {
  StringRef Name = Sel.getNameForSlot(0);
  assert(Name.startswith("set") && "invalid setter name");
  return (Twine(toLowercase(Name[3])) + Name.drop_front(4)).str();
}

size_t SelectorTable::getTotalMemory() const {
  SelectorTableImpl &SelTabImpl = getSelectorTableImpl(Impl);
  return SelTabImpl.Allocator.getTotalMemory();
}

Selector SelectorTable::getSelector(unsigned nKeys, IdentifierInfo **IIV) {
  if (nKeys < 2)
    return Selector(IIV[0], nKeys);

  SelectorTableImpl &SelTabImpl = getSelectorTableImpl(Impl);

  // Unique selector, to guarantee there is one per name.
  llvm::FoldingSetNodeID ID;
  MultiKeywordSelector::Profile(ID, IIV, nKeys);

  void *InsertPos = nullptr;
  if (MultiKeywordSelector *SI =
        SelTabImpl.Table.FindNodeOrInsertPos(ID, InsertPos))
    return Selector(SI);

  // MultiKeywordSelector objects are not allocated with new because they have a
  // variable size array (for parameter types) at the end of them.
  unsigned Size = sizeof(MultiKeywordSelector) + nKeys*sizeof(IdentifierInfo *);
  MultiKeywordSelector *SI =
      (MultiKeywordSelector *)SelTabImpl.Allocator.Allocate(
          Size, alignof(MultiKeywordSelector));
  new (SI) MultiKeywordSelector(nKeys, IIV);
  SelTabImpl.Table.InsertNode(SI, InsertPos);
  return Selector(SI);
}

SelectorTable::SelectorTable() {
  Impl = new SelectorTableImpl();
}

SelectorTable::~SelectorTable() {
  delete &getSelectorTableImpl(Impl);
}

const char *clang::getOperatorSpelling(OverloadedOperatorKind Operator) {
  switch (Operator) {
  case OO_None:
  case NUM_OVERLOADED_OPERATORS:
    return nullptr;

#define OVERLOADED_OPERATOR(Name,Spelling,Token,Unary,Binary,MemberOnly) \
  case OO_##Name: return Spelling;
#include "clang/Basic/OperatorKinds.def"
  }

  llvm_unreachable("Invalid OverloadedOperatorKind!");
}

StringRef clang::getNullabilitySpelling(NullabilityKind kind,
                                        bool isContextSensitive) {
  switch (kind) {
  case NullabilityKind::NonNull:
    return isContextSensitive ? "nonnull" : "_Nonnull";

  case NullabilityKind::Nullable:
    return isContextSensitive ? "nullable" : "_Nullable";

  case NullabilityKind::Unspecified:
    return isContextSensitive ? "null_unspecified" : "_Null_unspecified";
  }
  llvm_unreachable("Unknown nullability kind.");
}<|MERGE_RESOLUTION|>--- conflicted
+++ resolved
@@ -99,15 +99,10 @@
     KEYMODULES    = 0x100000,
     KEYCXX2A      = 0x200000,
     KEYOPENCLCXX  = 0x400000,
-<<<<<<< HEAD
+    KEYMSCOMPAT   = 0x800000,
     KEYSYCL       = 0x1000000,
     KEYALLCXX = KEYSYCL | KEYCXX | KEYCXX11 | KEYCXX2A,
     KEYALL = (0x1ffffff & ~KEYNOMS18 &
-=======
-    KEYMSCOMPAT   = 0x800000,
-    KEYALLCXX = KEYCXX | KEYCXX11 | KEYCXX2A,
-    KEYALL = (0xffffff & ~KEYNOMS18 &
->>>>>>> c2d6b84d
               ~KEYNOOPENCL) // KEYNOMS18 and KEYNOOPENCL are used to exclude.
   };
 
@@ -143,7 +138,7 @@
   if (LangOpts.OpenCL && !LangOpts.OpenCLCPlusPlus && (Flags & KEYOPENCLC))
     return KS_Enabled;
   if (LangOpts.OpenCLCPlusPlus && (Flags & KEYOPENCLCXX)) return KS_Enabled;
-  if (LangOpts.SYCL && (Flags & KEYSYCL)) return KS_Enabled;
+  if (LangOpts.SYCLIsDevice && (Flags & KEYSYCL)) return KS_Enabled;
   if (!LangOpts.CPlusPlus && (Flags & KEYNOCXX)) return KS_Enabled;
   if (LangOpts.C11 && (Flags & KEYC11)) return KS_Enabled;
   // We treat bridge casts as objective-C keywords so we can warn on them
