//===- VPlan.cpp - Vectorizer Plan ----------------------------------------===//
//
// Part of the LLVM Project, under the Apache License v2.0 with LLVM Exceptions.
// See https://llvm.org/LICENSE.txt for license information.
// SPDX-License-Identifier: Apache-2.0 WITH LLVM-exception
//
//===----------------------------------------------------------------------===//
///
/// \file
/// This is the LLVM vectorization plan. It represents a candidate for
/// vectorization, allowing to plan and optimize how to vectorize a given loop
/// before generating LLVM-IR.
/// The vectorizer uses vectorization plans to estimate the costs of potential
/// candidates and if profitable to execute the desired plan, generating vector
/// LLVM-IR code.
///
//===----------------------------------------------------------------------===//

#include "VPlan.h"
#include "VPlanDominatorTree.h"
#include "llvm/ADT/DepthFirstIterator.h"
#include "llvm/ADT/PostOrderIterator.h"
#include "llvm/ADT/STLExtras.h"
#include "llvm/ADT/SmallVector.h"
#include "llvm/ADT/Twine.h"
#include "llvm/Analysis/IVDescriptors.h"
#include "llvm/Analysis/LoopInfo.h"
#include "llvm/IR/BasicBlock.h"
#include "llvm/IR/CFG.h"
#include "llvm/IR/InstrTypes.h"
#include "llvm/IR/Instruction.h"
#include "llvm/IR/Instructions.h"
#include "llvm/IR/Type.h"
#include "llvm/IR/Value.h"
#include "llvm/Support/Casting.h"
#include "llvm/Support/CommandLine.h"
#include "llvm/Support/Debug.h"
#include "llvm/Support/ErrorHandling.h"
#include "llvm/Support/GenericDomTreeConstruction.h"
#include "llvm/Support/GraphWriter.h"
#include "llvm/Support/raw_ostream.h"
#include "llvm/Transforms/Utils/BasicBlockUtils.h"
#include <cassert>
#include <iterator>
#include <string>
#include <vector>

using namespace llvm;
extern cl::opt<bool> EnableVPlanNativePath;

#define DEBUG_TYPE "vplan"

#if !defined(NDEBUG) || defined(LLVM_ENABLE_DUMP)
raw_ostream &llvm::operator<<(raw_ostream &OS, const VPValue &V) {
  const VPInstruction *Instr = dyn_cast<VPInstruction>(&V);
  VPSlotTracker SlotTracker(
      (Instr && Instr->getParent()) ? Instr->getParent()->getPlan() : nullptr);
  V.print(OS, SlotTracker);
  return OS;
}
#endif

Value *VPLane::getAsRuntimeExpr(IRBuilder<> &Builder,
                                const ElementCount &VF) const {
  switch (LaneKind) {
  case VPLane::Kind::ScalableLast:
    // Lane = RuntimeVF - VF.getKnownMinValue() + Lane
    return Builder.CreateSub(getRuntimeVF(Builder, Builder.getInt32Ty(), VF),
                             Builder.getInt32(VF.getKnownMinValue() - Lane));
  case VPLane::Kind::First:
    return Builder.getInt32(Lane);
  }
  llvm_unreachable("Unknown lane kind");
}

VPValue::VPValue(const unsigned char SC, Value *UV, VPDef *Def)
    : SubclassID(SC), UnderlyingVal(UV), Def(Def) {
  if (Def)
    Def->addDefinedValue(this);
}

VPValue::~VPValue() {
  assert(Users.empty() && "trying to delete a VPValue with remaining users");
  if (Def)
    Def->removeDefinedValue(this);
}

#if !defined(NDEBUG) || defined(LLVM_ENABLE_DUMP)
void VPValue::print(raw_ostream &OS, VPSlotTracker &SlotTracker) const {
  if (const VPRecipeBase *R = dyn_cast_or_null<VPRecipeBase>(Def))
    R->print(OS, "", SlotTracker);
  else
    printAsOperand(OS, SlotTracker);
}

void VPValue::dump() const {
  const VPRecipeBase *Instr = dyn_cast_or_null<VPRecipeBase>(this->Def);
  VPSlotTracker SlotTracker(
      (Instr && Instr->getParent()) ? Instr->getParent()->getPlan() : nullptr);
  print(dbgs(), SlotTracker);
  dbgs() << "\n";
}

void VPDef::dump() const {
  const VPRecipeBase *Instr = dyn_cast_or_null<VPRecipeBase>(this);
  VPSlotTracker SlotTracker(
      (Instr && Instr->getParent()) ? Instr->getParent()->getPlan() : nullptr);
  print(dbgs(), "", SlotTracker);
  dbgs() << "\n";
}
#endif

// Get the top-most entry block of \p Start. This is the entry block of the
// containing VPlan. This function is templated to support both const and non-const blocks
template <typename T> static T *getPlanEntry(T *Start) {
  T *Next = Start;
  T *Current = Start;
  while ((Next = Next->getParent()))
    Current = Next;

  SmallSetVector<T *, 8> WorkList;
  WorkList.insert(Current);

  for (unsigned i = 0; i < WorkList.size(); i++) {
    T *Current = WorkList[i];
    if (Current->getNumPredecessors() == 0)
      return Current;
    auto &Predecessors = Current->getPredecessors();
    WorkList.insert(Predecessors.begin(), Predecessors.end());
  }

  llvm_unreachable("VPlan without any entry node without predecessors");
}

VPlan *VPBlockBase::getPlan() { return getPlanEntry(this)->Plan; }

const VPlan *VPBlockBase::getPlan() const { return getPlanEntry(this)->Plan; }

/// \return the VPBasicBlock that is the entry of Block, possibly indirectly.
const VPBasicBlock *VPBlockBase::getEntryBasicBlock() const {
  const VPBlockBase *Block = this;
  while (const VPRegionBlock *Region = dyn_cast<VPRegionBlock>(Block))
    Block = Region->getEntry();
  return cast<VPBasicBlock>(Block);
}

VPBasicBlock *VPBlockBase::getEntryBasicBlock() {
  VPBlockBase *Block = this;
  while (VPRegionBlock *Region = dyn_cast<VPRegionBlock>(Block))
    Block = Region->getEntry();
  return cast<VPBasicBlock>(Block);
}

void VPBlockBase::setPlan(VPlan *ParentPlan) {
  assert(ParentPlan->getEntry() == this &&
         "Can only set plan on its entry block.");
  Plan = ParentPlan;
}

/// \return the VPBasicBlock that is the exit of Block, possibly indirectly.
const VPBasicBlock *VPBlockBase::getExitBasicBlock() const {
  const VPBlockBase *Block = this;
  while (const VPRegionBlock *Region = dyn_cast<VPRegionBlock>(Block))
    Block = Region->getExit();
  return cast<VPBasicBlock>(Block);
}

VPBasicBlock *VPBlockBase::getExitBasicBlock() {
  VPBlockBase *Block = this;
  while (VPRegionBlock *Region = dyn_cast<VPRegionBlock>(Block))
    Block = Region->getExit();
  return cast<VPBasicBlock>(Block);
}

VPBlockBase *VPBlockBase::getEnclosingBlockWithSuccessors() {
  if (!Successors.empty() || !Parent)
    return this;
  assert(Parent->getExit() == this &&
         "Block w/o successors not the exit of its parent.");
  return Parent->getEnclosingBlockWithSuccessors();
}

VPBlockBase *VPBlockBase::getEnclosingBlockWithPredecessors() {
  if (!Predecessors.empty() || !Parent)
    return this;
  assert(Parent->getEntry() == this &&
         "Block w/o predecessors not the entry of its parent.");
  return Parent->getEnclosingBlockWithPredecessors();
}

VPValue *VPBlockBase::getCondBit() {
  return CondBitUser.getSingleOperandOrNull();
}

const VPValue *VPBlockBase::getCondBit() const {
  return CondBitUser.getSingleOperandOrNull();
}

void VPBlockBase::setCondBit(VPValue *CV) { CondBitUser.resetSingleOpUser(CV); }

VPValue *VPBlockBase::getPredicate() {
  return PredicateUser.getSingleOperandOrNull();
}

const VPValue *VPBlockBase::getPredicate() const {
  return PredicateUser.getSingleOperandOrNull();
}

void VPBlockBase::setPredicate(VPValue *CV) {
  PredicateUser.resetSingleOpUser(CV);
}

void VPBlockBase::deleteCFG(VPBlockBase *Entry) {
  SmallVector<VPBlockBase *, 8> Blocks(depth_first(Entry));

  for (VPBlockBase *Block : Blocks)
    delete Block;
}

VPBasicBlock::iterator VPBasicBlock::getFirstNonPhi() {
  iterator It = begin();
  while (It != end() && It->isPhi())
    It++;
  return It;
}

Value *VPTransformState::get(VPValue *Def, const VPIteration &Instance) {
  if (!Def->getDef())
    return Def->getLiveInIRValue();

  if (hasScalarValue(Def, Instance)) {
    return Data
        .PerPartScalars[Def][Instance.Part][Instance.Lane.mapToCacheIndex(VF)];
  }

  assert(hasVectorValue(Def, Instance.Part));
  auto *VecPart = Data.PerPartOutput[Def][Instance.Part];
  if (!VecPart->getType()->isVectorTy()) {
    assert(Instance.Lane.isFirstLane() && "cannot get lane > 0 for scalar");
    return VecPart;
  }
  // TODO: Cache created scalar values.
  Value *Lane = Instance.Lane.getAsRuntimeExpr(Builder, VF);
  auto *Extract = Builder.CreateExtractElement(VecPart, Lane);
  // set(Def, Extract, Instance);
  return Extract;
}

BasicBlock *
VPBasicBlock::createEmptyBasicBlock(VPTransformState::CFGState &CFG) {
  // BB stands for IR BasicBlocks. VPBB stands for VPlan VPBasicBlocks.
  // Pred stands for Predessor. Prev stands for Previous - last visited/created.
  BasicBlock *PrevBB = CFG.PrevBB;
  BasicBlock *NewBB = BasicBlock::Create(PrevBB->getContext(), getName(),
                                         PrevBB->getParent(), CFG.LastBB);
  LLVM_DEBUG(dbgs() << "LV: created " << NewBB->getName() << '\n');

  // Hook up the new basic block to its predecessors.
  for (VPBlockBase *PredVPBlock : getHierarchicalPredecessors()) {
    VPBasicBlock *PredVPBB = PredVPBlock->getExitBasicBlock();
    auto &PredVPSuccessors = PredVPBB->getSuccessors();
    BasicBlock *PredBB = CFG.VPBB2IRBB[PredVPBB];

    // In outer loop vectorization scenario, the predecessor BBlock may not yet
    // be visited(backedge). Mark the VPBasicBlock for fixup at the end of
    // vectorization. We do not encounter this case in inner loop vectorization
    // as we start out by building a loop skeleton with the vector loop header
    // and latch blocks. As a result, we never enter this function for the
    // header block in the non VPlan-native path.
    if (!PredBB) {
      assert(EnableVPlanNativePath &&
             "Unexpected null predecessor in non VPlan-native path");
      CFG.VPBBsToFix.push_back(PredVPBB);
      continue;
    }

    assert(PredBB && "Predecessor basic-block not found building successor.");
    auto *PredBBTerminator = PredBB->getTerminator();
    LLVM_DEBUG(dbgs() << "LV: draw edge from" << PredBB->getName() << '\n');
    if (isa<UnreachableInst>(PredBBTerminator)) {
      assert(PredVPSuccessors.size() == 1 &&
             "Predecessor ending w/o branch must have single successor.");
      PredBBTerminator->eraseFromParent();
      BranchInst::Create(NewBB, PredBB);
    } else {
      assert(PredVPSuccessors.size() == 2 &&
             "Predecessor ending with branch must have two successors.");
      unsigned idx = PredVPSuccessors.front() == this ? 0 : 1;
      assert(!PredBBTerminator->getSuccessor(idx) &&
             "Trying to reset an existing successor block.");
      PredBBTerminator->setSuccessor(idx, NewBB);
    }
  }
  return NewBB;
}

void VPBasicBlock::execute(VPTransformState *State) {
  bool Replica = State->Instance && !State->Instance->isFirstIteration();
  VPBasicBlock *PrevVPBB = State->CFG.PrevVPBB;
  VPBlockBase *SingleHPred = nullptr;
  BasicBlock *NewBB = State->CFG.PrevBB; // Reuse it if possible.

  // 1. Create an IR basic block, or reuse the last one if possible.
  // The last IR basic block is reused, as an optimization, in three cases:
  // A. the first VPBB reuses the loop header BB - when PrevVPBB is null;
  // B. when the current VPBB has a single (hierarchical) predecessor which
  //    is PrevVPBB and the latter has a single (hierarchical) successor; and
  // C. when the current VPBB is an entry of a region replica - where PrevVPBB
  //    is the exit of this region from a previous instance, or the predecessor
  //    of this region.
  if (PrevVPBB && /* A */
      !((SingleHPred = getSingleHierarchicalPredecessor()) &&
        SingleHPred->getExitBasicBlock() == PrevVPBB &&
        PrevVPBB->getSingleHierarchicalSuccessor()) && /* B */
      !(Replica && getPredecessors().empty())) {       /* C */
    NewBB = createEmptyBasicBlock(State->CFG);
    State->Builder.SetInsertPoint(NewBB);
    // Temporarily terminate with unreachable until CFG is rewired.
    UnreachableInst *Terminator = State->Builder.CreateUnreachable();
    State->Builder.SetInsertPoint(Terminator);
    // Register NewBB in its loop. In innermost loops its the same for all BB's.
    Loop *L = State->LI->getLoopFor(State->CFG.LastBB);
    L->addBasicBlockToLoop(NewBB, *State->LI);
    State->CFG.PrevBB = NewBB;
  }

  // 2. Fill the IR basic block with IR instructions.
  LLVM_DEBUG(dbgs() << "LV: vectorizing VPBB:" << getName()
                    << " in BB:" << NewBB->getName() << '\n');

  State->CFG.VPBB2IRBB[this] = NewBB;
  State->CFG.PrevVPBB = this;

  for (VPRecipeBase &Recipe : Recipes)
    Recipe.execute(*State);

  VPValue *CBV;
  if (EnableVPlanNativePath && (CBV = getCondBit())) {
    assert(CBV->getUnderlyingValue() &&
           "Unexpected null underlying value for condition bit");

    // Condition bit value in a VPBasicBlock is used as the branch selector. In
    // the VPlan-native path case, since all branches are uniform we generate a
    // branch instruction using the condition value from vector lane 0 and dummy
    // successors. The successors are fixed later when the successor blocks are
    // visited.
    Value *NewCond = State->get(CBV, {0, 0});

    // Replace the temporary unreachable terminator with the new conditional
    // branch.
    auto *CurrentTerminator = NewBB->getTerminator();
    assert(isa<UnreachableInst>(CurrentTerminator) &&
           "Expected to replace unreachable terminator with conditional "
           "branch.");
    auto *CondBr = BranchInst::Create(NewBB, nullptr, NewCond);
    CondBr->setSuccessor(0, nullptr);
    ReplaceInstWithInst(CurrentTerminator, CondBr);
  }

  LLVM_DEBUG(dbgs() << "LV: filled BB:" << *NewBB);
}

void VPBasicBlock::dropAllReferences(VPValue *NewValue) {
  for (VPRecipeBase &R : Recipes) {
    for (auto *Def : R.definedValues())
      Def->replaceAllUsesWith(NewValue);

    for (unsigned I = 0, E = R.getNumOperands(); I != E; I++)
      R.setOperand(I, NewValue);
  }
}

VPBasicBlock *VPBasicBlock::splitAt(iterator SplitAt) {
  assert((SplitAt == end() || SplitAt->getParent() == this) &&
         "can only split at a position in the same block");

  SmallVector<VPBlockBase *, 2> Succs(successors());
  // First, disconnect the current block from its successors.
  for (VPBlockBase *Succ : Succs)
    VPBlockUtils::disconnectBlocks(this, Succ);

  // Create new empty block after the block to split.
  auto *SplitBlock = new VPBasicBlock(getName() + ".split");
  VPBlockUtils::insertBlockAfter(SplitBlock, this);

  // Add successors for block to split to new block.
  for (VPBlockBase *Succ : Succs)
    VPBlockUtils::connectBlocks(SplitBlock, Succ);

  // Finally, move the recipes starting at SplitAt to new block.
  for (VPRecipeBase &ToMove :
       make_early_inc_range(make_range(SplitAt, this->end())))
    ToMove.moveBefore(*SplitBlock, SplitBlock->end());

  return SplitBlock;
}

#if !defined(NDEBUG) || defined(LLVM_ENABLE_DUMP)
void VPBlockBase::printSuccessors(raw_ostream &O, const Twine &Indent) const {
  if (getSuccessors().empty()) {
    O << Indent << "No successors\n";
  } else {
    O << Indent << "Successor(s): ";
    ListSeparator LS;
    for (auto *Succ : getSuccessors())
      O << LS << Succ->getName();
    O << '\n';
  }
}

void VPBasicBlock::print(raw_ostream &O, const Twine &Indent,
                         VPSlotTracker &SlotTracker) const {
  O << Indent << getName() << ":\n";
  if (const VPValue *Pred = getPredicate()) {
    O << Indent << "BlockPredicate:";
    Pred->printAsOperand(O, SlotTracker);
    if (const auto *PredInst = dyn_cast<VPInstruction>(Pred))
      O << " (" << PredInst->getParent()->getName() << ")";
    O << '\n';
  }

  auto RecipeIndent = Indent + "  ";
  for (const VPRecipeBase &Recipe : *this) {
    Recipe.print(O, RecipeIndent, SlotTracker);
    O << '\n';
  }

  printSuccessors(O, Indent);

  if (const VPValue *CBV = getCondBit()) {
    O << Indent << "CondBit: ";
    CBV->printAsOperand(O, SlotTracker);
    if (const auto *CBI = dyn_cast<VPInstruction>(CBV))
      O << " (" << CBI->getParent()->getName() << ")";
    O << '\n';
  }
}
#endif

void VPRegionBlock::dropAllReferences(VPValue *NewValue) {
  for (VPBlockBase *Block : depth_first(Entry))
    // Drop all references in VPBasicBlocks and replace all uses with
    // DummyValue.
    Block->dropAllReferences(NewValue);
}

void VPRegionBlock::execute(VPTransformState *State) {
  ReversePostOrderTraversal<VPBlockBase *> RPOT(Entry);

  if (!isReplicator()) {
    // Visit the VPBlocks connected to "this", starting from it.
    for (VPBlockBase *Block : RPOT) {
      if (EnableVPlanNativePath) {
        // The inner loop vectorization path does not represent loop preheader
        // and exit blocks as part of the VPlan. In the VPlan-native path, skip
        // vectorizing loop preheader block. In future, we may replace this
        // check with the check for loop preheader.
        if (Block->getNumPredecessors() == 0)
          continue;

        // Skip vectorizing loop exit block. In future, we may replace this
        // check with the check for loop exit.
        if (Block->getNumSuccessors() == 0)
          continue;
      }

      LLVM_DEBUG(dbgs() << "LV: VPBlock in RPO " << Block->getName() << '\n');
      Block->execute(State);
    }
    return;
  }

  assert(!State->Instance && "Replicating a Region with non-null instance.");

  // Enter replicating mode.
  State->Instance = VPIteration(0, 0);

  for (unsigned Part = 0, UF = State->UF; Part < UF; ++Part) {
    State->Instance->Part = Part;
    assert(!State->VF.isScalable() && "VF is assumed to be non scalable.");
    for (unsigned Lane = 0, VF = State->VF.getKnownMinValue(); Lane < VF;
         ++Lane) {
      State->Instance->Lane = VPLane(Lane, VPLane::Kind::First);
      // Visit the VPBlocks connected to \p this, starting from it.
      for (VPBlockBase *Block : RPOT) {
        LLVM_DEBUG(dbgs() << "LV: VPBlock in RPO " << Block->getName() << '\n');
        Block->execute(State);
      }
    }
  }

  // Exit replicating mode.
  State->Instance.reset();
}

#if !defined(NDEBUG) || defined(LLVM_ENABLE_DUMP)
void VPRegionBlock::print(raw_ostream &O, const Twine &Indent,
                          VPSlotTracker &SlotTracker) const {
  O << Indent << (isReplicator() ? "<xVFxUF> " : "<x1> ") << getName() << ": {";
  auto NewIndent = Indent + "  ";
  for (auto *BlockBase : depth_first(Entry)) {
    O << '\n';
    BlockBase->print(O, NewIndent, SlotTracker);
  }
  O << Indent << "}\n";

  printSuccessors(O, Indent);
}
#endif

bool VPRecipeBase::mayWriteToMemory() const {
  switch (getVPDefID()) {
  case VPWidenMemoryInstructionSC: {
    return cast<VPWidenMemoryInstructionRecipe>(this)->isStore();
  }
  case VPReplicateSC:
  case VPWidenCallSC:
    return cast<Instruction>(getVPSingleValue()->getUnderlyingValue())
        ->mayWriteToMemory();
  case VPBranchOnMaskSC:
    return false;
  case VPWidenIntOrFpInductionSC:
  case VPWidenCanonicalIVSC:
  case VPWidenPHISC:
  case VPBlendSC:
  case VPWidenSC:
  case VPWidenGEPSC:
  case VPReductionSC:
  case VPWidenSelectSC: {
    const Instruction *I =
        dyn_cast_or_null<Instruction>(getVPSingleValue()->getUnderlyingValue());
    (void)I;
    assert((!I || !I->mayWriteToMemory()) &&
           "underlying instruction may write to memory");
    return false;
  }
  default:
    return true;
  }
}

bool VPRecipeBase::mayReadFromMemory() const {
  switch (getVPDefID()) {
  case VPWidenMemoryInstructionSC: {
    return !cast<VPWidenMemoryInstructionRecipe>(this)->isStore();
  }
  case VPReplicateSC:
  case VPWidenCallSC:
    return cast<Instruction>(getVPSingleValue()->getUnderlyingValue())
        ->mayReadFromMemory();
  case VPBranchOnMaskSC:
    return false;
  case VPWidenIntOrFpInductionSC:
  case VPWidenCanonicalIVSC:
  case VPWidenPHISC:
  case VPBlendSC:
  case VPWidenSC:
  case VPWidenGEPSC:
  case VPReductionSC:
  case VPWidenSelectSC: {
    const Instruction *I =
        dyn_cast_or_null<Instruction>(getVPSingleValue()->getUnderlyingValue());
    (void)I;
    assert((!I || !I->mayReadFromMemory()) &&
           "underlying instruction may read from memory");
    return false;
  }
  default:
    return true;
  }
}

bool VPRecipeBase::mayHaveSideEffects() const {
  switch (getVPDefID()) {
  case VPBranchOnMaskSC:
    return false;
  case VPWidenIntOrFpInductionSC:
  case VPWidenCanonicalIVSC:
  case VPWidenPHISC:
  case VPBlendSC:
  case VPWidenSC:
  case VPWidenGEPSC:
  case VPReductionSC:
  case VPWidenSelectSC: {
    const Instruction *I =
        dyn_cast_or_null<Instruction>(getVPSingleValue()->getUnderlyingValue());
    (void)I;
    assert((!I || !I->mayHaveSideEffects()) &&
           "underlying instruction has side-effects");
    return false;
  }
  case VPReplicateSC: {
    auto *R = cast<VPReplicateRecipe>(this);
    return R->getUnderlyingInstr()->mayHaveSideEffects();
  }
  default:
    return true;
  }
}

void VPRecipeBase::insertBefore(VPRecipeBase *InsertPos) {
  assert(!Parent && "Recipe already in some VPBasicBlock");
  assert(InsertPos->getParent() &&
         "Insertion position not in any VPBasicBlock");
  Parent = InsertPos->getParent();
  Parent->getRecipeList().insert(InsertPos->getIterator(), this);
}

void VPRecipeBase::insertAfter(VPRecipeBase *InsertPos) {
  assert(!Parent && "Recipe already in some VPBasicBlock");
  assert(InsertPos->getParent() &&
         "Insertion position not in any VPBasicBlock");
  Parent = InsertPos->getParent();
  Parent->getRecipeList().insertAfter(InsertPos->getIterator(), this);
}

void VPRecipeBase::removeFromParent() {
  assert(getParent() && "Recipe not in any VPBasicBlock");
  getParent()->getRecipeList().remove(getIterator());
  Parent = nullptr;
}

iplist<VPRecipeBase>::iterator VPRecipeBase::eraseFromParent() {
  assert(getParent() && "Recipe not in any VPBasicBlock");
  return getParent()->getRecipeList().erase(getIterator());
}

void VPRecipeBase::moveAfter(VPRecipeBase *InsertPos) {
  removeFromParent();
  insertAfter(InsertPos);
}

void VPRecipeBase::moveBefore(VPBasicBlock &BB,
                              iplist<VPRecipeBase>::iterator I) {
  assert(I == BB.end() || I->getParent() == &BB);
  removeFromParent();
  Parent = &BB;
  BB.getRecipeList().insert(I, this);
}

void VPInstruction::generateInstruction(VPTransformState &State,
                                        unsigned Part) {
  IRBuilder<> &Builder = State.Builder;
  Builder.SetCurrentDebugLocation(DL);

  if (Instruction::isBinaryOp(getOpcode())) {
    Value *A = State.get(getOperand(0), Part);
    Value *B = State.get(getOperand(1), Part);
    Value *V = Builder.CreateBinOp((Instruction::BinaryOps)getOpcode(), A, B);
    State.set(this, V, Part);
    return;
  }

  switch (getOpcode()) {
  case VPInstruction::Not: {
    Value *A = State.get(getOperand(0), Part);
    Value *V = Builder.CreateNot(A);
    State.set(this, V, Part);
    break;
  }
  case VPInstruction::ICmpULE: {
    Value *IV = State.get(getOperand(0), Part);
    Value *TC = State.get(getOperand(1), Part);
    Value *V = Builder.CreateICmpULE(IV, TC);
    State.set(this, V, Part);
    break;
  }
  case Instruction::Select: {
    Value *Cond = State.get(getOperand(0), Part);
    Value *Op1 = State.get(getOperand(1), Part);
    Value *Op2 = State.get(getOperand(2), Part);
    Value *V = Builder.CreateSelect(Cond, Op1, Op2);
    State.set(this, V, Part);
    break;
  }
  case VPInstruction::ActiveLaneMask: {
    // Get first lane of vector induction variable.
    Value *VIVElem0 = State.get(getOperand(0), VPIteration(Part, 0));
    // Get the original loop tripcount.
    Value *ScalarTC = State.get(getOperand(1), Part);

    auto *Int1Ty = Type::getInt1Ty(Builder.getContext());
    auto *PredTy = FixedVectorType::get(Int1Ty, State.VF.getKnownMinValue());
    Instruction *Call = Builder.CreateIntrinsic(
        Intrinsic::get_active_lane_mask, {PredTy, ScalarTC->getType()},
        {VIVElem0, ScalarTC}, nullptr, "active.lane.mask");
    State.set(this, Call, Part);
    break;
  }
  case VPInstruction::FirstOrderRecurrenceSplice: {
    // Generate code to combine the previous and current values in vector v3.
    //
    //   vector.ph:
    //     v_init = vector(..., ..., ..., a[-1])
    //     br vector.body
    //
    //   vector.body
    //     i = phi [0, vector.ph], [i+4, vector.body]
    //     v1 = phi [v_init, vector.ph], [v2, vector.body]
    //     v2 = a[i, i+1, i+2, i+3];
    //     v3 = vector(v1(3), v2(0, 1, 2))

    // For the first part, use the recurrence phi (v1), otherwise v2.
    auto *V1 = State.get(getOperand(0), 0);
    Value *PartMinus1 = Part == 0 ? V1 : State.get(getOperand(1), Part - 1);
    if (!PartMinus1->getType()->isVectorTy()) {
      State.set(this, PartMinus1, Part);
    } else {
      Value *V2 = State.get(getOperand(1), Part);
      State.set(this, Builder.CreateVectorSplice(PartMinus1, V2, -1), Part);
    }
    break;
  }

  case VPInstruction::CanonicalIVIncrement:
  case VPInstruction::CanonicalIVIncrementNUW: {
    Value *Next = nullptr;
    if (Part == 0) {
      bool IsNUW = getOpcode() == VPInstruction::CanonicalIVIncrementNUW;
      auto *Phi = State.get(getOperand(0), 0);
      // The loop step is equal to the vectorization factor (num of SIMD
      // elements) times the unroll factor (num of SIMD instructions).
      Value *Step =
          createStepForVF(Builder, Phi->getType(), State.VF, State.UF);
      Next = Builder.CreateAdd(Phi, Step, "index.next", IsNUW, false);
    } else {
      Next = State.get(this, 0);
    }

    State.set(this, Next, Part);
    break;
  }
<<<<<<< HEAD
=======
  case VPInstruction::BranchOnCount: {
    if (Part != 0)
      break;
    // First create the compare.
    Value *IV = State.get(getOperand(0), Part);
    Value *TC = State.get(getOperand(1), Part);
    Value *Cond = Builder.CreateICmpEQ(IV, TC);

    // Now create the branch.
    auto *Plan = getParent()->getPlan();
    VPRegionBlock *TopRegion = Plan->getVectorLoopRegion();
    VPBasicBlock *Header = TopRegion->getEntry()->getEntryBasicBlock();
    if (Header->empty()) {
      assert(EnableVPlanNativePath &&
             "empty entry block only expected in VPlanNativePath");
      Header = cast<VPBasicBlock>(Header->getSingleSuccessor());
    }
    // TODO: Once the exit block is modeled in VPlan, use it instead of going
    // through State.CFG.LastBB.
    BasicBlock *Exit =
        cast<BranchInst>(State.CFG.LastBB->getTerminator())->getSuccessor(0);

    Builder.CreateCondBr(Cond, Exit, State.CFG.VPBB2IRBB[Header]);
    Builder.GetInsertBlock()->getTerminator()->eraseFromParent();
    break;
  }
>>>>>>> 1e8336c5
  default:
    llvm_unreachable("Unsupported opcode for instruction");
  }
}

void VPInstruction::execute(VPTransformState &State) {
  assert(!State.Instance && "VPInstruction executing an Instance");
  IRBuilderBase::FastMathFlagGuard FMFGuard(State.Builder);
  State.Builder.setFastMathFlags(FMF);
  for (unsigned Part = 0; Part < State.UF; ++Part)
    generateInstruction(State, Part);
}

#if !defined(NDEBUG) || defined(LLVM_ENABLE_DUMP)
void VPInstruction::dump() const {
  VPSlotTracker SlotTracker(getParent()->getPlan());
  print(dbgs(), "", SlotTracker);
}

void VPInstruction::print(raw_ostream &O, const Twine &Indent,
                          VPSlotTracker &SlotTracker) const {
  O << Indent << "EMIT ";

  if (hasResult()) {
    printAsOperand(O, SlotTracker);
    O << " = ";
  }

  switch (getOpcode()) {
  case VPInstruction::Not:
    O << "not";
    break;
  case VPInstruction::ICmpULE:
    O << "icmp ule";
    break;
  case VPInstruction::SLPLoad:
    O << "combined load";
    break;
  case VPInstruction::SLPStore:
    O << "combined store";
    break;
  case VPInstruction::ActiveLaneMask:
    O << "active lane mask";
    break;
  case VPInstruction::FirstOrderRecurrenceSplice:
    O << "first-order splice";
    break;
  case VPInstruction::CanonicalIVIncrement:
    O << "VF * UF + ";
    break;
  case VPInstruction::CanonicalIVIncrementNUW:
    O << "VF * UF +(nuw) ";
    break;
<<<<<<< HEAD
=======
  case VPInstruction::BranchOnCount:
    O << "branch-on-count ";
    break;
>>>>>>> 1e8336c5
  default:
    O << Instruction::getOpcodeName(getOpcode());
  }

  O << FMF;

  for (const VPValue *Operand : operands()) {
    O << " ";
    Operand->printAsOperand(O, SlotTracker);
  }

  if (DL) {
    O << ", !dbg ";
    DL.print(O);
  }
}
#endif

void VPInstruction::setFastMathFlags(FastMathFlags FMFNew) {
  // Make sure the VPInstruction is a floating-point operation.
  assert((Opcode == Instruction::FAdd || Opcode == Instruction::FMul ||
          Opcode == Instruction::FNeg || Opcode == Instruction::FSub ||
          Opcode == Instruction::FDiv || Opcode == Instruction::FRem ||
          Opcode == Instruction::FCmp) &&
         "this op can't take fast-math flags");
  FMF = FMFNew;
}

void VPlan::prepareToExecute(Value *TripCountV, Value *VectorTripCountV,
                             Value *CanonicalIVStartValue,
                             VPTransformState &State) {
  // Check if the trip count is needed, and if so build it.
  if (TripCount && TripCount->getNumUsers()) {
    for (unsigned Part = 0, UF = State.UF; Part < UF; ++Part)
      State.set(TripCount, TripCountV, Part);
  }

  // Check if the backedge taken count is needed, and if so build it.
  if (BackedgeTakenCount && BackedgeTakenCount->getNumUsers()) {
    IRBuilder<> Builder(State.CFG.PrevBB->getTerminator());
    auto *TCMO = Builder.CreateSub(TripCountV,
                                   ConstantInt::get(TripCountV->getType(), 1),
                                   "trip.count.minus.1");
    auto VF = State.VF;
    Value *VTCMO =
        VF.isScalar() ? TCMO : Builder.CreateVectorSplat(VF, TCMO, "broadcast");
    for (unsigned Part = 0, UF = State.UF; Part < UF; ++Part)
      State.set(BackedgeTakenCount, VTCMO, Part);
  }

  for (unsigned Part = 0, UF = State.UF; Part < UF; ++Part)
    State.set(&VectorTripCount, VectorTripCountV, Part);

  // When vectorizing the epilogue loop, the canonical induction start value
  // needs to be changed from zero to the value after the main vector loop.
  if (CanonicalIVStartValue) {
    VPValue *VPV = new VPValue(CanonicalIVStartValue);
    addExternalDef(VPV);
    auto *IV = getCanonicalIV();
    IV->setOperand(0, VPV);
  }
}

/// Generate the code inside the body of the vectorized loop. Assumes a single
/// LoopVectorBody basic-block was created for this. Introduce additional
/// basic-blocks as needed, and fill them all.
void VPlan::execute(VPTransformState *State) {
  // 0. Set the reverse mapping from VPValues to Values for code generation.
  for (auto &Entry : Value2VPValue)
    State->VPValue2Value[Entry.second] = Entry.first;

  BasicBlock *VectorPreHeaderBB = State->CFG.PrevBB;
  State->CFG.VectorPreHeader = VectorPreHeaderBB;
  BasicBlock *VectorHeaderBB = VectorPreHeaderBB->getSingleSuccessor();
  assert(VectorHeaderBB && "Loop preheader does not have a single successor.");

  // 1. Make room to generate basic-blocks inside loop body if needed.
  BasicBlock *VectorLatchBB = VectorHeaderBB->splitBasicBlock(
      VectorHeaderBB->getFirstInsertionPt(), "vector.body.latch");
  Loop *L = State->LI->getLoopFor(VectorHeaderBB);
  L->addBasicBlockToLoop(VectorLatchBB, *State->LI);
  // Remove the edge between Header and Latch to allow other connections.
  // Temporarily terminate with unreachable until CFG is rewired.
  // Note: this asserts the generated code's assumption that
  // getFirstInsertionPt() can be dereferenced into an Instruction.
  VectorHeaderBB->getTerminator()->eraseFromParent();
  State->Builder.SetInsertPoint(VectorHeaderBB);
  UnreachableInst *Terminator = State->Builder.CreateUnreachable();
  State->Builder.SetInsertPoint(Terminator);

  // 2. Generate code in loop body.
  State->CFG.PrevVPBB = nullptr;
  State->CFG.PrevBB = VectorHeaderBB;
  State->CFG.LastBB = VectorLatchBB;

  for (VPBlockBase *Block : depth_first(Entry))
    Block->execute(State);

  // Setup branch terminator successors for VPBBs in VPBBsToFix based on
  // VPBB's successors.
  for (auto VPBB : State->CFG.VPBBsToFix) {
    assert(EnableVPlanNativePath &&
           "Unexpected VPBBsToFix in non VPlan-native path");
    BasicBlock *BB = State->CFG.VPBB2IRBB[VPBB];
    assert(BB && "Unexpected null basic block for VPBB");

    unsigned Idx = 0;
    auto *BBTerminator = BB->getTerminator();

    for (VPBlockBase *SuccVPBlock : VPBB->getHierarchicalSuccessors()) {
      VPBasicBlock *SuccVPBB = SuccVPBlock->getEntryBasicBlock();
      BBTerminator->setSuccessor(Idx, State->CFG.VPBB2IRBB[SuccVPBB]);
      ++Idx;
    }
  }

  // 3. Merge the temporary latch created with the last basic-block filled.
  BasicBlock *LastBB = State->CFG.PrevBB;
  assert(isa<BranchInst>(LastBB->getTerminator()) &&
         "Expected VPlan CFG to terminate with branch");

  // Move both the branch and check from LastBB to VectorLatchBB.
  auto *LastBranch = cast<BranchInst>(LastBB->getTerminator());
  LastBranch->moveBefore(VectorLatchBB->getTerminator());
  VectorLatchBB->getTerminator()->eraseFromParent();
  // Move condition so it is guaranteed to be next to branch. This is only done
  // to avoid excessive test updates.
  // TODO: Remove special handling once the increments for all inductions are
  // modeled explicitly in VPlan.
  cast<Instruction>(LastBranch->getCondition())->moveBefore(LastBranch);
  // Connect LastBB to VectorLatchBB to facilitate their merge.
  BranchInst::Create(VectorLatchBB, LastBB);

  // Merge LastBB with Latch.
  bool Merged = MergeBlockIntoPredecessor(VectorLatchBB, nullptr, State->LI);
  (void)Merged;
  assert(Merged && "Could not merge last basic block with latch.");
  VectorLatchBB = LastBB;

  // Fix the latch value of canonical, reduction and first-order recurrences
  // phis in the vector loop.
  VPBasicBlock *Header = Entry->getEntryBasicBlock();
  if (Header->empty()) {
    assert(EnableVPlanNativePath);
    Header = cast<VPBasicBlock>(Header->getSingleSuccessor());
  }
  for (VPRecipeBase &R : Header->phis()) {
    // Skip phi-like recipes that generate their backedege values themselves.
    // TODO: Model their backedge values explicitly.
    if (isa<VPWidenIntOrFpInductionRecipe>(&R) || isa<VPWidenPHIRecipe>(&R))
      continue;

    auto *PhiR = cast<VPHeaderPHIRecipe>(&R);
    // For  canonical IV, first-order recurrences and in-order reduction phis,
    // only a single part is generated, which provides the last part from the
    // previous iteration. For non-ordered reductions all UF parts are
    // generated.
    bool SinglePartNeeded = isa<VPCanonicalIVPHIRecipe>(PhiR) ||
                            isa<VPFirstOrderRecurrencePHIRecipe>(PhiR) ||
                            cast<VPReductionPHIRecipe>(PhiR)->isOrdered();
    unsigned LastPartForNewPhi = SinglePartNeeded ? 1 : State->UF;

    for (unsigned Part = 0; Part < LastPartForNewPhi; ++Part) {
      Value *Phi = State->get(PhiR, Part);
      Value *Val = State->get(PhiR->getBackedgeValue(),
                              SinglePartNeeded ? State->UF - 1 : Part);
      cast<PHINode>(Phi)->addIncoming(Val, VectorLatchBB);
    }
  }

<<<<<<< HEAD
  // Add the loop exit condition and branch based on the canonical induction.
  auto *CanonicalIV = getCanonicalIV();
  // TODO: Model compare and branch explicitly in VPlan as recipes.
  auto *Next = State->get(CanonicalIV->getBackedgeValue(), 0);
  auto *TermBr = cast<BranchInst>(VectorLatchBB->getTerminator());
  State->Builder.SetInsertPoint(TermBr);
  auto *ICmp =
      State->Builder.CreateICmpEQ(Next, State->get(&getVectorTripCount(), 0));
  TermBr->setCondition(ICmp);

=======
>>>>>>> 1e8336c5
  // We do not attempt to preserve DT for outer loop vectorization currently.
  if (!EnableVPlanNativePath)
    updateDominatorTree(State->DT, VectorPreHeaderBB, VectorLatchBB,
                        L->getExitBlock());
}

#if !defined(NDEBUG) || defined(LLVM_ENABLE_DUMP)
LLVM_DUMP_METHOD
void VPlan::print(raw_ostream &O) const {
  VPSlotTracker SlotTracker(this);

  O << "VPlan '" << Name << "' {";

<<<<<<< HEAD
  assert(VectorTripCount.getNumUsers() == 0 &&
         "should not be used yet in VPlan");
=======
  if (VectorTripCount.getNumUsers() > 0) {
    O << "\nLive-in ";
    VectorTripCount.printAsOperand(O, SlotTracker);
    O << " = vector-trip-count\n";
  }

>>>>>>> 1e8336c5
  if (BackedgeTakenCount && BackedgeTakenCount->getNumUsers()) {
    O << "\nLive-in ";
    BackedgeTakenCount->printAsOperand(O, SlotTracker);
    O << " = backedge-taken count\n";
  }

  for (const VPBlockBase *Block : depth_first(getEntry())) {
    O << '\n';
    Block->print(O, "", SlotTracker);
  }
  O << "}\n";
}

LLVM_DUMP_METHOD
void VPlan::printDOT(raw_ostream &O) const {
  VPlanPrinter Printer(O, *this);
  Printer.dump();
}

LLVM_DUMP_METHOD
void VPlan::dump() const { print(dbgs()); }
#endif

void VPlan::updateDominatorTree(DominatorTree *DT, BasicBlock *LoopPreHeaderBB,
                                BasicBlock *LoopLatchBB,
                                BasicBlock *LoopExitBB) {
  BasicBlock *LoopHeaderBB = LoopPreHeaderBB->getSingleSuccessor();
  assert(LoopHeaderBB && "Loop preheader does not have a single successor.");
  // The vector body may be more than a single basic-block by this point.
  // Update the dominator tree information inside the vector body by propagating
  // it from header to latch, expecting only triangular control-flow, if any.
  BasicBlock *PostDomSucc = nullptr;
  for (auto *BB = LoopHeaderBB; BB != LoopLatchBB; BB = PostDomSucc) {
    // Get the list of successors of this block.
    std::vector<BasicBlock *> Succs(succ_begin(BB), succ_end(BB));
    assert(Succs.size() <= 2 &&
           "Basic block in vector loop has more than 2 successors.");
    PostDomSucc = Succs[0];
    if (Succs.size() == 1) {
      assert(PostDomSucc->getSinglePredecessor() &&
             "PostDom successor has more than one predecessor.");
      DT->addNewBlock(PostDomSucc, BB);
      continue;
    }
    BasicBlock *InterimSucc = Succs[1];
    if (PostDomSucc->getSingleSuccessor() == InterimSucc) {
      PostDomSucc = Succs[1];
      InterimSucc = Succs[0];
    }
    assert(InterimSucc->getSingleSuccessor() == PostDomSucc &&
           "One successor of a basic block does not lead to the other.");
    assert(InterimSucc->getSinglePredecessor() &&
           "Interim successor has more than one predecessor.");
    assert(PostDomSucc->hasNPredecessors(2) &&
           "PostDom successor has more than two predecessors.");
    DT->addNewBlock(InterimSucc, BB);
    DT->addNewBlock(PostDomSucc, BB);
  }
  // Latch block is a new dominator for the loop exit.
  DT->changeImmediateDominator(LoopExitBB, LoopLatchBB);
  assert(DT->verify(DominatorTree::VerificationLevel::Fast));
}

#if !defined(NDEBUG) || defined(LLVM_ENABLE_DUMP)
Twine VPlanPrinter::getUID(const VPBlockBase *Block) {
  return (isa<VPRegionBlock>(Block) ? "cluster_N" : "N") +
         Twine(getOrCreateBID(Block));
}

Twine VPlanPrinter::getOrCreateName(const VPBlockBase *Block) {
  const std::string &Name = Block->getName();
  if (!Name.empty())
    return Name;
  return "VPB" + Twine(getOrCreateBID(Block));
}

void VPlanPrinter::dump() {
  Depth = 1;
  bumpIndent(0);
  OS << "digraph VPlan {\n";
  OS << "graph [labelloc=t, fontsize=30; label=\"Vectorization Plan";
  if (!Plan.getName().empty())
    OS << "\\n" << DOT::EscapeString(Plan.getName());
  if (Plan.BackedgeTakenCount) {
    OS << ", where:\\n";
    Plan.BackedgeTakenCount->print(OS, SlotTracker);
    OS << " := BackedgeTakenCount";
  }
  OS << "\"]\n";
  OS << "node [shape=rect, fontname=Courier, fontsize=30]\n";
  OS << "edge [fontname=Courier, fontsize=30]\n";
  OS << "compound=true\n";

  for (const VPBlockBase *Block : depth_first(Plan.getEntry()))
    dumpBlock(Block);

  OS << "}\n";
}

void VPlanPrinter::dumpBlock(const VPBlockBase *Block) {
  if (const VPBasicBlock *BasicBlock = dyn_cast<VPBasicBlock>(Block))
    dumpBasicBlock(BasicBlock);
  else if (const VPRegionBlock *Region = dyn_cast<VPRegionBlock>(Block))
    dumpRegion(Region);
  else
    llvm_unreachable("Unsupported kind of VPBlock.");
}

void VPlanPrinter::drawEdge(const VPBlockBase *From, const VPBlockBase *To,
                            bool Hidden, const Twine &Label) {
  // Due to "dot" we print an edge between two regions as an edge between the
  // exit basic block and the entry basic of the respective regions.
  const VPBlockBase *Tail = From->getExitBasicBlock();
  const VPBlockBase *Head = To->getEntryBasicBlock();
  OS << Indent << getUID(Tail) << " -> " << getUID(Head);
  OS << " [ label=\"" << Label << '\"';
  if (Tail != From)
    OS << " ltail=" << getUID(From);
  if (Head != To)
    OS << " lhead=" << getUID(To);
  if (Hidden)
    OS << "; splines=none";
  OS << "]\n";
}

void VPlanPrinter::dumpEdges(const VPBlockBase *Block) {
  auto &Successors = Block->getSuccessors();
  if (Successors.size() == 1)
    drawEdge(Block, Successors.front(), false, "");
  else if (Successors.size() == 2) {
    drawEdge(Block, Successors.front(), false, "T");
    drawEdge(Block, Successors.back(), false, "F");
  } else {
    unsigned SuccessorNumber = 0;
    for (auto *Successor : Successors)
      drawEdge(Block, Successor, false, Twine(SuccessorNumber++));
  }
}

void VPlanPrinter::dumpBasicBlock(const VPBasicBlock *BasicBlock) {
  // Implement dot-formatted dump by performing plain-text dump into the
  // temporary storage followed by some post-processing.
  OS << Indent << getUID(BasicBlock) << " [label =\n";
  bumpIndent(1);
  std::string Str;
  raw_string_ostream SS(Str);
  // Use no indentation as we need to wrap the lines into quotes ourselves.
  BasicBlock->print(SS, "", SlotTracker);

  // We need to process each line of the output separately, so split
  // single-string plain-text dump.
  SmallVector<StringRef, 0> Lines;
  StringRef(Str).rtrim('\n').split(Lines, "\n");

  auto EmitLine = [&](StringRef Line, StringRef Suffix) {
    OS << Indent << '"' << DOT::EscapeString(Line.str()) << "\\l\"" << Suffix;
  };

  // Don't need the "+" after the last line.
  for (auto Line : make_range(Lines.begin(), Lines.end() - 1))
    EmitLine(Line, " +\n");
  EmitLine(Lines.back(), "\n");

  bumpIndent(-1);
  OS << Indent << "]\n";

  dumpEdges(BasicBlock);
}

void VPlanPrinter::dumpRegion(const VPRegionBlock *Region) {
  OS << Indent << "subgraph " << getUID(Region) << " {\n";
  bumpIndent(1);
  OS << Indent << "fontname=Courier\n"
     << Indent << "label=\""
     << DOT::EscapeString(Region->isReplicator() ? "<xVFxUF> " : "<x1> ")
     << DOT::EscapeString(Region->getName()) << "\"\n";
  // Dump the blocks of the region.
  assert(Region->getEntry() && "Region contains no inner blocks.");
  for (const VPBlockBase *Block : depth_first(Region->getEntry()))
    dumpBlock(Block);
  bumpIndent(-1);
  OS << Indent << "}\n";
  dumpEdges(Region);
}

void VPlanIngredient::print(raw_ostream &O) const {
  if (auto *Inst = dyn_cast<Instruction>(V)) {
    if (!Inst->getType()->isVoidTy()) {
      Inst->printAsOperand(O, false);
      O << " = ";
    }
    O << Inst->getOpcodeName() << " ";
    unsigned E = Inst->getNumOperands();
    if (E > 0) {
      Inst->getOperand(0)->printAsOperand(O, false);
      for (unsigned I = 1; I < E; ++I)
        Inst->getOperand(I)->printAsOperand(O << ", ", false);
    }
  } else // !Inst
    V->printAsOperand(O, false);
}

void VPWidenCallRecipe::print(raw_ostream &O, const Twine &Indent,
                              VPSlotTracker &SlotTracker) const {
  O << Indent << "WIDEN-CALL ";

  auto *CI = cast<CallInst>(getUnderlyingInstr());
  if (CI->getType()->isVoidTy())
    O << "void ";
  else {
    printAsOperand(O, SlotTracker);
    O << " = ";
  }

  O << "call @" << CI->getCalledFunction()->getName() << "(";
  printOperands(O, SlotTracker);
  O << ")";
}

void VPWidenSelectRecipe::print(raw_ostream &O, const Twine &Indent,
                                VPSlotTracker &SlotTracker) const {
  O << Indent << "WIDEN-SELECT ";
  printAsOperand(O, SlotTracker);
  O << " = select ";
  getOperand(0)->printAsOperand(O, SlotTracker);
  O << ", ";
  getOperand(1)->printAsOperand(O, SlotTracker);
  O << ", ";
  getOperand(2)->printAsOperand(O, SlotTracker);
  O << (InvariantCond ? " (condition is loop invariant)" : "");
}

void VPWidenRecipe::print(raw_ostream &O, const Twine &Indent,
                          VPSlotTracker &SlotTracker) const {
  O << Indent << "WIDEN ";
  printAsOperand(O, SlotTracker);
  O << " = " << getUnderlyingInstr()->getOpcodeName() << " ";
  printOperands(O, SlotTracker);
}

void VPWidenIntOrFpInductionRecipe::print(raw_ostream &O, const Twine &Indent,
                                          VPSlotTracker &SlotTracker) const {
  O << Indent << "WIDEN-INDUCTION";
  if (getTruncInst()) {
    O << "\\l\"";
    O << " +\n" << Indent << "\"  " << VPlanIngredient(IV) << "\\l\"";
    O << " +\n" << Indent << "\"  ";
    getVPValue(0)->printAsOperand(O, SlotTracker);
  } else
    O << " " << VPlanIngredient(IV);
}

void VPWidenGEPRecipe::print(raw_ostream &O, const Twine &Indent,
                             VPSlotTracker &SlotTracker) const {
  O << Indent << "WIDEN-GEP ";
  O << (IsPtrLoopInvariant ? "Inv" : "Var");
  size_t IndicesNumber = IsIndexLoopInvariant.size();
  for (size_t I = 0; I < IndicesNumber; ++I)
    O << "[" << (IsIndexLoopInvariant[I] ? "Inv" : "Var") << "]";

  O << " ";
  printAsOperand(O, SlotTracker);
  O << " = getelementptr ";
  printOperands(O, SlotTracker);
}

void VPWidenPHIRecipe::print(raw_ostream &O, const Twine &Indent,
                             VPSlotTracker &SlotTracker) const {
  O << Indent << "WIDEN-PHI ";

  auto *OriginalPhi = cast<PHINode>(getUnderlyingValue());
  // Unless all incoming values are modeled in VPlan  print the original PHI
  // directly.
  // TODO: Remove once all VPWidenPHIRecipe instances keep all relevant incoming
  // values as VPValues.
  if (getNumOperands() != OriginalPhi->getNumOperands()) {
    O << VPlanIngredient(OriginalPhi);
    return;
  }

  printAsOperand(O, SlotTracker);
  O << " = phi ";
  printOperands(O, SlotTracker);
}

void VPBlendRecipe::print(raw_ostream &O, const Twine &Indent,
                          VPSlotTracker &SlotTracker) const {
  O << Indent << "BLEND ";
  Phi->printAsOperand(O, false);
  O << " =";
  if (getNumIncomingValues() == 1) {
    // Not a User of any mask: not really blending, this is a
    // single-predecessor phi.
    O << " ";
    getIncomingValue(0)->printAsOperand(O, SlotTracker);
  } else {
    for (unsigned I = 0, E = getNumIncomingValues(); I < E; ++I) {
      O << " ";
      getIncomingValue(I)->printAsOperand(O, SlotTracker);
      O << "/";
      getMask(I)->printAsOperand(O, SlotTracker);
    }
  }
}

void VPReductionRecipe::print(raw_ostream &O, const Twine &Indent,
                              VPSlotTracker &SlotTracker) const {
  O << Indent << "REDUCE ";
  printAsOperand(O, SlotTracker);
  O << " = ";
  getChainOp()->printAsOperand(O, SlotTracker);
  O << " +";
  if (isa<FPMathOperator>(getUnderlyingInstr()))
    O << getUnderlyingInstr()->getFastMathFlags();
  O << " reduce." << Instruction::getOpcodeName(RdxDesc->getOpcode()) << " (";
  getVecOp()->printAsOperand(O, SlotTracker);
  if (getCondOp()) {
    O << ", ";
    getCondOp()->printAsOperand(O, SlotTracker);
  }
  O << ")";
}

void VPReplicateRecipe::print(raw_ostream &O, const Twine &Indent,
                              VPSlotTracker &SlotTracker) const {
  O << Indent << (IsUniform ? "CLONE " : "REPLICATE ");

  if (!getUnderlyingInstr()->getType()->isVoidTy()) {
    printAsOperand(O, SlotTracker);
    O << " = ";
  }
  O << Instruction::getOpcodeName(getUnderlyingInstr()->getOpcode()) << " ";
  printOperands(O, SlotTracker);

  if (AlsoPack)
    O << " (S->V)";
}

void VPPredInstPHIRecipe::print(raw_ostream &O, const Twine &Indent,
                                VPSlotTracker &SlotTracker) const {
  O << Indent << "PHI-PREDICATED-INSTRUCTION ";
  printAsOperand(O, SlotTracker);
  O << " = ";
  printOperands(O, SlotTracker);
}

void VPWidenMemoryInstructionRecipe::print(raw_ostream &O, const Twine &Indent,
                                           VPSlotTracker &SlotTracker) const {
  O << Indent << "WIDEN ";

  if (!isStore()) {
    getVPSingleValue()->printAsOperand(O, SlotTracker);
    O << " = ";
  }
  O << Instruction::getOpcodeName(Ingredient.getOpcode()) << " ";

  printOperands(O, SlotTracker);
}
#endif

void VPCanonicalIVPHIRecipe::execute(VPTransformState &State) {
  Value *Start = getStartValue()->getLiveInIRValue();
  PHINode *EntryPart = PHINode::Create(
      Start->getType(), 2, "index", &*State.CFG.PrevBB->getFirstInsertionPt());
  EntryPart->addIncoming(Start, State.CFG.VectorPreHeader);
  EntryPart->setDebugLoc(DL);
  for (unsigned Part = 0, UF = State.UF; Part < UF; ++Part)
    State.set(this, EntryPart, Part);
}

#if !defined(NDEBUG) || defined(LLVM_ENABLE_DUMP)
void VPCanonicalIVPHIRecipe::print(raw_ostream &O, const Twine &Indent,
                                   VPSlotTracker &SlotTracker) const {
  O << Indent << "EMIT ";
  getVPSingleValue()->printAsOperand(O, SlotTracker);
  O << " = CANONICAL-INDUCTION";
}
#endif

void VPWidenCanonicalIVRecipe::execute(VPTransformState &State) {
  Value *CanonicalIV = State.get(getParent()->getPlan()->getCanonicalIV(), 0);
  Type *STy = CanonicalIV->getType();
  IRBuilder<> Builder(State.CFG.PrevBB->getTerminator());
  ElementCount VF = State.VF;
  Value *VStart = VF.isScalar()
                      ? CanonicalIV
                      : Builder.CreateVectorSplat(VF, CanonicalIV, "broadcast");
  for (unsigned Part = 0, UF = State.UF; Part < UF; ++Part) {
    Value *VStep = createStepForVF(Builder, STy, VF, Part);
    if (VF.isVector()) {
      VStep = Builder.CreateVectorSplat(VF, VStep);
      VStep = Builder.CreateAdd(VStep, Builder.CreateStepVector(VStep->getType()));
    }
    Value *CanonicalVectorIV = Builder.CreateAdd(VStart, VStep, "vec.iv");
    State.set(this, CanonicalVectorIV, Part);
  }
}

#if !defined(NDEBUG) || defined(LLVM_ENABLE_DUMP)
void VPWidenCanonicalIVRecipe::print(raw_ostream &O, const Twine &Indent,
                                     VPSlotTracker &SlotTracker) const {
  O << Indent << "EMIT ";
  printAsOperand(O, SlotTracker);
  O << " = WIDEN-CANONICAL-INDUCTION";
}
#endif

void VPFirstOrderRecurrencePHIRecipe::execute(VPTransformState &State) {
  auto &Builder = State.Builder;
  // Create a vector from the initial value.
  auto *VectorInit = getStartValue()->getLiveInIRValue();

  Type *VecTy = State.VF.isScalar()
                    ? VectorInit->getType()
                    : VectorType::get(VectorInit->getType(), State.VF);

  if (State.VF.isVector()) {
    auto *IdxTy = Builder.getInt32Ty();
    auto *One = ConstantInt::get(IdxTy, 1);
    IRBuilder<>::InsertPointGuard Guard(Builder);
    Builder.SetInsertPoint(State.CFG.VectorPreHeader->getTerminator());
    auto *RuntimeVF = getRuntimeVF(Builder, IdxTy, State.VF);
    auto *LastIdx = Builder.CreateSub(RuntimeVF, One);
    VectorInit = Builder.CreateInsertElement(
        PoisonValue::get(VecTy), VectorInit, LastIdx, "vector.recur.init");
  }

  // Create a phi node for the new recurrence.
  PHINode *EntryPart = PHINode::Create(
      VecTy, 2, "vector.recur", &*State.CFG.PrevBB->getFirstInsertionPt());
  EntryPart->addIncoming(VectorInit, State.CFG.VectorPreHeader);
  State.set(this, EntryPart, 0);
}

#if !defined(NDEBUG) || defined(LLVM_ENABLE_DUMP)
void VPFirstOrderRecurrencePHIRecipe::print(raw_ostream &O, const Twine &Indent,
                                            VPSlotTracker &SlotTracker) const {
  O << Indent << "FIRST-ORDER-RECURRENCE-PHI ";
  printAsOperand(O, SlotTracker);
  O << " = phi ";
  printOperands(O, SlotTracker);
}
#endif

void VPReductionPHIRecipe::execute(VPTransformState &State) {
  PHINode *PN = cast<PHINode>(getUnderlyingValue());
  auto &Builder = State.Builder;

  // In order to support recurrences we need to be able to vectorize Phi nodes.
  // Phi nodes have cycles, so we need to vectorize them in two stages. This is
  // stage #1: We create a new vector PHI node with no incoming edges. We'll use
  // this value when we vectorize all of the instructions that use the PHI.
  bool ScalarPHI = State.VF.isScalar() || IsInLoop;
  Type *VecTy =
      ScalarPHI ? PN->getType() : VectorType::get(PN->getType(), State.VF);

  BasicBlock *HeaderBB = State.CFG.PrevBB;
  assert(State.LI->getLoopFor(HeaderBB)->getHeader() == HeaderBB &&
         "recipe must be in the vector loop header");
  unsigned LastPartForNewPhi = isOrdered() ? 1 : State.UF;
  for (unsigned Part = 0; Part < LastPartForNewPhi; ++Part) {
    Value *EntryPart =
        PHINode::Create(VecTy, 2, "vec.phi", &*HeaderBB->getFirstInsertionPt());
    State.set(this, EntryPart, Part);
  }

  // Reductions do not have to start at zero. They can start with
  // any loop invariant values.
  VPValue *StartVPV = getStartValue();
  Value *StartV = StartVPV->getLiveInIRValue();

  Value *Iden = nullptr;
  RecurKind RK = RdxDesc.getRecurrenceKind();
  if (RecurrenceDescriptor::isMinMaxRecurrenceKind(RK) ||
      RecurrenceDescriptor::isSelectCmpRecurrenceKind(RK)) {
    // MinMax reduction have the start value as their identify.
    if (ScalarPHI) {
      Iden = StartV;
    } else {
      IRBuilderBase::InsertPointGuard IPBuilder(Builder);
      Builder.SetInsertPoint(State.CFG.VectorPreHeader->getTerminator());
      StartV = Iden =
          Builder.CreateVectorSplat(State.VF, StartV, "minmax.ident");
    }
  } else {
    Iden = RdxDesc.getRecurrenceIdentity(RK, VecTy->getScalarType(),
                                         RdxDesc.getFastMathFlags());

    if (!ScalarPHI) {
      Iden = Builder.CreateVectorSplat(State.VF, Iden);
      IRBuilderBase::InsertPointGuard IPBuilder(Builder);
      Builder.SetInsertPoint(State.CFG.VectorPreHeader->getTerminator());
      Constant *Zero = Builder.getInt32(0);
      StartV = Builder.CreateInsertElement(Iden, StartV, Zero);
    }
  }

  for (unsigned Part = 0; Part < LastPartForNewPhi; ++Part) {
    Value *EntryPart = State.get(this, Part);
    // Make sure to add the reduction start value only to the
    // first unroll part.
    Value *StartVal = (Part == 0) ? StartV : Iden;
    cast<PHINode>(EntryPart)->addIncoming(StartVal, State.CFG.VectorPreHeader);
  }
}

#if !defined(NDEBUG) || defined(LLVM_ENABLE_DUMP)
void VPReductionPHIRecipe::print(raw_ostream &O, const Twine &Indent,
                                 VPSlotTracker &SlotTracker) const {
  O << Indent << "WIDEN-REDUCTION-PHI ";

  printAsOperand(O, SlotTracker);
  O << " = phi ";
  printOperands(O, SlotTracker);
}
#endif

template void DomTreeBuilder::Calculate<VPDominatorTree>(VPDominatorTree &DT);

void VPValue::replaceAllUsesWith(VPValue *New) {
  for (unsigned J = 0; J < getNumUsers();) {
    VPUser *User = Users[J];
    unsigned NumUsers = getNumUsers();
    for (unsigned I = 0, E = User->getNumOperands(); I < E; ++I)
      if (User->getOperand(I) == this)
        User->setOperand(I, New);
    // If a user got removed after updating the current user, the next user to
    // update will be moved to the current position, so we only need to
    // increment the index if the number of users did not change.
    if (NumUsers == getNumUsers())
      J++;
  }
}

#if !defined(NDEBUG) || defined(LLVM_ENABLE_DUMP)
void VPValue::printAsOperand(raw_ostream &OS, VPSlotTracker &Tracker) const {
  if (const Value *UV = getUnderlyingValue()) {
    OS << "ir<";
    UV->printAsOperand(OS, false);
    OS << ">";
    return;
  }

  unsigned Slot = Tracker.getSlot(this);
  if (Slot == unsigned(-1))
    OS << "<badref>";
  else
    OS << "vp<%" << Tracker.getSlot(this) << ">";
}

void VPUser::printOperands(raw_ostream &O, VPSlotTracker &SlotTracker) const {
  interleaveComma(operands(), O, [&O, &SlotTracker](VPValue *Op) {
    Op->printAsOperand(O, SlotTracker);
  });
}
#endif

void VPInterleavedAccessInfo::visitRegion(VPRegionBlock *Region,
                                          Old2NewTy &Old2New,
                                          InterleavedAccessInfo &IAI) {
  ReversePostOrderTraversal<VPBlockBase *> RPOT(Region->getEntry());
  for (VPBlockBase *Base : RPOT) {
    visitBlock(Base, Old2New, IAI);
  }
}

void VPInterleavedAccessInfo::visitBlock(VPBlockBase *Block, Old2NewTy &Old2New,
                                         InterleavedAccessInfo &IAI) {
  if (VPBasicBlock *VPBB = dyn_cast<VPBasicBlock>(Block)) {
    for (VPRecipeBase &VPI : *VPBB) {
      if (isa<VPHeaderPHIRecipe>(&VPI))
        continue;
      assert(isa<VPInstruction>(&VPI) && "Can only handle VPInstructions");
      auto *VPInst = cast<VPInstruction>(&VPI);
      auto *Inst = cast<Instruction>(VPInst->getUnderlyingValue());
      auto *IG = IAI.getInterleaveGroup(Inst);
      if (!IG)
        continue;

      auto NewIGIter = Old2New.find(IG);
      if (NewIGIter == Old2New.end())
        Old2New[IG] = new InterleaveGroup<VPInstruction>(
            IG->getFactor(), IG->isReverse(), IG->getAlign());

      if (Inst == IG->getInsertPos())
        Old2New[IG]->setInsertPos(VPInst);

      InterleaveGroupMap[VPInst] = Old2New[IG];
      InterleaveGroupMap[VPInst]->insertMember(
          VPInst, IG->getIndex(Inst),
          Align(IG->isReverse() ? (-1) * int(IG->getFactor())
                                : IG->getFactor()));
    }
  } else if (VPRegionBlock *Region = dyn_cast<VPRegionBlock>(Block))
    visitRegion(Region, Old2New, IAI);
  else
    llvm_unreachable("Unsupported kind of VPBlock.");
}

VPInterleavedAccessInfo::VPInterleavedAccessInfo(VPlan &Plan,
                                                 InterleavedAccessInfo &IAI) {
  Old2NewTy Old2New;
  visitRegion(cast<VPRegionBlock>(Plan.getEntry()), Old2New, IAI);
}

void VPSlotTracker::assignSlot(const VPValue *V) {
  assert(Slots.find(V) == Slots.end() && "VPValue already has a slot!");
  Slots[V] = NextSlot++;
}

void VPSlotTracker::assignSlots(const VPlan &Plan) {

  for (const VPValue *V : Plan.VPExternalDefs)
    assignSlot(V);

  assignSlot(&Plan.VectorTripCount);
  if (Plan.BackedgeTakenCount)
    assignSlot(Plan.BackedgeTakenCount);

  ReversePostOrderTraversal<
      VPBlockRecursiveTraversalWrapper<const VPBlockBase *>>
      RPOT(VPBlockRecursiveTraversalWrapper<const VPBlockBase *>(
          Plan.getEntry()));
  for (const VPBasicBlock *VPBB :
       VPBlockUtils::blocksOnly<const VPBasicBlock>(RPOT))
    for (const VPRecipeBase &Recipe : *VPBB)
      for (VPValue *Def : Recipe.definedValues())
        assignSlot(Def);
}<|MERGE_RESOLUTION|>--- conflicted
+++ resolved
@@ -730,8 +730,6 @@
     State.set(this, Next, Part);
     break;
   }
-<<<<<<< HEAD
-=======
   case VPInstruction::BranchOnCount: {
     if (Part != 0)
       break;
@@ -758,7 +756,6 @@
     Builder.GetInsertBlock()->getTerminator()->eraseFromParent();
     break;
   }
->>>>>>> 1e8336c5
   default:
     llvm_unreachable("Unsupported opcode for instruction");
   }
@@ -812,12 +809,9 @@
   case VPInstruction::CanonicalIVIncrementNUW:
     O << "VF * UF +(nuw) ";
     break;
-<<<<<<< HEAD
-=======
   case VPInstruction::BranchOnCount:
     O << "branch-on-count ";
     break;
->>>>>>> 1e8336c5
   default:
     O << Instruction::getOpcodeName(getOpcode());
   }
@@ -988,19 +982,6 @@
     }
   }
 
-<<<<<<< HEAD
-  // Add the loop exit condition and branch based on the canonical induction.
-  auto *CanonicalIV = getCanonicalIV();
-  // TODO: Model compare and branch explicitly in VPlan as recipes.
-  auto *Next = State->get(CanonicalIV->getBackedgeValue(), 0);
-  auto *TermBr = cast<BranchInst>(VectorLatchBB->getTerminator());
-  State->Builder.SetInsertPoint(TermBr);
-  auto *ICmp =
-      State->Builder.CreateICmpEQ(Next, State->get(&getVectorTripCount(), 0));
-  TermBr->setCondition(ICmp);
-
-=======
->>>>>>> 1e8336c5
   // We do not attempt to preserve DT for outer loop vectorization currently.
   if (!EnableVPlanNativePath)
     updateDominatorTree(State->DT, VectorPreHeaderBB, VectorLatchBB,
@@ -1014,17 +995,12 @@
 
   O << "VPlan '" << Name << "' {";
 
-<<<<<<< HEAD
-  assert(VectorTripCount.getNumUsers() == 0 &&
-         "should not be used yet in VPlan");
-=======
   if (VectorTripCount.getNumUsers() > 0) {
     O << "\nLive-in ";
     VectorTripCount.printAsOperand(O, SlotTracker);
     O << " = vector-trip-count\n";
   }
 
->>>>>>> 1e8336c5
   if (BackedgeTakenCount && BackedgeTakenCount->getNumUsers()) {
     O << "\nLive-in ";
     BackedgeTakenCount->printAsOperand(O, SlotTracker);
