//===- LoopVectorize.cpp - A Loop Vectorizer ------------------------------===//
//
// Part of the LLVM Project, under the Apache License v2.0 with LLVM Exceptions.
// See https://llvm.org/LICENSE.txt for license information.
// SPDX-License-Identifier: Apache-2.0 WITH LLVM-exception
//
//===----------------------------------------------------------------------===//
//
// This is the LLVM loop vectorizer. This pass modifies 'vectorizable' loops
// and generates target-independent LLVM-IR.
// The vectorizer uses the TargetTransformInfo analysis to estimate the costs
// of instructions in order to estimate the profitability of vectorization.
//
// The loop vectorizer combines consecutive loop iterations into a single
// 'wide' iteration. After this transformation the index is incremented
// by the SIMD vector width, and not by one.
//
// This pass has three parts:
// 1. The main loop pass that drives the different parts.
// 2. LoopVectorizationLegality - A unit that checks for the legality
//    of the vectorization.
// 3. InnerLoopVectorizer - A unit that performs the actual
//    widening of instructions.
// 4. LoopVectorizationCostModel - A unit that checks for the profitability
//    of vectorization. It decides on the optimal vector width, which
//    can be one, if vectorization is not profitable.
//
// There is a development effort going on to migrate loop vectorizer to the
// VPlan infrastructure and to introduce outer loop vectorization support (see
// docs/Proposal/VectorizationPlan.rst and
// http://lists.llvm.org/pipermail/llvm-dev/2017-December/119523.html). For this
// purpose, we temporarily introduced the VPlan-native vectorization path: an
// alternative vectorization path that is natively implemented on top of the
// VPlan infrastructure. See EnableVPlanNativePath for enabling.
//
//===----------------------------------------------------------------------===//
//
// The reduction-variable vectorization is based on the paper:
//  D. Nuzman and R. Henderson. Multi-platform Auto-vectorization.
//
// Variable uniformity checks are inspired by:
//  Karrenberg, R. and Hack, S. Whole Function Vectorization.
//
// The interleaved access vectorization is based on the paper:
//  Dorit Nuzman, Ira Rosen and Ayal Zaks.  Auto-Vectorization of Interleaved
//  Data for SIMD
//
// Other ideas/concepts are from:
//  A. Zaks and D. Nuzman. Autovectorization in GCC-two years later.
//
//  S. Maleki, Y. Gao, M. Garzaran, T. Wong and D. Padua.  An Evaluation of
//  Vectorizing Compilers.
//
//===----------------------------------------------------------------------===//

#include "llvm/Transforms/Vectorize/LoopVectorize.h"
#include "LoopVectorizationPlanner.h"
#include "VPRecipeBuilder.h"
#include "VPlan.h"
#include "VPlanHCFGBuilder.h"
#include "VPlanPredicator.h"
#include "VPlanTransforms.h"
#include "llvm/ADT/APInt.h"
#include "llvm/ADT/ArrayRef.h"
#include "llvm/ADT/DenseMap.h"
#include "llvm/ADT/DenseMapInfo.h"
#include "llvm/ADT/Hashing.h"
#include "llvm/ADT/MapVector.h"
#include "llvm/ADT/None.h"
#include "llvm/ADT/Optional.h"
#include "llvm/ADT/STLExtras.h"
#include "llvm/ADT/SmallPtrSet.h"
#include "llvm/ADT/SmallSet.h"
#include "llvm/ADT/SmallVector.h"
#include "llvm/ADT/Statistic.h"
#include "llvm/ADT/StringRef.h"
#include "llvm/ADT/Twine.h"
#include "llvm/ADT/iterator_range.h"
#include "llvm/Analysis/AssumptionCache.h"
#include "llvm/Analysis/BasicAliasAnalysis.h"
#include "llvm/Analysis/BlockFrequencyInfo.h"
#include "llvm/Analysis/CFG.h"
#include "llvm/Analysis/CodeMetrics.h"
#include "llvm/Analysis/DemandedBits.h"
#include "llvm/Analysis/GlobalsModRef.h"
#include "llvm/Analysis/LoopAccessAnalysis.h"
#include "llvm/Analysis/LoopAnalysisManager.h"
#include "llvm/Analysis/LoopInfo.h"
#include "llvm/Analysis/LoopIterator.h"
#include "llvm/Analysis/OptimizationRemarkEmitter.h"
#include "llvm/Analysis/ProfileSummaryInfo.h"
#include "llvm/Analysis/ScalarEvolution.h"
#include "llvm/Analysis/ScalarEvolutionExpressions.h"
#include "llvm/Analysis/TargetLibraryInfo.h"
#include "llvm/Analysis/TargetTransformInfo.h"
#include "llvm/Analysis/VectorUtils.h"
#include "llvm/IR/Attributes.h"
#include "llvm/IR/BasicBlock.h"
#include "llvm/IR/CFG.h"
#include "llvm/IR/Constant.h"
#include "llvm/IR/Constants.h"
#include "llvm/IR/DataLayout.h"
#include "llvm/IR/DebugInfoMetadata.h"
#include "llvm/IR/DebugLoc.h"
#include "llvm/IR/DerivedTypes.h"
#include "llvm/IR/DiagnosticInfo.h"
#include "llvm/IR/Dominators.h"
#include "llvm/IR/Function.h"
#include "llvm/IR/IRBuilder.h"
#include "llvm/IR/InstrTypes.h"
#include "llvm/IR/Instruction.h"
#include "llvm/IR/Instructions.h"
#include "llvm/IR/IntrinsicInst.h"
#include "llvm/IR/Intrinsics.h"
#include "llvm/IR/LLVMContext.h"
#include "llvm/IR/Metadata.h"
#include "llvm/IR/Module.h"
#include "llvm/IR/Operator.h"
#include "llvm/IR/PatternMatch.h"
#include "llvm/IR/Type.h"
#include "llvm/IR/Use.h"
#include "llvm/IR/User.h"
#include "llvm/IR/Value.h"
#include "llvm/IR/ValueHandle.h"
#include "llvm/IR/Verifier.h"
#include "llvm/InitializePasses.h"
#include "llvm/Pass.h"
#include "llvm/Support/Casting.h"
#include "llvm/Support/CommandLine.h"
#include "llvm/Support/Compiler.h"
#include "llvm/Support/Debug.h"
#include "llvm/Support/ErrorHandling.h"
#include "llvm/Support/InstructionCost.h"
#include "llvm/Support/MathExtras.h"
#include "llvm/Support/raw_ostream.h"
#include "llvm/Transforms/Utils/BasicBlockUtils.h"
#include "llvm/Transforms/Utils/InjectTLIMappings.h"
#include "llvm/Transforms/Utils/LoopSimplify.h"
#include "llvm/Transforms/Utils/LoopUtils.h"
#include "llvm/Transforms/Utils/LoopVersioning.h"
#include "llvm/Transforms/Utils/ScalarEvolutionExpander.h"
#include "llvm/Transforms/Utils/SizeOpts.h"
#include "llvm/Transforms/Vectorize/LoopVectorizationLegality.h"
#include <algorithm>
#include <cassert>
#include <cstdint>
#include <cstdlib>
#include <functional>
#include <iterator>
#include <limits>
#include <memory>
#include <string>
#include <tuple>
#include <utility>

using namespace llvm;

#define LV_NAME "loop-vectorize"
#define DEBUG_TYPE LV_NAME

#ifndef NDEBUG
const char VerboseDebug[] = DEBUG_TYPE "-verbose";
#endif

/// @{
/// Metadata attribute names
const char LLVMLoopVectorizeFollowupAll[] = "llvm.loop.vectorize.followup_all";
const char LLVMLoopVectorizeFollowupVectorized[] =
    "llvm.loop.vectorize.followup_vectorized";
const char LLVMLoopVectorizeFollowupEpilogue[] =
    "llvm.loop.vectorize.followup_epilogue";
/// @}

STATISTIC(LoopsVectorized, "Number of loops vectorized");
STATISTIC(LoopsAnalyzed, "Number of loops analyzed for vectorization");
STATISTIC(LoopsEpilogueVectorized, "Number of epilogues vectorized");

static cl::opt<bool> EnableEpilogueVectorization(
    "enable-epilogue-vectorization", cl::init(true), cl::Hidden,
    cl::desc("Enable vectorization of epilogue loops."));

static cl::opt<unsigned> EpilogueVectorizationForceVF(
    "epilogue-vectorization-force-VF", cl::init(1), cl::Hidden,
    cl::desc("When epilogue vectorization is enabled, and a value greater than "
             "1 is specified, forces the given VF for all applicable epilogue "
             "loops."));

static cl::opt<unsigned> EpilogueVectorizationMinVF(
    "epilogue-vectorization-minimum-VF", cl::init(16), cl::Hidden,
    cl::desc("Only loops with vectorization factor equal to or larger than "
             "the specified value are considered for epilogue vectorization."));

/// Loops with a known constant trip count below this number are vectorized only
/// if no scalar iteration overheads are incurred.
static cl::opt<unsigned> TinyTripCountVectorThreshold(
    "vectorizer-min-trip-count", cl::init(16), cl::Hidden,
    cl::desc("Loops with a constant trip count that is smaller than this "
             "value are vectorized only if no scalar iteration overheads "
             "are incurred."));

static cl::opt<unsigned> PragmaVectorizeMemoryCheckThreshold(
    "pragma-vectorize-memory-check-threshold", cl::init(128), cl::Hidden,
    cl::desc("The maximum allowed number of runtime memory checks with a "
             "vectorize(enable) pragma."));

// Option prefer-predicate-over-epilogue indicates that an epilogue is undesired,
// that predication is preferred, and this lists all options. I.e., the
// vectorizer will try to fold the tail-loop (epilogue) into the vector body
// and predicate the instructions accordingly. If tail-folding fails, there are
// different fallback strategies depending on these values:
namespace PreferPredicateTy {
  enum Option {
    ScalarEpilogue = 0,
    PredicateElseScalarEpilogue,
    PredicateOrDontVectorize
  };
} // namespace PreferPredicateTy

static cl::opt<PreferPredicateTy::Option> PreferPredicateOverEpilogue(
    "prefer-predicate-over-epilogue",
    cl::init(PreferPredicateTy::ScalarEpilogue),
    cl::Hidden,
    cl::desc("Tail-folding and predication preferences over creating a scalar "
             "epilogue loop."),
    cl::values(clEnumValN(PreferPredicateTy::ScalarEpilogue,
                         "scalar-epilogue",
                         "Don't tail-predicate loops, create scalar epilogue"),
              clEnumValN(PreferPredicateTy::PredicateElseScalarEpilogue,
                         "predicate-else-scalar-epilogue",
                         "prefer tail-folding, create scalar epilogue if tail "
                         "folding fails."),
              clEnumValN(PreferPredicateTy::PredicateOrDontVectorize,
                         "predicate-dont-vectorize",
                         "prefers tail-folding, don't attempt vectorization if "
                         "tail-folding fails.")));

static cl::opt<bool> MaximizeBandwidth(
    "vectorizer-maximize-bandwidth", cl::init(false), cl::Hidden,
    cl::desc("Maximize bandwidth when selecting vectorization factor which "
             "will be determined by the smallest type in loop."));

static cl::opt<bool> EnableInterleavedMemAccesses(
    "enable-interleaved-mem-accesses", cl::init(false), cl::Hidden,
    cl::desc("Enable vectorization on interleaved memory accesses in a loop"));

/// An interleave-group may need masking if it resides in a block that needs
/// predication, or in order to mask away gaps.
static cl::opt<bool> EnableMaskedInterleavedMemAccesses(
    "enable-masked-interleaved-mem-accesses", cl::init(false), cl::Hidden,
    cl::desc("Enable vectorization on masked interleaved memory accesses in a loop"));

static cl::opt<unsigned> TinyTripCountInterleaveThreshold(
    "tiny-trip-count-interleave-threshold", cl::init(128), cl::Hidden,
    cl::desc("We don't interleave loops with a estimated constant trip count "
             "below this number"));

static cl::opt<unsigned> ForceTargetNumScalarRegs(
    "force-target-num-scalar-regs", cl::init(0), cl::Hidden,
    cl::desc("A flag that overrides the target's number of scalar registers."));

static cl::opt<unsigned> ForceTargetNumVectorRegs(
    "force-target-num-vector-regs", cl::init(0), cl::Hidden,
    cl::desc("A flag that overrides the target's number of vector registers."));

static cl::opt<unsigned> ForceTargetMaxScalarInterleaveFactor(
    "force-target-max-scalar-interleave", cl::init(0), cl::Hidden,
    cl::desc("A flag that overrides the target's max interleave factor for "
             "scalar loops."));

static cl::opt<unsigned> ForceTargetMaxVectorInterleaveFactor(
    "force-target-max-vector-interleave", cl::init(0), cl::Hidden,
    cl::desc("A flag that overrides the target's max interleave factor for "
             "vectorized loops."));

static cl::opt<unsigned> ForceTargetInstructionCost(
    "force-target-instruction-cost", cl::init(0), cl::Hidden,
    cl::desc("A flag that overrides the target's expected cost for "
             "an instruction to a single constant value. Mostly "
             "useful for getting consistent testing."));

static cl::opt<bool> ForceTargetSupportsScalableVectors(
    "force-target-supports-scalable-vectors", cl::init(false), cl::Hidden,
    cl::desc(
        "Pretend that scalable vectors are supported, even if the target does "
        "not support them. This flag should only be used for testing."));

static cl::opt<unsigned> SmallLoopCost(
    "small-loop-cost", cl::init(20), cl::Hidden,
    cl::desc(
        "The cost of a loop that is considered 'small' by the interleaver."));

static cl::opt<bool> LoopVectorizeWithBlockFrequency(
    "loop-vectorize-with-block-frequency", cl::init(true), cl::Hidden,
    cl::desc("Enable the use of the block frequency analysis to access PGO "
             "heuristics minimizing code growth in cold regions and being more "
             "aggressive in hot regions."));

// Runtime interleave loops for load/store throughput.
static cl::opt<bool> EnableLoadStoreRuntimeInterleave(
    "enable-loadstore-runtime-interleave", cl::init(true), cl::Hidden,
    cl::desc(
        "Enable runtime interleaving until load/store ports are saturated"));

/// Interleave small loops with scalar reductions.
static cl::opt<bool> InterleaveSmallLoopScalarReduction(
    "interleave-small-loop-scalar-reduction", cl::init(false), cl::Hidden,
    cl::desc("Enable interleaving for loops with small iteration counts that "
             "contain scalar reductions to expose ILP."));

/// The number of stores in a loop that are allowed to need predication.
static cl::opt<unsigned> NumberOfStoresToPredicate(
    "vectorize-num-stores-pred", cl::init(1), cl::Hidden,
    cl::desc("Max number of stores to be predicated behind an if."));

static cl::opt<bool> EnableIndVarRegisterHeur(
    "enable-ind-var-reg-heur", cl::init(true), cl::Hidden,
    cl::desc("Count the induction variable only once when interleaving"));

static cl::opt<bool> EnableCondStoresVectorization(
    "enable-cond-stores-vec", cl::init(true), cl::Hidden,
    cl::desc("Enable if predication of stores during vectorization."));

static cl::opt<unsigned> MaxNestedScalarReductionIC(
    "max-nested-scalar-reduction-interleave", cl::init(2), cl::Hidden,
    cl::desc("The maximum interleave count to use when interleaving a scalar "
             "reduction in a nested loop."));

static cl::opt<bool>
    PreferInLoopReductions("prefer-inloop-reductions", cl::init(false),
                           cl::Hidden,
                           cl::desc("Prefer in-loop vector reductions, "
                                    "overriding the targets preference."));

static cl::opt<bool> ForceOrderedReductions(
    "force-ordered-reductions", cl::init(false), cl::Hidden,
    cl::desc("Enable the vectorisation of loops with in-order (strict) "
             "FP reductions"));

static cl::opt<bool> PreferPredicatedReductionSelect(
    "prefer-predicated-reduction-select", cl::init(false), cl::Hidden,
    cl::desc(
        "Prefer predicating a reduction operation over an after loop select."));

cl::opt<bool> EnableVPlanNativePath(
    "enable-vplan-native-path", cl::init(false), cl::Hidden,
    cl::desc("Enable VPlan-native vectorization path with "
             "support for outer loop vectorization."));

// FIXME: Remove this switch once we have divergence analysis. Currently we
// assume divergent non-backedge branches when this switch is true.
cl::opt<bool> EnableVPlanPredication(
    "enable-vplan-predication", cl::init(false), cl::Hidden,
    cl::desc("Enable VPlan-native vectorization path predicator with "
             "support for outer loop vectorization."));

// This flag enables the stress testing of the VPlan H-CFG construction in the
// VPlan-native vectorization path. It must be used in conjuction with
// -enable-vplan-native-path. -vplan-verify-hcfg can also be used to enable the
// verification of the H-CFGs built.
static cl::opt<bool> VPlanBuildStressTest(
    "vplan-build-stress-test", cl::init(false), cl::Hidden,
    cl::desc(
        "Build VPlan for every supported loop nest in the function and bail "
        "out right after the build (stress test the VPlan H-CFG construction "
        "in the VPlan-native vectorization path)."));

cl::opt<bool> llvm::EnableLoopInterleaving(
    "interleave-loops", cl::init(true), cl::Hidden,
    cl::desc("Enable loop interleaving in Loop vectorization passes"));
cl::opt<bool> llvm::EnableLoopVectorization(
    "vectorize-loops", cl::init(true), cl::Hidden,
    cl::desc("Run the Loop vectorization passes"));

cl::opt<bool> PrintVPlansInDotFormat(
    "vplan-print-in-dot-format", cl::init(false), cl::Hidden,
    cl::desc("Use dot format instead of plain text when dumping VPlans"));

/// A helper function that returns true if the given type is irregular. The
/// type is irregular if its allocated size doesn't equal the store size of an
/// element of the corresponding vector type.
static bool hasIrregularType(Type *Ty, const DataLayout &DL) {
  // Determine if an array of N elements of type Ty is "bitcast compatible"
  // with a <N x Ty> vector.
  // This is only true if there is no padding between the array elements.
  return DL.getTypeAllocSizeInBits(Ty) != DL.getTypeSizeInBits(Ty);
}

/// A helper function that returns the reciprocal of the block probability of
/// predicated blocks. If we return X, we are assuming the predicated block
/// will execute once for every X iterations of the loop header.
///
/// TODO: We should use actual block probability here, if available. Currently,
///       we always assume predicated blocks have a 50% chance of executing.
static unsigned getReciprocalPredBlockProb() { return 2; }

/// A helper function that returns an integer or floating-point constant with
/// value C.
static Constant *getSignedIntOrFpConstant(Type *Ty, int64_t C) {
  return Ty->isIntegerTy() ? ConstantInt::getSigned(Ty, C)
                           : ConstantFP::get(Ty, C);
}

/// Returns "best known" trip count for the specified loop \p L as defined by
/// the following procedure:
///   1) Returns exact trip count if it is known.
///   2) Returns expected trip count according to profile data if any.
///   3) Returns upper bound estimate if it is known.
///   4) Returns None if all of the above failed.
static Optional<unsigned> getSmallBestKnownTC(ScalarEvolution &SE, Loop *L) {
  // Check if exact trip count is known.
  if (unsigned ExpectedTC = SE.getSmallConstantTripCount(L))
    return ExpectedTC;

  // Check if there is an expected trip count available from profile data.
  if (LoopVectorizeWithBlockFrequency)
    if (auto EstimatedTC = getLoopEstimatedTripCount(L))
      return EstimatedTC;

  // Check if upper bound estimate is known.
  if (unsigned ExpectedTC = SE.getSmallConstantMaxTripCount(L))
    return ExpectedTC;

  return None;
}

// Forward declare GeneratedRTChecks.
class GeneratedRTChecks;

namespace llvm {

/// InnerLoopVectorizer vectorizes loops which contain only one basic
/// block to a specified vectorization factor (VF).
/// This class performs the widening of scalars into vectors, or multiple
/// scalars. This class also implements the following features:
/// * It inserts an epilogue loop for handling loops that don't have iteration
///   counts that are known to be a multiple of the vectorization factor.
/// * It handles the code generation for reduction variables.
/// * Scalarization (implementation using scalars) of un-vectorizable
///   instructions.
/// InnerLoopVectorizer does not perform any vectorization-legality
/// checks, and relies on the caller to check for the different legality
/// aspects. The InnerLoopVectorizer relies on the
/// LoopVectorizationLegality class to provide information about the induction
/// and reduction variables that were found to a given vectorization factor.
class InnerLoopVectorizer {
public:
  InnerLoopVectorizer(Loop *OrigLoop, PredicatedScalarEvolution &PSE,
                      LoopInfo *LI, DominatorTree *DT,
                      const TargetLibraryInfo *TLI,
                      const TargetTransformInfo *TTI, AssumptionCache *AC,
                      OptimizationRemarkEmitter *ORE, ElementCount VecWidth,
                      unsigned UnrollFactor, LoopVectorizationLegality *LVL,
                      LoopVectorizationCostModel *CM, BlockFrequencyInfo *BFI,
                      ProfileSummaryInfo *PSI, GeneratedRTChecks &RTChecks)
      : OrigLoop(OrigLoop), PSE(PSE), LI(LI), DT(DT), TLI(TLI), TTI(TTI),
        AC(AC), ORE(ORE), VF(VecWidth), UF(UnrollFactor),
        Builder(PSE.getSE()->getContext()), Legal(LVL), Cost(CM), BFI(BFI),
        PSI(PSI), RTChecks(RTChecks) {
    // Query this against the original loop and save it here because the profile
    // of the original loop header may change as the transformation happens.
    OptForSizeBasedOnProfile = llvm::shouldOptimizeForSize(
        OrigLoop->getHeader(), PSI, BFI, PGSOQueryType::IRPass);
  }

  virtual ~InnerLoopVectorizer() = default;

  /// Create a new empty loop that will contain vectorized instructions later
  /// on, while the old loop will be used as the scalar remainder. Control flow
  /// is generated around the vectorized (and scalar epilogue) loops consisting
  /// of various checks and bypasses. Return the pre-header block of the new
  /// loop.
  /// In the case of epilogue vectorization, this function is overriden to
  /// handle the more complex control flow around the loops.
  virtual BasicBlock *createVectorizedLoopSkeleton();

  /// Widen a single instruction within the innermost loop.
  void widenInstruction(Instruction &I, VPValue *Def, VPUser &Operands,
                        VPTransformState &State);

  /// Widen a single call instruction within the innermost loop.
  void widenCallInstruction(CallInst &I, VPValue *Def, VPUser &ArgOperands,
                            VPTransformState &State);

  /// Widen a single select instruction within the innermost loop.
  void widenSelectInstruction(SelectInst &I, VPValue *VPDef, VPUser &Operands,
                              bool InvariantCond, VPTransformState &State);

  /// Fix the vectorized code, taking care of header phi's, live-outs, and more.
  void fixVectorizedLoop(VPTransformState &State);

  // Return true if any runtime check is added.
  bool areSafetyChecksAdded() { return AddedSafetyChecks; }

  /// A type for vectorized values in the new loop. Each value from the
  /// original loop, when vectorized, is represented by UF vector values in the
  /// new unrolled loop, where UF is the unroll factor.
  using VectorParts = SmallVector<Value *, 2>;

  /// Vectorize a single GetElementPtrInst based on information gathered and
  /// decisions taken during planning.
  void widenGEP(GetElementPtrInst *GEP, VPValue *VPDef, VPUser &Indices,
                unsigned UF, ElementCount VF, bool IsPtrLoopInvariant,
                SmallBitVector &IsIndexLoopInvariant, VPTransformState &State);

  /// Vectorize a single first-order recurrence or pointer induction PHINode in
  /// a block. This method handles the induction variable canonicalization. It
  /// supports both VF = 1 for unrolled loops and arbitrary length vectors.
  void widenPHIInstruction(Instruction *PN, VPWidenPHIRecipe *PhiR,
                           VPTransformState &State);

  /// A helper function to scalarize a single Instruction in the innermost loop.
  /// Generates a sequence of scalar instances for each lane between \p MinLane
  /// and \p MaxLane, times each part between \p MinPart and \p MaxPart,
  /// inclusive. Uses the VPValue operands from \p Operands instead of \p
  /// Instr's operands.
  void scalarizeInstruction(Instruction *Instr, VPValue *Def, VPUser &Operands,
                            const VPIteration &Instance, bool IfPredicateInstr,
                            VPTransformState &State);

  /// Widen an integer or floating-point induction variable \p IV. If \p Trunc
  /// is provided, the integer induction variable will first be truncated to
  /// the corresponding type.
  void widenIntOrFpInduction(PHINode *IV, Value *Start, TruncInst *Trunc,
                             VPValue *Def, VPValue *CastDef,
                             VPTransformState &State);

  /// Construct the vector value of a scalarized value \p V one lane at a time.
  void packScalarIntoVectorValue(VPValue *Def, const VPIteration &Instance,
                                 VPTransformState &State);

  /// Try to vectorize interleaved access group \p Group with the base address
  /// given in \p Addr, optionally masking the vector operations if \p
  /// BlockInMask is non-null. Use \p State to translate given VPValues to IR
  /// values in the vectorized loop.
  void vectorizeInterleaveGroup(const InterleaveGroup<Instruction> *Group,
                                ArrayRef<VPValue *> VPDefs,
                                VPTransformState &State, VPValue *Addr,
                                ArrayRef<VPValue *> StoredValues,
                                VPValue *BlockInMask = nullptr);

  /// Vectorize Load and Store instructions with the base address given in \p
  /// Addr, optionally masking the vector operations if \p BlockInMask is
  /// non-null. Use \p State to translate given VPValues to IR values in the
  /// vectorized loop.
  void vectorizeMemoryInstruction(Instruction *Instr, VPTransformState &State,
                                  VPValue *Def, VPValue *Addr,
                                  VPValue *StoredValue, VPValue *BlockInMask);

  /// Set the debug location in the builder \p Ptr using the debug location in
  /// \p V. If \p Ptr is None then it uses the class member's Builder.
  void setDebugLocFromInst(const Value *V,
                           Optional<IRBuilder<> *> CustomBuilder = None);

  /// Fix the non-induction PHIs in the OrigPHIsToFix vector.
  void fixNonInductionPHIs(VPTransformState &State);

  /// Returns true if the reordering of FP operations is not allowed, but we are
  /// able to vectorize with strict in-order reductions for the given RdxDesc.
  bool useOrderedReductions(RecurrenceDescriptor &RdxDesc);

  /// Create a broadcast instruction. This method generates a broadcast
  /// instruction (shuffle) for loop invariant values and for the induction
  /// value. If this is the induction variable then we extend it to N, N+1, ...
  /// this is needed because each iteration in the loop corresponds to a SIMD
  /// element.
  virtual Value *getBroadcastInstrs(Value *V);

protected:
  friend class LoopVectorizationPlanner;

  /// A small list of PHINodes.
  using PhiVector = SmallVector<PHINode *, 4>;

  /// A type for scalarized values in the new loop. Each value from the
  /// original loop, when scalarized, is represented by UF x VF scalar values
  /// in the new unrolled loop, where UF is the unroll factor and VF is the
  /// vectorization factor.
  using ScalarParts = SmallVector<SmallVector<Value *, 4>, 2>;

  /// Set up the values of the IVs correctly when exiting the vector loop.
  void fixupIVUsers(PHINode *OrigPhi, const InductionDescriptor &II,
                    Value *CountRoundDown, Value *EndValue,
                    BasicBlock *MiddleBlock);

  /// Create a new induction variable inside L.
  PHINode *createInductionVariable(Loop *L, Value *Start, Value *End,
                                   Value *Step, Instruction *DL);

  /// Handle all cross-iteration phis in the header.
  void fixCrossIterationPHIs(VPTransformState &State);

  /// Create the exit value of first order recurrences in the middle block and
  /// update their users.
  void fixFirstOrderRecurrence(VPWidenPHIRecipe *PhiR, VPTransformState &State);

  /// Create code for the loop exit value of the reduction.
  void fixReduction(VPReductionPHIRecipe *Phi, VPTransformState &State);

  /// Clear NSW/NUW flags from reduction instructions if necessary.
  void clearReductionWrapFlags(const RecurrenceDescriptor &RdxDesc,
                               VPTransformState &State);

  /// Fixup the LCSSA phi nodes in the unique exit block.  This simply
  /// means we need to add the appropriate incoming value from the middle
  /// block as exiting edges from the scalar epilogue loop (if present) are
  /// already in place, and we exit the vector loop exclusively to the middle
  /// block.
  void fixLCSSAPHIs(VPTransformState &State);

  /// Iteratively sink the scalarized operands of a predicated instruction into
  /// the block that was created for it.
  void sinkScalarOperands(Instruction *PredInst);

  /// Shrinks vector element sizes to the smallest bitwidth they can be legally
  /// represented as.
  void truncateToMinimalBitwidths(VPTransformState &State);

  /// This function adds
  /// (StartIdx * Step, (StartIdx + 1) * Step, (StartIdx + 2) * Step, ...)
  /// to each vector element of Val. The sequence starts at StartIndex.
  /// \p Opcode is relevant for FP induction variable.
  virtual Value *getStepVector(Value *Val, int StartIdx, Value *Step,
                               Instruction::BinaryOps Opcode =
                               Instruction::BinaryOpsEnd);

  /// Compute scalar induction steps. \p ScalarIV is the scalar induction
  /// variable on which to base the steps, \p Step is the size of the step, and
  /// \p EntryVal is the value from the original loop that maps to the steps.
  /// Note that \p EntryVal doesn't have to be an induction variable - it
  /// can also be a truncate instruction.
  void buildScalarSteps(Value *ScalarIV, Value *Step, Instruction *EntryVal,
                        const InductionDescriptor &ID, VPValue *Def,
                        VPValue *CastDef, VPTransformState &State);

  /// Create a vector induction phi node based on an existing scalar one. \p
  /// EntryVal is the value from the original loop that maps to the vector phi
  /// node, and \p Step is the loop-invariant step. If \p EntryVal is a
  /// truncate instruction, instead of widening the original IV, we widen a
  /// version of the IV truncated to \p EntryVal's type.
  void createVectorIntOrFpInductionPHI(const InductionDescriptor &II,
                                       Value *Step, Value *Start,
                                       Instruction *EntryVal, VPValue *Def,
                                       VPValue *CastDef,
                                       VPTransformState &State);

  /// Returns true if an instruction \p I should be scalarized instead of
  /// vectorized for the chosen vectorization factor.
  bool shouldScalarizeInstruction(Instruction *I) const;

  /// Returns true if we should generate a scalar version of \p IV.
  bool needsScalarInduction(Instruction *IV) const;

  /// If there is a cast involved in the induction variable \p ID, which should
  /// be ignored in the vectorized loop body, this function records the
  /// VectorLoopValue of the respective Phi also as the VectorLoopValue of the
  /// cast. We had already proved that the casted Phi is equal to the uncasted
  /// Phi in the vectorized loop (under a runtime guard), and therefore
  /// there is no need to vectorize the cast - the same value can be used in the
  /// vector loop for both the Phi and the cast.
  /// If \p VectorLoopValue is a scalarized value, \p Lane is also specified,
  /// Otherwise, \p VectorLoopValue is a widened/vectorized value.
  ///
  /// \p EntryVal is the value from the original loop that maps to the vector
  /// phi node and is used to distinguish what is the IV currently being
  /// processed - original one (if \p EntryVal is a phi corresponding to the
  /// original IV) or the "newly-created" one based on the proof mentioned above
  /// (see also buildScalarSteps() and createVectorIntOrFPInductionPHI()). In the
  /// latter case \p EntryVal is a TruncInst and we must not record anything for
  /// that IV, but it's error-prone to expect callers of this routine to care
  /// about that, hence this explicit parameter.
  void recordVectorLoopValueForInductionCast(
      const InductionDescriptor &ID, const Instruction *EntryVal,
      Value *VectorLoopValue, VPValue *CastDef, VPTransformState &State,
      unsigned Part, unsigned Lane = UINT_MAX);

  /// Generate a shuffle sequence that will reverse the vector Vec.
  virtual Value *reverseVector(Value *Vec);

  /// Returns (and creates if needed) the original loop trip count.
  Value *getOrCreateTripCount(Loop *NewLoop);

  /// Returns (and creates if needed) the trip count of the widened loop.
  Value *getOrCreateVectorTripCount(Loop *NewLoop);

  /// Returns a bitcasted value to the requested vector type.
  /// Also handles bitcasts of vector<float> <-> vector<pointer> types.
  Value *createBitOrPointerCast(Value *V, VectorType *DstVTy,
                                const DataLayout &DL);

  /// Emit a bypass check to see if the vector trip count is zero, including if
  /// it overflows.
  void emitMinimumIterationCountCheck(Loop *L, BasicBlock *Bypass);

  /// Emit a bypass check to see if all of the SCEV assumptions we've
  /// had to make are correct. Returns the block containing the checks or
  /// nullptr if no checks have been added.
  BasicBlock *emitSCEVChecks(Loop *L, BasicBlock *Bypass);

  /// Emit bypass checks to check any memory assumptions we may have made.
  /// Returns the block containing the checks or nullptr if no checks have been
  /// added.
  BasicBlock *emitMemRuntimeChecks(Loop *L, BasicBlock *Bypass);

  /// Compute the transformed value of Index at offset StartValue using step
  /// StepValue.
  /// For integer induction, returns StartValue + Index * StepValue.
  /// For pointer induction, returns StartValue[Index * StepValue].
  /// FIXME: The newly created binary instructions should contain nsw/nuw
  /// flags, which can be found from the original scalar operations.
  Value *emitTransformedIndex(IRBuilder<> &B, Value *Index, ScalarEvolution *SE,
                              const DataLayout &DL,
                              const InductionDescriptor &ID) const;

  /// Emit basic blocks (prefixed with \p Prefix) for the iteration check,
  /// vector loop preheader, middle block and scalar preheader. Also
  /// allocate a loop object for the new vector loop and return it.
  Loop *createVectorLoopSkeleton(StringRef Prefix);

  /// Create new phi nodes for the induction variables to resume iteration count
  /// in the scalar epilogue, from where the vectorized loop left off (given by
  /// \p VectorTripCount).
  /// In cases where the loop skeleton is more complicated (eg. epilogue
  /// vectorization) and the resume values can come from an additional bypass
  /// block, the \p AdditionalBypass pair provides information about the bypass
  /// block and the end value on the edge from bypass to this loop.
  void createInductionResumeValues(
      Loop *L, Value *VectorTripCount,
      std::pair<BasicBlock *, Value *> AdditionalBypass = {nullptr, nullptr});

  /// Complete the loop skeleton by adding debug MDs, creating appropriate
  /// conditional branches in the middle block, preparing the builder and
  /// running the verifier. Take in the vector loop \p L as argument, and return
  /// the preheader of the completed vector loop.
  BasicBlock *completeLoopSkeleton(Loop *L, MDNode *OrigLoopID);

  /// Add additional metadata to \p To that was not present on \p Orig.
  ///
  /// Currently this is used to add the noalias annotations based on the
  /// inserted memchecks.  Use this for instructions that are *cloned* into the
  /// vector loop.
  void addNewMetadata(Instruction *To, const Instruction *Orig);

  /// Add metadata from one instruction to another.
  ///
  /// This includes both the original MDs from \p From and additional ones (\see
  /// addNewMetadata).  Use this for *newly created* instructions in the vector
  /// loop.
  void addMetadata(Instruction *To, Instruction *From);

  /// Similar to the previous function but it adds the metadata to a
  /// vector of instructions.
  void addMetadata(ArrayRef<Value *> To, Instruction *From);

  /// Allow subclasses to override and print debug traces before/after vplan
  /// execution, when trace information is requested.
  virtual void printDebugTracesAtStart(){};
  virtual void printDebugTracesAtEnd(){};

  /// The original loop.
  Loop *OrigLoop;

  /// A wrapper around ScalarEvolution used to add runtime SCEV checks. Applies
  /// dynamic knowledge to simplify SCEV expressions and converts them to a
  /// more usable form.
  PredicatedScalarEvolution &PSE;

  /// Loop Info.
  LoopInfo *LI;

  /// Dominator Tree.
  DominatorTree *DT;

  /// Alias Analysis.
  AAResults *AA;

  /// Target Library Info.
  const TargetLibraryInfo *TLI;

  /// Target Transform Info.
  const TargetTransformInfo *TTI;

  /// Assumption Cache.
  AssumptionCache *AC;

  /// Interface to emit optimization remarks.
  OptimizationRemarkEmitter *ORE;

  /// LoopVersioning.  It's only set up (non-null) if memchecks were
  /// used.
  ///
  /// This is currently only used to add no-alias metadata based on the
  /// memchecks.  The actually versioning is performed manually.
  std::unique_ptr<LoopVersioning> LVer;

  /// The vectorization SIMD factor to use. Each vector will have this many
  /// vector elements.
  ElementCount VF;

  /// The vectorization unroll factor to use. Each scalar is vectorized to this
  /// many different vector instructions.
  unsigned UF;

  /// The builder that we use
  IRBuilder<> Builder;

  // --- Vectorization state ---

  /// The vector-loop preheader.
  BasicBlock *LoopVectorPreHeader;

  /// The scalar-loop preheader.
  BasicBlock *LoopScalarPreHeader;

  /// Middle Block between the vector and the scalar.
  BasicBlock *LoopMiddleBlock;

  /// The unique ExitBlock of the scalar loop if one exists.  Note that
  /// there can be multiple exiting edges reaching this block.
  BasicBlock *LoopExitBlock;

  /// The vector loop body.
  BasicBlock *LoopVectorBody;

  /// The scalar loop body.
  BasicBlock *LoopScalarBody;

  /// A list of all bypass blocks. The first block is the entry of the loop.
  SmallVector<BasicBlock *, 4> LoopBypassBlocks;

  /// The new Induction variable which was added to the new block.
  PHINode *Induction = nullptr;

  /// The induction variable of the old basic block.
  PHINode *OldInduction = nullptr;

  /// Store instructions that were predicated.
  SmallVector<Instruction *, 4> PredicatedInstructions;

  /// Trip count of the original loop.
  Value *TripCount = nullptr;

  /// Trip count of the widened loop (TripCount - TripCount % (VF*UF))
  Value *VectorTripCount = nullptr;

  /// The legality analysis.
  LoopVectorizationLegality *Legal;

  /// The profitablity analysis.
  LoopVectorizationCostModel *Cost;

  // Record whether runtime checks are added.
  bool AddedSafetyChecks = false;

  // Holds the end values for each induction variable. We save the end values
  // so we can later fix-up the external users of the induction variables.
  DenseMap<PHINode *, Value *> IVEndValues;

  // Vector of original scalar PHIs whose corresponding widened PHIs need to be
  // fixed up at the end of vector code generation.
  SmallVector<PHINode *, 8> OrigPHIsToFix;

  /// BFI and PSI are used to check for profile guided size optimizations.
  BlockFrequencyInfo *BFI;
  ProfileSummaryInfo *PSI;

  // Whether this loop should be optimized for size based on profile guided size
  // optimizatios.
  bool OptForSizeBasedOnProfile;

  /// Structure to hold information about generated runtime checks, responsible
  /// for cleaning the checks, if vectorization turns out unprofitable.
  GeneratedRTChecks &RTChecks;
};

class InnerLoopUnroller : public InnerLoopVectorizer {
public:
  InnerLoopUnroller(Loop *OrigLoop, PredicatedScalarEvolution &PSE,
                    LoopInfo *LI, DominatorTree *DT,
                    const TargetLibraryInfo *TLI,
                    const TargetTransformInfo *TTI, AssumptionCache *AC,
                    OptimizationRemarkEmitter *ORE, unsigned UnrollFactor,
                    LoopVectorizationLegality *LVL,
                    LoopVectorizationCostModel *CM, BlockFrequencyInfo *BFI,
                    ProfileSummaryInfo *PSI, GeneratedRTChecks &Check)
      : InnerLoopVectorizer(OrigLoop, PSE, LI, DT, TLI, TTI, AC, ORE,
                            ElementCount::getFixed(1), UnrollFactor, LVL, CM,
                            BFI, PSI, Check) {}

private:
  Value *getBroadcastInstrs(Value *V) override;
  Value *getStepVector(Value *Val, int StartIdx, Value *Step,
                       Instruction::BinaryOps Opcode =
                       Instruction::BinaryOpsEnd) override;
  Value *reverseVector(Value *Vec) override;
};

/// Encapsulate information regarding vectorization of a loop and its epilogue.
/// This information is meant to be updated and used across two stages of
/// epilogue vectorization.
struct EpilogueLoopVectorizationInfo {
  ElementCount MainLoopVF = ElementCount::getFixed(0);
  unsigned MainLoopUF = 0;
  ElementCount EpilogueVF = ElementCount::getFixed(0);
  unsigned EpilogueUF = 0;
  BasicBlock *MainLoopIterationCountCheck = nullptr;
  BasicBlock *EpilogueIterationCountCheck = nullptr;
  BasicBlock *SCEVSafetyCheck = nullptr;
  BasicBlock *MemSafetyCheck = nullptr;
  Value *TripCount = nullptr;
  Value *VectorTripCount = nullptr;

  EpilogueLoopVectorizationInfo(unsigned MVF, unsigned MUF, unsigned EVF,
                                unsigned EUF)
      : MainLoopVF(ElementCount::getFixed(MVF)), MainLoopUF(MUF),
        EpilogueVF(ElementCount::getFixed(EVF)), EpilogueUF(EUF) {
    assert(EUF == 1 &&
           "A high UF for the epilogue loop is likely not beneficial.");
  }
};

/// An extension of the inner loop vectorizer that creates a skeleton for a
/// vectorized loop that has its epilogue (residual) also vectorized.
/// The idea is to run the vplan on a given loop twice, firstly to setup the
/// skeleton and vectorize the main loop, and secondly to complete the skeleton
/// from the first step and vectorize the epilogue.  This is achieved by
/// deriving two concrete strategy classes from this base class and invoking
/// them in succession from the loop vectorizer planner.
class InnerLoopAndEpilogueVectorizer : public InnerLoopVectorizer {
public:
  InnerLoopAndEpilogueVectorizer(
      Loop *OrigLoop, PredicatedScalarEvolution &PSE, LoopInfo *LI,
      DominatorTree *DT, const TargetLibraryInfo *TLI,
      const TargetTransformInfo *TTI, AssumptionCache *AC,
      OptimizationRemarkEmitter *ORE, EpilogueLoopVectorizationInfo &EPI,
      LoopVectorizationLegality *LVL, llvm::LoopVectorizationCostModel *CM,
      BlockFrequencyInfo *BFI, ProfileSummaryInfo *PSI,
      GeneratedRTChecks &Checks)
      : InnerLoopVectorizer(OrigLoop, PSE, LI, DT, TLI, TTI, AC, ORE,
                            EPI.MainLoopVF, EPI.MainLoopUF, LVL, CM, BFI, PSI,
                            Checks),
        EPI(EPI) {}

  // Override this function to handle the more complex control flow around the
  // three loops.
  BasicBlock *createVectorizedLoopSkeleton() final override {
    return createEpilogueVectorizedLoopSkeleton();
  }

  /// The interface for creating a vectorized skeleton using one of two
  /// different strategies, each corresponding to one execution of the vplan
  /// as described above.
  virtual BasicBlock *createEpilogueVectorizedLoopSkeleton() = 0;

  /// Holds and updates state information required to vectorize the main loop
  /// and its epilogue in two separate passes. This setup helps us avoid
  /// regenerating and recomputing runtime safety checks. It also helps us to
  /// shorten the iteration-count-check path length for the cases where the
  /// iteration count of the loop is so small that the main vector loop is
  /// completely skipped.
  EpilogueLoopVectorizationInfo &EPI;
};

/// A specialized derived class of inner loop vectorizer that performs
/// vectorization of *main* loops in the process of vectorizing loops and their
/// epilogues.
class EpilogueVectorizerMainLoop : public InnerLoopAndEpilogueVectorizer {
public:
  EpilogueVectorizerMainLoop(
      Loop *OrigLoop, PredicatedScalarEvolution &PSE, LoopInfo *LI,
      DominatorTree *DT, const TargetLibraryInfo *TLI,
      const TargetTransformInfo *TTI, AssumptionCache *AC,
      OptimizationRemarkEmitter *ORE, EpilogueLoopVectorizationInfo &EPI,
      LoopVectorizationLegality *LVL, llvm::LoopVectorizationCostModel *CM,
      BlockFrequencyInfo *BFI, ProfileSummaryInfo *PSI,
      GeneratedRTChecks &Check)
      : InnerLoopAndEpilogueVectorizer(OrigLoop, PSE, LI, DT, TLI, TTI, AC, ORE,
                                       EPI, LVL, CM, BFI, PSI, Check) {}
  /// Implements the interface for creating a vectorized skeleton using the
  /// *main loop* strategy (ie the first pass of vplan execution).
  BasicBlock *createEpilogueVectorizedLoopSkeleton() final override;

protected:
  /// Emits an iteration count bypass check once for the main loop (when \p
  /// ForEpilogue is false) and once for the epilogue loop (when \p
  /// ForEpilogue is true).
  BasicBlock *emitMinimumIterationCountCheck(Loop *L, BasicBlock *Bypass,
                                             bool ForEpilogue);
  void printDebugTracesAtStart() override;
  void printDebugTracesAtEnd() override;
};

// A specialized derived class of inner loop vectorizer that performs
// vectorization of *epilogue* loops in the process of vectorizing loops and
// their epilogues.
class EpilogueVectorizerEpilogueLoop : public InnerLoopAndEpilogueVectorizer {
public:
  EpilogueVectorizerEpilogueLoop(
      Loop *OrigLoop, PredicatedScalarEvolution &PSE, LoopInfo *LI,
      DominatorTree *DT, const TargetLibraryInfo *TLI,
      const TargetTransformInfo *TTI, AssumptionCache *AC,
      OptimizationRemarkEmitter *ORE, EpilogueLoopVectorizationInfo &EPI,
      LoopVectorizationLegality *LVL, llvm::LoopVectorizationCostModel *CM,
      BlockFrequencyInfo *BFI, ProfileSummaryInfo *PSI,
      GeneratedRTChecks &Checks)
      : InnerLoopAndEpilogueVectorizer(OrigLoop, PSE, LI, DT, TLI, TTI, AC, ORE,
                                       EPI, LVL, CM, BFI, PSI, Checks) {}
  /// Implements the interface for creating a vectorized skeleton using the
  /// *epilogue loop* strategy (ie the second pass of vplan execution).
  BasicBlock *createEpilogueVectorizedLoopSkeleton() final override;

protected:
  /// Emits an iteration count bypass check after the main vector loop has
  /// finished to see if there are any iterations left to execute by either
  /// the vector epilogue or the scalar epilogue.
  BasicBlock *emitMinimumVectorEpilogueIterCountCheck(Loop *L,
                                                      BasicBlock *Bypass,
                                                      BasicBlock *Insert);
  void printDebugTracesAtStart() override;
  void printDebugTracesAtEnd() override;
};
} // end namespace llvm

/// Look for a meaningful debug location on the instruction or it's
/// operands.
static Instruction *getDebugLocFromInstOrOperands(Instruction *I) {
  if (!I)
    return I;

  DebugLoc Empty;
  if (I->getDebugLoc() != Empty)
    return I;

  for (Use &Op : I->operands()) {
    if (Instruction *OpInst = dyn_cast<Instruction>(Op))
      if (OpInst->getDebugLoc() != Empty)
        return OpInst;
  }

  return I;
}

void InnerLoopVectorizer::setDebugLocFromInst(
    const Value *V, Optional<IRBuilder<> *> CustomBuilder) {
  IRBuilder<> *B = (CustomBuilder == None) ? &Builder : *CustomBuilder;
  if (const Instruction *Inst = dyn_cast_or_null<Instruction>(V)) {
    const DILocation *DIL = Inst->getDebugLoc();

    // When a FSDiscriminator is enabled, we don't need to add the multiply
    // factors to the discriminators.
    if (DIL && Inst->getFunction()->isDebugInfoForProfiling() &&
        !isa<DbgInfoIntrinsic>(Inst) && !EnableFSDiscriminator) {
      // FIXME: For scalable vectors, assume vscale=1.
      auto NewDIL =
          DIL->cloneByMultiplyingDuplicationFactor(UF * VF.getKnownMinValue());
      if (NewDIL)
        B->SetCurrentDebugLocation(NewDIL.getValue());
      else
        LLVM_DEBUG(dbgs()
                   << "Failed to create new discriminator: "
                   << DIL->getFilename() << " Line: " << DIL->getLine());
    } else
      B->SetCurrentDebugLocation(DIL);
  } else
    B->SetCurrentDebugLocation(DebugLoc());
}

/// Write a \p DebugMsg about vectorization to the debug output stream. If \p I
/// is passed, the message relates to that particular instruction.
#ifndef NDEBUG
static void debugVectorizationMessage(const StringRef Prefix,
                                      const StringRef DebugMsg,
                                      Instruction *I) {
  dbgs() << "LV: " << Prefix << DebugMsg;
  if (I != nullptr)
    dbgs() << " " << *I;
  else
    dbgs() << '.';
  dbgs() << '\n';
}
#endif

/// Create an analysis remark that explains why vectorization failed
///
/// \p PassName is the name of the pass (e.g. can be AlwaysPrint).  \p
/// RemarkName is the identifier for the remark.  If \p I is passed it is an
/// instruction that prevents vectorization.  Otherwise \p TheLoop is used for
/// the location of the remark.  \return the remark object that can be
/// streamed to.
static OptimizationRemarkAnalysis createLVAnalysis(const char *PassName,
    StringRef RemarkName, Loop *TheLoop, Instruction *I) {
  Value *CodeRegion = TheLoop->getHeader();
  DebugLoc DL = TheLoop->getStartLoc();

  if (I) {
    CodeRegion = I->getParent();
    // If there is no debug location attached to the instruction, revert back to
    // using the loop's.
    if (I->getDebugLoc())
      DL = I->getDebugLoc();
  }

  return OptimizationRemarkAnalysis(PassName, RemarkName, DL, CodeRegion);
}

/// Return a value for Step multiplied by VF.
static Value *createStepForVF(IRBuilder<> &B, Constant *Step, ElementCount VF) {
  assert(isa<ConstantInt>(Step) && "Expected an integer step");
  Constant *StepVal = ConstantInt::get(
      Step->getType(),
      cast<ConstantInt>(Step)->getSExtValue() * VF.getKnownMinValue());
  return VF.isScalable() ? B.CreateVScale(StepVal) : StepVal;
}

namespace llvm {

/// Return the runtime value for VF.
Value *getRuntimeVF(IRBuilder<> &B, Type *Ty, ElementCount VF) {
  Constant *EC = ConstantInt::get(Ty, VF.getKnownMinValue());
  return VF.isScalable() ? B.CreateVScale(EC) : EC;
}

void reportVectorizationFailure(const StringRef DebugMsg,
                                const StringRef OREMsg, const StringRef ORETag,
                                OptimizationRemarkEmitter *ORE, Loop *TheLoop,
                                Instruction *I) {
  LLVM_DEBUG(debugVectorizationMessage("Not vectorizing: ", DebugMsg, I));
  LoopVectorizeHints Hints(TheLoop, true /* doesn't matter */, *ORE);
  ORE->emit(
      createLVAnalysis(Hints.vectorizeAnalysisPassName(), ORETag, TheLoop, I)
      << "loop not vectorized: " << OREMsg);
}

void reportVectorizationInfo(const StringRef Msg, const StringRef ORETag,
                             OptimizationRemarkEmitter *ORE, Loop *TheLoop,
                             Instruction *I) {
  LLVM_DEBUG(debugVectorizationMessage("", Msg, I));
  LoopVectorizeHints Hints(TheLoop, true /* doesn't matter */, *ORE);
  ORE->emit(
      createLVAnalysis(Hints.vectorizeAnalysisPassName(), ORETag, TheLoop, I)
      << Msg);
}

} // end namespace llvm

#ifndef NDEBUG
/// \return string containing a file name and a line # for the given loop.
static std::string getDebugLocString(const Loop *L) {
  std::string Result;
  if (L) {
    raw_string_ostream OS(Result);
    if (const DebugLoc LoopDbgLoc = L->getStartLoc())
      LoopDbgLoc.print(OS);
    else
      // Just print the module name.
      OS << L->getHeader()->getParent()->getParent()->getModuleIdentifier();
    OS.flush();
  }
  return Result;
}
#endif

void InnerLoopVectorizer::addNewMetadata(Instruction *To,
                                         const Instruction *Orig) {
  // If the loop was versioned with memchecks, add the corresponding no-alias
  // metadata.
  if (LVer && (isa<LoadInst>(Orig) || isa<StoreInst>(Orig)))
    LVer->annotateInstWithNoAlias(To, Orig);
}

void InnerLoopVectorizer::addMetadata(Instruction *To,
                                      Instruction *From) {
  propagateMetadata(To, From);
  addNewMetadata(To, From);
}

void InnerLoopVectorizer::addMetadata(ArrayRef<Value *> To,
                                      Instruction *From) {
  for (Value *V : To) {
    if (Instruction *I = dyn_cast<Instruction>(V))
      addMetadata(I, From);
  }
}

namespace llvm {

// Loop vectorization cost-model hints how the scalar epilogue loop should be
// lowered.
enum ScalarEpilogueLowering {

  // The default: allowing scalar epilogues.
  CM_ScalarEpilogueAllowed,

  // Vectorization with OptForSize: don't allow epilogues.
  CM_ScalarEpilogueNotAllowedOptSize,

  // A special case of vectorisation with OptForSize: loops with a very small
  // trip count are considered for vectorization under OptForSize, thereby
  // making sure the cost of their loop body is dominant, free of runtime
  // guards and scalar iteration overheads.
  CM_ScalarEpilogueNotAllowedLowTripLoop,

  // Loop hint predicate indicating an epilogue is undesired.
  CM_ScalarEpilogueNotNeededUsePredicate,

  // Directive indicating we must either tail fold or not vectorize
  CM_ScalarEpilogueNotAllowedUsePredicate
};

/// ElementCountComparator creates a total ordering for ElementCount
/// for the purposes of using it in a set structure.
struct ElementCountComparator {
  bool operator()(const ElementCount &LHS, const ElementCount &RHS) const {
    return std::make_tuple(LHS.isScalable(), LHS.getKnownMinValue()) <
           std::make_tuple(RHS.isScalable(), RHS.getKnownMinValue());
  }
};
using ElementCountSet = SmallSet<ElementCount, 16, ElementCountComparator>;

/// LoopVectorizationCostModel - estimates the expected speedups due to
/// vectorization.
/// In many cases vectorization is not profitable. This can happen because of
/// a number of reasons. In this class we mainly attempt to predict the
/// expected speedup/slowdowns due to the supported instruction set. We use the
/// TargetTransformInfo to query the different backends for the cost of
/// different operations.
class LoopVectorizationCostModel {
public:
  LoopVectorizationCostModel(ScalarEpilogueLowering SEL, Loop *L,
                             PredicatedScalarEvolution &PSE, LoopInfo *LI,
                             LoopVectorizationLegality *Legal,
                             const TargetTransformInfo &TTI,
                             const TargetLibraryInfo *TLI, DemandedBits *DB,
                             AssumptionCache *AC,
                             OptimizationRemarkEmitter *ORE, const Function *F,
                             const LoopVectorizeHints *Hints,
                             InterleavedAccessInfo &IAI)
      : ScalarEpilogueStatus(SEL), TheLoop(L), PSE(PSE), LI(LI), Legal(Legal),
        TTI(TTI), TLI(TLI), DB(DB), AC(AC), ORE(ORE), TheFunction(F),
        Hints(Hints), InterleaveInfo(IAI) {}

  /// \return An upper bound for the vectorization factors (both fixed and
  /// scalable). If the factors are 0, vectorization and interleaving should be
  /// avoided up front.
  FixedScalableVFPair computeMaxVF(ElementCount UserVF, unsigned UserIC);

  /// \return True if runtime checks are required for vectorization, and false
  /// otherwise.
  bool runtimeChecksRequired();

  /// \return The most profitable vectorization factor and the cost of that VF.
  /// This method checks every VF in \p CandidateVFs. If UserVF is not ZERO
  /// then this vectorization factor will be selected if vectorization is
  /// possible.
  VectorizationFactor
  selectVectorizationFactor(const ElementCountSet &CandidateVFs);

  VectorizationFactor
  selectEpilogueVectorizationFactor(const ElementCount MaxVF,
                                    const LoopVectorizationPlanner &LVP);

  /// Setup cost-based decisions for user vectorization factor.
  /// \return true if the UserVF is a feasible VF to be chosen.
  bool selectUserVectorizationFactor(ElementCount UserVF) {
    collectUniformsAndScalars(UserVF);
    collectInstsToScalarize(UserVF);
    return expectedCost(UserVF).first.isValid();
  }

  /// \return The size (in bits) of the smallest and widest types in the code
  /// that needs to be vectorized. We ignore values that remain scalar such as
  /// 64 bit loop indices.
  std::pair<unsigned, unsigned> getSmallestAndWidestTypes();

  /// \return The desired interleave count.
  /// If interleave count has been specified by metadata it will be returned.
  /// Otherwise, the interleave count is computed and returned. VF and LoopCost
  /// are the selected vectorization factor and the cost of the selected VF.
  unsigned selectInterleaveCount(ElementCount VF, unsigned LoopCost);

  /// Memory access instruction may be vectorized in more than one way.
  /// Form of instruction after vectorization depends on cost.
  /// This function takes cost-based decisions for Load/Store instructions
  /// and collects them in a map. This decisions map is used for building
  /// the lists of loop-uniform and loop-scalar instructions.
  /// The calculated cost is saved with widening decision in order to
  /// avoid redundant calculations.
  void setCostBasedWideningDecision(ElementCount VF);

  /// A struct that represents some properties of the register usage
  /// of a loop.
  struct RegisterUsage {
    /// Holds the number of loop invariant values that are used in the loop.
    /// The key is ClassID of target-provided register class.
    SmallMapVector<unsigned, unsigned, 4> LoopInvariantRegs;
    /// Holds the maximum number of concurrent live intervals in the loop.
    /// The key is ClassID of target-provided register class.
    SmallMapVector<unsigned, unsigned, 4> MaxLocalUsers;
  };

  /// \return Returns information about the register usages of the loop for the
  /// given vectorization factors.
  SmallVector<RegisterUsage, 8>
  calculateRegisterUsage(ArrayRef<ElementCount> VFs);

  /// Collect values we want to ignore in the cost model.
  void collectValuesToIgnore();

  /// Collect all element types in the loop for which widening is needed.
  void collectElementTypesForWidening();

  /// Split reductions into those that happen in the loop, and those that happen
  /// outside. In loop reductions are collected into InLoopReductionChains.
  void collectInLoopReductions();

  /// Returns true if we should use strict in-order reductions for the given
  /// RdxDesc. This is true if the -enable-strict-reductions flag is passed,
  /// the IsOrdered flag of RdxDesc is set and we do not allow reordering
  /// of FP operations.
  bool useOrderedReductions(const RecurrenceDescriptor &RdxDesc) {
    return !Hints->allowReordering() && RdxDesc.isOrdered();
  }

  /// \returns The smallest bitwidth each instruction can be represented with.
  /// The vector equivalents of these instructions should be truncated to this
  /// type.
  const MapVector<Instruction *, uint64_t> &getMinimalBitwidths() const {
    return MinBWs;
  }

  /// \returns True if it is more profitable to scalarize instruction \p I for
  /// vectorization factor \p VF.
  bool isProfitableToScalarize(Instruction *I, ElementCount VF) const {
    assert(VF.isVector() &&
           "Profitable to scalarize relevant only for VF > 1.");

    // Cost model is not run in the VPlan-native path - return conservative
    // result until this changes.
    if (EnableVPlanNativePath)
      return false;

    auto Scalars = InstsToScalarize.find(VF);
    assert(Scalars != InstsToScalarize.end() &&
           "VF not yet analyzed for scalarization profitability");
    return Scalars->second.find(I) != Scalars->second.end();
  }

  /// Returns true if \p I is known to be uniform after vectorization.
  bool isUniformAfterVectorization(Instruction *I, ElementCount VF) const {
    if (VF.isScalar())
      return true;

    // Cost model is not run in the VPlan-native path - return conservative
    // result until this changes.
    if (EnableVPlanNativePath)
      return false;

    auto UniformsPerVF = Uniforms.find(VF);
    assert(UniformsPerVF != Uniforms.end() &&
           "VF not yet analyzed for uniformity");
    return UniformsPerVF->second.count(I);
  }

  /// Returns true if \p I is known to be scalar after vectorization.
  bool isScalarAfterVectorization(Instruction *I, ElementCount VF) const {
    if (VF.isScalar())
      return true;

    // Cost model is not run in the VPlan-native path - return conservative
    // result until this changes.
    if (EnableVPlanNativePath)
      return false;

    auto ScalarsPerVF = Scalars.find(VF);
    assert(ScalarsPerVF != Scalars.end() &&
           "Scalar values are not calculated for VF");
    return ScalarsPerVF->second.count(I);
  }

  /// \returns True if instruction \p I can be truncated to a smaller bitwidth
  /// for vectorization factor \p VF.
  bool canTruncateToMinimalBitwidth(Instruction *I, ElementCount VF) const {
    return VF.isVector() && MinBWs.find(I) != MinBWs.end() &&
           !isProfitableToScalarize(I, VF) &&
           !isScalarAfterVectorization(I, VF);
  }

  /// Decision that was taken during cost calculation for memory instruction.
  enum InstWidening {
    CM_Unknown,
    CM_Widen,         // For consecutive accesses with stride +1.
    CM_Widen_Reverse, // For consecutive accesses with stride -1.
    CM_Interleave,
    CM_GatherScatter,
    CM_Scalarize
  };

  /// Save vectorization decision \p W and \p Cost taken by the cost model for
  /// instruction \p I and vector width \p VF.
  void setWideningDecision(Instruction *I, ElementCount VF, InstWidening W,
                           InstructionCost Cost) {
    assert(VF.isVector() && "Expected VF >=2");
    WideningDecisions[std::make_pair(I, VF)] = std::make_pair(W, Cost);
  }

  /// Save vectorization decision \p W and \p Cost taken by the cost model for
  /// interleaving group \p Grp and vector width \p VF.
  void setWideningDecision(const InterleaveGroup<Instruction> *Grp,
                           ElementCount VF, InstWidening W,
                           InstructionCost Cost) {
    assert(VF.isVector() && "Expected VF >=2");
    /// Broadcast this decicion to all instructions inside the group.
    /// But the cost will be assigned to one instruction only.
    for (unsigned i = 0; i < Grp->getFactor(); ++i) {
      if (auto *I = Grp->getMember(i)) {
        if (Grp->getInsertPos() == I)
          WideningDecisions[std::make_pair(I, VF)] = std::make_pair(W, Cost);
        else
          WideningDecisions[std::make_pair(I, VF)] = std::make_pair(W, 0);
      }
    }
  }

  /// Return the cost model decision for the given instruction \p I and vector
  /// width \p VF. Return CM_Unknown if this instruction did not pass
  /// through the cost modeling.
  InstWidening getWideningDecision(Instruction *I, ElementCount VF) const {
    assert(VF.isVector() && "Expected VF to be a vector VF");
    // Cost model is not run in the VPlan-native path - return conservative
    // result until this changes.
    if (EnableVPlanNativePath)
      return CM_GatherScatter;

    std::pair<Instruction *, ElementCount> InstOnVF = std::make_pair(I, VF);
    auto Itr = WideningDecisions.find(InstOnVF);
    if (Itr == WideningDecisions.end())
      return CM_Unknown;
    return Itr->second.first;
  }

  /// Return the vectorization cost for the given instruction \p I and vector
  /// width \p VF.
  InstructionCost getWideningCost(Instruction *I, ElementCount VF) {
    assert(VF.isVector() && "Expected VF >=2");
    std::pair<Instruction *, ElementCount> InstOnVF = std::make_pair(I, VF);
    assert(WideningDecisions.find(InstOnVF) != WideningDecisions.end() &&
           "The cost is not calculated");
    return WideningDecisions[InstOnVF].second;
  }

  /// Return True if instruction \p I is an optimizable truncate whose operand
  /// is an induction variable. Such a truncate will be removed by adding a new
  /// induction variable with the destination type.
  bool isOptimizableIVTruncate(Instruction *I, ElementCount VF) {
    // If the instruction is not a truncate, return false.
    auto *Trunc = dyn_cast<TruncInst>(I);
    if (!Trunc)
      return false;

    // Get the source and destination types of the truncate.
    Type *SrcTy = ToVectorTy(cast<CastInst>(I)->getSrcTy(), VF);
    Type *DestTy = ToVectorTy(cast<CastInst>(I)->getDestTy(), VF);

    // If the truncate is free for the given types, return false. Replacing a
    // free truncate with an induction variable would add an induction variable
    // update instruction to each iteration of the loop. We exclude from this
    // check the primary induction variable since it will need an update
    // instruction regardless.
    Value *Op = Trunc->getOperand(0);
    if (Op != Legal->getPrimaryInduction() && TTI.isTruncateFree(SrcTy, DestTy))
      return false;

    // If the truncated value is not an induction variable, return false.
    return Legal->isInductionPhi(Op);
  }

  /// Collects the instructions to scalarize for each predicated instruction in
  /// the loop.
  void collectInstsToScalarize(ElementCount VF);

  /// Collect Uniform and Scalar values for the given \p VF.
  /// The sets depend on CM decision for Load/Store instructions
  /// that may be vectorized as interleave, gather-scatter or scalarized.
  void collectUniformsAndScalars(ElementCount VF) {
    // Do the analysis once.
    if (VF.isScalar() || Uniforms.find(VF) != Uniforms.end())
      return;
    setCostBasedWideningDecision(VF);
    collectLoopUniforms(VF);
    collectLoopScalars(VF);
  }

  /// Returns true if the target machine supports masked store operation
  /// for the given \p DataType and kind of access to \p Ptr.
  bool isLegalMaskedStore(Type *DataType, Value *Ptr, Align Alignment) const {
    return Legal->isConsecutivePtr(Ptr) &&
           TTI.isLegalMaskedStore(DataType, Alignment);
  }

  /// Returns true if the target machine supports masked load operation
  /// for the given \p DataType and kind of access to \p Ptr.
  bool isLegalMaskedLoad(Type *DataType, Value *Ptr, Align Alignment) const {
    return Legal->isConsecutivePtr(Ptr) &&
           TTI.isLegalMaskedLoad(DataType, Alignment);
  }

  /// Returns true if the target machine can represent \p V as a masked gather
  /// or scatter operation.
  bool isLegalGatherOrScatter(Value *V) {
    bool LI = isa<LoadInst>(V);
    bool SI = isa<StoreInst>(V);
    if (!LI && !SI)
      return false;
    auto *Ty = getLoadStoreType(V);
    Align Align = getLoadStoreAlignment(V);
    return (LI && TTI.isLegalMaskedGather(Ty, Align)) ||
           (SI && TTI.isLegalMaskedScatter(Ty, Align));
  }

  /// Returns true if the target machine supports all of the reduction
  /// variables found for the given VF.
  bool canVectorizeReductions(ElementCount VF) const {
    return (all_of(Legal->getReductionVars(), [&](auto &Reduction) -> bool {
      const RecurrenceDescriptor &RdxDesc = Reduction.second;
      return TTI.isLegalToVectorizeReduction(RdxDesc, VF);
    }));
  }

  /// Returns true if \p I is an instruction that will be scalarized with
  /// predication. Such instructions include conditional stores and
  /// instructions that may divide by zero.
  /// If a non-zero VF has been calculated, we check if I will be scalarized
  /// predication for that VF.
  bool isScalarWithPredication(Instruction *I) const;

  // Returns true if \p I is an instruction that will be predicated either
  // through scalar predication or masked load/store or masked gather/scatter.
  // Superset of instructions that return true for isScalarWithPredication.
  bool isPredicatedInst(Instruction *I) {
    if (!blockNeedsPredication(I->getParent()))
      return false;
    // Loads and stores that need some form of masked operation are predicated
    // instructions.
    if (isa<LoadInst>(I) || isa<StoreInst>(I))
      return Legal->isMaskRequired(I);
    return isScalarWithPredication(I);
  }

  /// Returns true if \p I is a memory instruction with consecutive memory
  /// access that can be widened.
  bool
  memoryInstructionCanBeWidened(Instruction *I,
                                ElementCount VF = ElementCount::getFixed(1));

  /// Returns true if \p I is a memory instruction in an interleaved-group
  /// of memory accesses that can be vectorized with wide vector loads/stores
  /// and shuffles.
  bool
  interleavedAccessCanBeWidened(Instruction *I,
                                ElementCount VF = ElementCount::getFixed(1));

  /// Check if \p Instr belongs to any interleaved access group.
  bool isAccessInterleaved(Instruction *Instr) {
    return InterleaveInfo.isInterleaved(Instr);
  }

  /// Get the interleaved access group that \p Instr belongs to.
  const InterleaveGroup<Instruction> *
  getInterleavedAccessGroup(Instruction *Instr) {
    return InterleaveInfo.getInterleaveGroup(Instr);
  }

  /// Returns true if we're required to use a scalar epilogue for at least
  /// the final iteration of the original loop.
  bool requiresScalarEpilogue(ElementCount VF) const {
    if (!isScalarEpilogueAllowed())
      return false;
    // If we might exit from anywhere but the latch, must run the exiting
    // iteration in scalar form.
    if (TheLoop->getExitingBlock() != TheLoop->getLoopLatch())
      return true;
    return VF.isVector() && InterleaveInfo.requiresScalarEpilogue();
  }

  /// Returns true if a scalar epilogue is not allowed due to optsize or a
  /// loop hint annotation.
  bool isScalarEpilogueAllowed() const {
    return ScalarEpilogueStatus == CM_ScalarEpilogueAllowed;
  }

  /// Returns true if all loop blocks should be masked to fold tail loop.
  bool foldTailByMasking() const { return FoldTailByMasking; }

  bool blockNeedsPredication(BasicBlock *BB) const {
    return foldTailByMasking() || Legal->blockNeedsPredication(BB);
  }

  /// A SmallMapVector to store the InLoop reduction op chains, mapping phi
  /// nodes to the chain of instructions representing the reductions. Uses a
  /// MapVector to ensure deterministic iteration order.
  using ReductionChainMap =
      SmallMapVector<PHINode *, SmallVector<Instruction *, 4>, 4>;

  /// Return the chain of instructions representing an inloop reduction.
  const ReductionChainMap &getInLoopReductionChains() const {
    return InLoopReductionChains;
  }

  /// Returns true if the Phi is part of an inloop reduction.
  bool isInLoopReduction(PHINode *Phi) const {
    return InLoopReductionChains.count(Phi);
  }

  /// Estimate cost of an intrinsic call instruction CI if it were vectorized
  /// with factor VF.  Return the cost of the instruction, including
  /// scalarization overhead if it's needed.
  InstructionCost getVectorIntrinsicCost(CallInst *CI, ElementCount VF) const;

  /// Estimate cost of a call instruction CI if it were vectorized with factor
  /// VF. Return the cost of the instruction, including scalarization overhead
  /// if it's needed. The flag NeedToScalarize shows if the call needs to be
  /// scalarized -
  /// i.e. either vector version isn't available, or is too expensive.
  InstructionCost getVectorCallCost(CallInst *CI, ElementCount VF,
                                    bool &NeedToScalarize) const;

  /// Returns true if the per-lane cost of VectorizationFactor A is lower than
  /// that of B.
  bool isMoreProfitable(const VectorizationFactor &A,
                        const VectorizationFactor &B) const;

  /// Invalidates decisions already taken by the cost model.
  void invalidateCostModelingDecisions() {
    WideningDecisions.clear();
    Uniforms.clear();
    Scalars.clear();
  }

private:
  unsigned NumPredStores = 0;

  /// \return An upper bound for the vectorization factors for both
  /// fixed and scalable vectorization, where the minimum-known number of
  /// elements is a power-of-2 larger than zero. If scalable vectorization is
  /// disabled or unsupported, then the scalable part will be equal to
  /// ElementCount::getScalable(0).
  FixedScalableVFPair computeFeasibleMaxVF(unsigned ConstTripCount,
                                           ElementCount UserVF);

  /// \return the maximized element count based on the targets vector
  /// registers and the loop trip-count, but limited to a maximum safe VF.
  /// This is a helper function of computeFeasibleMaxVF.
  /// FIXME: MaxSafeVF is currently passed by reference to avoid some obscure
  /// issue that occurred on one of the buildbots which cannot be reproduced
  /// without having access to the properietary compiler (see comments on
  /// D98509). The issue is currently under investigation and this workaround
  /// will be removed as soon as possible.
  ElementCount getMaximizedVFForTarget(unsigned ConstTripCount,
                                       unsigned SmallestType,
                                       unsigned WidestType,
                                       const ElementCount &MaxSafeVF);

  /// \return the maximum legal scalable VF, based on the safe max number
  /// of elements.
  ElementCount getMaxLegalScalableVF(unsigned MaxSafeElements);

  /// The vectorization cost is a combination of the cost itself and a boolean
  /// indicating whether any of the contributing operations will actually
  /// operate on vector values after type legalization in the backend. If this
  /// latter value is false, then all operations will be scalarized (i.e. no
  /// vectorization has actually taken place).
  using VectorizationCostTy = std::pair<InstructionCost, bool>;

  /// Returns the expected execution cost. The unit of the cost does
  /// not matter because we use the 'cost' units to compare different
  /// vector widths. The cost that is returned is *not* normalized by
  /// the factor width. If \p Invalid is not nullptr, this function
  /// will add a pair(Instruction*, ElementCount) to \p Invalid for
  /// each instruction that has an Invalid cost for the given VF.
  using InstructionVFPair = std::pair<Instruction *, ElementCount>;
  VectorizationCostTy
  expectedCost(ElementCount VF,
               SmallVectorImpl<InstructionVFPair> *Invalid = nullptr);

  /// Returns the execution time cost of an instruction for a given vector
  /// width. Vector width of one means scalar.
  VectorizationCostTy getInstructionCost(Instruction *I, ElementCount VF);

  /// The cost-computation logic from getInstructionCost which provides
  /// the vector type as an output parameter.
  InstructionCost getInstructionCost(Instruction *I, ElementCount VF,
                                     Type *&VectorTy);

  /// Return the cost of instructions in an inloop reduction pattern, if I is
  /// part of that pattern.
  Optional<InstructionCost>
  getReductionPatternCost(Instruction *I, ElementCount VF, Type *VectorTy,
                          TTI::TargetCostKind CostKind);

  /// Calculate vectorization cost of memory instruction \p I.
  InstructionCost getMemoryInstructionCost(Instruction *I, ElementCount VF);

  /// The cost computation for scalarized memory instruction.
  InstructionCost getMemInstScalarizationCost(Instruction *I, ElementCount VF);

  /// The cost computation for interleaving group of memory instructions.
  InstructionCost getInterleaveGroupCost(Instruction *I, ElementCount VF);

  /// The cost computation for Gather/Scatter instruction.
  InstructionCost getGatherScatterCost(Instruction *I, ElementCount VF);

  /// The cost computation for widening instruction \p I with consecutive
  /// memory access.
  InstructionCost getConsecutiveMemOpCost(Instruction *I, ElementCount VF);

  /// The cost calculation for Load/Store instruction \p I with uniform pointer -
  /// Load: scalar load + broadcast.
  /// Store: scalar store + (loop invariant value stored? 0 : extract of last
  /// element)
  InstructionCost getUniformMemOpCost(Instruction *I, ElementCount VF);

  /// Estimate the overhead of scalarizing an instruction. This is a
  /// convenience wrapper for the type-based getScalarizationOverhead API.
  InstructionCost getScalarizationOverhead(Instruction *I,
                                           ElementCount VF) const;

  /// Returns whether the instruction is a load or store and will be a emitted
  /// as a vector operation.
  bool isConsecutiveLoadOrStore(Instruction *I);

  /// Returns true if an artificially high cost for emulated masked memrefs
  /// should be used.
  bool useEmulatedMaskMemRefHack(Instruction *I);

  /// Map of scalar integer values to the smallest bitwidth they can be legally
  /// represented as. The vector equivalents of these values should be truncated
  /// to this type.
  MapVector<Instruction *, uint64_t> MinBWs;

  /// A type representing the costs for instructions if they were to be
  /// scalarized rather than vectorized. The entries are Instruction-Cost
  /// pairs.
  using ScalarCostsTy = DenseMap<Instruction *, InstructionCost>;

  /// A set containing all BasicBlocks that are known to present after
  /// vectorization as a predicated block.
  SmallPtrSet<BasicBlock *, 4> PredicatedBBsAfterVectorization;

  /// Records whether it is allowed to have the original scalar loop execute at
  /// least once. This may be needed as a fallback loop in case runtime
  /// aliasing/dependence checks fail, or to handle the tail/remainder
  /// iterations when the trip count is unknown or doesn't divide by the VF,
  /// or as a peel-loop to handle gaps in interleave-groups.
  /// Under optsize and when the trip count is very small we don't allow any
  /// iterations to execute in the scalar loop.
  ScalarEpilogueLowering ScalarEpilogueStatus = CM_ScalarEpilogueAllowed;

  /// All blocks of loop are to be masked to fold tail of scalar iterations.
  bool FoldTailByMasking = false;

  /// A map holding scalar costs for different vectorization factors. The
  /// presence of a cost for an instruction in the mapping indicates that the
  /// instruction will be scalarized when vectorizing with the associated
  /// vectorization factor. The entries are VF-ScalarCostTy pairs.
  DenseMap<ElementCount, ScalarCostsTy> InstsToScalarize;

  /// Holds the instructions known to be uniform after vectorization.
  /// The data is collected per VF.
  DenseMap<ElementCount, SmallPtrSet<Instruction *, 4>> Uniforms;

  /// Holds the instructions known to be scalar after vectorization.
  /// The data is collected per VF.
  DenseMap<ElementCount, SmallPtrSet<Instruction *, 4>> Scalars;

  /// Holds the instructions (address computations) that are forced to be
  /// scalarized.
  DenseMap<ElementCount, SmallPtrSet<Instruction *, 4>> ForcedScalars;

  /// PHINodes of the reductions that should be expanded in-loop along with
  /// their associated chains of reduction operations, in program order from top
  /// (PHI) to bottom
  ReductionChainMap InLoopReductionChains;

  /// A Map of inloop reduction operations and their immediate chain operand.
  /// FIXME: This can be removed once reductions can be costed correctly in
  /// vplan. This was added to allow quick lookup to the inloop operations,
  /// without having to loop through InLoopReductionChains.
  DenseMap<Instruction *, Instruction *> InLoopReductionImmediateChains;

  /// Returns the expected difference in cost from scalarizing the expression
  /// feeding a predicated instruction \p PredInst. The instructions to
  /// scalarize and their scalar costs are collected in \p ScalarCosts. A
  /// non-negative return value implies the expression will be scalarized.
  /// Currently, only single-use chains are considered for scalarization.
  int computePredInstDiscount(Instruction *PredInst, ScalarCostsTy &ScalarCosts,
                              ElementCount VF);

  /// Collect the instructions that are uniform after vectorization. An
  /// instruction is uniform if we represent it with a single scalar value in
  /// the vectorized loop corresponding to each vector iteration. Examples of
  /// uniform instructions include pointer operands of consecutive or
  /// interleaved memory accesses. Note that although uniformity implies an
  /// instruction will be scalar, the reverse is not true. In general, a
  /// scalarized instruction will be represented by VF scalar values in the
  /// vectorized loop, each corresponding to an iteration of the original
  /// scalar loop.
  void collectLoopUniforms(ElementCount VF);

  /// Collect the instructions that are scalar after vectorization. An
  /// instruction is scalar if it is known to be uniform or will be scalarized
  /// during vectorization. Non-uniform scalarized instructions will be
  /// represented by VF values in the vectorized loop, each corresponding to an
  /// iteration of the original scalar loop.
  void collectLoopScalars(ElementCount VF);

  /// Keeps cost model vectorization decision and cost for instructions.
  /// Right now it is used for memory instructions only.
  using DecisionList = DenseMap<std::pair<Instruction *, ElementCount>,
                                std::pair<InstWidening, InstructionCost>>;

  DecisionList WideningDecisions;

  /// Returns true if \p V is expected to be vectorized and it needs to be
  /// extracted.
  bool needsExtract(Value *V, ElementCount VF) const {
    Instruction *I = dyn_cast<Instruction>(V);
    if (VF.isScalar() || !I || !TheLoop->contains(I) ||
        TheLoop->isLoopInvariant(I))
      return false;

    // Assume we can vectorize V (and hence we need extraction) if the
    // scalars are not computed yet. This can happen, because it is called
    // via getScalarizationOverhead from setCostBasedWideningDecision, before
    // the scalars are collected. That should be a safe assumption in most
    // cases, because we check if the operands have vectorizable types
    // beforehand in LoopVectorizationLegality.
    return Scalars.find(VF) == Scalars.end() ||
           !isScalarAfterVectorization(I, VF);
  };

  /// Returns a range containing only operands needing to be extracted.
  SmallVector<Value *, 4> filterExtractingOperands(Instruction::op_range Ops,
                                                   ElementCount VF) const {
    return SmallVector<Value *, 4>(make_filter_range(
        Ops, [this, VF](Value *V) { return this->needsExtract(V, VF); }));
  }

  /// Determines if we have the infrastructure to vectorize loop \p L and its
  /// epilogue, assuming the main loop is vectorized by \p VF.
  bool isCandidateForEpilogueVectorization(const Loop &L,
                                           const ElementCount VF) const;

  /// Returns true if epilogue vectorization is considered profitable, and
  /// false otherwise.
  /// \p VF is the vectorization factor chosen for the original loop.
  bool isEpilogueVectorizationProfitable(const ElementCount VF) const;

public:
  /// The loop that we evaluate.
  Loop *TheLoop;

  /// Predicated scalar evolution analysis.
  PredicatedScalarEvolution &PSE;

  /// Loop Info analysis.
  LoopInfo *LI;

  /// Vectorization legality.
  LoopVectorizationLegality *Legal;

  /// Vector target information.
  const TargetTransformInfo &TTI;

  /// Target Library Info.
  const TargetLibraryInfo *TLI;

  /// Demanded bits analysis.
  DemandedBits *DB;

  /// Assumption cache.
  AssumptionCache *AC;

  /// Interface to emit optimization remarks.
  OptimizationRemarkEmitter *ORE;

  const Function *TheFunction;

  /// Loop Vectorize Hint.
  const LoopVectorizeHints *Hints;

  /// The interleave access information contains groups of interleaved accesses
  /// with the same stride and close to each other.
  InterleavedAccessInfo &InterleaveInfo;

  /// Values to ignore in the cost model.
  SmallPtrSet<const Value *, 16> ValuesToIgnore;

  /// Values to ignore in the cost model when VF > 1.
  SmallPtrSet<const Value *, 16> VecValuesToIgnore;

  /// All element types found in the loop.
  SmallPtrSet<Type *, 16> ElementTypesInLoop;

  /// Profitable vector factors.
  SmallVector<VectorizationFactor, 8> ProfitableVFs;
};
} // end namespace llvm

/// Helper struct to manage generating runtime checks for vectorization.
///
/// The runtime checks are created up-front in temporary blocks to allow better
/// estimating the cost and un-linked from the existing IR. After deciding to
/// vectorize, the checks are moved back. If deciding not to vectorize, the
/// temporary blocks are completely removed.
class GeneratedRTChecks {
  /// Basic block which contains the generated SCEV checks, if any.
  BasicBlock *SCEVCheckBlock = nullptr;

  /// The value representing the result of the generated SCEV checks. If it is
  /// nullptr, either no SCEV checks have been generated or they have been used.
  Value *SCEVCheckCond = nullptr;

  /// Basic block which contains the generated memory runtime checks, if any.
  BasicBlock *MemCheckBlock = nullptr;

  /// The value representing the result of the generated memory runtime checks.
  /// If it is nullptr, either no memory runtime checks have been generated or
  /// they have been used.
  Instruction *MemRuntimeCheckCond = nullptr;

  DominatorTree *DT;
  LoopInfo *LI;

  SCEVExpander SCEVExp;
  SCEVExpander MemCheckExp;

public:
  GeneratedRTChecks(ScalarEvolution &SE, DominatorTree *DT, LoopInfo *LI,
                    const DataLayout &DL)
      : DT(DT), LI(LI), SCEVExp(SE, DL, "scev.check"),
        MemCheckExp(SE, DL, "scev.check") {}

  /// Generate runtime checks in SCEVCheckBlock and MemCheckBlock, so we can
  /// accurately estimate the cost of the runtime checks. The blocks are
  /// un-linked from the IR and is added back during vector code generation. If
  /// there is no vector code generation, the check blocks are removed
  /// completely.
  void Create(Loop *L, const LoopAccessInfo &LAI,
              const SCEVUnionPredicate &UnionPred) {

    BasicBlock *LoopHeader = L->getHeader();
    BasicBlock *Preheader = L->getLoopPreheader();

    // Use SplitBlock to create blocks for SCEV & memory runtime checks to
    // ensure the blocks are properly added to LoopInfo & DominatorTree. Those
    // may be used by SCEVExpander. The blocks will be un-linked from their
    // predecessors and removed from LI & DT at the end of the function.
    if (!UnionPred.isAlwaysTrue()) {
      SCEVCheckBlock = SplitBlock(Preheader, Preheader->getTerminator(), DT, LI,
                                  nullptr, "vector.scevcheck");

      SCEVCheckCond = SCEVExp.expandCodeForPredicate(
          &UnionPred, SCEVCheckBlock->getTerminator());
    }

    const auto &RtPtrChecking = *LAI.getRuntimePointerChecking();
    if (RtPtrChecking.Need) {
      auto *Pred = SCEVCheckBlock ? SCEVCheckBlock : Preheader;
      MemCheckBlock = SplitBlock(Pred, Pred->getTerminator(), DT, LI, nullptr,
                                 "vector.memcheck");

      std::tie(std::ignore, MemRuntimeCheckCond) =
          addRuntimeChecks(MemCheckBlock->getTerminator(), L,
                           RtPtrChecking.getChecks(), MemCheckExp);
      assert(MemRuntimeCheckCond &&
             "no RT checks generated although RtPtrChecking "
             "claimed checks are required");
    }

    if (!MemCheckBlock && !SCEVCheckBlock)
      return;

    // Unhook the temporary block with the checks, update various places
    // accordingly.
    if (SCEVCheckBlock)
      SCEVCheckBlock->replaceAllUsesWith(Preheader);
    if (MemCheckBlock)
      MemCheckBlock->replaceAllUsesWith(Preheader);

    if (SCEVCheckBlock) {
      SCEVCheckBlock->getTerminator()->moveBefore(Preheader->getTerminator());
      new UnreachableInst(Preheader->getContext(), SCEVCheckBlock);
      Preheader->getTerminator()->eraseFromParent();
    }
    if (MemCheckBlock) {
      MemCheckBlock->getTerminator()->moveBefore(Preheader->getTerminator());
      new UnreachableInst(Preheader->getContext(), MemCheckBlock);
      Preheader->getTerminator()->eraseFromParent();
    }

    DT->changeImmediateDominator(LoopHeader, Preheader);
    if (MemCheckBlock) {
      DT->eraseNode(MemCheckBlock);
      LI->removeBlock(MemCheckBlock);
    }
    if (SCEVCheckBlock) {
      DT->eraseNode(SCEVCheckBlock);
      LI->removeBlock(SCEVCheckBlock);
    }
  }

  /// Remove the created SCEV & memory runtime check blocks & instructions, if
  /// unused.
  ~GeneratedRTChecks() {
    SCEVExpanderCleaner SCEVCleaner(SCEVExp, *DT);
    SCEVExpanderCleaner MemCheckCleaner(MemCheckExp, *DT);
    if (!SCEVCheckCond)
      SCEVCleaner.markResultUsed();

    if (!MemRuntimeCheckCond)
      MemCheckCleaner.markResultUsed();

    if (MemRuntimeCheckCond) {
      auto &SE = *MemCheckExp.getSE();
      // Memory runtime check generation creates compares that use expanded
      // values. Remove them before running the SCEVExpanderCleaners.
      for (auto &I : make_early_inc_range(reverse(*MemCheckBlock))) {
        if (MemCheckExp.isInsertedInstruction(&I))
          continue;
        SE.forgetValue(&I);
        SE.eraseValueFromMap(&I);
        I.eraseFromParent();
      }
    }
    MemCheckCleaner.cleanup();
    SCEVCleaner.cleanup();

    if (SCEVCheckCond)
      SCEVCheckBlock->eraseFromParent();
    if (MemRuntimeCheckCond)
      MemCheckBlock->eraseFromParent();
  }

  /// Adds the generated SCEVCheckBlock before \p LoopVectorPreHeader and
  /// adjusts the branches to branch to the vector preheader or \p Bypass,
  /// depending on the generated condition.
  BasicBlock *emitSCEVChecks(Loop *L, BasicBlock *Bypass,
                             BasicBlock *LoopVectorPreHeader,
                             BasicBlock *LoopExitBlock) {
    if (!SCEVCheckCond)
      return nullptr;
    if (auto *C = dyn_cast<ConstantInt>(SCEVCheckCond))
      if (C->isZero())
        return nullptr;

    auto *Pred = LoopVectorPreHeader->getSinglePredecessor();

    BranchInst::Create(LoopVectorPreHeader, SCEVCheckBlock);
    // Create new preheader for vector loop.
    if (auto *PL = LI->getLoopFor(LoopVectorPreHeader))
      PL->addBasicBlockToLoop(SCEVCheckBlock, *LI);

    SCEVCheckBlock->getTerminator()->eraseFromParent();
    SCEVCheckBlock->moveBefore(LoopVectorPreHeader);
    Pred->getTerminator()->replaceSuccessorWith(LoopVectorPreHeader,
                                                SCEVCheckBlock);

    DT->addNewBlock(SCEVCheckBlock, Pred);
    DT->changeImmediateDominator(LoopVectorPreHeader, SCEVCheckBlock);

    ReplaceInstWithInst(
        SCEVCheckBlock->getTerminator(),
        BranchInst::Create(Bypass, LoopVectorPreHeader, SCEVCheckCond));
    // Mark the check as used, to prevent it from being removed during cleanup.
    SCEVCheckCond = nullptr;
    return SCEVCheckBlock;
  }

  /// Adds the generated MemCheckBlock before \p LoopVectorPreHeader and adjusts
  /// the branches to branch to the vector preheader or \p Bypass, depending on
  /// the generated condition.
  BasicBlock *emitMemRuntimeChecks(Loop *L, BasicBlock *Bypass,
                                   BasicBlock *LoopVectorPreHeader) {
    // Check if we generated code that checks in runtime if arrays overlap.
    if (!MemRuntimeCheckCond)
      return nullptr;

    auto *Pred = LoopVectorPreHeader->getSinglePredecessor();
    Pred->getTerminator()->replaceSuccessorWith(LoopVectorPreHeader,
                                                MemCheckBlock);

    DT->addNewBlock(MemCheckBlock, Pred);
    DT->changeImmediateDominator(LoopVectorPreHeader, MemCheckBlock);
    MemCheckBlock->moveBefore(LoopVectorPreHeader);

    if (auto *PL = LI->getLoopFor(LoopVectorPreHeader))
      PL->addBasicBlockToLoop(MemCheckBlock, *LI);

    ReplaceInstWithInst(
        MemCheckBlock->getTerminator(),
        BranchInst::Create(Bypass, LoopVectorPreHeader, MemRuntimeCheckCond));
    MemCheckBlock->getTerminator()->setDebugLoc(
        Pred->getTerminator()->getDebugLoc());

    // Mark the check as used, to prevent it from being removed during cleanup.
    MemRuntimeCheckCond = nullptr;
    return MemCheckBlock;
  }
};

// Return true if \p OuterLp is an outer loop annotated with hints for explicit
// vectorization. The loop needs to be annotated with #pragma omp simd
// simdlen(#) or #pragma clang vectorize(enable) vectorize_width(#). If the
// vector length information is not provided, vectorization is not considered
// explicit. Interleave hints are not allowed either. These limitations will be
// relaxed in the future.
// Please, note that we are currently forced to abuse the pragma 'clang
// vectorize' semantics. This pragma provides *auto-vectorization hints*
// (i.e., LV must check that vectorization is legal) whereas pragma 'omp simd'
// provides *explicit vectorization hints* (LV can bypass legal checks and
// assume that vectorization is legal). However, both hints are implemented
// using the same metadata (llvm.loop.vectorize, processed by
// LoopVectorizeHints). This will be fixed in the future when the native IR
// representation for pragma 'omp simd' is introduced.
static bool isExplicitVecOuterLoop(Loop *OuterLp,
                                   OptimizationRemarkEmitter *ORE) {
  assert(!OuterLp->isInnermost() && "This is not an outer loop");
  LoopVectorizeHints Hints(OuterLp, true /*DisableInterleaving*/, *ORE);

  // Only outer loops with an explicit vectorization hint are supported.
  // Unannotated outer loops are ignored.
  if (Hints.getForce() == LoopVectorizeHints::FK_Undefined)
    return false;

  Function *Fn = OuterLp->getHeader()->getParent();
  if (!Hints.allowVectorization(Fn, OuterLp,
                                true /*VectorizeOnlyWhenForced*/)) {
    LLVM_DEBUG(dbgs() << "LV: Loop hints prevent outer loop vectorization.\n");
    return false;
  }

  if (Hints.getInterleave() > 1) {
    // TODO: Interleave support is future work.
    LLVM_DEBUG(dbgs() << "LV: Not vectorizing: Interleave is not supported for "
                         "outer loops.\n");
    Hints.emitRemarkWithHints();
    return false;
  }

  return true;
}

static void collectSupportedLoops(Loop &L, LoopInfo *LI,
                                  OptimizationRemarkEmitter *ORE,
                                  SmallVectorImpl<Loop *> &V) {
  // Collect inner loops and outer loops without irreducible control flow. For
  // now, only collect outer loops that have explicit vectorization hints. If we
  // are stress testing the VPlan H-CFG construction, we collect the outermost
  // loop of every loop nest.
  if (L.isInnermost() || VPlanBuildStressTest ||
      (EnableVPlanNativePath && isExplicitVecOuterLoop(&L, ORE))) {
    LoopBlocksRPO RPOT(&L);
    RPOT.perform(LI);
    if (!containsIrreducibleCFG<const BasicBlock *>(RPOT, *LI)) {
      V.push_back(&L);
      // TODO: Collect inner loops inside marked outer loops in case
      // vectorization fails for the outer loop. Do not invoke
      // 'containsIrreducibleCFG' again for inner loops when the outer loop is
      // already known to be reducible. We can use an inherited attribute for
      // that.
      return;
    }
  }
  for (Loop *InnerL : L)
    collectSupportedLoops(*InnerL, LI, ORE, V);
}

namespace {

/// The LoopVectorize Pass.
struct LoopVectorize : public FunctionPass {
  /// Pass identification, replacement for typeid
  static char ID;

  LoopVectorizePass Impl;

  explicit LoopVectorize(bool InterleaveOnlyWhenForced = false,
                         bool VectorizeOnlyWhenForced = false)
      : FunctionPass(ID),
        Impl({InterleaveOnlyWhenForced, VectorizeOnlyWhenForced}) {
    initializeLoopVectorizePass(*PassRegistry::getPassRegistry());
  }

  bool runOnFunction(Function &F) override {
    if (skipFunction(F))
      return false;

    auto *SE = &getAnalysis<ScalarEvolutionWrapperPass>().getSE();
    auto *LI = &getAnalysis<LoopInfoWrapperPass>().getLoopInfo();
    auto *TTI = &getAnalysis<TargetTransformInfoWrapperPass>().getTTI(F);
    auto *DT = &getAnalysis<DominatorTreeWrapperPass>().getDomTree();
    auto *BFI = &getAnalysis<BlockFrequencyInfoWrapperPass>().getBFI();
    auto *TLIP = getAnalysisIfAvailable<TargetLibraryInfoWrapperPass>();
    auto *TLI = TLIP ? &TLIP->getTLI(F) : nullptr;
    auto *AA = &getAnalysis<AAResultsWrapperPass>().getAAResults();
    auto *AC = &getAnalysis<AssumptionCacheTracker>().getAssumptionCache(F);
    auto *LAA = &getAnalysis<LoopAccessLegacyAnalysis>();
    auto *DB = &getAnalysis<DemandedBitsWrapperPass>().getDemandedBits();
    auto *ORE = &getAnalysis<OptimizationRemarkEmitterWrapperPass>().getORE();
    auto *PSI = &getAnalysis<ProfileSummaryInfoWrapperPass>().getPSI();

    std::function<const LoopAccessInfo &(Loop &)> GetLAA =
        [&](Loop &L) -> const LoopAccessInfo & { return LAA->getInfo(&L); };

    return Impl.runImpl(F, *SE, *LI, *TTI, *DT, *BFI, TLI, *DB, *AA, *AC,
                        GetLAA, *ORE, PSI).MadeAnyChange;
  }

  void getAnalysisUsage(AnalysisUsage &AU) const override {
    AU.addRequired<AssumptionCacheTracker>();
    AU.addRequired<BlockFrequencyInfoWrapperPass>();
    AU.addRequired<DominatorTreeWrapperPass>();
    AU.addRequired<LoopInfoWrapperPass>();
    AU.addRequired<ScalarEvolutionWrapperPass>();
    AU.addRequired<TargetTransformInfoWrapperPass>();
    AU.addRequired<AAResultsWrapperPass>();
    AU.addRequired<LoopAccessLegacyAnalysis>();
    AU.addRequired<DemandedBitsWrapperPass>();
    AU.addRequired<OptimizationRemarkEmitterWrapperPass>();
    AU.addRequired<InjectTLIMappingsLegacy>();

    // We currently do not preserve loopinfo/dominator analyses with outer loop
    // vectorization. Until this is addressed, mark these analyses as preserved
    // only for non-VPlan-native path.
    // TODO: Preserve Loop and Dominator analyses for VPlan-native path.
    if (!EnableVPlanNativePath) {
      AU.addPreserved<LoopInfoWrapperPass>();
      AU.addPreserved<DominatorTreeWrapperPass>();
    }

    AU.addPreserved<BasicAAWrapperPass>();
    AU.addPreserved<GlobalsAAWrapperPass>();
    AU.addRequired<ProfileSummaryInfoWrapperPass>();
  }
};

} // end anonymous namespace

//===----------------------------------------------------------------------===//
// Implementation of LoopVectorizationLegality, InnerLoopVectorizer and
// LoopVectorizationCostModel and LoopVectorizationPlanner.
//===----------------------------------------------------------------------===//

Value *InnerLoopVectorizer::getBroadcastInstrs(Value *V) {
  // We need to place the broadcast of invariant variables outside the loop,
  // but only if it's proven safe to do so. Else, broadcast will be inside
  // vector loop body.
  Instruction *Instr = dyn_cast<Instruction>(V);
  bool SafeToHoist = OrigLoop->isLoopInvariant(V) &&
                     (!Instr ||
                      DT->dominates(Instr->getParent(), LoopVectorPreHeader));
  // Place the code for broadcasting invariant variables in the new preheader.
  IRBuilder<>::InsertPointGuard Guard(Builder);
  if (SafeToHoist)
    Builder.SetInsertPoint(LoopVectorPreHeader->getTerminator());

  // Broadcast the scalar into all locations in the vector.
  Value *Shuf = Builder.CreateVectorSplat(VF, V, "broadcast");

  return Shuf;
}

void InnerLoopVectorizer::createVectorIntOrFpInductionPHI(
    const InductionDescriptor &II, Value *Step, Value *Start,
    Instruction *EntryVal, VPValue *Def, VPValue *CastDef,
    VPTransformState &State) {
  assert((isa<PHINode>(EntryVal) || isa<TruncInst>(EntryVal)) &&
         "Expected either an induction phi-node or a truncate of it!");

  // Construct the initial value of the vector IV in the vector loop preheader
  auto CurrIP = Builder.saveIP();
  Builder.SetInsertPoint(LoopVectorPreHeader->getTerminator());
  if (isa<TruncInst>(EntryVal)) {
    assert(Start->getType()->isIntegerTy() &&
           "Truncation requires an integer type");
    auto *TruncType = cast<IntegerType>(EntryVal->getType());
    Step = Builder.CreateTrunc(Step, TruncType);
    Start = Builder.CreateCast(Instruction::Trunc, Start, TruncType);
  }
  Value *SplatStart = Builder.CreateVectorSplat(VF, Start);
  Value *SteppedStart =
      getStepVector(SplatStart, 0, Step, II.getInductionOpcode());

  // We create vector phi nodes for both integer and floating-point induction
  // variables. Here, we determine the kind of arithmetic we will perform.
  Instruction::BinaryOps AddOp;
  Instruction::BinaryOps MulOp;
  if (Step->getType()->isIntegerTy()) {
    AddOp = Instruction::Add;
    MulOp = Instruction::Mul;
  } else {
    AddOp = II.getInductionOpcode();
    MulOp = Instruction::FMul;
  }

  // Multiply the vectorization factor by the step using integer or
  // floating-point arithmetic as appropriate.
  Type *StepType = Step->getType();
  if (Step->getType()->isFloatingPointTy())
    StepType = IntegerType::get(StepType->getContext(),
                                StepType->getScalarSizeInBits());
  Value *RuntimeVF = getRuntimeVF(Builder, StepType, VF);
  if (Step->getType()->isFloatingPointTy())
    RuntimeVF = Builder.CreateSIToFP(RuntimeVF, Step->getType());
  Value *Mul = Builder.CreateBinOp(MulOp, Step, RuntimeVF);

  // Create a vector splat to use in the induction update.
  //
  // FIXME: If the step is non-constant, we create the vector splat with
  //        IRBuilder. IRBuilder can constant-fold the multiply, but it doesn't
  //        handle a constant vector splat.
  Value *SplatVF = isa<Constant>(Mul)
                       ? ConstantVector::getSplat(VF, cast<Constant>(Mul))
                       : Builder.CreateVectorSplat(VF, Mul);
  Builder.restoreIP(CurrIP);

  // We may need to add the step a number of times, depending on the unroll
  // factor. The last of those goes into the PHI.
  PHINode *VecInd = PHINode::Create(SteppedStart->getType(), 2, "vec.ind",
                                    &*LoopVectorBody->getFirstInsertionPt());
  VecInd->setDebugLoc(EntryVal->getDebugLoc());
  Instruction *LastInduction = VecInd;
  for (unsigned Part = 0; Part < UF; ++Part) {
    State.set(Def, LastInduction, Part);

    if (isa<TruncInst>(EntryVal))
      addMetadata(LastInduction, EntryVal);
    recordVectorLoopValueForInductionCast(II, EntryVal, LastInduction, CastDef,
                                          State, Part);

    LastInduction = cast<Instruction>(
        Builder.CreateBinOp(AddOp, LastInduction, SplatVF, "step.add"));
    LastInduction->setDebugLoc(EntryVal->getDebugLoc());
  }

  // Move the last step to the end of the latch block. This ensures consistent
  // placement of all induction updates.
  auto *LoopVectorLatch = LI->getLoopFor(LoopVectorBody)->getLoopLatch();
  auto *Br = cast<BranchInst>(LoopVectorLatch->getTerminator());
  auto *ICmp = cast<Instruction>(Br->getCondition());
  LastInduction->moveBefore(ICmp);
  LastInduction->setName("vec.ind.next");

  VecInd->addIncoming(SteppedStart, LoopVectorPreHeader);
  VecInd->addIncoming(LastInduction, LoopVectorLatch);
}

bool InnerLoopVectorizer::shouldScalarizeInstruction(Instruction *I) const {
  return Cost->isScalarAfterVectorization(I, VF) ||
         Cost->isProfitableToScalarize(I, VF);
}

bool InnerLoopVectorizer::needsScalarInduction(Instruction *IV) const {
  if (shouldScalarizeInstruction(IV))
    return true;
  auto isScalarInst = [&](User *U) -> bool {
    auto *I = cast<Instruction>(U);
    return (OrigLoop->contains(I) && shouldScalarizeInstruction(I));
  };
  return llvm::any_of(IV->users(), isScalarInst);
}

void InnerLoopVectorizer::recordVectorLoopValueForInductionCast(
    const InductionDescriptor &ID, const Instruction *EntryVal,
    Value *VectorLoopVal, VPValue *CastDef, VPTransformState &State,
    unsigned Part, unsigned Lane) {
  assert((isa<PHINode>(EntryVal) || isa<TruncInst>(EntryVal)) &&
         "Expected either an induction phi-node or a truncate of it!");

  // This induction variable is not the phi from the original loop but the
  // newly-created IV based on the proof that casted Phi is equal to the
  // uncasted Phi in the vectorized loop (under a runtime guard possibly). It
  // re-uses the same InductionDescriptor that original IV uses but we don't
  // have to do any recording in this case - that is done when original IV is
  // processed.
  if (isa<TruncInst>(EntryVal))
    return;

  const SmallVectorImpl<Instruction *> &Casts = ID.getCastInsts();
  if (Casts.empty())
    return;
  // Only the first Cast instruction in the Casts vector is of interest.
  // The rest of the Casts (if exist) have no uses outside the
  // induction update chain itself.
  if (Lane < UINT_MAX)
    State.set(CastDef, VectorLoopVal, VPIteration(Part, Lane));
  else
    State.set(CastDef, VectorLoopVal, Part);
}

void InnerLoopVectorizer::widenIntOrFpInduction(PHINode *IV, Value *Start,
                                                TruncInst *Trunc, VPValue *Def,
                                                VPValue *CastDef,
                                                VPTransformState &State) {
  assert((IV->getType()->isIntegerTy() || IV != OldInduction) &&
         "Primary induction variable must have an integer type");

  auto II = Legal->getInductionVars().find(IV);
  assert(II != Legal->getInductionVars().end() && "IV is not an induction");

  auto ID = II->second;
  assert(IV->getType() == ID.getStartValue()->getType() && "Types must match");

  // The value from the original loop to which we are mapping the new induction
  // variable.
  Instruction *EntryVal = Trunc ? cast<Instruction>(Trunc) : IV;

  auto &DL = OrigLoop->getHeader()->getModule()->getDataLayout();

  // Generate code for the induction step. Note that induction steps are
  // required to be loop-invariant
  auto CreateStepValue = [&](const SCEV *Step) -> Value * {
    assert(PSE.getSE()->isLoopInvariant(Step, OrigLoop) &&
           "Induction step should be loop invariant");
    if (PSE.getSE()->isSCEVable(IV->getType())) {
      SCEVExpander Exp(*PSE.getSE(), DL, "induction");
      return Exp.expandCodeFor(Step, Step->getType(),
                               LoopVectorPreHeader->getTerminator());
    }
    return cast<SCEVUnknown>(Step)->getValue();
  };

  // The scalar value to broadcast. This is derived from the canonical
  // induction variable. If a truncation type is given, truncate the canonical
  // induction variable and step. Otherwise, derive these values from the
  // induction descriptor.
  auto CreateScalarIV = [&](Value *&Step) -> Value * {
    Value *ScalarIV = Induction;
    if (IV != OldInduction) {
      ScalarIV = IV->getType()->isIntegerTy()
                     ? Builder.CreateSExtOrTrunc(Induction, IV->getType())
                     : Builder.CreateCast(Instruction::SIToFP, Induction,
                                          IV->getType());
      ScalarIV = emitTransformedIndex(Builder, ScalarIV, PSE.getSE(), DL, ID);
      ScalarIV->setName("offset.idx");
    }
    if (Trunc) {
      auto *TruncType = cast<IntegerType>(Trunc->getType());
      assert(Step->getType()->isIntegerTy() &&
             "Truncation requires an integer step");
      ScalarIV = Builder.CreateTrunc(ScalarIV, TruncType);
      Step = Builder.CreateTrunc(Step, TruncType);
    }
    return ScalarIV;
  };

  // Create the vector values from the scalar IV, in the absence of creating a
  // vector IV.
  auto CreateSplatIV = [&](Value *ScalarIV, Value *Step) {
    Value *Broadcasted = getBroadcastInstrs(ScalarIV);
    for (unsigned Part = 0; Part < UF; ++Part) {
      assert(!VF.isScalable() && "scalable vectors not yet supported.");
      Value *EntryPart =
          getStepVector(Broadcasted, VF.getKnownMinValue() * Part, Step,
                        ID.getInductionOpcode());
      State.set(Def, EntryPart, Part);
      if (Trunc)
        addMetadata(EntryPart, Trunc);
      recordVectorLoopValueForInductionCast(ID, EntryVal, EntryPart, CastDef,
                                            State, Part);
    }
  };

  // Fast-math-flags propagate from the original induction instruction.
  IRBuilder<>::FastMathFlagGuard FMFG(Builder);
  if (ID.getInductionBinOp() && isa<FPMathOperator>(ID.getInductionBinOp()))
    Builder.setFastMathFlags(ID.getInductionBinOp()->getFastMathFlags());

  // Now do the actual transformations, and start with creating the step value.
  Value *Step = CreateStepValue(ID.getStep());
  if (VF.isZero() || VF.isScalar()) {
    Value *ScalarIV = CreateScalarIV(Step);
    CreateSplatIV(ScalarIV, Step);
    return;
  }

  // Determine if we want a scalar version of the induction variable. This is
  // true if the induction variable itself is not widened, or if it has at
  // least one user in the loop that is not widened.
  auto NeedsScalarIV = needsScalarInduction(EntryVal);
  if (!NeedsScalarIV) {
    createVectorIntOrFpInductionPHI(ID, Step, Start, EntryVal, Def, CastDef,
                                    State);
    return;
  }

  // Try to create a new independent vector induction variable. If we can't
  // create the phi node, we will splat the scalar induction variable in each
  // loop iteration.
  if (!shouldScalarizeInstruction(EntryVal)) {
    createVectorIntOrFpInductionPHI(ID, Step, Start, EntryVal, Def, CastDef,
                                    State);
    Value *ScalarIV = CreateScalarIV(Step);
    // Create scalar steps that can be used by instructions we will later
    // scalarize. Note that the addition of the scalar steps will not increase
    // the number of instructions in the loop in the common case prior to
    // InstCombine. We will be trading one vector extract for each scalar step.
    buildScalarSteps(ScalarIV, Step, EntryVal, ID, Def, CastDef, State);
    return;
  }

  // All IV users are scalar instructions, so only emit a scalar IV, not a
  // vectorised IV. Except when we tail-fold, then the splat IV feeds the
  // predicate used by the masked loads/stores.
  Value *ScalarIV = CreateScalarIV(Step);
  if (!Cost->isScalarEpilogueAllowed())
    CreateSplatIV(ScalarIV, Step);
  buildScalarSteps(ScalarIV, Step, EntryVal, ID, Def, CastDef, State);
}

Value *InnerLoopVectorizer::getStepVector(Value *Val, int StartIdx, Value *Step,
                                          Instruction::BinaryOps BinOp) {
  // Create and check the types.
  auto *ValVTy = cast<VectorType>(Val->getType());
  ElementCount VLen = ValVTy->getElementCount();

  Type *STy = Val->getType()->getScalarType();
  assert((STy->isIntegerTy() || STy->isFloatingPointTy()) &&
         "Induction Step must be an integer or FP");
  assert(Step->getType() == STy && "Step has wrong type");

  SmallVector<Constant *, 8> Indices;

  // Create a vector of consecutive numbers from zero to VF.
  VectorType *InitVecValVTy = ValVTy;
  Type *InitVecValSTy = STy;
  if (STy->isFloatingPointTy()) {
    InitVecValSTy =
        IntegerType::get(STy->getContext(), STy->getScalarSizeInBits());
    InitVecValVTy = VectorType::get(InitVecValSTy, VLen);
  }
  Value *InitVec = Builder.CreateStepVector(InitVecValVTy);

  // Add on StartIdx
  Value *StartIdxSplat = Builder.CreateVectorSplat(
      VLen, ConstantInt::get(InitVecValSTy, StartIdx));
  InitVec = Builder.CreateAdd(InitVec, StartIdxSplat);

  if (STy->isIntegerTy()) {
    Step = Builder.CreateVectorSplat(VLen, Step);
    assert(Step->getType() == Val->getType() && "Invalid step vec");
    // FIXME: The newly created binary instructions should contain nsw/nuw flags,
    // which can be found from the original scalar operations.
    Step = Builder.CreateMul(InitVec, Step);
    return Builder.CreateAdd(Val, Step, "induction");
  }

  // Floating point induction.
  assert((BinOp == Instruction::FAdd || BinOp == Instruction::FSub) &&
         "Binary Opcode should be specified for FP induction");
  InitVec = Builder.CreateUIToFP(InitVec, ValVTy);
  Step = Builder.CreateVectorSplat(VLen, Step);
  Value *MulOp = Builder.CreateFMul(InitVec, Step);
  return Builder.CreateBinOp(BinOp, Val, MulOp, "induction");
}

void InnerLoopVectorizer::buildScalarSteps(Value *ScalarIV, Value *Step,
                                           Instruction *EntryVal,
                                           const InductionDescriptor &ID,
                                           VPValue *Def, VPValue *CastDef,
                                           VPTransformState &State) {
  // We shouldn't have to build scalar steps if we aren't vectorizing.
  assert(VF.isVector() && "VF should be greater than one");
  // Get the value type and ensure it and the step have the same integer type.
  Type *ScalarIVTy = ScalarIV->getType()->getScalarType();
  assert(ScalarIVTy == Step->getType() &&
         "Val and Step should have the same type");

  // We build scalar steps for both integer and floating-point induction
  // variables. Here, we determine the kind of arithmetic we will perform.
  Instruction::BinaryOps AddOp;
  Instruction::BinaryOps MulOp;
  if (ScalarIVTy->isIntegerTy()) {
    AddOp = Instruction::Add;
    MulOp = Instruction::Mul;
  } else {
    AddOp = ID.getInductionOpcode();
    MulOp = Instruction::FMul;
  }

  // Determine the number of scalars we need to generate for each unroll
  // iteration. If EntryVal is uniform, we only need to generate the first
  // lane. Otherwise, we generate all VF values.
  bool IsUniform =
      Cost->isUniformAfterVectorization(cast<Instruction>(EntryVal), VF);
  unsigned Lanes = IsUniform ? 1 : VF.getKnownMinValue();
  // Compute the scalar steps and save the results in State.
  Type *IntStepTy = IntegerType::get(ScalarIVTy->getContext(),
                                     ScalarIVTy->getScalarSizeInBits());
  Type *VecIVTy = nullptr;
  Value *UnitStepVec = nullptr, *SplatStep = nullptr, *SplatIV = nullptr;
  if (!IsUniform && VF.isScalable()) {
    VecIVTy = VectorType::get(ScalarIVTy, VF);
    UnitStepVec = Builder.CreateStepVector(VectorType::get(IntStepTy, VF));
    SplatStep = Builder.CreateVectorSplat(VF, Step);
    SplatIV = Builder.CreateVectorSplat(VF, ScalarIV);
  }

  for (unsigned Part = 0; Part < UF; ++Part) {
    Value *StartIdx0 =
        createStepForVF(Builder, ConstantInt::get(IntStepTy, Part), VF);

    if (!IsUniform && VF.isScalable()) {
      auto *SplatStartIdx = Builder.CreateVectorSplat(VF, StartIdx0);
      auto *InitVec = Builder.CreateAdd(SplatStartIdx, UnitStepVec);
      if (ScalarIVTy->isFloatingPointTy())
        InitVec = Builder.CreateSIToFP(InitVec, VecIVTy);
      auto *Mul = Builder.CreateBinOp(MulOp, InitVec, SplatStep);
      auto *Add = Builder.CreateBinOp(AddOp, SplatIV, Mul);
      State.set(Def, Add, Part);
      recordVectorLoopValueForInductionCast(ID, EntryVal, Add, CastDef, State,
                                            Part);
      // It's useful to record the lane values too for the known minimum number
      // of elements so we do those below. This improves the code quality when
      // trying to extract the first element, for example.
    }

    if (ScalarIVTy->isFloatingPointTy())
      StartIdx0 = Builder.CreateSIToFP(StartIdx0, ScalarIVTy);

    for (unsigned Lane = 0; Lane < Lanes; ++Lane) {
      Value *StartIdx = Builder.CreateBinOp(
          AddOp, StartIdx0, getSignedIntOrFpConstant(ScalarIVTy, Lane));
      // The step returned by `createStepForVF` is a runtime-evaluated value
      // when VF is scalable. Otherwise, it should be folded into a Constant.
      assert((VF.isScalable() || isa<Constant>(StartIdx)) &&
             "Expected StartIdx to be folded to a constant when VF is not "
             "scalable");
      auto *Mul = Builder.CreateBinOp(MulOp, StartIdx, Step);
      auto *Add = Builder.CreateBinOp(AddOp, ScalarIV, Mul);
      State.set(Def, Add, VPIteration(Part, Lane));
      recordVectorLoopValueForInductionCast(ID, EntryVal, Add, CastDef, State,
                                            Part, Lane);
    }
  }
}

void InnerLoopVectorizer::packScalarIntoVectorValue(VPValue *Def,
                                                    const VPIteration &Instance,
                                                    VPTransformState &State) {
  Value *ScalarInst = State.get(Def, Instance);
  Value *VectorValue = State.get(Def, Instance.Part);
  VectorValue = Builder.CreateInsertElement(
      VectorValue, ScalarInst,
      Instance.Lane.getAsRuntimeExpr(State.Builder, VF));
  State.set(Def, VectorValue, Instance.Part);
}

Value *InnerLoopVectorizer::reverseVector(Value *Vec) {
  assert(Vec->getType()->isVectorTy() && "Invalid type");
  return Builder.CreateVectorReverse(Vec, "reverse");
}

// Return whether we allow using masked interleave-groups (for dealing with
// strided loads/stores that reside in predicated blocks, or for dealing
// with gaps).
static bool useMaskedInterleavedAccesses(const TargetTransformInfo &TTI) {
  // If an override option has been passed in for interleaved accesses, use it.
  if (EnableMaskedInterleavedMemAccesses.getNumOccurrences() > 0)
    return EnableMaskedInterleavedMemAccesses;

  return TTI.enableMaskedInterleavedAccessVectorization();
}

// Try to vectorize the interleave group that \p Instr belongs to.
//
// E.g. Translate following interleaved load group (factor = 3):
//   for (i = 0; i < N; i+=3) {
//     R = Pic[i];             // Member of index 0
//     G = Pic[i+1];           // Member of index 1
//     B = Pic[i+2];           // Member of index 2
//     ... // do something to R, G, B
//   }
// To:
//   %wide.vec = load <12 x i32>                       ; Read 4 tuples of R,G,B
//   %R.vec = shuffle %wide.vec, poison, <0, 3, 6, 9>   ; R elements
//   %G.vec = shuffle %wide.vec, poison, <1, 4, 7, 10>  ; G elements
//   %B.vec = shuffle %wide.vec, poison, <2, 5, 8, 11>  ; B elements
//
// Or translate following interleaved store group (factor = 3):
//   for (i = 0; i < N; i+=3) {
//     ... do something to R, G, B
//     Pic[i]   = R;           // Member of index 0
//     Pic[i+1] = G;           // Member of index 1
//     Pic[i+2] = B;           // Member of index 2
//   }
// To:
//   %R_G.vec = shuffle %R.vec, %G.vec, <0, 1, 2, ..., 7>
//   %B_U.vec = shuffle %B.vec, poison, <0, 1, 2, 3, u, u, u, u>
//   %interleaved.vec = shuffle %R_G.vec, %B_U.vec,
//        <0, 4, 8, 1, 5, 9, 2, 6, 10, 3, 7, 11>    ; Interleave R,G,B elements
//   store <12 x i32> %interleaved.vec              ; Write 4 tuples of R,G,B
void InnerLoopVectorizer::vectorizeInterleaveGroup(
    const InterleaveGroup<Instruction> *Group, ArrayRef<VPValue *> VPDefs,
    VPTransformState &State, VPValue *Addr, ArrayRef<VPValue *> StoredValues,
    VPValue *BlockInMask) {
  Instruction *Instr = Group->getInsertPos();
  const DataLayout &DL = Instr->getModule()->getDataLayout();

  // Prepare for the vector type of the interleaved load/store.
  Type *ScalarTy = getLoadStoreType(Instr);
  unsigned InterleaveFactor = Group->getFactor();
  assert(!VF.isScalable() && "scalable vectors not yet supported.");
  auto *VecTy = VectorType::get(ScalarTy, VF * InterleaveFactor);

  // Prepare for the new pointers.
  SmallVector<Value *, 2> AddrParts;
  unsigned Index = Group->getIndex(Instr);

  // TODO: extend the masked interleaved-group support to reversed access.
  assert((!BlockInMask || !Group->isReverse()) &&
         "Reversed masked interleave-group not supported.");

  // If the group is reverse, adjust the index to refer to the last vector lane
  // instead of the first. We adjust the index from the first vector lane,
  // rather than directly getting the pointer for lane VF - 1, because the
  // pointer operand of the interleaved access is supposed to be uniform. For
  // uniform instructions, we're only required to generate a value for the
  // first vector lane in each unroll iteration.
  if (Group->isReverse())
    Index += (VF.getKnownMinValue() - 1) * Group->getFactor();

  for (unsigned Part = 0; Part < UF; Part++) {
    Value *AddrPart = State.get(Addr, VPIteration(Part, 0));
    setDebugLocFromInst(AddrPart);

    // Notice current instruction could be any index. Need to adjust the address
    // to the member of index 0.
    //
    // E.g.  a = A[i+1];     // Member of index 1 (Current instruction)
    //       b = A[i];       // Member of index 0
    // Current pointer is pointed to A[i+1], adjust it to A[i].
    //
    // E.g.  A[i+1] = a;     // Member of index 1
    //       A[i]   = b;     // Member of index 0
    //       A[i+2] = c;     // Member of index 2 (Current instruction)
    // Current pointer is pointed to A[i+2], adjust it to A[i].

    bool InBounds = false;
    if (auto *gep = dyn_cast<GetElementPtrInst>(AddrPart->stripPointerCasts()))
      InBounds = gep->isInBounds();
    AddrPart = Builder.CreateGEP(ScalarTy, AddrPart, Builder.getInt32(-Index));
    cast<GetElementPtrInst>(AddrPart)->setIsInBounds(InBounds);

    // Cast to the vector pointer type.
    unsigned AddressSpace = AddrPart->getType()->getPointerAddressSpace();
    Type *PtrTy = VecTy->getPointerTo(AddressSpace);
    AddrParts.push_back(Builder.CreateBitCast(AddrPart, PtrTy));
  }

  setDebugLocFromInst(Instr);
  Value *PoisonVec = PoisonValue::get(VecTy);

  Value *MaskForGaps = nullptr;
  if (Group->requiresScalarEpilogue() && !Cost->isScalarEpilogueAllowed()) {
    MaskForGaps = createBitMaskForGaps(Builder, VF.getKnownMinValue(), *Group);
    assert(MaskForGaps && "Mask for Gaps is required but it is null");
  }

  // Vectorize the interleaved load group.
  if (isa<LoadInst>(Instr)) {
    // For each unroll part, create a wide load for the group.
    SmallVector<Value *, 2> NewLoads;
    for (unsigned Part = 0; Part < UF; Part++) {
      Instruction *NewLoad;
      if (BlockInMask || MaskForGaps) {
        assert(useMaskedInterleavedAccesses(*TTI) &&
               "masked interleaved groups are not allowed.");
        Value *GroupMask = MaskForGaps;
        if (BlockInMask) {
          Value *BlockInMaskPart = State.get(BlockInMask, Part);
          Value *ShuffledMask = Builder.CreateShuffleVector(
              BlockInMaskPart,
              createReplicatedMask(InterleaveFactor, VF.getKnownMinValue()),
              "interleaved.mask");
          GroupMask = MaskForGaps
                          ? Builder.CreateBinOp(Instruction::And, ShuffledMask,
                                                MaskForGaps)
                          : ShuffledMask;
        }
        NewLoad =
            Builder.CreateMaskedLoad(VecTy, AddrParts[Part], Group->getAlign(),
                                     GroupMask, PoisonVec, "wide.masked.vec");
      }
      else
        NewLoad = Builder.CreateAlignedLoad(VecTy, AddrParts[Part],
                                            Group->getAlign(), "wide.vec");
      Group->addMetadata(NewLoad);
      NewLoads.push_back(NewLoad);
    }

    // For each member in the group, shuffle out the appropriate data from the
    // wide loads.
    unsigned J = 0;
    for (unsigned I = 0; I < InterleaveFactor; ++I) {
      Instruction *Member = Group->getMember(I);

      // Skip the gaps in the group.
      if (!Member)
        continue;

      auto StrideMask =
          createStrideMask(I, InterleaveFactor, VF.getKnownMinValue());
      for (unsigned Part = 0; Part < UF; Part++) {
        Value *StridedVec = Builder.CreateShuffleVector(
            NewLoads[Part], StrideMask, "strided.vec");

        // If this member has different type, cast the result type.
        if (Member->getType() != ScalarTy) {
          assert(!VF.isScalable() && "VF is assumed to be non scalable.");
          VectorType *OtherVTy = VectorType::get(Member->getType(), VF);
          StridedVec = createBitOrPointerCast(StridedVec, OtherVTy, DL);
        }

        if (Group->isReverse())
          StridedVec = reverseVector(StridedVec);

        State.set(VPDefs[J], StridedVec, Part);
      }
      ++J;
    }
    return;
  }

  // The sub vector type for current instruction.
  auto *SubVT = VectorType::get(ScalarTy, VF);

  // Vectorize the interleaved store group.
  MaskForGaps = createBitMaskForGaps(Builder, VF.getKnownMinValue(), *Group);
  assert((!MaskForGaps || useMaskedInterleavedAccesses(*TTI)) &&
         "masked interleaved groups are not allowed.");
  assert((!MaskForGaps || !VF.isScalable()) &&
         "masking gaps for scalable vectors is not yet supported.");
  for (unsigned Part = 0; Part < UF; Part++) {
    // Collect the stored vector from each member.
    SmallVector<Value *, 4> StoredVecs;
    for (unsigned i = 0; i < InterleaveFactor; i++) {
      assert((Group->getMember(i) || MaskForGaps) &&
             "Fail to get a member from an interleaved store group");
      Instruction *Member = Group->getMember(i);

      // Skip the gaps in the group.
      if (!Member) {
        Value *Undef = PoisonValue::get(SubVT);
        StoredVecs.push_back(Undef);
        continue;
      }

      Value *StoredVec = State.get(StoredValues[i], Part);

      if (Group->isReverse())
        StoredVec = reverseVector(StoredVec);

      // If this member has different type, cast it to a unified type.

      if (StoredVec->getType() != SubVT)
        StoredVec = createBitOrPointerCast(StoredVec, SubVT, DL);

      StoredVecs.push_back(StoredVec);
    }

    // Concatenate all vectors into a wide vector.
    Value *WideVec = concatenateVectors(Builder, StoredVecs);

    // Interleave the elements in the wide vector.
    Value *IVec = Builder.CreateShuffleVector(
        WideVec, createInterleaveMask(VF.getKnownMinValue(), InterleaveFactor),
        "interleaved.vec");

    Instruction *NewStoreInstr;
    if (BlockInMask || MaskForGaps) {
      Value *GroupMask = MaskForGaps;
      if (BlockInMask) {
        Value *BlockInMaskPart = State.get(BlockInMask, Part);
        Value *ShuffledMask = Builder.CreateShuffleVector(
            BlockInMaskPart,
            createReplicatedMask(InterleaveFactor, VF.getKnownMinValue()),
            "interleaved.mask");
        GroupMask = MaskForGaps ? Builder.CreateBinOp(Instruction::And,
                                                      ShuffledMask, MaskForGaps)
                                : ShuffledMask;
      }
      NewStoreInstr = Builder.CreateMaskedStore(IVec, AddrParts[Part],
                                                Group->getAlign(), GroupMask);
    } else
      NewStoreInstr =
          Builder.CreateAlignedStore(IVec, AddrParts[Part], Group->getAlign());

    Group->addMetadata(NewStoreInstr);
  }
}

void InnerLoopVectorizer::vectorizeMemoryInstruction(
    Instruction *Instr, VPTransformState &State, VPValue *Def, VPValue *Addr,
    VPValue *StoredValue, VPValue *BlockInMask) {
  // Attempt to issue a wide load.
  LoadInst *LI = dyn_cast<LoadInst>(Instr);
  StoreInst *SI = dyn_cast<StoreInst>(Instr);

  assert((LI || SI) && "Invalid Load/Store instruction");
  assert((!SI || StoredValue) && "No stored value provided for widened store");
  assert((!LI || !StoredValue) && "Stored value provided for widened load");

  LoopVectorizationCostModel::InstWidening Decision =
      Cost->getWideningDecision(Instr, VF);
  assert((Decision == LoopVectorizationCostModel::CM_Widen ||
          Decision == LoopVectorizationCostModel::CM_Widen_Reverse ||
          Decision == LoopVectorizationCostModel::CM_GatherScatter) &&
         "CM decision is not to widen the memory instruction");

  Type *ScalarDataTy = getLoadStoreType(Instr);

  auto *DataTy = VectorType::get(ScalarDataTy, VF);
  const Align Alignment = getLoadStoreAlignment(Instr);

  // Determine if the pointer operand of the access is either consecutive or
  // reverse consecutive.
  bool Reverse = (Decision == LoopVectorizationCostModel::CM_Widen_Reverse);
  bool ConsecutiveStride =
      Reverse || (Decision == LoopVectorizationCostModel::CM_Widen);
  bool CreateGatherScatter =
      (Decision == LoopVectorizationCostModel::CM_GatherScatter);

  // Either Ptr feeds a vector load/store, or a vector GEP should feed a vector
  // gather/scatter. Otherwise Decision should have been to Scalarize.
  assert((ConsecutiveStride || CreateGatherScatter) &&
         "The instruction should be scalarized");
  (void)ConsecutiveStride;

  VectorParts BlockInMaskParts(UF);
  bool isMaskRequired = BlockInMask;
  if (isMaskRequired)
    for (unsigned Part = 0; Part < UF; ++Part)
      BlockInMaskParts[Part] = State.get(BlockInMask, Part);

  const auto CreateVecPtr = [&](unsigned Part, Value *Ptr) -> Value * {
    // Calculate the pointer for the specific unroll-part.
    GetElementPtrInst *PartPtr = nullptr;

    bool InBounds = false;
    if (auto *gep = dyn_cast<GetElementPtrInst>(Ptr->stripPointerCasts()))
      InBounds = gep->isInBounds();
    if (Reverse) {
      // If the address is consecutive but reversed, then the
      // wide store needs to start at the last vector element.
      // RunTimeVF =  VScale * VF.getKnownMinValue()
      // For fixed-width VScale is 1, then RunTimeVF = VF.getKnownMinValue()
      Value *RunTimeVF = getRuntimeVF(Builder, Builder.getInt32Ty(), VF);
      // NumElt = -Part * RunTimeVF
      Value *NumElt = Builder.CreateMul(Builder.getInt32(-Part), RunTimeVF);
      // LastLane = 1 - RunTimeVF
      Value *LastLane = Builder.CreateSub(Builder.getInt32(1), RunTimeVF);
      PartPtr =
          cast<GetElementPtrInst>(Builder.CreateGEP(ScalarDataTy, Ptr, NumElt));
      PartPtr->setIsInBounds(InBounds);
      PartPtr = cast<GetElementPtrInst>(
          Builder.CreateGEP(ScalarDataTy, PartPtr, LastLane));
      PartPtr->setIsInBounds(InBounds);
      if (isMaskRequired) // Reverse of a null all-one mask is a null mask.
        BlockInMaskParts[Part] = reverseVector(BlockInMaskParts[Part]);
    } else {
      Value *Increment = createStepForVF(Builder, Builder.getInt32(Part), VF);
      PartPtr = cast<GetElementPtrInst>(
          Builder.CreateGEP(ScalarDataTy, Ptr, Increment));
      PartPtr->setIsInBounds(InBounds);
    }

    unsigned AddressSpace = Ptr->getType()->getPointerAddressSpace();
    return Builder.CreateBitCast(PartPtr, DataTy->getPointerTo(AddressSpace));
  };

  // Handle Stores:
  if (SI) {
    setDebugLocFromInst(SI);

    for (unsigned Part = 0; Part < UF; ++Part) {
      Instruction *NewSI = nullptr;
      Value *StoredVal = State.get(StoredValue, Part);
      if (CreateGatherScatter) {
        Value *MaskPart = isMaskRequired ? BlockInMaskParts[Part] : nullptr;
        Value *VectorGep = State.get(Addr, Part);
        NewSI = Builder.CreateMaskedScatter(StoredVal, VectorGep, Alignment,
                                            MaskPart);
      } else {
        if (Reverse) {
          // If we store to reverse consecutive memory locations, then we need
          // to reverse the order of elements in the stored value.
          StoredVal = reverseVector(StoredVal);
          // We don't want to update the value in the map as it might be used in
          // another expression. So don't call resetVectorValue(StoredVal).
        }
        auto *VecPtr = CreateVecPtr(Part, State.get(Addr, VPIteration(0, 0)));
        if (isMaskRequired)
          NewSI = Builder.CreateMaskedStore(StoredVal, VecPtr, Alignment,
                                            BlockInMaskParts[Part]);
        else
          NewSI = Builder.CreateAlignedStore(StoredVal, VecPtr, Alignment);
      }
      addMetadata(NewSI, SI);
    }
    return;
  }

  // Handle loads.
  assert(LI && "Must have a load instruction");
  setDebugLocFromInst(LI);
  for (unsigned Part = 0; Part < UF; ++Part) {
    Value *NewLI;
    if (CreateGatherScatter) {
      Value *MaskPart = isMaskRequired ? BlockInMaskParts[Part] : nullptr;
      Value *VectorGep = State.get(Addr, Part);
      NewLI = Builder.CreateMaskedGather(DataTy, VectorGep, Alignment, MaskPart,
                                         nullptr, "wide.masked.gather");
      addMetadata(NewLI, LI);
    } else {
      auto *VecPtr = CreateVecPtr(Part, State.get(Addr, VPIteration(0, 0)));
      if (isMaskRequired)
        NewLI = Builder.CreateMaskedLoad(
            DataTy, VecPtr, Alignment, BlockInMaskParts[Part],
            PoisonValue::get(DataTy), "wide.masked.load");
      else
        NewLI =
            Builder.CreateAlignedLoad(DataTy, VecPtr, Alignment, "wide.load");

      // Add metadata to the load, but setVectorValue to the reverse shuffle.
      addMetadata(NewLI, LI);
      if (Reverse)
        NewLI = reverseVector(NewLI);
    }

    State.set(Def, NewLI, Part);
  }
}

void InnerLoopVectorizer::scalarizeInstruction(Instruction *Instr, VPValue *Def,
                                               VPUser &User,
                                               const VPIteration &Instance,
                                               bool IfPredicateInstr,
                                               VPTransformState &State) {
  assert(!Instr->getType()->isAggregateType() && "Can't handle vectors");

  // llvm.experimental.noalias.scope.decl intrinsics must only be duplicated for
  // the first lane and part.
  if (isa<NoAliasScopeDeclInst>(Instr))
    if (!Instance.isFirstIteration())
      return;

  setDebugLocFromInst(Instr);

  // Does this instruction return a value ?
  bool IsVoidRetTy = Instr->getType()->isVoidTy();

  Instruction *Cloned = Instr->clone();
  if (!IsVoidRetTy)
    Cloned->setName(Instr->getName() + ".cloned");

  State.Builder.SetInsertPoint(Builder.GetInsertBlock(),
                               Builder.GetInsertPoint());
  // Replace the operands of the cloned instructions with their scalar
  // equivalents in the new loop.
  for (unsigned op = 0, e = User.getNumOperands(); op != e; ++op) {
    auto *Operand = dyn_cast<Instruction>(Instr->getOperand(op));
    auto InputInstance = Instance;
    if (!Operand || !OrigLoop->contains(Operand) ||
        (Cost->isUniformAfterVectorization(Operand, State.VF)))
      InputInstance.Lane = VPLane::getFirstLane();
    auto *NewOp = State.get(User.getOperand(op), InputInstance);
    Cloned->setOperand(op, NewOp);
  }
  addNewMetadata(Cloned, Instr);

  // Place the cloned scalar in the new loop.
  Builder.Insert(Cloned);

  State.set(Def, Cloned, Instance);

  // If we just cloned a new assumption, add it the assumption cache.
  if (auto *II = dyn_cast<AssumeInst>(Cloned))
    AC->registerAssumption(II);

  // End if-block.
  if (IfPredicateInstr)
    PredicatedInstructions.push_back(Cloned);
}

PHINode *InnerLoopVectorizer::createInductionVariable(Loop *L, Value *Start,
                                                      Value *End, Value *Step,
                                                      Instruction *DL) {
  BasicBlock *Header = L->getHeader();
  BasicBlock *Latch = L->getLoopLatch();
  // As we're just creating this loop, it's possible no latch exists
  // yet. If so, use the header as this will be a single block loop.
  if (!Latch)
    Latch = Header;

  IRBuilder<> B(&*Header->getFirstInsertionPt());
  Instruction *OldInst = getDebugLocFromInstOrOperands(OldInduction);
  setDebugLocFromInst(OldInst, &B);
  auto *Induction = B.CreatePHI(Start->getType(), 2, "index");

  B.SetInsertPoint(Latch->getTerminator());
  setDebugLocFromInst(OldInst, &B);

  // Create i+1 and fill the PHINode.
  //
  // If the tail is not folded, we know that End - Start >= Step (either
  // statically or through the minimum iteration checks). We also know that both
  // Start % Step == 0 and End % Step == 0. We exit the vector loop if %IV +
  // %Step == %End. Hence we must exit the loop before %IV + %Step unsigned
  // overflows and we can mark the induction increment as NUW.
  Value *Next = B.CreateAdd(Induction, Step, "index.next",
                            /*NUW=*/!Cost->foldTailByMasking(), /*NSW=*/false);
  Induction->addIncoming(Start, L->getLoopPreheader());
  Induction->addIncoming(Next, Latch);
  // Create the compare.
  Value *ICmp = B.CreateICmpEQ(Next, End);
  B.CreateCondBr(ICmp, L->getUniqueExitBlock(), Header);

  // Now we have two terminators. Remove the old one from the block.
  Latch->getTerminator()->eraseFromParent();

  return Induction;
}

Value *InnerLoopVectorizer::getOrCreateTripCount(Loop *L) {
  if (TripCount)
    return TripCount;

  assert(L && "Create Trip Count for null loop.");
  IRBuilder<> Builder(L->getLoopPreheader()->getTerminator());
  // Find the loop boundaries.
  ScalarEvolution *SE = PSE.getSE();
  const SCEV *BackedgeTakenCount = PSE.getBackedgeTakenCount();
  assert(!isa<SCEVCouldNotCompute>(BackedgeTakenCount) &&
         "Invalid loop count");

  Type *IdxTy = Legal->getWidestInductionType();
  assert(IdxTy && "No type for induction");

  // The exit count might have the type of i64 while the phi is i32. This can
  // happen if we have an induction variable that is sign extended before the
  // compare. The only way that we get a backedge taken count is that the
  // induction variable was signed and as such will not overflow. In such a case
  // truncation is legal.
  if (SE->getTypeSizeInBits(BackedgeTakenCount->getType()) >
      IdxTy->getPrimitiveSizeInBits())
    BackedgeTakenCount = SE->getTruncateOrNoop(BackedgeTakenCount, IdxTy);
  BackedgeTakenCount = SE->getNoopOrZeroExtend(BackedgeTakenCount, IdxTy);

  // Get the total trip count from the count by adding 1.
  const SCEV *ExitCount = SE->getAddExpr(
      BackedgeTakenCount, SE->getOne(BackedgeTakenCount->getType()));

  const DataLayout &DL = L->getHeader()->getModule()->getDataLayout();

  // Expand the trip count and place the new instructions in the preheader.
  // Notice that the pre-header does not change, only the loop body.
  SCEVExpander Exp(*SE, DL, "induction");

  // Count holds the overall loop count (N).
  TripCount = Exp.expandCodeFor(ExitCount, ExitCount->getType(),
                                L->getLoopPreheader()->getTerminator());

  if (TripCount->getType()->isPointerTy())
    TripCount =
        CastInst::CreatePointerCast(TripCount, IdxTy, "exitcount.ptrcnt.to.int",
                                    L->getLoopPreheader()->getTerminator());

  return TripCount;
}

Value *InnerLoopVectorizer::getOrCreateVectorTripCount(Loop *L) {
  if (VectorTripCount)
    return VectorTripCount;

  Value *TC = getOrCreateTripCount(L);
  IRBuilder<> Builder(L->getLoopPreheader()->getTerminator());

  Type *Ty = TC->getType();
  // This is where we can make the step a runtime constant.
  Value *Step = createStepForVF(Builder, ConstantInt::get(Ty, UF), VF);

  // If the tail is to be folded by masking, round the number of iterations N
  // up to a multiple of Step instead of rounding down. This is done by first
  // adding Step-1 and then rounding down. Note that it's ok if this addition
  // overflows: the vector induction variable will eventually wrap to zero given
  // that it starts at zero and its Step is a power of two; the loop will then
  // exit, with the last early-exit vector comparison also producing all-true.
  if (Cost->foldTailByMasking()) {
    assert(isPowerOf2_32(VF.getKnownMinValue() * UF) &&
           "VF*UF must be a power of 2 when folding tail by masking");
    assert(!VF.isScalable() &&
           "Tail folding not yet supported for scalable vectors");
    TC = Builder.CreateAdd(
        TC, ConstantInt::get(Ty, VF.getKnownMinValue() * UF - 1), "n.rnd.up");
  }

  // Now we need to generate the expression for the part of the loop that the
  // vectorized body will execute. This is equal to N - (N % Step) if scalar
  // iterations are not required for correctness, or N - Step, otherwise. Step
  // is equal to the vectorization factor (number of SIMD elements) times the
  // unroll factor (number of SIMD instructions).
  Value *R = Builder.CreateURem(TC, Step, "n.mod.vf");

  // There are cases where we *must* run at least one iteration in the remainder
  // loop.  See the cost model for when this can happen.  If the step evenly
  // divides the trip count, we set the remainder to be equal to the step. If
  // the step does not evenly divide the trip count, no adjustment is necessary
  // since there will already be scalar iterations. Note that the minimum
  // iterations check ensures that N >= Step.
  if (Cost->requiresScalarEpilogue(VF)) {
    auto *IsZero = Builder.CreateICmpEQ(R, ConstantInt::get(R->getType(), 0));
    R = Builder.CreateSelect(IsZero, Step, R);
  }

  VectorTripCount = Builder.CreateSub(TC, R, "n.vec");

  return VectorTripCount;
}

Value *InnerLoopVectorizer::createBitOrPointerCast(Value *V, VectorType *DstVTy,
                                                   const DataLayout &DL) {
  // Verify that V is a vector type with same number of elements as DstVTy.
  auto *DstFVTy = cast<FixedVectorType>(DstVTy);
  unsigned VF = DstFVTy->getNumElements();
  auto *SrcVecTy = cast<FixedVectorType>(V->getType());
  assert((VF == SrcVecTy->getNumElements()) && "Vector dimensions do not match");
  Type *SrcElemTy = SrcVecTy->getElementType();
  Type *DstElemTy = DstFVTy->getElementType();
  assert((DL.getTypeSizeInBits(SrcElemTy) == DL.getTypeSizeInBits(DstElemTy)) &&
         "Vector elements must have same size");

  // Do a direct cast if element types are castable.
  if (CastInst::isBitOrNoopPointerCastable(SrcElemTy, DstElemTy, DL)) {
    return Builder.CreateBitOrPointerCast(V, DstFVTy);
  }
  // V cannot be directly casted to desired vector type.
  // May happen when V is a floating point vector but DstVTy is a vector of
  // pointers or vice-versa. Handle this using a two-step bitcast using an
  // intermediate Integer type for the bitcast i.e. Ptr <-> Int <-> Float.
  assert((DstElemTy->isPointerTy() != SrcElemTy->isPointerTy()) &&
         "Only one type should be a pointer type");
  assert((DstElemTy->isFloatingPointTy() != SrcElemTy->isFloatingPointTy()) &&
         "Only one type should be a floating point type");
  Type *IntTy =
      IntegerType::getIntNTy(V->getContext(), DL.getTypeSizeInBits(SrcElemTy));
  auto *VecIntTy = FixedVectorType::get(IntTy, VF);
  Value *CastVal = Builder.CreateBitOrPointerCast(V, VecIntTy);
  return Builder.CreateBitOrPointerCast(CastVal, DstFVTy);
}

void InnerLoopVectorizer::emitMinimumIterationCountCheck(Loop *L,
                                                         BasicBlock *Bypass) {
  Value *Count = getOrCreateTripCount(L);
  // Reuse existing vector loop preheader for TC checks.
  // Note that new preheader block is generated for vector loop.
  BasicBlock *const TCCheckBlock = LoopVectorPreHeader;
  IRBuilder<> Builder(TCCheckBlock->getTerminator());

  // Generate code to check if the loop's trip count is less than VF * UF, or
  // equal to it in case a scalar epilogue is required; this implies that the
  // vector trip count is zero. This check also covers the case where adding one
  // to the backedge-taken count overflowed leading to an incorrect trip count
  // of zero. In this case we will also jump to the scalar loop.
  auto P = Cost->requiresScalarEpilogue(VF) ? ICmpInst::ICMP_ULE
                                            : ICmpInst::ICMP_ULT;

  // If tail is to be folded, vector loop takes care of all iterations.
  Value *CheckMinIters = Builder.getFalse();
  if (!Cost->foldTailByMasking()) {
    Value *Step =
        createStepForVF(Builder, ConstantInt::get(Count->getType(), UF), VF);
    CheckMinIters = Builder.CreateICmp(P, Count, Step, "min.iters.check");
  }
  // Create new preheader for vector loop.
  LoopVectorPreHeader =
      SplitBlock(TCCheckBlock, TCCheckBlock->getTerminator(), DT, LI, nullptr,
                 "vector.ph");

  assert(DT->properlyDominates(DT->getNode(TCCheckBlock),
                               DT->getNode(Bypass)->getIDom()) &&
         "TC check is expected to dominate Bypass");

  // Update dominator for Bypass & LoopExit (if needed).
  DT->changeImmediateDominator(Bypass, TCCheckBlock);
  if (!Cost->requiresScalarEpilogue(VF))
    // If there is an epilogue which must run, there's no edge from the
    // middle block to exit blocks  and thus no need to update the immediate
    // dominator of the exit blocks.
    DT->changeImmediateDominator(LoopExitBlock, TCCheckBlock);

  ReplaceInstWithInst(
      TCCheckBlock->getTerminator(),
      BranchInst::Create(Bypass, LoopVectorPreHeader, CheckMinIters));
  LoopBypassBlocks.push_back(TCCheckBlock);
}

BasicBlock *InnerLoopVectorizer::emitSCEVChecks(Loop *L, BasicBlock *Bypass) {

  BasicBlock *const SCEVCheckBlock =
      RTChecks.emitSCEVChecks(L, Bypass, LoopVectorPreHeader, LoopExitBlock);
  if (!SCEVCheckBlock)
    return nullptr;

  assert(!(SCEVCheckBlock->getParent()->hasOptSize() ||
           (OptForSizeBasedOnProfile &&
            Cost->Hints->getForce() != LoopVectorizeHints::FK_Enabled)) &&
         "Cannot SCEV check stride or overflow when optimizing for size");


  // Update dominator only if this is first RT check.
  if (LoopBypassBlocks.empty()) {
    DT->changeImmediateDominator(Bypass, SCEVCheckBlock);
    if (!Cost->requiresScalarEpilogue(VF))
      // If there is an epilogue which must run, there's no edge from the
      // middle block to exit blocks  and thus no need to update the immediate
      // dominator of the exit blocks.
      DT->changeImmediateDominator(LoopExitBlock, SCEVCheckBlock);
  }

  LoopBypassBlocks.push_back(SCEVCheckBlock);
  AddedSafetyChecks = true;
  return SCEVCheckBlock;
}

BasicBlock *InnerLoopVectorizer::emitMemRuntimeChecks(Loop *L,
                                                      BasicBlock *Bypass) {
  // VPlan-native path does not do any analysis for runtime checks currently.
  if (EnableVPlanNativePath)
    return nullptr;

  BasicBlock *const MemCheckBlock =
      RTChecks.emitMemRuntimeChecks(L, Bypass, LoopVectorPreHeader);

  // Check if we generated code that checks in runtime if arrays overlap. We put
  // the checks into a separate block to make the more common case of few
  // elements faster.
  if (!MemCheckBlock)
    return nullptr;

  if (MemCheckBlock->getParent()->hasOptSize() || OptForSizeBasedOnProfile) {
    assert(Cost->Hints->getForce() == LoopVectorizeHints::FK_Enabled &&
           "Cannot emit memory checks when optimizing for size, unless forced "
           "to vectorize.");
    ORE->emit([&]() {
      return OptimizationRemarkAnalysis(DEBUG_TYPE, "VectorizationCodeSize",
                                        L->getStartLoc(), L->getHeader())
             << "Code-size may be reduced by not forcing "
                "vectorization, or by source-code modifications "
                "eliminating the need for runtime checks "
                "(e.g., adding 'restrict').";
    });
  }

  LoopBypassBlocks.push_back(MemCheckBlock);

  AddedSafetyChecks = true;

  // We currently don't use LoopVersioning for the actual loop cloning but we
  // still use it to add the noalias metadata.
  LVer = std::make_unique<LoopVersioning>(
      *Legal->getLAI(),
      Legal->getLAI()->getRuntimePointerChecking()->getChecks(), OrigLoop, LI,
      DT, PSE.getSE());
  LVer->prepareNoAliasMetadata();
  return MemCheckBlock;
}

Value *InnerLoopVectorizer::emitTransformedIndex(
    IRBuilder<> &B, Value *Index, ScalarEvolution *SE, const DataLayout &DL,
    const InductionDescriptor &ID) const {

  SCEVExpander Exp(*SE, DL, "induction");
  auto Step = ID.getStep();
  auto StartValue = ID.getStartValue();
  assert(Index->getType()->getScalarType() == Step->getType() &&
         "Index scalar type does not match StepValue type");

  // Note: the IR at this point is broken. We cannot use SE to create any new
  // SCEV and then expand it, hoping that SCEV's simplification will give us
  // a more optimal code. Unfortunately, attempt of doing so on invalid IR may
  // lead to various SCEV crashes. So all we can do is to use builder and rely
  // on InstCombine for future simplifications. Here we handle some trivial
  // cases only.
  auto CreateAdd = [&B](Value *X, Value *Y) {
    assert(X->getType() == Y->getType() && "Types don't match!");
    if (auto *CX = dyn_cast<ConstantInt>(X))
      if (CX->isZero())
        return Y;
    if (auto *CY = dyn_cast<ConstantInt>(Y))
      if (CY->isZero())
        return X;
    return B.CreateAdd(X, Y);
  };

  // We allow X to be a vector type, in which case Y will potentially be
  // splatted into a vector with the same element count.
  auto CreateMul = [&B](Value *X, Value *Y) {
    assert(X->getType()->getScalarType() == Y->getType() &&
           "Types don't match!");
    if (auto *CX = dyn_cast<ConstantInt>(X))
      if (CX->isOne())
        return Y;
    if (auto *CY = dyn_cast<ConstantInt>(Y))
      if (CY->isOne())
        return X;
    VectorType *XVTy = dyn_cast<VectorType>(X->getType());
    if (XVTy && !isa<VectorType>(Y->getType()))
      Y = B.CreateVectorSplat(XVTy->getElementCount(), Y);
    return B.CreateMul(X, Y);
  };

  // Get a suitable insert point for SCEV expansion. For blocks in the vector
  // loop, choose the end of the vector loop header (=LoopVectorBody), because
  // the DomTree is not kept up-to-date for additional blocks generated in the
  // vector loop. By using the header as insertion point, we guarantee that the
  // expanded instructions dominate all their uses.
  auto GetInsertPoint = [this, &B]() {
    BasicBlock *InsertBB = B.GetInsertPoint()->getParent();
    if (InsertBB != LoopVectorBody &&
        LI->getLoopFor(LoopVectorBody) == LI->getLoopFor(InsertBB))
      return LoopVectorBody->getTerminator();
    return &*B.GetInsertPoint();
  };

  switch (ID.getKind()) {
  case InductionDescriptor::IK_IntInduction: {
    assert(!isa<VectorType>(Index->getType()) &&
           "Vector indices not supported for integer inductions yet");
    assert(Index->getType() == StartValue->getType() &&
           "Index type does not match StartValue type");
    if (ID.getConstIntStepValue() && ID.getConstIntStepValue()->isMinusOne())
      return B.CreateSub(StartValue, Index);
    auto *Offset = CreateMul(
        Index, Exp.expandCodeFor(Step, Index->getType(), GetInsertPoint()));
    return CreateAdd(StartValue, Offset);
  }
  case InductionDescriptor::IK_PtrInduction: {
    assert(isa<SCEVConstant>(Step) &&
           "Expected constant step for pointer induction");
    return B.CreateGEP(
        StartValue->getType()->getPointerElementType(), StartValue,
        CreateMul(Index,
                  Exp.expandCodeFor(Step, Index->getType()->getScalarType(),
                                    GetInsertPoint())));
  }
  case InductionDescriptor::IK_FpInduction: {
    assert(!isa<VectorType>(Index->getType()) &&
           "Vector indices not supported for FP inductions yet");
    assert(Step->getType()->isFloatingPointTy() && "Expected FP Step value");
    auto InductionBinOp = ID.getInductionBinOp();
    assert(InductionBinOp &&
           (InductionBinOp->getOpcode() == Instruction::FAdd ||
            InductionBinOp->getOpcode() == Instruction::FSub) &&
           "Original bin op should be defined for FP induction");

    Value *StepValue = cast<SCEVUnknown>(Step)->getValue();
    Value *MulExp = B.CreateFMul(StepValue, Index);
    return B.CreateBinOp(InductionBinOp->getOpcode(), StartValue, MulExp,
                         "induction");
  }
  case InductionDescriptor::IK_NoInduction:
    return nullptr;
  }
  llvm_unreachable("invalid enum");
}

Loop *InnerLoopVectorizer::createVectorLoopSkeleton(StringRef Prefix) {
  LoopScalarBody = OrigLoop->getHeader();
  LoopVectorPreHeader = OrigLoop->getLoopPreheader();
  assert(LoopVectorPreHeader && "Invalid loop structure");
  LoopExitBlock = OrigLoop->getUniqueExitBlock(); // may be nullptr
  assert((LoopExitBlock || Cost->requiresScalarEpilogue(VF)) &&
         "multiple exit loop without required epilogue?");

  LoopMiddleBlock =
      SplitBlock(LoopVectorPreHeader, LoopVectorPreHeader->getTerminator(), DT,
                 LI, nullptr, Twine(Prefix) + "middle.block");
  LoopScalarPreHeader =
      SplitBlock(LoopMiddleBlock, LoopMiddleBlock->getTerminator(), DT, LI,
                 nullptr, Twine(Prefix) + "scalar.ph");

  auto *ScalarLatchTerm = OrigLoop->getLoopLatch()->getTerminator();

  // Set up the middle block terminator.  Two cases:
  // 1) If we know that we must execute the scalar epilogue, emit an
  //    unconditional branch.
  // 2) Otherwise, we must have a single unique exit block (due to how we
  //    implement the multiple exit case).  In this case, set up a conditonal
  //    branch from the middle block to the loop scalar preheader, and the
  //    exit block.  completeLoopSkeleton will update the condition to use an
  //    iteration check, if required to decide whether to execute the remainder.
  BranchInst *BrInst = Cost->requiresScalarEpilogue(VF) ?
    BranchInst::Create(LoopScalarPreHeader) :
    BranchInst::Create(LoopExitBlock, LoopScalarPreHeader,
                       Builder.getTrue());
  BrInst->setDebugLoc(ScalarLatchTerm->getDebugLoc());
  ReplaceInstWithInst(LoopMiddleBlock->getTerminator(), BrInst);

  // We intentionally don't let SplitBlock to update LoopInfo since
  // LoopVectorBody should belong to another loop than LoopVectorPreHeader.
  // LoopVectorBody is explicitly added to the correct place few lines later.
  LoopVectorBody =
      SplitBlock(LoopVectorPreHeader, LoopVectorPreHeader->getTerminator(), DT,
                 nullptr, nullptr, Twine(Prefix) + "vector.body");

  // Update dominator for loop exit.
  if (!Cost->requiresScalarEpilogue(VF))
    // If there is an epilogue which must run, there's no edge from the
    // middle block to exit blocks  and thus no need to update the immediate
    // dominator of the exit blocks.
    DT->changeImmediateDominator(LoopExitBlock, LoopMiddleBlock);

  // Create and register the new vector loop.
  Loop *Lp = LI->AllocateLoop();
  Loop *ParentLoop = OrigLoop->getParentLoop();

  // Insert the new loop into the loop nest and register the new basic blocks
  // before calling any utilities such as SCEV that require valid LoopInfo.
  if (ParentLoop) {
    ParentLoop->addChildLoop(Lp);
  } else {
    LI->addTopLevelLoop(Lp);
  }
  Lp->addBasicBlockToLoop(LoopVectorBody, *LI);
  return Lp;
}

void InnerLoopVectorizer::createInductionResumeValues(
    Loop *L, Value *VectorTripCount,
    std::pair<BasicBlock *, Value *> AdditionalBypass) {
  assert(VectorTripCount && L && "Expected valid arguments");
  assert(((AdditionalBypass.first && AdditionalBypass.second) ||
          (!AdditionalBypass.first && !AdditionalBypass.second)) &&
         "Inconsistent information about additional bypass.");
  // We are going to resume the execution of the scalar loop.
  // Go over all of the induction variables that we found and fix the
  // PHIs that are left in the scalar version of the loop.
  // The starting values of PHI nodes depend on the counter of the last
  // iteration in the vectorized loop.
  // If we come from a bypass edge then we need to start from the original
  // start value.
  for (auto &InductionEntry : Legal->getInductionVars()) {
    PHINode *OrigPhi = InductionEntry.first;
    InductionDescriptor II = InductionEntry.second;

    // Create phi nodes to merge from the  backedge-taken check block.
    PHINode *BCResumeVal =
        PHINode::Create(OrigPhi->getType(), 3, "bc.resume.val",
                        LoopScalarPreHeader->getTerminator());
    // Copy original phi DL over to the new one.
    BCResumeVal->setDebugLoc(OrigPhi->getDebugLoc());
    Value *&EndValue = IVEndValues[OrigPhi];
    Value *EndValueFromAdditionalBypass = AdditionalBypass.second;
    if (OrigPhi == OldInduction) {
      // We know what the end value is.
      EndValue = VectorTripCount;
    } else {
      IRBuilder<> B(L->getLoopPreheader()->getTerminator());

      // Fast-math-flags propagate from the original induction instruction.
      if (II.getInductionBinOp() && isa<FPMathOperator>(II.getInductionBinOp()))
        B.setFastMathFlags(II.getInductionBinOp()->getFastMathFlags());

      Type *StepType = II.getStep()->getType();
      Instruction::CastOps CastOp =
          CastInst::getCastOpcode(VectorTripCount, true, StepType, true);
      Value *CRD = B.CreateCast(CastOp, VectorTripCount, StepType, "cast.crd");
      const DataLayout &DL = LoopScalarBody->getModule()->getDataLayout();
      EndValue = emitTransformedIndex(B, CRD, PSE.getSE(), DL, II);
      EndValue->setName("ind.end");

      // Compute the end value for the additional bypass (if applicable).
      if (AdditionalBypass.first) {
        B.SetInsertPoint(&(*AdditionalBypass.first->getFirstInsertionPt()));
        CastOp = CastInst::getCastOpcode(AdditionalBypass.second, true,
                                         StepType, true);
        CRD =
            B.CreateCast(CastOp, AdditionalBypass.second, StepType, "cast.crd");
        EndValueFromAdditionalBypass =
            emitTransformedIndex(B, CRD, PSE.getSE(), DL, II);
        EndValueFromAdditionalBypass->setName("ind.end");
      }
    }
    // The new PHI merges the original incoming value, in case of a bypass,
    // or the value at the end of the vectorized loop.
    BCResumeVal->addIncoming(EndValue, LoopMiddleBlock);

    // Fix the scalar body counter (PHI node).
    // The old induction's phi node in the scalar body needs the truncated
    // value.
    for (BasicBlock *BB : LoopBypassBlocks)
      BCResumeVal->addIncoming(II.getStartValue(), BB);

    if (AdditionalBypass.first)
      BCResumeVal->setIncomingValueForBlock(AdditionalBypass.first,
                                            EndValueFromAdditionalBypass);

    OrigPhi->setIncomingValueForBlock(LoopScalarPreHeader, BCResumeVal);
  }
}

BasicBlock *InnerLoopVectorizer::completeLoopSkeleton(Loop *L,
                                                      MDNode *OrigLoopID) {
  assert(L && "Expected valid loop.");

  // The trip counts should be cached by now.
  Value *Count = getOrCreateTripCount(L);
  Value *VectorTripCount = getOrCreateVectorTripCount(L);

  auto *ScalarLatchTerm = OrigLoop->getLoopLatch()->getTerminator();

  // Add a check in the middle block to see if we have completed
  // all of the iterations in the first vector loop.  Three cases:
  // 1) If we require a scalar epilogue, there is no conditional branch as
  //    we unconditionally branch to the scalar preheader.  Do nothing.
  // 2) If (N - N%VF) == N, then we *don't* need to run the remainder.
  //    Thus if tail is to be folded, we know we don't need to run the
  //    remainder and we can use the previous value for the condition (true).
  // 3) Otherwise, construct a runtime check.
  if (!Cost->requiresScalarEpilogue(VF) && !Cost->foldTailByMasking()) {
    Instruction *CmpN = CmpInst::Create(Instruction::ICmp, CmpInst::ICMP_EQ,
                                        Count, VectorTripCount, "cmp.n",
                                        LoopMiddleBlock->getTerminator());

    // Here we use the same DebugLoc as the scalar loop latch terminator instead
    // of the corresponding compare because they may have ended up with
    // different line numbers and we want to avoid awkward line stepping while
    // debugging. Eg. if the compare has got a line number inside the loop.
    CmpN->setDebugLoc(ScalarLatchTerm->getDebugLoc());
    cast<BranchInst>(LoopMiddleBlock->getTerminator())->setCondition(CmpN);
  }

  // Get ready to start creating new instructions into the vectorized body.
  assert(LoopVectorPreHeader == L->getLoopPreheader() &&
         "Inconsistent vector loop preheader");
  Builder.SetInsertPoint(&*LoopVectorBody->getFirstInsertionPt());

  Optional<MDNode *> VectorizedLoopID =
      makeFollowupLoopID(OrigLoopID, {LLVMLoopVectorizeFollowupAll,
                                      LLVMLoopVectorizeFollowupVectorized});
  if (VectorizedLoopID.hasValue()) {
    L->setLoopID(VectorizedLoopID.getValue());

    // Do not setAlreadyVectorized if loop attributes have been defined
    // explicitly.
    return LoopVectorPreHeader;
  }

  // Keep all loop hints from the original loop on the vector loop (we'll
  // replace the vectorizer-specific hints below).
  if (MDNode *LID = OrigLoop->getLoopID())
    L->setLoopID(LID);

  LoopVectorizeHints Hints(L, true, *ORE);
  Hints.setAlreadyVectorized();

#ifdef EXPENSIVE_CHECKS
  assert(DT->verify(DominatorTree::VerificationLevel::Fast));
  LI->verify(*DT);
#endif

  return LoopVectorPreHeader;
}

BasicBlock *InnerLoopVectorizer::createVectorizedLoopSkeleton() {
  /*
   In this function we generate a new loop. The new loop will contain
   the vectorized instructions while the old loop will continue to run the
   scalar remainder.

       [ ] <-- loop iteration number check.
    /   |
   /    v
  |    [ ] <-- vector loop bypass (may consist of multiple blocks).
  |  /  |
  | /   v
  ||   [ ]     <-- vector pre header.
  |/    |
  |     v
  |    [  ] \
  |    [  ]_|   <-- vector loop.
  |     |
  |     v
  \   -[ ]   <--- middle-block.
   \/   |
   /\   v
   | ->[ ]     <--- new preheader.
   |    |
 (opt)  v      <-- edge from middle to exit iff epilogue is not required.
   |   [ ] \
   |   [ ]_|   <-- old scalar loop to handle remainder (scalar epilogue).
    \   |
     \  v
      >[ ]     <-- exit block(s).
   ...
   */

  // Get the metadata of the original loop before it gets modified.
  MDNode *OrigLoopID = OrigLoop->getLoopID();

  // Workaround!  Compute the trip count of the original loop and cache it
  // before we start modifying the CFG.  This code has a systemic problem
  // wherein it tries to run analysis over partially constructed IR; this is
  // wrong, and not simply for SCEV.  The trip count of the original loop
  // simply happens to be prone to hitting this in practice.  In theory, we
  // can hit the same issue for any SCEV, or ValueTracking query done during
  // mutation.  See PR49900.
  getOrCreateTripCount(OrigLoop);

  // Create an empty vector loop, and prepare basic blocks for the runtime
  // checks.
  Loop *Lp = createVectorLoopSkeleton("");

  // Now, compare the new count to zero. If it is zero skip the vector loop and
  // jump to the scalar loop. This check also covers the case where the
  // backedge-taken count is uint##_max: adding one to it will overflow leading
  // to an incorrect trip count of zero. In this (rare) case we will also jump
  // to the scalar loop.
  emitMinimumIterationCountCheck(Lp, LoopScalarPreHeader);

  // Generate the code to check any assumptions that we've made for SCEV
  // expressions.
  emitSCEVChecks(Lp, LoopScalarPreHeader);

  // Generate the code that checks in runtime if arrays overlap. We put the
  // checks into a separate block to make the more common case of few elements
  // faster.
  emitMemRuntimeChecks(Lp, LoopScalarPreHeader);

  // Some loops have a single integer induction variable, while other loops
  // don't. One example is c++ iterators that often have multiple pointer
  // induction variables. In the code below we also support a case where we
  // don't have a single induction variable.
  //
  // We try to obtain an induction variable from the original loop as hard
  // as possible. However if we don't find one that:
  //   - is an integer
  //   - counts from zero, stepping by one
  //   - is the size of the widest induction variable type
  // then we create a new one.
  OldInduction = Legal->getPrimaryInduction();
  Type *IdxTy = Legal->getWidestInductionType();
  Value *StartIdx = ConstantInt::get(IdxTy, 0);
  // The loop step is equal to the vectorization factor (num of SIMD elements)
  // times the unroll factor (num of SIMD instructions).
  Builder.SetInsertPoint(&*Lp->getHeader()->getFirstInsertionPt());
  Value *Step = createStepForVF(Builder, ConstantInt::get(IdxTy, UF), VF);
  Value *CountRoundDown = getOrCreateVectorTripCount(Lp);
  Induction =
      createInductionVariable(Lp, StartIdx, CountRoundDown, Step,
                              getDebugLocFromInstOrOperands(OldInduction));

  // Emit phis for the new starting index of the scalar loop.
  createInductionResumeValues(Lp, CountRoundDown);

  return completeLoopSkeleton(Lp, OrigLoopID);
}

// Fix up external users of the induction variable. At this point, we are
// in LCSSA form, with all external PHIs that use the IV having one input value,
// coming from the remainder loop. We need those PHIs to also have a correct
// value for the IV when arriving directly from the middle block.
void InnerLoopVectorizer::fixupIVUsers(PHINode *OrigPhi,
                                       const InductionDescriptor &II,
                                       Value *CountRoundDown, Value *EndValue,
                                       BasicBlock *MiddleBlock) {
  // There are two kinds of external IV usages - those that use the value
  // computed in the last iteration (the PHI) and those that use the penultimate
  // value (the value that feeds into the phi from the loop latch).
  // We allow both, but they, obviously, have different values.

  assert(OrigLoop->getUniqueExitBlock() && "Expected a single exit block");

  DenseMap<Value *, Value *> MissingVals;

  // An external user of the last iteration's value should see the value that
  // the remainder loop uses to initialize its own IV.
  Value *PostInc = OrigPhi->getIncomingValueForBlock(OrigLoop->getLoopLatch());
  for (User *U : PostInc->users()) {
    Instruction *UI = cast<Instruction>(U);
    if (!OrigLoop->contains(UI)) {
      assert(isa<PHINode>(UI) && "Expected LCSSA form");
      MissingVals[UI] = EndValue;
    }
  }

  // An external user of the penultimate value need to see EndValue - Step.
  // The simplest way to get this is to recompute it from the constituent SCEVs,
  // that is Start + (Step * (CRD - 1)).
  for (User *U : OrigPhi->users()) {
    auto *UI = cast<Instruction>(U);
    if (!OrigLoop->contains(UI)) {
      const DataLayout &DL =
          OrigLoop->getHeader()->getModule()->getDataLayout();
      assert(isa<PHINode>(UI) && "Expected LCSSA form");

      IRBuilder<> B(MiddleBlock->getTerminator());

      // Fast-math-flags propagate from the original induction instruction.
      if (II.getInductionBinOp() && isa<FPMathOperator>(II.getInductionBinOp()))
        B.setFastMathFlags(II.getInductionBinOp()->getFastMathFlags());

      Value *CountMinusOne = B.CreateSub(
          CountRoundDown, ConstantInt::get(CountRoundDown->getType(), 1));
      Value *CMO =
          !II.getStep()->getType()->isIntegerTy()
              ? B.CreateCast(Instruction::SIToFP, CountMinusOne,
                             II.getStep()->getType())
              : B.CreateSExtOrTrunc(CountMinusOne, II.getStep()->getType());
      CMO->setName("cast.cmo");
      Value *Escape = emitTransformedIndex(B, CMO, PSE.getSE(), DL, II);
      Escape->setName("ind.escape");
      MissingVals[UI] = Escape;
    }
  }

  for (auto &I : MissingVals) {
    PHINode *PHI = cast<PHINode>(I.first);
    // One corner case we have to handle is two IVs "chasing" each-other,
    // that is %IV2 = phi [...], [ %IV1, %latch ]
    // In this case, if IV1 has an external use, we need to avoid adding both
    // "last value of IV1" and "penultimate value of IV2". So, verify that we
    // don't already have an incoming value for the middle block.
    if (PHI->getBasicBlockIndex(MiddleBlock) == -1)
      PHI->addIncoming(I.second, MiddleBlock);
  }
}

namespace {

struct CSEDenseMapInfo {
  static bool canHandle(const Instruction *I) {
    return isa<InsertElementInst>(I) || isa<ExtractElementInst>(I) ||
           isa<ShuffleVectorInst>(I) || isa<GetElementPtrInst>(I);
  }

  static inline Instruction *getEmptyKey() {
    return DenseMapInfo<Instruction *>::getEmptyKey();
  }

  static inline Instruction *getTombstoneKey() {
    return DenseMapInfo<Instruction *>::getTombstoneKey();
  }

  static unsigned getHashValue(const Instruction *I) {
    assert(canHandle(I) && "Unknown instruction!");
    return hash_combine(I->getOpcode(), hash_combine_range(I->value_op_begin(),
                                                           I->value_op_end()));
  }

  static bool isEqual(const Instruction *LHS, const Instruction *RHS) {
    if (LHS == getEmptyKey() || RHS == getEmptyKey() ||
        LHS == getTombstoneKey() || RHS == getTombstoneKey())
      return LHS == RHS;
    return LHS->isIdenticalTo(RHS);
  }
};

} // end anonymous namespace

///Perform cse of induction variable instructions.
static void cse(BasicBlock *BB) {
  // Perform simple cse.
  SmallDenseMap<Instruction *, Instruction *, 4, CSEDenseMapInfo> CSEMap;
  for (BasicBlock::iterator I = BB->begin(), E = BB->end(); I != E;) {
    Instruction *In = &*I++;

    if (!CSEDenseMapInfo::canHandle(In))
      continue;

    // Check if we can replace this instruction with any of the
    // visited instructions.
    if (Instruction *V = CSEMap.lookup(In)) {
      In->replaceAllUsesWith(V);
      In->eraseFromParent();
      continue;
    }

    CSEMap[In] = In;
  }
}

InstructionCost
LoopVectorizationCostModel::getVectorCallCost(CallInst *CI, ElementCount VF,
                                              bool &NeedToScalarize) const {
  Function *F = CI->getCalledFunction();
  Type *ScalarRetTy = CI->getType();
  SmallVector<Type *, 4> Tys, ScalarTys;
  for (auto &ArgOp : CI->arg_operands())
    ScalarTys.push_back(ArgOp->getType());

  // Estimate cost of scalarized vector call. The source operands are assumed
  // to be vectors, so we need to extract individual elements from there,
  // execute VF scalar calls, and then gather the result into the vector return
  // value.
  InstructionCost ScalarCallCost =
      TTI.getCallInstrCost(F, ScalarRetTy, ScalarTys, TTI::TCK_RecipThroughput);
  if (VF.isScalar())
    return ScalarCallCost;

  // Compute corresponding vector type for return value and arguments.
  Type *RetTy = ToVectorTy(ScalarRetTy, VF);
  for (Type *ScalarTy : ScalarTys)
    Tys.push_back(ToVectorTy(ScalarTy, VF));

  // Compute costs of unpacking argument values for the scalar calls and
  // packing the return values to a vector.
  InstructionCost ScalarizationCost = getScalarizationOverhead(CI, VF);

  InstructionCost Cost =
      ScalarCallCost * VF.getKnownMinValue() + ScalarizationCost;

  // If we can't emit a vector call for this function, then the currently found
  // cost is the cost we need to return.
  NeedToScalarize = true;
  VFShape Shape = VFShape::get(*CI, VF, false /*HasGlobalPred*/);
  Function *VecFunc = VFDatabase(*CI).getVectorizedFunction(Shape);

  if (!TLI || CI->isNoBuiltin() || !VecFunc)
    return Cost;

  // If the corresponding vector cost is cheaper, return its cost.
  InstructionCost VectorCallCost =
      TTI.getCallInstrCost(nullptr, RetTy, Tys, TTI::TCK_RecipThroughput);
  if (VectorCallCost < Cost) {
    NeedToScalarize = false;
    Cost = VectorCallCost;
  }
  return Cost;
}

static Type *MaybeVectorizeType(Type *Elt, ElementCount VF) {
  if (VF.isScalar() || (!Elt->isIntOrPtrTy() && !Elt->isFloatingPointTy()))
    return Elt;
  return VectorType::get(Elt, VF);
}

InstructionCost
LoopVectorizationCostModel::getVectorIntrinsicCost(CallInst *CI,
                                                   ElementCount VF) const {
  Intrinsic::ID ID = getVectorIntrinsicIDForCall(CI, TLI);
  assert(ID && "Expected intrinsic call!");
  Type *RetTy = MaybeVectorizeType(CI->getType(), VF);
  FastMathFlags FMF;
  if (auto *FPMO = dyn_cast<FPMathOperator>(CI))
    FMF = FPMO->getFastMathFlags();

  SmallVector<const Value *> Arguments(CI->arg_begin(), CI->arg_end());
  FunctionType *FTy = CI->getCalledFunction()->getFunctionType();
  SmallVector<Type *> ParamTys;
  std::transform(FTy->param_begin(), FTy->param_end(),
                 std::back_inserter(ParamTys),
                 [&](Type *Ty) { return MaybeVectorizeType(Ty, VF); });

  IntrinsicCostAttributes CostAttrs(ID, RetTy, Arguments, ParamTys, FMF,
                                    dyn_cast<IntrinsicInst>(CI));
  return TTI.getIntrinsicInstrCost(CostAttrs,
                                   TargetTransformInfo::TCK_RecipThroughput);
}

static Type *smallestIntegerVectorType(Type *T1, Type *T2) {
  auto *I1 = cast<IntegerType>(cast<VectorType>(T1)->getElementType());
  auto *I2 = cast<IntegerType>(cast<VectorType>(T2)->getElementType());
  return I1->getBitWidth() < I2->getBitWidth() ? T1 : T2;
}

static Type *largestIntegerVectorType(Type *T1, Type *T2) {
  auto *I1 = cast<IntegerType>(cast<VectorType>(T1)->getElementType());
  auto *I2 = cast<IntegerType>(cast<VectorType>(T2)->getElementType());
  return I1->getBitWidth() > I2->getBitWidth() ? T1 : T2;
}

void InnerLoopVectorizer::truncateToMinimalBitwidths(VPTransformState &State) {
  // For every instruction `I` in MinBWs, truncate the operands, create a
  // truncated version of `I` and reextend its result. InstCombine runs
  // later and will remove any ext/trunc pairs.
  SmallPtrSet<Value *, 4> Erased;
  for (const auto &KV : Cost->getMinimalBitwidths()) {
    // If the value wasn't vectorized, we must maintain the original scalar
    // type. The absence of the value from State indicates that it
    // wasn't vectorized.
    // FIXME: Should not rely on getVPValue at this point.
    VPValue *Def = State.Plan->getVPValue(KV.first, true);
    if (!State.hasAnyVectorValue(Def))
      continue;
    for (unsigned Part = 0; Part < UF; ++Part) {
      Value *I = State.get(Def, Part);
      if (Erased.count(I) || I->use_empty() || !isa<Instruction>(I))
        continue;
      Type *OriginalTy = I->getType();
      Type *ScalarTruncatedTy =
          IntegerType::get(OriginalTy->getContext(), KV.second);
      auto *TruncatedTy = VectorType::get(
          ScalarTruncatedTy, cast<VectorType>(OriginalTy)->getElementCount());
      if (TruncatedTy == OriginalTy)
        continue;

      IRBuilder<> B(cast<Instruction>(I));
      auto ShrinkOperand = [&](Value *V) -> Value * {
        if (auto *ZI = dyn_cast<ZExtInst>(V))
          if (ZI->getSrcTy() == TruncatedTy)
            return ZI->getOperand(0);
        return B.CreateZExtOrTrunc(V, TruncatedTy);
      };

      // The actual instruction modification depends on the instruction type,
      // unfortunately.
      Value *NewI = nullptr;
      if (auto *BO = dyn_cast<BinaryOperator>(I)) {
        NewI = B.CreateBinOp(BO->getOpcode(), ShrinkOperand(BO->getOperand(0)),
                             ShrinkOperand(BO->getOperand(1)));

        // Any wrapping introduced by shrinking this operation shouldn't be
        // considered undefined behavior. So, we can't unconditionally copy
        // arithmetic wrapping flags to NewI.
        cast<BinaryOperator>(NewI)->copyIRFlags(I, /*IncludeWrapFlags=*/false);
      } else if (auto *CI = dyn_cast<ICmpInst>(I)) {
        NewI =
            B.CreateICmp(CI->getPredicate(), ShrinkOperand(CI->getOperand(0)),
                         ShrinkOperand(CI->getOperand(1)));
      } else if (auto *SI = dyn_cast<SelectInst>(I)) {
        NewI = B.CreateSelect(SI->getCondition(),
                              ShrinkOperand(SI->getTrueValue()),
                              ShrinkOperand(SI->getFalseValue()));
      } else if (auto *CI = dyn_cast<CastInst>(I)) {
        switch (CI->getOpcode()) {
        default:
          llvm_unreachable("Unhandled cast!");
        case Instruction::Trunc:
          NewI = ShrinkOperand(CI->getOperand(0));
          break;
        case Instruction::SExt:
          NewI = B.CreateSExtOrTrunc(
              CI->getOperand(0),
              smallestIntegerVectorType(OriginalTy, TruncatedTy));
          break;
        case Instruction::ZExt:
          NewI = B.CreateZExtOrTrunc(
              CI->getOperand(0),
              smallestIntegerVectorType(OriginalTy, TruncatedTy));
          break;
        }
      } else if (auto *SI = dyn_cast<ShuffleVectorInst>(I)) {
        auto Elements0 =
            cast<VectorType>(SI->getOperand(0)->getType())->getElementCount();
        auto *O0 = B.CreateZExtOrTrunc(
            SI->getOperand(0), VectorType::get(ScalarTruncatedTy, Elements0));
        auto Elements1 =
            cast<VectorType>(SI->getOperand(1)->getType())->getElementCount();
        auto *O1 = B.CreateZExtOrTrunc(
            SI->getOperand(1), VectorType::get(ScalarTruncatedTy, Elements1));

        NewI = B.CreateShuffleVector(O0, O1, SI->getShuffleMask());
      } else if (isa<LoadInst>(I) || isa<PHINode>(I)) {
        // Don't do anything with the operands, just extend the result.
        continue;
      } else if (auto *IE = dyn_cast<InsertElementInst>(I)) {
        auto Elements =
            cast<VectorType>(IE->getOperand(0)->getType())->getElementCount();
        auto *O0 = B.CreateZExtOrTrunc(
            IE->getOperand(0), VectorType::get(ScalarTruncatedTy, Elements));
        auto *O1 = B.CreateZExtOrTrunc(IE->getOperand(1), ScalarTruncatedTy);
        NewI = B.CreateInsertElement(O0, O1, IE->getOperand(2));
      } else if (auto *EE = dyn_cast<ExtractElementInst>(I)) {
        auto Elements =
            cast<VectorType>(EE->getOperand(0)->getType())->getElementCount();
        auto *O0 = B.CreateZExtOrTrunc(
            EE->getOperand(0), VectorType::get(ScalarTruncatedTy, Elements));
        NewI = B.CreateExtractElement(O0, EE->getOperand(2));
      } else {
        // If we don't know what to do, be conservative and don't do anything.
        continue;
      }

      // Lastly, extend the result.
      NewI->takeName(cast<Instruction>(I));
      Value *Res = B.CreateZExtOrTrunc(NewI, OriginalTy);
      I->replaceAllUsesWith(Res);
      cast<Instruction>(I)->eraseFromParent();
      Erased.insert(I);
      State.reset(Def, Res, Part);
    }
  }

  // We'll have created a bunch of ZExts that are now parentless. Clean up.
  for (const auto &KV : Cost->getMinimalBitwidths()) {
    // If the value wasn't vectorized, we must maintain the original scalar
    // type. The absence of the value from State indicates that it
    // wasn't vectorized.
    // FIXME: Should not rely on getVPValue at this point.
    VPValue *Def = State.Plan->getVPValue(KV.first, true);
    if (!State.hasAnyVectorValue(Def))
      continue;
    for (unsigned Part = 0; Part < UF; ++Part) {
      Value *I = State.get(Def, Part);
      ZExtInst *Inst = dyn_cast<ZExtInst>(I);
      if (Inst && Inst->use_empty()) {
        Value *NewI = Inst->getOperand(0);
        Inst->eraseFromParent();
        State.reset(Def, NewI, Part);
      }
    }
  }
}

void InnerLoopVectorizer::fixVectorizedLoop(VPTransformState &State) {
  // Insert truncates and extends for any truncated instructions as hints to
  // InstCombine.
  if (VF.isVector())
    truncateToMinimalBitwidths(State);

  // Fix widened non-induction PHIs by setting up the PHI operands.
  if (OrigPHIsToFix.size()) {
    assert(EnableVPlanNativePath &&
           "Unexpected non-induction PHIs for fixup in non VPlan-native path");
    fixNonInductionPHIs(State);
  }

  // At this point every instruction in the original loop is widened to a
  // vector form. Now we need to fix the recurrences in the loop. These PHI
  // nodes are currently empty because we did not want to introduce cycles.
  // This is the second stage of vectorizing recurrences.
  fixCrossIterationPHIs(State);

  // Forget the original basic block.
  PSE.getSE()->forgetLoop(OrigLoop);

  // If we inserted an edge from the middle block to the unique exit block,
  // update uses outside the loop (phis) to account for the newly inserted
  // edge.
  if (!Cost->requiresScalarEpilogue(VF)) {
    // Fix-up external users of the induction variables.
    for (auto &Entry : Legal->getInductionVars())
      fixupIVUsers(Entry.first, Entry.second,
                   getOrCreateVectorTripCount(LI->getLoopFor(LoopVectorBody)),
                   IVEndValues[Entry.first], LoopMiddleBlock);

    fixLCSSAPHIs(State);
  }

  for (Instruction *PI : PredicatedInstructions)
    sinkScalarOperands(&*PI);

  // Remove redundant induction instructions.
  cse(LoopVectorBody);

  // Set/update profile weights for the vector and remainder loops as original
  // loop iterations are now distributed among them. Note that original loop
  // represented by LoopScalarBody becomes remainder loop after vectorization.
  //
  // For cases like foldTailByMasking() and requiresScalarEpiloque() we may
  // end up getting slightly roughened result but that should be OK since
  // profile is not inherently precise anyway. Note also possible bypass of
  // vector code caused by legality checks is ignored, assigning all the weight
  // to the vector loop, optimistically.
  //
  // For scalable vectorization we can't know at compile time how many iterations
  // of the loop are handled in one vector iteration, so instead assume a pessimistic
  // vscale of '1'.
  setProfileInfoAfterUnrolling(
      LI->getLoopFor(LoopScalarBody), LI->getLoopFor(LoopVectorBody),
      LI->getLoopFor(LoopScalarBody), VF.getKnownMinValue() * UF);
}

void InnerLoopVectorizer::fixCrossIterationPHIs(VPTransformState &State) {
  // In order to support recurrences we need to be able to vectorize Phi nodes.
  // Phi nodes have cycles, so we need to vectorize them in two stages. This is
  // stage #2: We now need to fix the recurrences by adding incoming edges to
  // the currently empty PHI nodes. At this point every instruction in the
  // original loop is widened to a vector form so we can use them to construct
  // the incoming edges.
  VPBasicBlock *Header = State.Plan->getEntry()->getEntryBasicBlock();
  for (VPRecipeBase &R : Header->phis()) {
    if (auto *ReductionPhi = dyn_cast<VPReductionPHIRecipe>(&R))
      fixReduction(ReductionPhi, State);
    else if (auto *FOR = dyn_cast<VPFirstOrderRecurrencePHIRecipe>(&R))
      fixFirstOrderRecurrence(FOR, State);
  }
}

void InnerLoopVectorizer::fixFirstOrderRecurrence(VPWidenPHIRecipe *PhiR,
                                                  VPTransformState &State) {
  // This is the second phase of vectorizing first-order recurrences. An
  // overview of the transformation is described below. Suppose we have the
  // following loop.
  //
  //   for (int i = 0; i < n; ++i)
  //     b[i] = a[i] - a[i - 1];
  //
  // There is a first-order recurrence on "a". For this loop, the shorthand
  // scalar IR looks like:
  //
  //   scalar.ph:
  //     s_init = a[-1]
  //     br scalar.body
  //
  //   scalar.body:
  //     i = phi [0, scalar.ph], [i+1, scalar.body]
  //     s1 = phi [s_init, scalar.ph], [s2, scalar.body]
  //     s2 = a[i]
  //     b[i] = s2 - s1
  //     br cond, scalar.body, ...
  //
  // In this example, s1 is a recurrence because it's value depends on the
  // previous iteration. In the first phase of vectorization, we created a
  // vector phi v1 for s1. We now complete the vectorization and produce the
  // shorthand vector IR shown below (for VF = 4, UF = 1).
  //
  //   vector.ph:
  //     v_init = vector(..., ..., ..., a[-1])
  //     br vector.body
  //
  //   vector.body
  //     i = phi [0, vector.ph], [i+4, vector.body]
  //     v1 = phi [v_init, vector.ph], [v2, vector.body]
  //     v2 = a[i, i+1, i+2, i+3];
  //     v3 = vector(v1(3), v2(0, 1, 2))
  //     b[i, i+1, i+2, i+3] = v2 - v3
  //     br cond, vector.body, middle.block
  //
  //   middle.block:
  //     x = v2(3)
  //     br scalar.ph
  //
  //   scalar.ph:
  //     s_init = phi [x, middle.block], [a[-1], otherwise]
  //     br scalar.body
  //
  // After execution completes the vector loop, we extract the next value of
  // the recurrence (x) to use as the initial value in the scalar loop.

  // Extract the last vector element in the middle block. This will be the
  // initial value for the recurrence when jumping to the scalar loop.
  VPValue *PreviousDef = PhiR->getBackedgeValue();
  Value *Incoming = State.get(PreviousDef, UF - 1);
  auto *ExtractForScalar = Incoming;
  auto *IdxTy = Builder.getInt32Ty();
  if (VF.isVector()) {
    auto *One = ConstantInt::get(IdxTy, 1);
    Builder.SetInsertPoint(LoopMiddleBlock->getTerminator());
    auto *RuntimeVF = getRuntimeVF(Builder, IdxTy, VF);
    auto *LastIdx = Builder.CreateSub(RuntimeVF, One);
    ExtractForScalar = Builder.CreateExtractElement(ExtractForScalar, LastIdx,
                                                    "vector.recur.extract");
  }
  // Extract the second last element in the middle block if the
  // Phi is used outside the loop. We need to extract the phi itself
  // and not the last element (the phi update in the current iteration). This
  // will be the value when jumping to the exit block from the LoopMiddleBlock,
  // when the scalar loop is not run at all.
  Value *ExtractForPhiUsedOutsideLoop = nullptr;
  if (VF.isVector()) {
    auto *RuntimeVF = getRuntimeVF(Builder, IdxTy, VF);
    auto *Idx = Builder.CreateSub(RuntimeVF, ConstantInt::get(IdxTy, 2));
    ExtractForPhiUsedOutsideLoop = Builder.CreateExtractElement(
        Incoming, Idx, "vector.recur.extract.for.phi");
  } else if (UF > 1)
    // When loop is unrolled without vectorizing, initialize
    // ExtractForPhiUsedOutsideLoop with the value just prior to unrolled value
    // of `Incoming`. This is analogous to the vectorized case above: extracting
    // the second last element when VF > 1.
    ExtractForPhiUsedOutsideLoop = State.get(PreviousDef, UF - 2);

  // Fix the initial value of the original recurrence in the scalar loop.
  Builder.SetInsertPoint(&*LoopScalarPreHeader->begin());
  PHINode *Phi = cast<PHINode>(PhiR->getUnderlyingValue());
  auto *Start = Builder.CreatePHI(Phi->getType(), 2, "scalar.recur.init");
  auto *ScalarInit = PhiR->getStartValue()->getLiveInIRValue();
  for (auto *BB : predecessors(LoopScalarPreHeader)) {
    auto *Incoming = BB == LoopMiddleBlock ? ExtractForScalar : ScalarInit;
    Start->addIncoming(Incoming, BB);
  }

  Phi->setIncomingValueForBlock(LoopScalarPreHeader, Start);
  Phi->setName("scalar.recur");

  // Finally, fix users of the recurrence outside the loop. The users will need
  // either the last value of the scalar recurrence or the last value of the
  // vector recurrence we extracted in the middle block. Since the loop is in
  // LCSSA form, we just need to find all the phi nodes for the original scalar
  // recurrence in the exit block, and then add an edge for the middle block.
  // Note that LCSSA does not imply single entry when the original scalar loop
  // had multiple exiting edges (as we always run the last iteration in the
  // scalar epilogue); in that case, there is no edge from middle to exit and
  // and thus no phis which needed updated.
  if (!Cost->requiresScalarEpilogue(VF))
    for (PHINode &LCSSAPhi : LoopExitBlock->phis())
      if (any_of(LCSSAPhi.incoming_values(),
                 [Phi](Value *V) { return V == Phi; }))
        LCSSAPhi.addIncoming(ExtractForPhiUsedOutsideLoop, LoopMiddleBlock);
}

void InnerLoopVectorizer::fixReduction(VPReductionPHIRecipe *PhiR,
                                       VPTransformState &State) {
  PHINode *OrigPhi = cast<PHINode>(PhiR->getUnderlyingValue());
  // Get it's reduction variable descriptor.
  assert(Legal->isReductionVariable(OrigPhi) &&
         "Unable to find the reduction variable");
  const RecurrenceDescriptor &RdxDesc = PhiR->getRecurrenceDescriptor();

  RecurKind RK = RdxDesc.getRecurrenceKind();
  TrackingVH<Value> ReductionStartValue = RdxDesc.getRecurrenceStartValue();
  Instruction *LoopExitInst = RdxDesc.getLoopExitInstr();
  setDebugLocFromInst(ReductionStartValue);

  VPValue *LoopExitInstDef = PhiR->getBackedgeValue();
  // This is the vector-clone of the value that leaves the loop.
  Type *VecTy = State.get(LoopExitInstDef, 0)->getType();

  // Wrap flags are in general invalid after vectorization, clear them.
  clearReductionWrapFlags(RdxDesc, State);

  // Before each round, move the insertion point right between
  // the PHIs and the values we are going to write.
  // This allows us to write both PHINodes and the extractelement
  // instructions.
  Builder.SetInsertPoint(&*LoopMiddleBlock->getFirstInsertionPt());

  setDebugLocFromInst(LoopExitInst);

  Type *PhiTy = OrigPhi->getType();
  // If tail is folded by masking, the vector value to leave the loop should be
  // a Select choosing between the vectorized LoopExitInst and vectorized Phi,
  // instead of the former. For an inloop reduction the reduction will already
  // be predicated, and does not need to be handled here.
  if (Cost->foldTailByMasking() && !PhiR->isInLoop()) {
    for (unsigned Part = 0; Part < UF; ++Part) {
      Value *VecLoopExitInst = State.get(LoopExitInstDef, Part);
      Value *Sel = nullptr;
      for (User *U : VecLoopExitInst->users()) {
        if (isa<SelectInst>(U)) {
          assert(!Sel && "Reduction exit feeding two selects");
          Sel = U;
        } else
          assert(isa<PHINode>(U) && "Reduction exit must feed Phi's or select");
      }
      assert(Sel && "Reduction exit feeds no select");
      State.reset(LoopExitInstDef, Sel, Part);

      // If the target can create a predicated operator for the reduction at no
      // extra cost in the loop (for example a predicated vadd), it can be
      // cheaper for the select to remain in the loop than be sunk out of it,
      // and so use the select value for the phi instead of the old
      // LoopExitValue.
      if (PreferPredicatedReductionSelect ||
          TTI->preferPredicatedReductionSelect(
              RdxDesc.getOpcode(), PhiTy,
              TargetTransformInfo::ReductionFlags())) {
        auto *VecRdxPhi =
            cast<PHINode>(State.get(PhiR->getVPSingleValue(), Part));
        VecRdxPhi->setIncomingValueForBlock(
            LI->getLoopFor(LoopVectorBody)->getLoopLatch(), Sel);
      }
    }
  }

  // If the vector reduction can be performed in a smaller type, we truncate
  // then extend the loop exit value to enable InstCombine to evaluate the
  // entire expression in the smaller type.
  if (VF.isVector() && PhiTy != RdxDesc.getRecurrenceType()) {
    assert(!PhiR->isInLoop() && "Unexpected truncated inloop reduction!");
    Type *RdxVecTy = VectorType::get(RdxDesc.getRecurrenceType(), VF);
    Builder.SetInsertPoint(
        LI->getLoopFor(LoopVectorBody)->getLoopLatch()->getTerminator());
    VectorParts RdxParts(UF);
    for (unsigned Part = 0; Part < UF; ++Part) {
      RdxParts[Part] = State.get(LoopExitInstDef, Part);
      Value *Trunc = Builder.CreateTrunc(RdxParts[Part], RdxVecTy);
      Value *Extnd = RdxDesc.isSigned() ? Builder.CreateSExt(Trunc, VecTy)
                                        : Builder.CreateZExt(Trunc, VecTy);
      for (Value::user_iterator UI = RdxParts[Part]->user_begin();
           UI != RdxParts[Part]->user_end();)
        if (*UI != Trunc) {
          (*UI++)->replaceUsesOfWith(RdxParts[Part], Extnd);
          RdxParts[Part] = Extnd;
        } else {
          ++UI;
        }
    }
    Builder.SetInsertPoint(&*LoopMiddleBlock->getFirstInsertionPt());
    for (unsigned Part = 0; Part < UF; ++Part) {
      RdxParts[Part] = Builder.CreateTrunc(RdxParts[Part], RdxVecTy);
      State.reset(LoopExitInstDef, RdxParts[Part], Part);
    }
  }

  // Reduce all of the unrolled parts into a single vector.
  Value *ReducedPartRdx = State.get(LoopExitInstDef, 0);
  unsigned Op = RecurrenceDescriptor::getOpcode(RK);

  // The middle block terminator has already been assigned a DebugLoc here (the
  // OrigLoop's single latch terminator). We want the whole middle block to
  // appear to execute on this line because: (a) it is all compiler generated,
  // (b) these instructions are always executed after evaluating the latch
  // conditional branch, and (c) other passes may add new predecessors which
  // terminate on this line. This is the easiest way to ensure we don't
  // accidentally cause an extra step back into the loop while debugging.
  setDebugLocFromInst(LoopMiddleBlock->getTerminator());
  if (PhiR->isOrdered())
    ReducedPartRdx = State.get(LoopExitInstDef, UF - 1);
  else {
    // Floating-point operations should have some FMF to enable the reduction.
    IRBuilderBase::FastMathFlagGuard FMFG(Builder);
    Builder.setFastMathFlags(RdxDesc.getFastMathFlags());
    for (unsigned Part = 1; Part < UF; ++Part) {
      Value *RdxPart = State.get(LoopExitInstDef, Part);
      if (Op != Instruction::ICmp && Op != Instruction::FCmp) {
        ReducedPartRdx = Builder.CreateBinOp(
            (Instruction::BinaryOps)Op, RdxPart, ReducedPartRdx, "bin.rdx");
      } else {
        ReducedPartRdx = createMinMaxOp(Builder, RK, ReducedPartRdx, RdxPart);
      }
    }
  }

  // Create the reduction after the loop. Note that inloop reductions create the
  // target reduction in the loop using a Reduction recipe.
  if (VF.isVector() && !PhiR->isInLoop()) {
    ReducedPartRdx =
        createTargetReduction(Builder, TTI, RdxDesc, ReducedPartRdx);
    // If the reduction can be performed in a smaller type, we need to extend
    // the reduction to the wider type before we branch to the original loop.
    if (PhiTy != RdxDesc.getRecurrenceType())
      ReducedPartRdx = RdxDesc.isSigned()
                           ? Builder.CreateSExt(ReducedPartRdx, PhiTy)
                           : Builder.CreateZExt(ReducedPartRdx, PhiTy);
  }

  // Create a phi node that merges control-flow from the backedge-taken check
  // block and the middle block.
  PHINode *BCBlockPhi = PHINode::Create(PhiTy, 2, "bc.merge.rdx",
                                        LoopScalarPreHeader->getTerminator());
  for (unsigned I = 0, E = LoopBypassBlocks.size(); I != E; ++I)
    BCBlockPhi->addIncoming(ReductionStartValue, LoopBypassBlocks[I]);
  BCBlockPhi->addIncoming(ReducedPartRdx, LoopMiddleBlock);

  // Now, we need to fix the users of the reduction variable
  // inside and outside of the scalar remainder loop.

  // We know that the loop is in LCSSA form. We need to update the PHI nodes
  // in the exit blocks.  See comment on analogous loop in
  // fixFirstOrderRecurrence for a more complete explaination of the logic.
  if (!Cost->requiresScalarEpilogue(VF))
    for (PHINode &LCSSAPhi : LoopExitBlock->phis())
      if (any_of(LCSSAPhi.incoming_values(),
                 [LoopExitInst](Value *V) { return V == LoopExitInst; }))
        LCSSAPhi.addIncoming(ReducedPartRdx, LoopMiddleBlock);

  // Fix the scalar loop reduction variable with the incoming reduction sum
  // from the vector body and from the backedge value.
  int IncomingEdgeBlockIdx =
      OrigPhi->getBasicBlockIndex(OrigLoop->getLoopLatch());
  assert(IncomingEdgeBlockIdx >= 0 && "Invalid block index");
  // Pick the other block.
  int SelfEdgeBlockIdx = (IncomingEdgeBlockIdx ? 0 : 1);
  OrigPhi->setIncomingValue(SelfEdgeBlockIdx, BCBlockPhi);
  OrigPhi->setIncomingValue(IncomingEdgeBlockIdx, LoopExitInst);
}

void InnerLoopVectorizer::clearReductionWrapFlags(const RecurrenceDescriptor &RdxDesc,
                                                  VPTransformState &State) {
  RecurKind RK = RdxDesc.getRecurrenceKind();
  if (RK != RecurKind::Add && RK != RecurKind::Mul)
    return;

  Instruction *LoopExitInstr = RdxDesc.getLoopExitInstr();
  assert(LoopExitInstr && "null loop exit instruction");
  SmallVector<Instruction *, 8> Worklist;
  SmallPtrSet<Instruction *, 8> Visited;
  Worklist.push_back(LoopExitInstr);
  Visited.insert(LoopExitInstr);

  while (!Worklist.empty()) {
    Instruction *Cur = Worklist.pop_back_val();
    if (isa<OverflowingBinaryOperator>(Cur))
      for (unsigned Part = 0; Part < UF; ++Part) {
        // FIXME: Should not rely on getVPValue at this point.
        Value *V = State.get(State.Plan->getVPValue(Cur, true), Part);
        cast<Instruction>(V)->dropPoisonGeneratingFlags();
      }

    for (User *U : Cur->users()) {
      Instruction *UI = cast<Instruction>(U);
      if ((Cur != LoopExitInstr || OrigLoop->contains(UI->getParent())) &&
          Visited.insert(UI).second)
        Worklist.push_back(UI);
    }
  }
}

void InnerLoopVectorizer::fixLCSSAPHIs(VPTransformState &State) {
  for (PHINode &LCSSAPhi : LoopExitBlock->phis()) {
    if (LCSSAPhi.getBasicBlockIndex(LoopMiddleBlock) != -1)
      // Some phis were already hand updated by the reduction and recurrence
      // code above, leave them alone.
      continue;

    auto *IncomingValue = LCSSAPhi.getIncomingValue(0);
    // Non-instruction incoming values will have only one value.

    VPLane Lane = VPLane::getFirstLane();
    if (isa<Instruction>(IncomingValue) &&
        !Cost->isUniformAfterVectorization(cast<Instruction>(IncomingValue),
                                           VF))
      Lane = VPLane::getLastLaneForVF(VF);

    // Can be a loop invariant incoming value or the last scalar value to be
    // extracted from the vectorized loop.
    // FIXME: Should not rely on getVPValue at this point.
    Builder.SetInsertPoint(LoopMiddleBlock->getTerminator());
    Value *lastIncomingValue =
        OrigLoop->isLoopInvariant(IncomingValue)
            ? IncomingValue
            : State.get(State.Plan->getVPValue(IncomingValue, true),
                        VPIteration(UF - 1, Lane));
    LCSSAPhi.addIncoming(lastIncomingValue, LoopMiddleBlock);
  }
}

void InnerLoopVectorizer::sinkScalarOperands(Instruction *PredInst) {
  // The basic block and loop containing the predicated instruction.
  auto *PredBB = PredInst->getParent();
  auto *VectorLoop = LI->getLoopFor(PredBB);

  // Initialize a worklist with the operands of the predicated instruction.
  SetVector<Value *> Worklist(PredInst->op_begin(), PredInst->op_end());

  // Holds instructions that we need to analyze again. An instruction may be
  // reanalyzed if we don't yet know if we can sink it or not.
  SmallVector<Instruction *, 8> InstsToReanalyze;

  // Returns true if a given use occurs in the predicated block. Phi nodes use
  // their operands in their corresponding predecessor blocks.
  auto isBlockOfUsePredicated = [&](Use &U) -> bool {
    auto *I = cast<Instruction>(U.getUser());
    BasicBlock *BB = I->getParent();
    if (auto *Phi = dyn_cast<PHINode>(I))
      BB = Phi->getIncomingBlock(
          PHINode::getIncomingValueNumForOperand(U.getOperandNo()));
    return BB == PredBB;
  };

  // Iteratively sink the scalarized operands of the predicated instruction
  // into the block we created for it. When an instruction is sunk, it's
  // operands are then added to the worklist. The algorithm ends after one pass
  // through the worklist doesn't sink a single instruction.
  bool Changed;
  do {
    // Add the instructions that need to be reanalyzed to the worklist, and
    // reset the changed indicator.
    Worklist.insert(InstsToReanalyze.begin(), InstsToReanalyze.end());
    InstsToReanalyze.clear();
    Changed = false;

    while (!Worklist.empty()) {
      auto *I = dyn_cast<Instruction>(Worklist.pop_back_val());

      // We can't sink an instruction if it is a phi node, is not in the loop,
      // or may have side effects.
      if (!I || isa<PHINode>(I) || !VectorLoop->contains(I) ||
          I->mayHaveSideEffects())
        continue;

      // If the instruction is already in PredBB, check if we can sink its
      // operands. In that case, VPlan's sinkScalarOperands() succeeded in
      // sinking the scalar instruction I, hence it appears in PredBB; but it
      // may have failed to sink I's operands (recursively), which we try
      // (again) here.
      if (I->getParent() == PredBB) {
        Worklist.insert(I->op_begin(), I->op_end());
        continue;
      }

      // It's legal to sink the instruction if all its uses occur in the
      // predicated block. Otherwise, there's nothing to do yet, and we may
      // need to reanalyze the instruction.
      if (!llvm::all_of(I->uses(), isBlockOfUsePredicated)) {
        InstsToReanalyze.push_back(I);
        continue;
      }

      // Move the instruction to the beginning of the predicated block, and add
      // it's operands to the worklist.
      I->moveBefore(&*PredBB->getFirstInsertionPt());
      Worklist.insert(I->op_begin(), I->op_end());

      // The sinking may have enabled other instructions to be sunk, so we will
      // need to iterate.
      Changed = true;
    }
  } while (Changed);
}

void InnerLoopVectorizer::fixNonInductionPHIs(VPTransformState &State) {
  for (PHINode *OrigPhi : OrigPHIsToFix) {
    VPWidenPHIRecipe *VPPhi =
        cast<VPWidenPHIRecipe>(State.Plan->getVPValue(OrigPhi));
    PHINode *NewPhi = cast<PHINode>(State.get(VPPhi, 0));
    // Make sure the builder has a valid insert point.
    Builder.SetInsertPoint(NewPhi);
    for (unsigned i = 0; i < VPPhi->getNumOperands(); ++i) {
      VPValue *Inc = VPPhi->getIncomingValue(i);
      VPBasicBlock *VPBB = VPPhi->getIncomingBlock(i);
      NewPhi->addIncoming(State.get(Inc, 0), State.CFG.VPBB2IRBB[VPBB]);
    }
  }
}

bool InnerLoopVectorizer::useOrderedReductions(RecurrenceDescriptor &RdxDesc) {
  return Cost->useOrderedReductions(RdxDesc);
}

void InnerLoopVectorizer::widenGEP(GetElementPtrInst *GEP, VPValue *VPDef,
                                   VPUser &Operands, unsigned UF,
                                   ElementCount VF, bool IsPtrLoopInvariant,
                                   SmallBitVector &IsIndexLoopInvariant,
                                   VPTransformState &State) {
  // Construct a vector GEP by widening the operands of the scalar GEP as
  // necessary. We mark the vector GEP 'inbounds' if appropriate. A GEP
  // results in a vector of pointers when at least one operand of the GEP
  // is vector-typed. Thus, to keep the representation compact, we only use
  // vector-typed operands for loop-varying values.

  if (VF.isVector() && IsPtrLoopInvariant && IsIndexLoopInvariant.all()) {
    // If we are vectorizing, but the GEP has only loop-invariant operands,
    // the GEP we build (by only using vector-typed operands for
    // loop-varying values) would be a scalar pointer. Thus, to ensure we
    // produce a vector of pointers, we need to either arbitrarily pick an
    // operand to broadcast, or broadcast a clone of the original GEP.
    // Here, we broadcast a clone of the original.
    //
    // TODO: If at some point we decide to scalarize instructions having
    //       loop-invariant operands, this special case will no longer be
    //       required. We would add the scalarization decision to
    //       collectLoopScalars() and teach getVectorValue() to broadcast
    //       the lane-zero scalar value.
    auto *Clone = Builder.Insert(GEP->clone());
    for (unsigned Part = 0; Part < UF; ++Part) {
      Value *EntryPart = Builder.CreateVectorSplat(VF, Clone);
      State.set(VPDef, EntryPart, Part);
      addMetadata(EntryPart, GEP);
    }
  } else {
    // If the GEP has at least one loop-varying operand, we are sure to
    // produce a vector of pointers. But if we are only unrolling, we want
    // to produce a scalar GEP for each unroll part. Thus, the GEP we
    // produce with the code below will be scalar (if VF == 1) or vector
    // (otherwise). Note that for the unroll-only case, we still maintain
    // values in the vector mapping with initVector, as we do for other
    // instructions.
    for (unsigned Part = 0; Part < UF; ++Part) {
      // The pointer operand of the new GEP. If it's loop-invariant, we
      // won't broadcast it.
      auto *Ptr = IsPtrLoopInvariant
                      ? State.get(Operands.getOperand(0), VPIteration(0, 0))
                      : State.get(Operands.getOperand(0), Part);

      // Collect all the indices for the new GEP. If any index is
      // loop-invariant, we won't broadcast it.
      SmallVector<Value *, 4> Indices;
      for (unsigned I = 1, E = Operands.getNumOperands(); I < E; I++) {
        VPValue *Operand = Operands.getOperand(I);
        if (IsIndexLoopInvariant[I - 1])
          Indices.push_back(State.get(Operand, VPIteration(0, 0)));
        else
          Indices.push_back(State.get(Operand, Part));
      }

      // Create the new GEP. Note that this GEP may be a scalar if VF == 1,
      // but it should be a vector, otherwise.
      auto *NewGEP =
          GEP->isInBounds()
              ? Builder.CreateInBoundsGEP(GEP->getSourceElementType(), Ptr,
                                          Indices)
              : Builder.CreateGEP(GEP->getSourceElementType(), Ptr, Indices);
      assert((VF.isScalar() || NewGEP->getType()->isVectorTy()) &&
             "NewGEP is not a pointer vector");
      State.set(VPDef, NewGEP, Part);
      addMetadata(NewGEP, GEP);
    }
  }
}

void InnerLoopVectorizer::widenPHIInstruction(Instruction *PN,
                                              VPWidenPHIRecipe *PhiR,
                                              VPTransformState &State) {
  PHINode *P = cast<PHINode>(PN);
  if (EnableVPlanNativePath) {
    // Currently we enter here in the VPlan-native path for non-induction
    // PHIs where all control flow is uniform. We simply widen these PHIs.
    // Create a vector phi with no operands - the vector phi operands will be
    // set at the end of vector code generation.
    Type *VecTy = (State.VF.isScalar())
                      ? PN->getType()
                      : VectorType::get(PN->getType(), State.VF);
    Value *VecPhi = Builder.CreatePHI(VecTy, PN->getNumOperands(), "vec.phi");
    State.set(PhiR, VecPhi, 0);
    OrigPHIsToFix.push_back(P);

    return;
  }

  assert(PN->getParent() == OrigLoop->getHeader() &&
         "Non-header phis should have been handled elsewhere");

  // In order to support recurrences we need to be able to vectorize Phi nodes.
  // Phi nodes have cycles, so we need to vectorize them in two stages. This is
  // stage #1: We create a new vector PHI node with no incoming edges. We'll use
  // this value when we vectorize all of the instructions that use the PHI.

  assert(!Legal->isReductionVariable(P) &&
         "reductions should be handled elsewhere");

  setDebugLocFromInst(P);

  // This PHINode must be an induction variable.
  // Make sure that we know about it.
  assert(Legal->getInductionVars().count(P) && "Not an induction variable");

  InductionDescriptor II = Legal->getInductionVars().lookup(P);
  const DataLayout &DL = OrigLoop->getHeader()->getModule()->getDataLayout();

  // FIXME: The newly created binary instructions should contain nsw/nuw flags,
  // which can be found from the original scalar operations.
  switch (II.getKind()) {
  case InductionDescriptor::IK_NoInduction:
    llvm_unreachable("Unknown induction");
  case InductionDescriptor::IK_IntInduction:
  case InductionDescriptor::IK_FpInduction:
    llvm_unreachable("Integer/fp induction is handled elsewhere.");
  case InductionDescriptor::IK_PtrInduction: {
    // Handle the pointer induction variable case.
    assert(P->getType()->isPointerTy() && "Unexpected type.");

    if (Cost->isScalarAfterVectorization(P, State.VF)) {
      // This is the normalized GEP that starts counting at zero.
      Value *PtrInd =
          Builder.CreateSExtOrTrunc(Induction, II.getStep()->getType());
      // Determine the number of scalars we need to generate for each unroll
      // iteration. If the instruction is uniform, we only need to generate the
      // first lane. Otherwise, we generate all VF values.
      bool IsUniform = Cost->isUniformAfterVectorization(P, State.VF);
      unsigned Lanes = IsUniform ? 1 : State.VF.getKnownMinValue();

      bool NeedsVectorIndex = !IsUniform && VF.isScalable();
      Value *UnitStepVec = nullptr, *PtrIndSplat = nullptr;
      if (NeedsVectorIndex) {
        Type *VecIVTy = VectorType::get(PtrInd->getType(), VF);
        UnitStepVec = Builder.CreateStepVector(VecIVTy);
        PtrIndSplat = Builder.CreateVectorSplat(VF, PtrInd);
      }

      for (unsigned Part = 0; Part < UF; ++Part) {
        Value *PartStart = createStepForVF(
            Builder, ConstantInt::get(PtrInd->getType(), Part), VF);

        if (NeedsVectorIndex) {
          Value *PartStartSplat = Builder.CreateVectorSplat(VF, PartStart);
          Value *Indices = Builder.CreateAdd(PartStartSplat, UnitStepVec);
          Value *GlobalIndices = Builder.CreateAdd(PtrIndSplat, Indices);
          Value *SclrGep =
              emitTransformedIndex(Builder, GlobalIndices, PSE.getSE(), DL, II);
          SclrGep->setName("next.gep");
          State.set(PhiR, SclrGep, Part);
          // We've cached the whole vector, which means we can support the
          // extraction of any lane.
          continue;
        }

        for (unsigned Lane = 0; Lane < Lanes; ++Lane) {
          Value *Idx = Builder.CreateAdd(
              PartStart, ConstantInt::get(PtrInd->getType(), Lane));
          Value *GlobalIdx = Builder.CreateAdd(PtrInd, Idx);
          Value *SclrGep =
              emitTransformedIndex(Builder, GlobalIdx, PSE.getSE(), DL, II);
          SclrGep->setName("next.gep");
          State.set(PhiR, SclrGep, VPIteration(Part, Lane));
        }
      }
      return;
    }
    assert(isa<SCEVConstant>(II.getStep()) &&
           "Induction step not a SCEV constant!");
    Type *PhiType = II.getStep()->getType();

    // Build a pointer phi
    Value *ScalarStartValue = II.getStartValue();
    Type *ScStValueType = ScalarStartValue->getType();
    PHINode *NewPointerPhi =
        PHINode::Create(ScStValueType, 2, "pointer.phi", Induction);
    NewPointerPhi->addIncoming(ScalarStartValue, LoopVectorPreHeader);

    // A pointer induction, performed by using a gep
    BasicBlock *LoopLatch = LI->getLoopFor(LoopVectorBody)->getLoopLatch();
    Instruction *InductionLoc = LoopLatch->getTerminator();
    const SCEV *ScalarStep = II.getStep();
    SCEVExpander Exp(*PSE.getSE(), DL, "induction");
    Value *ScalarStepValue =
        Exp.expandCodeFor(ScalarStep, PhiType, InductionLoc);
    Value *RuntimeVF = getRuntimeVF(Builder, PhiType, VF);
    Value *NumUnrolledElems =
        Builder.CreateMul(RuntimeVF, ConstantInt::get(PhiType, State.UF));
    Value *InductionGEP = GetElementPtrInst::Create(
        ScStValueType->getPointerElementType(), NewPointerPhi,
        Builder.CreateMul(ScalarStepValue, NumUnrolledElems), "ptr.ind",
        InductionLoc);
    NewPointerPhi->addIncoming(InductionGEP, LoopLatch);

    // Create UF many actual address geps that use the pointer
    // phi as base and a vectorized version of the step value
    // (<step*0, ..., step*N>) as offset.
    for (unsigned Part = 0; Part < State.UF; ++Part) {
      Type *VecPhiType = VectorType::get(PhiType, State.VF);
      Value *StartOffsetScalar =
          Builder.CreateMul(RuntimeVF, ConstantInt::get(PhiType, Part));
      Value *StartOffset =
          Builder.CreateVectorSplat(State.VF, StartOffsetScalar);
      // Create a vector of consecutive numbers from zero to VF.
      StartOffset =
          Builder.CreateAdd(StartOffset, Builder.CreateStepVector(VecPhiType));

      Value *GEP = Builder.CreateGEP(
          ScStValueType->getPointerElementType(), NewPointerPhi,
          Builder.CreateMul(
              StartOffset, Builder.CreateVectorSplat(State.VF, ScalarStepValue),
              "vector.gep"));
      State.set(PhiR, GEP, Part);
    }
  }
  }
}

/// A helper function for checking whether an integer division-related
/// instruction may divide by zero (in which case it must be predicated if
/// executed conditionally in the scalar code).
/// TODO: It may be worthwhile to generalize and check isKnownNonZero().
/// Non-zero divisors that are non compile-time constants will not be
/// converted into multiplication, so we will still end up scalarizing
/// the division, but can do so w/o predication.
static bool mayDivideByZero(Instruction &I) {
  assert((I.getOpcode() == Instruction::UDiv ||
          I.getOpcode() == Instruction::SDiv ||
          I.getOpcode() == Instruction::URem ||
          I.getOpcode() == Instruction::SRem) &&
         "Unexpected instruction");
  Value *Divisor = I.getOperand(1);
  auto *CInt = dyn_cast<ConstantInt>(Divisor);
  return !CInt || CInt->isZero();
}

void InnerLoopVectorizer::widenInstruction(Instruction &I, VPValue *Def,
                                           VPUser &User,
                                           VPTransformState &State) {
  switch (I.getOpcode()) {
  case Instruction::Call:
  case Instruction::Br:
  case Instruction::PHI:
  case Instruction::GetElementPtr:
  case Instruction::Select:
    llvm_unreachable("This instruction is handled by a different recipe.");
  case Instruction::UDiv:
  case Instruction::SDiv:
  case Instruction::SRem:
  case Instruction::URem:
  case Instruction::Add:
  case Instruction::FAdd:
  case Instruction::Sub:
  case Instruction::FSub:
  case Instruction::FNeg:
  case Instruction::Mul:
  case Instruction::FMul:
  case Instruction::FDiv:
  case Instruction::FRem:
  case Instruction::Shl:
  case Instruction::LShr:
  case Instruction::AShr:
  case Instruction::And:
  case Instruction::Or:
  case Instruction::Xor: {
    // Just widen unops and binops.
    setDebugLocFromInst(&I);

    for (unsigned Part = 0; Part < UF; ++Part) {
      SmallVector<Value *, 2> Ops;
      for (VPValue *VPOp : User.operands())
        Ops.push_back(State.get(VPOp, Part));

      Value *V = Builder.CreateNAryOp(I.getOpcode(), Ops);

      if (auto *VecOp = dyn_cast<Instruction>(V))
        VecOp->copyIRFlags(&I);

      // Use this vector value for all users of the original instruction.
      State.set(Def, V, Part);
      addMetadata(V, &I);
    }

    break;
  }
  case Instruction::ICmp:
  case Instruction::FCmp: {
    // Widen compares. Generate vector compares.
    bool FCmp = (I.getOpcode() == Instruction::FCmp);
    auto *Cmp = cast<CmpInst>(&I);
    setDebugLocFromInst(Cmp);
    for (unsigned Part = 0; Part < UF; ++Part) {
      Value *A = State.get(User.getOperand(0), Part);
      Value *B = State.get(User.getOperand(1), Part);
      Value *C = nullptr;
      if (FCmp) {
        // Propagate fast math flags.
        IRBuilder<>::FastMathFlagGuard FMFG(Builder);
        Builder.setFastMathFlags(Cmp->getFastMathFlags());
        C = Builder.CreateFCmp(Cmp->getPredicate(), A, B);
      } else {
        C = Builder.CreateICmp(Cmp->getPredicate(), A, B);
      }
      State.set(Def, C, Part);
      addMetadata(C, &I);
    }

    break;
  }

  case Instruction::ZExt:
  case Instruction::SExt:
  case Instruction::FPToUI:
  case Instruction::FPToSI:
  case Instruction::FPExt:
  case Instruction::PtrToInt:
  case Instruction::IntToPtr:
  case Instruction::SIToFP:
  case Instruction::UIToFP:
  case Instruction::Trunc:
  case Instruction::FPTrunc:
  case Instruction::BitCast: {
    auto *CI = cast<CastInst>(&I);
    setDebugLocFromInst(CI);

    /// Vectorize casts.
    Type *DestTy =
        (VF.isScalar()) ? CI->getType() : VectorType::get(CI->getType(), VF);

    for (unsigned Part = 0; Part < UF; ++Part) {
      Value *A = State.get(User.getOperand(0), Part);
      Value *Cast = Builder.CreateCast(CI->getOpcode(), A, DestTy);
      State.set(Def, Cast, Part);
      addMetadata(Cast, &I);
    }
    break;
  }
  default:
    // This instruction is not vectorized by simple widening.
    LLVM_DEBUG(dbgs() << "LV: Found an unhandled instruction: " << I);
    llvm_unreachable("Unhandled instruction!");
  } // end of switch.
}

void InnerLoopVectorizer::widenCallInstruction(CallInst &I, VPValue *Def,
                                               VPUser &ArgOperands,
                                               VPTransformState &State) {
  assert(!isa<DbgInfoIntrinsic>(I) &&
         "DbgInfoIntrinsic should have been dropped during VPlan construction");
  setDebugLocFromInst(&I);

  Module *M = I.getParent()->getParent()->getParent();
  auto *CI = cast<CallInst>(&I);

  SmallVector<Type *, 4> Tys;
  for (Value *ArgOperand : CI->arg_operands())
    Tys.push_back(ToVectorTy(ArgOperand->getType(), VF.getKnownMinValue()));

  Intrinsic::ID ID = getVectorIntrinsicIDForCall(CI, TLI);

  // The flag shows whether we use Intrinsic or a usual Call for vectorized
  // version of the instruction.
  // Is it beneficial to perform intrinsic call compared to lib call?
  bool NeedToScalarize = false;
  InstructionCost CallCost = Cost->getVectorCallCost(CI, VF, NeedToScalarize);
  InstructionCost IntrinsicCost = ID ? Cost->getVectorIntrinsicCost(CI, VF) : 0;
  bool UseVectorIntrinsic = ID && IntrinsicCost <= CallCost;
  assert((UseVectorIntrinsic || !NeedToScalarize) &&
         "Instruction should be scalarized elsewhere.");
  assert((IntrinsicCost.isValid() || CallCost.isValid()) &&
         "Either the intrinsic cost or vector call cost must be valid");

  for (unsigned Part = 0; Part < UF; ++Part) {
    SmallVector<Type *, 2> TysForDecl = {CI->getType()};
    SmallVector<Value *, 4> Args;
    for (auto &I : enumerate(ArgOperands.operands())) {
      // Some intrinsics have a scalar argument - don't replace it with a
      // vector.
      Value *Arg;
      if (!UseVectorIntrinsic || !hasVectorInstrinsicScalarOpd(ID, I.index()))
        Arg = State.get(I.value(), Part);
      else {
        Arg = State.get(I.value(), VPIteration(0, 0));
        if (hasVectorInstrinsicOverloadedScalarOpd(ID, I.index()))
          TysForDecl.push_back(Arg->getType());
      }
      Args.push_back(Arg);
    }

    Function *VectorF;
    if (UseVectorIntrinsic) {
      // Use vector version of the intrinsic.
      if (VF.isVector())
        TysForDecl[0] = VectorType::get(CI->getType()->getScalarType(), VF);
      VectorF = Intrinsic::getDeclaration(M, ID, TysForDecl);
      assert(VectorF && "Can't retrieve vector intrinsic.");
    } else {
      // Use vector version of the function call.
      const VFShape Shape = VFShape::get(*CI, VF, false /*HasGlobalPred*/);
#ifndef NDEBUG
      assert(VFDatabase(*CI).getVectorizedFunction(Shape) != nullptr &&
             "Can't create vector function.");
#endif
        VectorF = VFDatabase(*CI).getVectorizedFunction(Shape);
    }
      SmallVector<OperandBundleDef, 1> OpBundles;
      CI->getOperandBundlesAsDefs(OpBundles);
      CallInst *V = Builder.CreateCall(VectorF, Args, OpBundles);

      if (isa<FPMathOperator>(V))
        V->copyFastMathFlags(CI);

      State.set(Def, V, Part);
      addMetadata(V, &I);
  }
}

void InnerLoopVectorizer::widenSelectInstruction(SelectInst &I, VPValue *VPDef,
                                                 VPUser &Operands,
                                                 bool InvariantCond,
                                                 VPTransformState &State) {
  setDebugLocFromInst(&I);

  // The condition can be loop invariant  but still defined inside the
  // loop. This means that we can't just use the original 'cond' value.
  // We have to take the 'vectorized' value and pick the first lane.
  // Instcombine will make this a no-op.
  auto *InvarCond = InvariantCond
                        ? State.get(Operands.getOperand(0), VPIteration(0, 0))
                        : nullptr;

  for (unsigned Part = 0; Part < UF; ++Part) {
    Value *Cond =
        InvarCond ? InvarCond : State.get(Operands.getOperand(0), Part);
    Value *Op0 = State.get(Operands.getOperand(1), Part);
    Value *Op1 = State.get(Operands.getOperand(2), Part);
    Value *Sel = Builder.CreateSelect(Cond, Op0, Op1);
    State.set(VPDef, Sel, Part);
    addMetadata(Sel, &I);
  }
}

void LoopVectorizationCostModel::collectLoopScalars(ElementCount VF) {
  // We should not collect Scalars more than once per VF. Right now, this
  // function is called from collectUniformsAndScalars(), which already does
  // this check. Collecting Scalars for VF=1 does not make any sense.
  assert(VF.isVector() && Scalars.find(VF) == Scalars.end() &&
         "This function should not be visited twice for the same VF");

  SmallSetVector<Instruction *, 8> Worklist;

  // These sets are used to seed the analysis with pointers used by memory
  // accesses that will remain scalar.
  SmallSetVector<Instruction *, 8> ScalarPtrs;
  SmallPtrSet<Instruction *, 8> PossibleNonScalarPtrs;
  auto *Latch = TheLoop->getLoopLatch();

  // A helper that returns true if the use of Ptr by MemAccess will be scalar.
  // The pointer operands of loads and stores will be scalar as long as the
  // memory access is not a gather or scatter operation. The value operand of a
  // store will remain scalar if the store is scalarized.
  auto isScalarUse = [&](Instruction *MemAccess, Value *Ptr) {
    InstWidening WideningDecision = getWideningDecision(MemAccess, VF);
    assert(WideningDecision != CM_Unknown &&
           "Widening decision should be ready at this moment");
    if (auto *Store = dyn_cast<StoreInst>(MemAccess))
      if (Ptr == Store->getValueOperand())
        return WideningDecision == CM_Scalarize;
    assert(Ptr == getLoadStorePointerOperand(MemAccess) &&
           "Ptr is neither a value or pointer operand");
    return WideningDecision != CM_GatherScatter;
  };

  // A helper that returns true if the given value is a bitcast or
  // getelementptr instruction contained in the loop.
  auto isLoopVaryingBitCastOrGEP = [&](Value *V) {
    return ((isa<BitCastInst>(V) && V->getType()->isPointerTy()) ||
            isa<GetElementPtrInst>(V)) &&
           !TheLoop->isLoopInvariant(V);
  };

  auto isScalarPtrInduction = [&](Instruction *MemAccess, Value *Ptr) {
    if (!isa<PHINode>(Ptr) ||
        !Legal->getInductionVars().count(cast<PHINode>(Ptr)))
      return false;
    auto &Induction = Legal->getInductionVars()[cast<PHINode>(Ptr)];
    if (Induction.getKind() != InductionDescriptor::IK_PtrInduction)
      return false;
    return isScalarUse(MemAccess, Ptr);
  };

  // A helper that evaluates a memory access's use of a pointer. If the
  // pointer is actually the pointer induction of a loop, it is being
  // inserted into Worklist. If the use will be a scalar use, and the
  // pointer is only used by memory accesses, we place the pointer in
  // ScalarPtrs. Otherwise, the pointer is placed in PossibleNonScalarPtrs.
  auto evaluatePtrUse = [&](Instruction *MemAccess, Value *Ptr) {
    if (isScalarPtrInduction(MemAccess, Ptr)) {
      Worklist.insert(cast<Instruction>(Ptr));
      LLVM_DEBUG(dbgs() << "LV: Found new scalar instruction: " << *Ptr
                        << "\n");

      Instruction *Update = cast<Instruction>(
          cast<PHINode>(Ptr)->getIncomingValueForBlock(Latch));
      ScalarPtrs.insert(Update);
      return;
    }
    // We only care about bitcast and getelementptr instructions contained in
    // the loop.
    if (!isLoopVaryingBitCastOrGEP(Ptr))
      return;

    // If the pointer has already been identified as scalar (e.g., if it was
    // also identified as uniform), there's nothing to do.
    auto *I = cast<Instruction>(Ptr);
    if (Worklist.count(I))
      return;

    // If the use of the pointer will be a scalar use, and all users of the
    // pointer are memory accesses, place the pointer in ScalarPtrs. Otherwise,
    // place the pointer in PossibleNonScalarPtrs.
    if (isScalarUse(MemAccess, Ptr) && llvm::all_of(I->users(), [&](User *U) {
          return isa<LoadInst>(U) || isa<StoreInst>(U);
        }))
      ScalarPtrs.insert(I);
    else
      PossibleNonScalarPtrs.insert(I);
  };

  // We seed the scalars analysis with three classes of instructions: (1)
  // instructions marked uniform-after-vectorization and (2) bitcast,
  // getelementptr and (pointer) phi instructions used by memory accesses
  // requiring a scalar use.
  //
  // (1) Add to the worklist all instructions that have been identified as
  // uniform-after-vectorization.
  Worklist.insert(Uniforms[VF].begin(), Uniforms[VF].end());

  // (2) Add to the worklist all bitcast and getelementptr instructions used by
  // memory accesses requiring a scalar use. The pointer operands of loads and
  // stores will be scalar as long as the memory accesses is not a gather or
  // scatter operation. The value operand of a store will remain scalar if the
  // store is scalarized.
  for (auto *BB : TheLoop->blocks())
    for (auto &I : *BB) {
      if (auto *Load = dyn_cast<LoadInst>(&I)) {
        evaluatePtrUse(Load, Load->getPointerOperand());
      } else if (auto *Store = dyn_cast<StoreInst>(&I)) {
        evaluatePtrUse(Store, Store->getPointerOperand());
        evaluatePtrUse(Store, Store->getValueOperand());
      }
    }
  for (auto *I : ScalarPtrs)
    if (!PossibleNonScalarPtrs.count(I)) {
      LLVM_DEBUG(dbgs() << "LV: Found scalar instruction: " << *I << "\n");
      Worklist.insert(I);
    }

  // Insert the forced scalars.
  // FIXME: Currently widenPHIInstruction() often creates a dead vector
  // induction variable when the PHI user is scalarized.
  auto ForcedScalar = ForcedScalars.find(VF);
  if (ForcedScalar != ForcedScalars.end())
    for (auto *I : ForcedScalar->second)
      Worklist.insert(I);

  // Expand the worklist by looking through any bitcasts and getelementptr
  // instructions we've already identified as scalar. This is similar to the
  // expansion step in collectLoopUniforms(); however, here we're only
  // expanding to include additional bitcasts and getelementptr instructions.
  unsigned Idx = 0;
  while (Idx != Worklist.size()) {
    Instruction *Dst = Worklist[Idx++];
    if (!isLoopVaryingBitCastOrGEP(Dst->getOperand(0)))
      continue;
    auto *Src = cast<Instruction>(Dst->getOperand(0));
    if (llvm::all_of(Src->users(), [&](User *U) -> bool {
          auto *J = cast<Instruction>(U);
          return !TheLoop->contains(J) || Worklist.count(J) ||
                 ((isa<LoadInst>(J) || isa<StoreInst>(J)) &&
                  isScalarUse(J, Src));
        })) {
      Worklist.insert(Src);
      LLVM_DEBUG(dbgs() << "LV: Found scalar instruction: " << *Src << "\n");
    }
  }

  // An induction variable will remain scalar if all users of the induction
  // variable and induction variable update remain scalar.
  for (auto &Induction : Legal->getInductionVars()) {
    auto *Ind = Induction.first;
    auto *IndUpdate = cast<Instruction>(Ind->getIncomingValueForBlock(Latch));

    // If tail-folding is applied, the primary induction variable will be used
    // to feed a vector compare.
    if (Ind == Legal->getPrimaryInduction() && foldTailByMasking())
      continue;

    // Determine if all users of the induction variable are scalar after
    // vectorization.
    auto ScalarInd = llvm::all_of(Ind->users(), [&](User *U) -> bool {
      auto *I = cast<Instruction>(U);
      return I == IndUpdate || !TheLoop->contains(I) || Worklist.count(I);
    });
    if (!ScalarInd)
      continue;

    // Determine if all users of the induction variable update instruction are
    // scalar after vectorization.
    auto ScalarIndUpdate =
        llvm::all_of(IndUpdate->users(), [&](User *U) -> bool {
          auto *I = cast<Instruction>(U);
          return I == Ind || !TheLoop->contains(I) || Worklist.count(I);
        });
    if (!ScalarIndUpdate)
      continue;

    // The induction variable and its update instruction will remain scalar.
    Worklist.insert(Ind);
    Worklist.insert(IndUpdate);
    LLVM_DEBUG(dbgs() << "LV: Found scalar instruction: " << *Ind << "\n");
    LLVM_DEBUG(dbgs() << "LV: Found scalar instruction: " << *IndUpdate
                      << "\n");
  }

  Scalars[VF].insert(Worklist.begin(), Worklist.end());
}

bool LoopVectorizationCostModel::isScalarWithPredication(Instruction *I) const {
  if (!blockNeedsPredication(I->getParent()))
    return false;
  switch(I->getOpcode()) {
  default:
    break;
  case Instruction::Load:
  case Instruction::Store: {
    if (!Legal->isMaskRequired(I))
      return false;
    auto *Ptr = getLoadStorePointerOperand(I);
    auto *Ty = getLoadStoreType(I);
    const Align Alignment = getLoadStoreAlignment(I);
    return isa<LoadInst>(I) ? !(isLegalMaskedLoad(Ty, Ptr, Alignment) ||
                                TTI.isLegalMaskedGather(Ty, Alignment))
                            : !(isLegalMaskedStore(Ty, Ptr, Alignment) ||
                                TTI.isLegalMaskedScatter(Ty, Alignment));
  }
  case Instruction::UDiv:
  case Instruction::SDiv:
  case Instruction::SRem:
  case Instruction::URem:
    return mayDivideByZero(*I);
  }
  return false;
}

bool LoopVectorizationCostModel::interleavedAccessCanBeWidened(
    Instruction *I, ElementCount VF) {
  assert(isAccessInterleaved(I) && "Expecting interleaved access.");
  assert(getWideningDecision(I, VF) == CM_Unknown &&
         "Decision should not be set yet.");
  auto *Group = getInterleavedAccessGroup(I);
  assert(Group && "Must have a group.");

  // If the instruction's allocated size doesn't equal it's type size, it
  // requires padding and will be scalarized.
  auto &DL = I->getModule()->getDataLayout();
  auto *ScalarTy = getLoadStoreType(I);
  if (hasIrregularType(ScalarTy, DL))
    return false;

  // Check if masking is required.
  // A Group may need masking for one of two reasons: it resides in a block that
  // needs predication, or it was decided to use masking to deal with gaps
  // (either a gap at the end of a load-access that may result in a speculative
  // load, or any gaps in a store-access).
  bool PredicatedAccessRequiresMasking =
      Legal->blockNeedsPredication(I->getParent()) && Legal->isMaskRequired(I);
  bool LoadAccessWithGapsRequiresEpilogMasking =
      isa<LoadInst>(I) && Group->requiresScalarEpilogue() &&
      !isScalarEpilogueAllowed();
  bool StoreAccessWithGapsRequiresMasking =
      isa<StoreInst>(I) && (Group->getNumMembers() < Group->getFactor());
  if (!PredicatedAccessRequiresMasking &&
      !LoadAccessWithGapsRequiresEpilogMasking &&
      !StoreAccessWithGapsRequiresMasking)
    return true;

  // If masked interleaving is required, we expect that the user/target had
  // enabled it, because otherwise it either wouldn't have been created or
  // it should have been invalidated by the CostModel.
  assert(useMaskedInterleavedAccesses(TTI) &&
         "Masked interleave-groups for predicated accesses are not enabled.");

  auto *Ty = getLoadStoreType(I);
  const Align Alignment = getLoadStoreAlignment(I);
  return isa<LoadInst>(I) ? TTI.isLegalMaskedLoad(Ty, Alignment)
                          : TTI.isLegalMaskedStore(Ty, Alignment);
}

bool LoopVectorizationCostModel::memoryInstructionCanBeWidened(
    Instruction *I, ElementCount VF) {
  // Get and ensure we have a valid memory instruction.
  LoadInst *LI = dyn_cast<LoadInst>(I);
  StoreInst *SI = dyn_cast<StoreInst>(I);
  assert((LI || SI) && "Invalid memory instruction");

  auto *Ptr = getLoadStorePointerOperand(I);

  // In order to be widened, the pointer should be consecutive, first of all.
  if (!Legal->isConsecutivePtr(Ptr))
    return false;

  // If the instruction is a store located in a predicated block, it will be
  // scalarized.
  if (isScalarWithPredication(I))
    return false;

  // If the instruction's allocated size doesn't equal it's type size, it
  // requires padding and will be scalarized.
  auto &DL = I->getModule()->getDataLayout();
  auto *ScalarTy = LI ? LI->getType() : SI->getValueOperand()->getType();
  if (hasIrregularType(ScalarTy, DL))
    return false;

  return true;
}

void LoopVectorizationCostModel::collectLoopUniforms(ElementCount VF) {
  // We should not collect Uniforms more than once per VF. Right now,
  // this function is called from collectUniformsAndScalars(), which
  // already does this check. Collecting Uniforms for VF=1 does not make any
  // sense.

  assert(VF.isVector() && Uniforms.find(VF) == Uniforms.end() &&
         "This function should not be visited twice for the same VF");

  // Visit the list of Uniforms. If we'll not find any uniform value, we'll
  // not analyze again.  Uniforms.count(VF) will return 1.
  Uniforms[VF].clear();

  // We now know that the loop is vectorizable!
  // Collect instructions inside the loop that will remain uniform after
  // vectorization.

  // Global values, params and instructions outside of current loop are out of
  // scope.
  auto isOutOfScope = [&](Value *V) -> bool {
    Instruction *I = dyn_cast<Instruction>(V);
    return (!I || !TheLoop->contains(I));
  };

  SetVector<Instruction *> Worklist;
  BasicBlock *Latch = TheLoop->getLoopLatch();

  // Instructions that are scalar with predication must not be considered
  // uniform after vectorization, because that would create an erroneous
  // replicating region where only a single instance out of VF should be formed.
  // TODO: optimize such seldom cases if found important, see PR40816.
  auto addToWorklistIfAllowed = [&](Instruction *I) -> void {
    if (isOutOfScope(I)) {
      LLVM_DEBUG(dbgs() << "LV: Found not uniform due to scope: "
                        << *I << "\n");
      return;
    }
    if (isScalarWithPredication(I)) {
      LLVM_DEBUG(dbgs() << "LV: Found not uniform being ScalarWithPredication: "
                        << *I << "\n");
      return;
    }
    LLVM_DEBUG(dbgs() << "LV: Found uniform instruction: " << *I << "\n");
    Worklist.insert(I);
  };

  // Start with the conditional branch. If the branch condition is an
  // instruction contained in the loop that is only used by the branch, it is
  // uniform.
  auto *Cmp = dyn_cast<Instruction>(Latch->getTerminator()->getOperand(0));
  if (Cmp && TheLoop->contains(Cmp) && Cmp->hasOneUse())
    addToWorklistIfAllowed(Cmp);

  auto isUniformDecision = [&](Instruction *I, ElementCount VF) {
    InstWidening WideningDecision = getWideningDecision(I, VF);
    assert(WideningDecision != CM_Unknown &&
           "Widening decision should be ready at this moment");

    // A uniform memory op is itself uniform.  We exclude uniform stores
    // here as they demand the last lane, not the first one.
    if (isa<LoadInst>(I) && Legal->isUniformMemOp(*I)) {
      assert(WideningDecision == CM_Scalarize);
      return true;
    }

    return (WideningDecision == CM_Widen ||
            WideningDecision == CM_Widen_Reverse ||
            WideningDecision == CM_Interleave);
  };


  // Returns true if Ptr is the pointer operand of a memory access instruction
  // I, and I is known to not require scalarization.
  auto isVectorizedMemAccessUse = [&](Instruction *I, Value *Ptr) -> bool {
    return getLoadStorePointerOperand(I) == Ptr && isUniformDecision(I, VF);
  };

  // Holds a list of values which are known to have at least one uniform use.
  // Note that there may be other uses which aren't uniform.  A "uniform use"
  // here is something which only demands lane 0 of the unrolled iterations;
  // it does not imply that all lanes produce the same value (e.g. this is not
  // the usual meaning of uniform)
  SetVector<Value *> HasUniformUse;

  // Scan the loop for instructions which are either a) known to have only
  // lane 0 demanded or b) are uses which demand only lane 0 of their operand.
  for (auto *BB : TheLoop->blocks())
    for (auto &I : *BB) {
      if (IntrinsicInst *II = dyn_cast<IntrinsicInst>(&I)) {
        switch (II->getIntrinsicID()) {
        case Intrinsic::sideeffect:
        case Intrinsic::experimental_noalias_scope_decl:
        case Intrinsic::assume:
        case Intrinsic::lifetime_start:
        case Intrinsic::lifetime_end:
          if (TheLoop->hasLoopInvariantOperands(&I))
            addToWorklistIfAllowed(&I);
          break;
        default:
          break;
        }
      }

      // ExtractValue instructions must be uniform, because the operands are
      // known to be loop-invariant.
      if (auto *EVI = dyn_cast<ExtractValueInst>(&I)) {
        assert(isOutOfScope(EVI->getAggregateOperand()) &&
               "Expected aggregate value to be loop invariant");
        addToWorklistIfAllowed(EVI);
        continue;
      }

      // If there's no pointer operand, there's nothing to do.
      auto *Ptr = getLoadStorePointerOperand(&I);
      if (!Ptr)
        continue;

      // A uniform memory op is itself uniform.  We exclude uniform stores
      // here as they demand the last lane, not the first one.
      if (isa<LoadInst>(I) && Legal->isUniformMemOp(I))
        addToWorklistIfAllowed(&I);

      if (isUniformDecision(&I, VF)) {
        assert(isVectorizedMemAccessUse(&I, Ptr) && "consistency check");
        HasUniformUse.insert(Ptr);
      }
    }

  // Add to the worklist any operands which have *only* uniform (e.g. lane 0
  // demanding) users.  Since loops are assumed to be in LCSSA form, this
  // disallows uses outside the loop as well.
  for (auto *V : HasUniformUse) {
    if (isOutOfScope(V))
      continue;
    auto *I = cast<Instruction>(V);
    auto UsersAreMemAccesses =
      llvm::all_of(I->users(), [&](User *U) -> bool {
        return isVectorizedMemAccessUse(cast<Instruction>(U), V);
      });
    if (UsersAreMemAccesses)
      addToWorklistIfAllowed(I);
  }

  // Expand Worklist in topological order: whenever a new instruction
  // is added , its users should be already inside Worklist.  It ensures
  // a uniform instruction will only be used by uniform instructions.
  unsigned idx = 0;
  while (idx != Worklist.size()) {
    Instruction *I = Worklist[idx++];

    for (auto OV : I->operand_values()) {
      // isOutOfScope operands cannot be uniform instructions.
      if (isOutOfScope(OV))
        continue;
      // First order recurrence Phi's should typically be considered
      // non-uniform.
      auto *OP = dyn_cast<PHINode>(OV);
      if (OP && Legal->isFirstOrderRecurrence(OP))
        continue;
      // If all the users of the operand are uniform, then add the
      // operand into the uniform worklist.
      auto *OI = cast<Instruction>(OV);
      if (llvm::all_of(OI->users(), [&](User *U) -> bool {
            auto *J = cast<Instruction>(U);
            return Worklist.count(J) || isVectorizedMemAccessUse(J, OI);
          }))
        addToWorklistIfAllowed(OI);
    }
  }

  // For an instruction to be added into Worklist above, all its users inside
  // the loop should also be in Worklist. However, this condition cannot be
  // true for phi nodes that form a cyclic dependence. We must process phi
  // nodes separately. An induction variable will remain uniform if all users
  // of the induction variable and induction variable update remain uniform.
  // The code below handles both pointer and non-pointer induction variables.
  for (auto &Induction : Legal->getInductionVars()) {
    auto *Ind = Induction.first;
    auto *IndUpdate = cast<Instruction>(Ind->getIncomingValueForBlock(Latch));

    // Determine if all users of the induction variable are uniform after
    // vectorization.
    auto UniformInd = llvm::all_of(Ind->users(), [&](User *U) -> bool {
      auto *I = cast<Instruction>(U);
      return I == IndUpdate || !TheLoop->contains(I) || Worklist.count(I) ||
             isVectorizedMemAccessUse(I, Ind);
    });
    if (!UniformInd)
      continue;

    // Determine if all users of the induction variable update instruction are
    // uniform after vectorization.
    auto UniformIndUpdate =
        llvm::all_of(IndUpdate->users(), [&](User *U) -> bool {
          auto *I = cast<Instruction>(U);
          return I == Ind || !TheLoop->contains(I) || Worklist.count(I) ||
                 isVectorizedMemAccessUse(I, IndUpdate);
        });
    if (!UniformIndUpdate)
      continue;

    // The induction variable and its update instruction will remain uniform.
    addToWorklistIfAllowed(Ind);
    addToWorklistIfAllowed(IndUpdate);
  }

  Uniforms[VF].insert(Worklist.begin(), Worklist.end());
}

bool LoopVectorizationCostModel::runtimeChecksRequired() {
  LLVM_DEBUG(dbgs() << "LV: Performing code size checks.\n");

  if (Legal->getRuntimePointerChecking()->Need) {
    reportVectorizationFailure("Runtime ptr check is required with -Os/-Oz",
        "runtime pointer checks needed. Enable vectorization of this "
        "loop with '#pragma clang loop vectorize(enable)' when "
        "compiling with -Os/-Oz",
        "CantVersionLoopWithOptForSize", ORE, TheLoop);
    return true;
  }

  if (!PSE.getUnionPredicate().getPredicates().empty()) {
    reportVectorizationFailure("Runtime SCEV check is required with -Os/-Oz",
        "runtime SCEV checks needed. Enable vectorization of this "
        "loop with '#pragma clang loop vectorize(enable)' when "
        "compiling with -Os/-Oz",
        "CantVersionLoopWithOptForSize", ORE, TheLoop);
    return true;
  }

  // FIXME: Avoid specializing for stride==1 instead of bailing out.
  if (!Legal->getLAI()->getSymbolicStrides().empty()) {
    reportVectorizationFailure("Runtime stride check for small trip count",
        "runtime stride == 1 checks needed. Enable vectorization of "
        "this loop without such check by compiling with -Os/-Oz",
        "CantVersionLoopWithOptForSize", ORE, TheLoop);
    return true;
  }

  return false;
}

ElementCount
LoopVectorizationCostModel::getMaxLegalScalableVF(unsigned MaxSafeElements) {
  if (!TTI.supportsScalableVectors() && !ForceTargetSupportsScalableVectors)
    return ElementCount::getScalable(0);

  if (Hints->isScalableVectorizationDisabled()) {
    reportVectorizationInfo("Scalable vectorization is explicitly disabled",
                            "ScalableVectorizationDisabled", ORE, TheLoop);
    return ElementCount::getScalable(0);
  }

  LLVM_DEBUG(dbgs() << "LV: Scalable vectorization is available\n");

  auto MaxScalableVF = ElementCount::getScalable(
      std::numeric_limits<ElementCount::ScalarTy>::max());

  // Test that the loop-vectorizer can legalize all operations for this MaxVF.
  // FIXME: While for scalable vectors this is currently sufficient, this should
  // be replaced by a more detailed mechanism that filters out specific VFs,
  // instead of invalidating vectorization for a whole set of VFs based on the
  // MaxVF.

  // Disable scalable vectorization if the loop contains unsupported reductions.
  if (!canVectorizeReductions(MaxScalableVF)) {
    reportVectorizationInfo(
        "Scalable vectorization not supported for the reduction "
        "operations found in this loop.",
        "ScalableVFUnfeasible", ORE, TheLoop);
    return ElementCount::getScalable(0);
  }

  // Disable scalable vectorization if the loop contains any instructions
  // with element types not supported for scalable vectors.
  if (any_of(ElementTypesInLoop, [&](Type *Ty) {
        return !Ty->isVoidTy() &&
               !this->TTI.isElementTypeLegalForScalableVector(Ty);
      })) {
    reportVectorizationInfo("Scalable vectorization is not supported "
                            "for all element types found in this loop.",
                            "ScalableVFUnfeasible", ORE, TheLoop);
    return ElementCount::getScalable(0);
  }

  if (Legal->isSafeForAnyVectorWidth())
    return MaxScalableVF;

  // Limit MaxScalableVF by the maximum safe dependence distance.
  Optional<unsigned> MaxVScale = TTI.getMaxVScale();
  if (!MaxVScale && TheFunction->hasFnAttribute(Attribute::VScaleRange)) {
    unsigned VScaleMax = TheFunction->getFnAttribute(Attribute::VScaleRange)
                             .getVScaleRangeArgs()
                             .second;
    if (VScaleMax > 0)
      MaxVScale = VScaleMax;
  }
  MaxScalableVF = ElementCount::getScalable(
      MaxVScale ? (MaxSafeElements / MaxVScale.getValue()) : 0);
  if (!MaxScalableVF)
    reportVectorizationInfo(
        "Max legal vector width too small, scalable vectorization "
        "unfeasible.",
        "ScalableVFUnfeasible", ORE, TheLoop);

  return MaxScalableVF;
}

FixedScalableVFPair
LoopVectorizationCostModel::computeFeasibleMaxVF(unsigned ConstTripCount,
                                                 ElementCount UserVF) {
  MinBWs = computeMinimumValueSizes(TheLoop->getBlocks(), *DB, &TTI);
  unsigned SmallestType, WidestType;
  std::tie(SmallestType, WidestType) = getSmallestAndWidestTypes();

  // Get the maximum safe dependence distance in bits computed by LAA.
  // It is computed by MaxVF * sizeOf(type) * 8, where type is taken from
  // the memory accesses that is most restrictive (involved in the smallest
  // dependence distance).
  unsigned MaxSafeElements =
      PowerOf2Floor(Legal->getMaxSafeVectorWidthInBits() / WidestType);

  auto MaxSafeFixedVF = ElementCount::getFixed(MaxSafeElements);
  auto MaxSafeScalableVF = getMaxLegalScalableVF(MaxSafeElements);

  LLVM_DEBUG(dbgs() << "LV: The max safe fixed VF is: " << MaxSafeFixedVF
                    << ".\n");
  LLVM_DEBUG(dbgs() << "LV: The max safe scalable VF is: " << MaxSafeScalableVF
                    << ".\n");

  // First analyze the UserVF, fall back if the UserVF should be ignored.
  if (UserVF) {
    auto MaxSafeUserVF =
        UserVF.isScalable() ? MaxSafeScalableVF : MaxSafeFixedVF;

    if (ElementCount::isKnownLE(UserVF, MaxSafeUserVF)) {
      // If `VF=vscale x N` is safe, then so is `VF=N`
      if (UserVF.isScalable())
        return FixedScalableVFPair(
            ElementCount::getFixed(UserVF.getKnownMinValue()), UserVF);
      else
        return UserVF;
    }

    assert(ElementCount::isKnownGT(UserVF, MaxSafeUserVF));

    // Only clamp if the UserVF is not scalable. If the UserVF is scalable, it
    // is better to ignore the hint and let the compiler choose a suitable VF.
    if (!UserVF.isScalable()) {
      LLVM_DEBUG(dbgs() << "LV: User VF=" << UserVF
                        << " is unsafe, clamping to max safe VF="
                        << MaxSafeFixedVF << ".\n");
      ORE->emit([&]() {
        return OptimizationRemarkAnalysis(DEBUG_TYPE, "VectorizationFactor",
                                          TheLoop->getStartLoc(),
                                          TheLoop->getHeader())
               << "User-specified vectorization factor "
               << ore::NV("UserVectorizationFactor", UserVF)
               << " is unsafe, clamping to maximum safe vectorization factor "
               << ore::NV("VectorizationFactor", MaxSafeFixedVF);
      });
      return MaxSafeFixedVF;
    }

    if (!TTI.supportsScalableVectors() && !ForceTargetSupportsScalableVectors) {
      LLVM_DEBUG(dbgs() << "LV: User VF=" << UserVF
                        << " is ignored because scalable vectors are not "
                           "available.\n");
      ORE->emit([&]() {
        return OptimizationRemarkAnalysis(DEBUG_TYPE, "VectorizationFactor",
                                          TheLoop->getStartLoc(),
                                          TheLoop->getHeader())
               << "User-specified vectorization factor "
               << ore::NV("UserVectorizationFactor", UserVF)
               << " is ignored because the target does not support scalable "
                  "vectors. The compiler will pick a more suitable value.";
      });
    } else {
      LLVM_DEBUG(dbgs() << "LV: User VF=" << UserVF
                        << " is unsafe. Ignoring scalable UserVF.\n");
      ORE->emit([&]() {
        return OptimizationRemarkAnalysis(DEBUG_TYPE, "VectorizationFactor",
                                          TheLoop->getStartLoc(),
                                          TheLoop->getHeader())
               << "User-specified vectorization factor "
               << ore::NV("UserVectorizationFactor", UserVF)
               << " is unsafe. Ignoring the hint to let the compiler pick a "
                  "more suitable value.";
      });
    }
  }

  LLVM_DEBUG(dbgs() << "LV: The Smallest and Widest types: " << SmallestType
                    << " / " << WidestType << " bits.\n");

  FixedScalableVFPair Result(ElementCount::getFixed(1),
                             ElementCount::getScalable(0));
  if (auto MaxVF = getMaximizedVFForTarget(ConstTripCount, SmallestType,
                                           WidestType, MaxSafeFixedVF))
    Result.FixedVF = MaxVF;

  if (auto MaxVF = getMaximizedVFForTarget(ConstTripCount, SmallestType,
                                           WidestType, MaxSafeScalableVF))
    if (MaxVF.isScalable()) {
      Result.ScalableVF = MaxVF;
      LLVM_DEBUG(dbgs() << "LV: Found feasible scalable VF = " << MaxVF
                        << "\n");
    }

  return Result;
}

FixedScalableVFPair
LoopVectorizationCostModel::computeMaxVF(ElementCount UserVF, unsigned UserIC) {
  if (Legal->getRuntimePointerChecking()->Need && TTI.hasBranchDivergence()) {
    // TODO: It may by useful to do since it's still likely to be dynamically
    // uniform if the target can skip.
    reportVectorizationFailure(
        "Not inserting runtime ptr check for divergent target",
        "runtime pointer checks needed. Not enabled for divergent target",
        "CantVersionLoopWithDivergentTarget", ORE, TheLoop);
    return FixedScalableVFPair::getNone();
  }

  unsigned TC = PSE.getSE()->getSmallConstantTripCount(TheLoop);
  LLVM_DEBUG(dbgs() << "LV: Found trip count: " << TC << '\n');
  if (TC == 1) {
    reportVectorizationFailure("Single iteration (non) loop",
        "loop trip count is one, irrelevant for vectorization",
        "SingleIterationLoop", ORE, TheLoop);
    return FixedScalableVFPair::getNone();
  }

  switch (ScalarEpilogueStatus) {
  case CM_ScalarEpilogueAllowed:
    return computeFeasibleMaxVF(TC, UserVF);
  case CM_ScalarEpilogueNotAllowedUsePredicate:
    LLVM_FALLTHROUGH;
  case CM_ScalarEpilogueNotNeededUsePredicate:
    LLVM_DEBUG(
        dbgs() << "LV: vector predicate hint/switch found.\n"
               << "LV: Not allowing scalar epilogue, creating predicated "
               << "vector loop.\n");
    break;
  case CM_ScalarEpilogueNotAllowedLowTripLoop:
    // fallthrough as a special case of OptForSize
  case CM_ScalarEpilogueNotAllowedOptSize:
    if (ScalarEpilogueStatus == CM_ScalarEpilogueNotAllowedOptSize)
      LLVM_DEBUG(
          dbgs() << "LV: Not allowing scalar epilogue due to -Os/-Oz.\n");
    else
      LLVM_DEBUG(dbgs() << "LV: Not allowing scalar epilogue due to low trip "
                        << "count.\n");

    // Bail if runtime checks are required, which are not good when optimising
    // for size.
    if (runtimeChecksRequired())
      return FixedScalableVFPair::getNone();

    break;
  }

  // The only loops we can vectorize without a scalar epilogue, are loops with
  // a bottom-test and a single exiting block. We'd have to handle the fact
  // that not every instruction executes on the last iteration.  This will
  // require a lane mask which varies through the vector loop body.  (TODO)
  if (TheLoop->getExitingBlock() != TheLoop->getLoopLatch()) {
    // If there was a tail-folding hint/switch, but we can't fold the tail by
    // masking, fallback to a vectorization with a scalar epilogue.
    if (ScalarEpilogueStatus == CM_ScalarEpilogueNotNeededUsePredicate) {
      LLVM_DEBUG(dbgs() << "LV: Cannot fold tail by masking: vectorize with a "
                           "scalar epilogue instead.\n");
      ScalarEpilogueStatus = CM_ScalarEpilogueAllowed;
      return computeFeasibleMaxVF(TC, UserVF);
    }
    return FixedScalableVFPair::getNone();
  }

  // Now try the tail folding

  // Invalidate interleave groups that require an epilogue if we can't mask
  // the interleave-group.
  if (!useMaskedInterleavedAccesses(TTI)) {
    assert(WideningDecisions.empty() && Uniforms.empty() && Scalars.empty() &&
           "No decisions should have been taken at this point");
    // Note: There is no need to invalidate any cost modeling decisions here, as
    // non where taken so far.
    InterleaveInfo.invalidateGroupsRequiringScalarEpilogue();
  }

  FixedScalableVFPair MaxFactors = computeFeasibleMaxVF(TC, UserVF);
  // Avoid tail folding if the trip count is known to be a multiple of any VF
  // we chose.
  // FIXME: The condition below pessimises the case for fixed-width vectors,
  // when scalable VFs are also candidates for vectorization.
  if (MaxFactors.FixedVF.isVector() && !MaxFactors.ScalableVF) {
    ElementCount MaxFixedVF = MaxFactors.FixedVF;
    assert((UserVF.isNonZero() || isPowerOf2_32(MaxFixedVF.getFixedValue())) &&
           "MaxFixedVF must be a power of 2");
    unsigned MaxVFtimesIC = UserIC ? MaxFixedVF.getFixedValue() * UserIC
                                   : MaxFixedVF.getFixedValue();
    ScalarEvolution *SE = PSE.getSE();
    const SCEV *BackedgeTakenCount = PSE.getBackedgeTakenCount();
    const SCEV *ExitCount = SE->getAddExpr(
        BackedgeTakenCount, SE->getOne(BackedgeTakenCount->getType()));
    const SCEV *Rem = SE->getURemExpr(
        SE->applyLoopGuards(ExitCount, TheLoop),
        SE->getConstant(BackedgeTakenCount->getType(), MaxVFtimesIC));
    if (Rem->isZero()) {
      // Accept MaxFixedVF if we do not have a tail.
      LLVM_DEBUG(dbgs() << "LV: No tail will remain for any chosen VF.\n");
      return MaxFactors;
    }
  }

  // For scalable vectors, don't use tail folding as this is currently not yet
  // supported. The code is likely to have ended up here if the tripcount is
  // low, in which case it makes sense not to use scalable vectors.
  if (MaxFactors.ScalableVF.isVector())
    MaxFactors.ScalableVF = ElementCount::getScalable(0);

  // If we don't know the precise trip count, or if the trip count that we
  // found modulo the vectorization factor is not zero, try to fold the tail
  // by masking.
  // FIXME: look for a smaller MaxVF that does divide TC rather than masking.
  if (Legal->prepareToFoldTailByMasking()) {
    FoldTailByMasking = true;
    return MaxFactors;
  }

  // If there was a tail-folding hint/switch, but we can't fold the tail by
  // masking, fallback to a vectorization with a scalar epilogue.
  if (ScalarEpilogueStatus == CM_ScalarEpilogueNotNeededUsePredicate) {
    LLVM_DEBUG(dbgs() << "LV: Cannot fold tail by masking: vectorize with a "
                         "scalar epilogue instead.\n");
    ScalarEpilogueStatus = CM_ScalarEpilogueAllowed;
    return MaxFactors;
  }

  if (ScalarEpilogueStatus == CM_ScalarEpilogueNotAllowedUsePredicate) {
    LLVM_DEBUG(dbgs() << "LV: Can't fold tail by masking: don't vectorize\n");
    return FixedScalableVFPair::getNone();
  }

  if (TC == 0) {
    reportVectorizationFailure(
        "Unable to calculate the loop count due to complex control flow",
        "unable to calculate the loop count due to complex control flow",
        "UnknownLoopCountComplexCFG", ORE, TheLoop);
    return FixedScalableVFPair::getNone();
  }

  reportVectorizationFailure(
      "Cannot optimize for size and vectorize at the same time.",
      "cannot optimize for size and vectorize at the same time. "
      "Enable vectorization of this loop with '#pragma clang loop "
      "vectorize(enable)' when compiling with -Os/-Oz",
      "NoTailLoopWithOptForSize", ORE, TheLoop);
  return FixedScalableVFPair::getNone();
}

ElementCount LoopVectorizationCostModel::getMaximizedVFForTarget(
    unsigned ConstTripCount, unsigned SmallestType, unsigned WidestType,
    const ElementCount &MaxSafeVF) {
  bool ComputeScalableMaxVF = MaxSafeVF.isScalable();
  TypeSize WidestRegister = TTI.getRegisterBitWidth(
      ComputeScalableMaxVF ? TargetTransformInfo::RGK_ScalableVector
                           : TargetTransformInfo::RGK_FixedWidthVector);

  // Convenience function to return the minimum of two ElementCounts.
  auto MinVF = [](const ElementCount &LHS, const ElementCount &RHS) {
    assert((LHS.isScalable() == RHS.isScalable()) &&
           "Scalable flags must match");
    return ElementCount::isKnownLT(LHS, RHS) ? LHS : RHS;
  };

  // Ensure MaxVF is a power of 2; the dependence distance bound may not be.
  // Note that both WidestRegister and WidestType may not be a powers of 2.
  auto MaxVectorElementCount = ElementCount::get(
      PowerOf2Floor(WidestRegister.getKnownMinSize() / WidestType),
      ComputeScalableMaxVF);
  MaxVectorElementCount = MinVF(MaxVectorElementCount, MaxSafeVF);
  LLVM_DEBUG(dbgs() << "LV: The Widest register safe to use is: "
                    << (MaxVectorElementCount * WidestType) << " bits.\n");

  if (!MaxVectorElementCount) {
    LLVM_DEBUG(dbgs() << "LV: The target has no "
                      << (ComputeScalableMaxVF ? "scalable" : "fixed")
                      << " vector registers.\n");
    return ElementCount::getFixed(1);
  }

  const auto TripCountEC = ElementCount::getFixed(ConstTripCount);
  if (ConstTripCount &&
      ElementCount::isKnownLE(TripCountEC, MaxVectorElementCount) &&
      isPowerOf2_32(ConstTripCount)) {
    // We need to clamp the VF to be the ConstTripCount. There is no point in
    // choosing a higher viable VF as done in the loop below. If
    // MaxVectorElementCount is scalable, we only fall back on a fixed VF when
    // the TC is less than or equal to the known number of lanes.
    LLVM_DEBUG(dbgs() << "LV: Clamping the MaxVF to the constant trip count: "
                      << ConstTripCount << "\n");
    return TripCountEC;
  }

  ElementCount MaxVF = MaxVectorElementCount;
  if (TTI.shouldMaximizeVectorBandwidth() ||
      (MaximizeBandwidth && isScalarEpilogueAllowed())) {
    auto MaxVectorElementCountMaxBW = ElementCount::get(
        PowerOf2Floor(WidestRegister.getKnownMinSize() / SmallestType),
        ComputeScalableMaxVF);
    MaxVectorElementCountMaxBW = MinVF(MaxVectorElementCountMaxBW, MaxSafeVF);

    // Collect all viable vectorization factors larger than the default MaxVF
    // (i.e. MaxVectorElementCount).
    SmallVector<ElementCount, 8> VFs;
    for (ElementCount VS = MaxVectorElementCount * 2;
         ElementCount::isKnownLE(VS, MaxVectorElementCountMaxBW); VS *= 2)
      VFs.push_back(VS);

    // For each VF calculate its register usage.
    auto RUs = calculateRegisterUsage(VFs);

    // Select the largest VF which doesn't require more registers than existing
    // ones.
    for (int i = RUs.size() - 1; i >= 0; --i) {
      bool Selected = true;
      for (auto &pair : RUs[i].MaxLocalUsers) {
        unsigned TargetNumRegisters = TTI.getNumberOfRegisters(pair.first);
        if (pair.second > TargetNumRegisters)
          Selected = false;
      }
      if (Selected) {
        MaxVF = VFs[i];
        break;
      }
    }
    if (ElementCount MinVF =
            TTI.getMinimumVF(SmallestType, ComputeScalableMaxVF)) {
      if (ElementCount::isKnownLT(MaxVF, MinVF)) {
        LLVM_DEBUG(dbgs() << "LV: Overriding calculated MaxVF(" << MaxVF
                          << ") with target's minimum: " << MinVF << '\n');
        MaxVF = MinVF;
      }
    }
  }
  return MaxVF;
}

bool LoopVectorizationCostModel::isMoreProfitable(
    const VectorizationFactor &A, const VectorizationFactor &B) const {
  InstructionCost CostA = A.Cost;
  InstructionCost CostB = B.Cost;

  unsigned MaxTripCount = PSE.getSE()->getSmallConstantMaxTripCount(TheLoop);

  if (!A.Width.isScalable() && !B.Width.isScalable() && FoldTailByMasking &&
      MaxTripCount) {
    // If we are folding the tail and the trip count is a known (possibly small)
    // constant, the trip count will be rounded up to an integer number of
    // iterations. The total cost will be PerIterationCost*ceil(TripCount/VF),
    // which we compare directly. When not folding the tail, the total cost will
    // be PerIterationCost*floor(TC/VF) + Scalar remainder cost, and so is
    // approximated with the per-lane cost below instead of using the tripcount
    // as here.
    auto RTCostA = CostA * divideCeil(MaxTripCount, A.Width.getFixedValue());
    auto RTCostB = CostB * divideCeil(MaxTripCount, B.Width.getFixedValue());
    return RTCostA < RTCostB;
  }

  // When set to preferred, for now assume vscale may be larger than 1, so
  // that scalable vectorization is slightly favorable over fixed-width
  // vectorization.
  if (Hints->isScalableVectorizationPreferred())
    if (A.Width.isScalable() && !B.Width.isScalable())
      return (CostA * B.Width.getKnownMinValue()) <=
             (CostB * A.Width.getKnownMinValue());

  // To avoid the need for FP division:
  //      (CostA / A.Width) < (CostB / B.Width)
  // <=>  (CostA * B.Width) < (CostB * A.Width)
  return (CostA * B.Width.getKnownMinValue()) <
         (CostB * A.Width.getKnownMinValue());
}

VectorizationFactor LoopVectorizationCostModel::selectVectorizationFactor(
    const ElementCountSet &VFCandidates) {
  InstructionCost ExpectedCost = expectedCost(ElementCount::getFixed(1)).first;
  LLVM_DEBUG(dbgs() << "LV: Scalar loop costs: " << ExpectedCost << ".\n");
  assert(ExpectedCost.isValid() && "Unexpected invalid cost for scalar loop");
  assert(VFCandidates.count(ElementCount::getFixed(1)) &&
         "Expected Scalar VF to be a candidate");

  const VectorizationFactor ScalarCost(ElementCount::getFixed(1), ExpectedCost);
  VectorizationFactor ChosenFactor = ScalarCost;

  bool ForceVectorization = Hints->getForce() == LoopVectorizeHints::FK_Enabled;
  if (ForceVectorization && VFCandidates.size() > 1) {
    // Ignore scalar width, because the user explicitly wants vectorization.
    // Initialize cost to max so that VF = 2 is, at least, chosen during cost
    // evaluation.
    ChosenFactor.Cost = InstructionCost::getMax();
  }

  SmallVector<InstructionVFPair> InvalidCosts;
  for (const auto &i : VFCandidates) {
    // The cost for scalar VF=1 is already calculated, so ignore it.
    if (i.isScalar())
      continue;

    VectorizationCostTy C = expectedCost(i, &InvalidCosts);
    VectorizationFactor Candidate(i, C.first);
    LLVM_DEBUG(
        dbgs() << "LV: Vector loop of width " << i << " costs: "
               << (Candidate.Cost / Candidate.Width.getKnownMinValue())
               << (i.isScalable() ? " (assuming a minimum vscale of 1)" : "")
               << ".\n");

    if (!C.second && !ForceVectorization) {
      LLVM_DEBUG(
          dbgs() << "LV: Not considering vector loop of width " << i
                 << " because it will not generate any vector instructions.\n");
      continue;
    }

    // If profitable add it to ProfitableVF list.
    if (isMoreProfitable(Candidate, ScalarCost))
      ProfitableVFs.push_back(Candidate);

    if (isMoreProfitable(Candidate, ChosenFactor))
      ChosenFactor = Candidate;
  }

  // Emit a report of VFs with invalid costs in the loop.
  if (!InvalidCosts.empty()) {
    // Group the remarks per instruction, keeping the instruction order from
    // InvalidCosts.
    std::map<Instruction *, unsigned> Numbering;
    unsigned I = 0;
    for (auto &Pair : InvalidCosts)
      if (!Numbering.count(Pair.first))
        Numbering[Pair.first] = I++;

    // Sort the list, first on instruction(number) then on VF.
    llvm::sort(InvalidCosts,
               [&Numbering](InstructionVFPair &A, InstructionVFPair &B) {
                 if (Numbering[A.first] != Numbering[B.first])
                   return Numbering[A.first] < Numbering[B.first];
                 ElementCountComparator ECC;
                 return ECC(A.second, B.second);
               });

    // For a list of ordered instruction-vf pairs:
    //   [(load, vf1), (load, vf2), (store, vf1)]
    // Group the instructions together to emit separate remarks for:
    //   load  (vf1, vf2)
    //   store (vf1)
    auto Tail = ArrayRef<InstructionVFPair>(InvalidCosts);
    auto Subset = ArrayRef<InstructionVFPair>();
    do {
      if (Subset.empty())
        Subset = Tail.take_front(1);

      Instruction *I = Subset.front().first;

      // If the next instruction is different, or if there are no other pairs,
      // emit a remark for the collated subset. e.g.
      //   [(load, vf1), (load, vf2))]
      // to emit:
      //  remark: invalid costs for 'load' at VF=(vf, vf2)
      if (Subset == Tail || Tail[Subset.size()].first != I) {
        std::string OutString;
        raw_string_ostream OS(OutString);
        assert(!Subset.empty() && "Unexpected empty range");
        OS << "Instruction with invalid costs prevented vectorization at VF=(";
        for (auto &Pair : Subset)
          OS << (Pair.second == Subset.front().second ? "" : ", ")
             << Pair.second;
        OS << "):";
        if (auto *CI = dyn_cast<CallInst>(I))
          OS << " call to " << CI->getCalledFunction()->getName();
        else
          OS << " " << I->getOpcodeName();
        OS.flush();
        reportVectorizationInfo(OutString, "InvalidCost", ORE, TheLoop, I);
        Tail = Tail.drop_front(Subset.size());
        Subset = {};
      } else
        // Grow the subset by one element
        Subset = Tail.take_front(Subset.size() + 1);
    } while (!Tail.empty());
  }

  if (!EnableCondStoresVectorization && NumPredStores) {
    reportVectorizationFailure("There are conditional stores.",
        "store that is conditionally executed prevents vectorization",
        "ConditionalStore", ORE, TheLoop);
    ChosenFactor = ScalarCost;
  }

  LLVM_DEBUG(if (ForceVectorization && !ChosenFactor.Width.isScalar() &&
                 ChosenFactor.Cost >= ScalarCost.Cost) dbgs()
             << "LV: Vectorization seems to be not beneficial, "
             << "but was forced by a user.\n");
  LLVM_DEBUG(dbgs() << "LV: Selecting VF: " << ChosenFactor.Width << ".\n");
  return ChosenFactor;
}

bool LoopVectorizationCostModel::isCandidateForEpilogueVectorization(
    const Loop &L, ElementCount VF) const {
  // Cross iteration phis such as reductions need special handling and are
  // currently unsupported.
  if (any_of(L.getHeader()->phis(), [&](PHINode &Phi) {
        return Legal->isFirstOrderRecurrence(&Phi) ||
               Legal->isReductionVariable(&Phi);
      }))
    return false;

  // Phis with uses outside of the loop require special handling and are
  // currently unsupported.
  for (auto &Entry : Legal->getInductionVars()) {
    // Look for uses of the value of the induction at the last iteration.
    Value *PostInc = Entry.first->getIncomingValueForBlock(L.getLoopLatch());
    for (User *U : PostInc->users())
      if (!L.contains(cast<Instruction>(U)))
        return false;
    // Look for uses of penultimate value of the induction.
    for (User *U : Entry.first->users())
      if (!L.contains(cast<Instruction>(U)))
        return false;
  }

  // Induction variables that are widened require special handling that is
  // currently not supported.
  if (any_of(Legal->getInductionVars(), [&](auto &Entry) {
        return !(this->isScalarAfterVectorization(Entry.first, VF) ||
                 this->isProfitableToScalarize(Entry.first, VF));
      }))
    return false;

  // Epilogue vectorization code has not been auditted to ensure it handles
  // non-latch exits properly.  It may be fine, but it needs auditted and
  // tested.
  if (L.getExitingBlock() != L.getLoopLatch())
    return false;

  return true;
}

bool LoopVectorizationCostModel::isEpilogueVectorizationProfitable(
    const ElementCount VF) const {
  // FIXME: We need a much better cost-model to take different parameters such
  // as register pressure, code size increase and cost of extra branches into
  // account. For now we apply a very crude heuristic and only consider loops
  // with vectorization factors larger than a certain value.
  // We also consider epilogue vectorization unprofitable for targets that don't
  // consider interleaving beneficial (eg. MVE).
  if (TTI.getMaxInterleaveFactor(VF.getKnownMinValue()) <= 1)
    return false;
  if (VF.getFixedValue() >= EpilogueVectorizationMinVF)
    return true;
  return false;
}

VectorizationFactor
LoopVectorizationCostModel::selectEpilogueVectorizationFactor(
    const ElementCount MainLoopVF, const LoopVectorizationPlanner &LVP) {
  VectorizationFactor Result = VectorizationFactor::Disabled();
  if (!EnableEpilogueVectorization) {
    LLVM_DEBUG(dbgs() << "LEV: Epilogue vectorization is disabled.\n";);
    return Result;
  }

  if (!isScalarEpilogueAllowed()) {
    LLVM_DEBUG(
        dbgs() << "LEV: Unable to vectorize epilogue because no epilogue is "
                  "allowed.\n";);
    return Result;
  }

  // FIXME: This can be fixed for scalable vectors later, because at this stage
  // the LoopVectorizer will only consider vectorizing a loop with scalable
  // vectors when the loop has a hint to enable vectorization for a given VF.
  if (MainLoopVF.isScalable()) {
    LLVM_DEBUG(dbgs() << "LEV: Epilogue vectorization for scalable vectors not "
                         "yet supported.\n");
    return Result;
  }

  // Not really a cost consideration, but check for unsupported cases here to
  // simplify the logic.
  if (!isCandidateForEpilogueVectorization(*TheLoop, MainLoopVF)) {
    LLVM_DEBUG(
        dbgs() << "LEV: Unable to vectorize epilogue because the loop is "
                  "not a supported candidate.\n";);
    return Result;
  }

  if (EpilogueVectorizationForceVF > 1) {
    LLVM_DEBUG(dbgs() << "LEV: Epilogue vectorization factor is forced.\n";);
    if (LVP.hasPlanWithVFs(
            {MainLoopVF, ElementCount::getFixed(EpilogueVectorizationForceVF)}))
      return {ElementCount::getFixed(EpilogueVectorizationForceVF), 0};
    else {
      LLVM_DEBUG(
          dbgs()
              << "LEV: Epilogue vectorization forced factor is not viable.\n";);
      return Result;
    }
  }

  if (TheLoop->getHeader()->getParent()->hasOptSize() ||
      TheLoop->getHeader()->getParent()->hasMinSize()) {
    LLVM_DEBUG(
        dbgs()
            << "LEV: Epilogue vectorization skipped due to opt for size.\n";);
    return Result;
  }

  if (!isEpilogueVectorizationProfitable(MainLoopVF))
    return Result;

  for (auto &NextVF : ProfitableVFs)
    if (ElementCount::isKnownLT(NextVF.Width, MainLoopVF) &&
        (Result.Width.getFixedValue() == 1 ||
         isMoreProfitable(NextVF, Result)) &&
        LVP.hasPlanWithVFs({MainLoopVF, NextVF.Width}))
      Result = NextVF;

  if (Result != VectorizationFactor::Disabled())
    LLVM_DEBUG(dbgs() << "LEV: Vectorizing epilogue loop with VF = "
                      << Result.Width.getFixedValue() << "\n";);
  return Result;
}

std::pair<unsigned, unsigned>
LoopVectorizationCostModel::getSmallestAndWidestTypes() {
  unsigned MinWidth = -1U;
  unsigned MaxWidth = 8;
  const DataLayout &DL = TheFunction->getParent()->getDataLayout();
  for (Type *T : ElementTypesInLoop) {
    MinWidth = std::min<unsigned>(
        MinWidth, DL.getTypeSizeInBits(T->getScalarType()).getFixedSize());
    MaxWidth = std::max<unsigned>(
        MaxWidth, DL.getTypeSizeInBits(T->getScalarType()).getFixedSize());
  }
  return {MinWidth, MaxWidth};
}

void LoopVectorizationCostModel::collectElementTypesForWidening() {
  ElementTypesInLoop.clear();
  // For each block.
  for (BasicBlock *BB : TheLoop->blocks()) {
    // For each instruction in the loop.
    for (Instruction &I : BB->instructionsWithoutDebug()) {
      Type *T = I.getType();

      // Skip ignored values.
      if (ValuesToIgnore.count(&I))
        continue;

      // Only examine Loads, Stores and PHINodes.
      if (!isa<LoadInst>(I) && !isa<StoreInst>(I) && !isa<PHINode>(I))
        continue;

      // Examine PHI nodes that are reduction variables. Update the type to
      // account for the recurrence type.
      if (auto *PN = dyn_cast<PHINode>(&I)) {
        if (!Legal->isReductionVariable(PN))
          continue;
        const RecurrenceDescriptor &RdxDesc = Legal->getReductionVars()[PN];
        if (PreferInLoopReductions || useOrderedReductions(RdxDesc) ||
            TTI.preferInLoopReduction(RdxDesc.getOpcode(),
                                      RdxDesc.getRecurrenceType(),
                                      TargetTransformInfo::ReductionFlags()))
          continue;
        T = RdxDesc.getRecurrenceType();
      }

      // Examine the stored values.
      if (auto *ST = dyn_cast<StoreInst>(&I))
        T = ST->getValueOperand()->getType();

      // Ignore loaded pointer types and stored pointer types that are not
      // vectorizable.
      //
      // FIXME: The check here attempts to predict whether a load or store will
      //        be vectorized. We only know this for certain after a VF has
      //        been selected. Here, we assume that if an access can be
      //        vectorized, it will be. We should also look at extending this
      //        optimization to non-pointer types.
      //
      if (T->isPointerTy() && !isConsecutiveLoadOrStore(&I) &&
          !isAccessInterleaved(&I) && !isLegalGatherOrScatter(&I))
        continue;

      ElementTypesInLoop.insert(T);
    }
  }
}

unsigned LoopVectorizationCostModel::selectInterleaveCount(ElementCount VF,
                                                           unsigned LoopCost) {
  // -- The interleave heuristics --
  // We interleave the loop in order to expose ILP and reduce the loop overhead.
  // There are many micro-architectural considerations that we can't predict
  // at this level. For example, frontend pressure (on decode or fetch) due to
  // code size, or the number and capabilities of the execution ports.
  //
  // We use the following heuristics to select the interleave count:
  // 1. If the code has reductions, then we interleave to break the cross
  // iteration dependency.
  // 2. If the loop is really small, then we interleave to reduce the loop
  // overhead.
  // 3. We don't interleave if we think that we will spill registers to memory
  // due to the increased register pressure.

  if (!isScalarEpilogueAllowed())
    return 1;

  // We used the distance for the interleave count.
  if (Legal->getMaxSafeDepDistBytes() != -1U)
    return 1;

  auto BestKnownTC = getSmallBestKnownTC(*PSE.getSE(), TheLoop);
  const bool HasReductions = !Legal->getReductionVars().empty();
  // Do not interleave loops with a relatively small known or estimated trip
  // count. But we will interleave when InterleaveSmallLoopScalarReduction is
  // enabled, and the code has scalar reductions(HasReductions && VF = 1),
  // because with the above conditions interleaving can expose ILP and break
  // cross iteration dependences for reductions.
  if (BestKnownTC && (*BestKnownTC < TinyTripCountInterleaveThreshold) &&
      !(InterleaveSmallLoopScalarReduction && HasReductions && VF.isScalar()))
    return 1;

  RegisterUsage R = calculateRegisterUsage({VF})[0];
  // We divide by these constants so assume that we have at least one
  // instruction that uses at least one register.
  for (auto& pair : R.MaxLocalUsers) {
    pair.second = std::max(pair.second, 1U);
  }

  // We calculate the interleave count using the following formula.
  // Subtract the number of loop invariants from the number of available
  // registers. These registers are used by all of the interleaved instances.
  // Next, divide the remaining registers by the number of registers that is
  // required by the loop, in order to estimate how many parallel instances
  // fit without causing spills. All of this is rounded down if necessary to be
  // a power of two. We want power of two interleave count to simplify any
  // addressing operations or alignment considerations.
  // We also want power of two interleave counts to ensure that the induction
  // variable of the vector loop wraps to zero, when tail is folded by masking;
  // this currently happens when OptForSize, in which case IC is set to 1 above.
  unsigned IC = UINT_MAX;

  for (auto& pair : R.MaxLocalUsers) {
    unsigned TargetNumRegisters = TTI.getNumberOfRegisters(pair.first);
    LLVM_DEBUG(dbgs() << "LV: The target has " << TargetNumRegisters
                      << " registers of "
                      << TTI.getRegisterClassName(pair.first) << " register class\n");
    if (VF.isScalar()) {
      if (ForceTargetNumScalarRegs.getNumOccurrences() > 0)
        TargetNumRegisters = ForceTargetNumScalarRegs;
    } else {
      if (ForceTargetNumVectorRegs.getNumOccurrences() > 0)
        TargetNumRegisters = ForceTargetNumVectorRegs;
    }
    unsigned MaxLocalUsers = pair.second;
    unsigned LoopInvariantRegs = 0;
    if (R.LoopInvariantRegs.find(pair.first) != R.LoopInvariantRegs.end())
      LoopInvariantRegs = R.LoopInvariantRegs[pair.first];

    unsigned TmpIC = PowerOf2Floor((TargetNumRegisters - LoopInvariantRegs) / MaxLocalUsers);
    // Don't count the induction variable as interleaved.
    if (EnableIndVarRegisterHeur) {
      TmpIC =
          PowerOf2Floor((TargetNumRegisters - LoopInvariantRegs - 1) /
                        std::max(1U, (MaxLocalUsers - 1)));
    }

    IC = std::min(IC, TmpIC);
  }

  // Clamp the interleave ranges to reasonable counts.
  unsigned MaxInterleaveCount =
      TTI.getMaxInterleaveFactor(VF.getKnownMinValue());

  // Check if the user has overridden the max.
  if (VF.isScalar()) {
    if (ForceTargetMaxScalarInterleaveFactor.getNumOccurrences() > 0)
      MaxInterleaveCount = ForceTargetMaxScalarInterleaveFactor;
  } else {
    if (ForceTargetMaxVectorInterleaveFactor.getNumOccurrences() > 0)
      MaxInterleaveCount = ForceTargetMaxVectorInterleaveFactor;
  }

  // If trip count is known or estimated compile time constant, limit the
  // interleave count to be less than the trip count divided by VF, provided it
  // is at least 1.
  //
  // For scalable vectors we can't know if interleaving is beneficial. It may
  // not be beneficial for small loops if none of the lanes in the second vector
  // iterations is enabled. However, for larger loops, there is likely to be a
  // similar benefit as for fixed-width vectors. For now, we choose to leave
  // the InterleaveCount as if vscale is '1', although if some information about
  // the vector is known (e.g. min vector size), we can make a better decision.
  if (BestKnownTC) {
    MaxInterleaveCount =
        std::min(*BestKnownTC / VF.getKnownMinValue(), MaxInterleaveCount);
    // Make sure MaxInterleaveCount is greater than 0.
    MaxInterleaveCount = std::max(1u, MaxInterleaveCount);
  }

  assert(MaxInterleaveCount > 0 &&
         "Maximum interleave count must be greater than 0");

  // Clamp the calculated IC to be between the 1 and the max interleave count
  // that the target and trip count allows.
  if (IC > MaxInterleaveCount)
    IC = MaxInterleaveCount;
  else
    // Make sure IC is greater than 0.
    IC = std::max(1u, IC);

  assert(IC > 0 && "Interleave count must be greater than 0.");

  // If we did not calculate the cost for VF (because the user selected the VF)
  // then we calculate the cost of VF here.
  if (LoopCost == 0) {
    InstructionCost C = expectedCost(VF).first;
    assert(C.isValid() && "Expected to have chosen a VF with valid cost");
    LoopCost = *C.getValue();
  }

  assert(LoopCost && "Non-zero loop cost expected");

  // Interleave if we vectorized this loop and there is a reduction that could
  // benefit from interleaving.
  if (VF.isVector() && HasReductions) {
    LLVM_DEBUG(dbgs() << "LV: Interleaving because of reductions.\n");
    return IC;
  }

  // Note that if we've already vectorized the loop we will have done the
  // runtime check and so interleaving won't require further checks.
  bool InterleavingRequiresRuntimePointerCheck =
      (VF.isScalar() && Legal->getRuntimePointerChecking()->Need);

  // We want to interleave small loops in order to reduce the loop overhead and
  // potentially expose ILP opportunities.
  LLVM_DEBUG(dbgs() << "LV: Loop cost is " << LoopCost << '\n'
                    << "LV: IC is " << IC << '\n'
                    << "LV: VF is " << VF << '\n');
  const bool AggressivelyInterleaveReductions =
      TTI.enableAggressiveInterleaving(HasReductions);
  if (!InterleavingRequiresRuntimePointerCheck && LoopCost < SmallLoopCost) {
    // We assume that the cost overhead is 1 and we use the cost model
    // to estimate the cost of the loop and interleave until the cost of the
    // loop overhead is about 5% of the cost of the loop.
    unsigned SmallIC =
        std::min(IC, (unsigned)PowerOf2Floor(SmallLoopCost / LoopCost));

    // Interleave until store/load ports (estimated by max interleave count) are
    // saturated.
    unsigned NumStores = Legal->getNumStores();
    unsigned NumLoads = Legal->getNumLoads();
    unsigned StoresIC = IC / (NumStores ? NumStores : 1);
    unsigned LoadsIC = IC / (NumLoads ? NumLoads : 1);

    // If we have a scalar reduction (vector reductions are already dealt with
    // by this point), we can increase the critical path length if the loop
    // we're interleaving is inside another loop. For tree-wise reductions
    // set the limit to 2, and for ordered reductions it's best to disable
    // interleaving entirely.
    if (HasReductions && TheLoop->getLoopDepth() > 1) {
      bool HasOrderedReductions =
          any_of(Legal->getReductionVars(), [&](auto &Reduction) -> bool {
            const RecurrenceDescriptor &RdxDesc = Reduction.second;
            return RdxDesc.isOrdered();
          });
      if (HasOrderedReductions) {
        LLVM_DEBUG(
            dbgs() << "LV: Not interleaving scalar ordered reductions.\n");
        return 1;
      }

      unsigned F = static_cast<unsigned>(MaxNestedScalarReductionIC);
      SmallIC = std::min(SmallIC, F);
      StoresIC = std::min(StoresIC, F);
      LoadsIC = std::min(LoadsIC, F);
    }

    if (EnableLoadStoreRuntimeInterleave &&
        std::max(StoresIC, LoadsIC) > SmallIC) {
      LLVM_DEBUG(
          dbgs() << "LV: Interleaving to saturate store or load ports.\n");
      return std::max(StoresIC, LoadsIC);
    }

    // If there are scalar reductions and TTI has enabled aggressive
    // interleaving for reductions, we will interleave to expose ILP.
    if (InterleaveSmallLoopScalarReduction && VF.isScalar() &&
        AggressivelyInterleaveReductions) {
      LLVM_DEBUG(dbgs() << "LV: Interleaving to expose ILP.\n");
      // Interleave no less than SmallIC but not as aggressive as the normal IC
      // to satisfy the rare situation when resources are too limited.
      return std::max(IC / 2, SmallIC);
    } else {
      LLVM_DEBUG(dbgs() << "LV: Interleaving to reduce branch cost.\n");
      return SmallIC;
    }
  }

  // Interleave if this is a large loop (small loops are already dealt with by
  // this point) that could benefit from interleaving.
  if (AggressivelyInterleaveReductions) {
    LLVM_DEBUG(dbgs() << "LV: Interleaving to expose ILP.\n");
    return IC;
  }

  LLVM_DEBUG(dbgs() << "LV: Not Interleaving.\n");
  return 1;
}

SmallVector<LoopVectorizationCostModel::RegisterUsage, 8>
LoopVectorizationCostModel::calculateRegisterUsage(ArrayRef<ElementCount> VFs) {
  // This function calculates the register usage by measuring the highest number
  // of values that are alive at a single location. Obviously, this is a very
  // rough estimation. We scan the loop in a topological order in order and
  // assign a number to each instruction. We use RPO to ensure that defs are
  // met before their users. We assume that each instruction that has in-loop
  // users starts an interval. We record every time that an in-loop value is
  // used, so we have a list of the first and last occurrences of each
  // instruction. Next, we transpose this data structure into a multi map that
  // holds the list of intervals that *end* at a specific location. This multi
  // map allows us to perform a linear search. We scan the instructions linearly
  // and record each time that a new interval starts, by placing it in a set.
  // If we find this value in the multi-map then we remove it from the set.
  // The max register usage is the maximum size of the set.
  // We also search for instructions that are defined outside the loop, but are
  // used inside the loop. We need this number separately from the max-interval
  // usage number because when we unroll, loop-invariant values do not take
  // more register.
  LoopBlocksDFS DFS(TheLoop);
  DFS.perform(LI);

  RegisterUsage RU;

  // Each 'key' in the map opens a new interval. The values
  // of the map are the index of the 'last seen' usage of the
  // instruction that is the key.
  using IntervalMap = DenseMap<Instruction *, unsigned>;

  // Maps instruction to its index.
  SmallVector<Instruction *, 64> IdxToInstr;
  // Marks the end of each interval.
  IntervalMap EndPoint;
  // Saves the list of instruction indices that are used in the loop.
  SmallPtrSet<Instruction *, 8> Ends;
  // Saves the list of values that are used in the loop but are
  // defined outside the loop, such as arguments and constants.
  SmallPtrSet<Value *, 8> LoopInvariants;

  for (BasicBlock *BB : make_range(DFS.beginRPO(), DFS.endRPO())) {
    for (Instruction &I : BB->instructionsWithoutDebug()) {
      IdxToInstr.push_back(&I);

      // Save the end location of each USE.
      for (Value *U : I.operands()) {
        auto *Instr = dyn_cast<Instruction>(U);

        // Ignore non-instruction values such as arguments, constants, etc.
        if (!Instr)
          continue;

        // If this instruction is outside the loop then record it and continue.
        if (!TheLoop->contains(Instr)) {
          LoopInvariants.insert(Instr);
          continue;
        }

        // Overwrite previous end points.
        EndPoint[Instr] = IdxToInstr.size();
        Ends.insert(Instr);
      }
    }
  }

  // Saves the list of intervals that end with the index in 'key'.
  using InstrList = SmallVector<Instruction *, 2>;
  DenseMap<unsigned, InstrList> TransposeEnds;

  // Transpose the EndPoints to a list of values that end at each index.
  for (auto &Interval : EndPoint)
    TransposeEnds[Interval.second].push_back(Interval.first);

  SmallPtrSet<Instruction *, 8> OpenIntervals;
  SmallVector<RegisterUsage, 8> RUs(VFs.size());
  SmallVector<SmallMapVector<unsigned, unsigned, 4>, 8> MaxUsages(VFs.size());

  LLVM_DEBUG(dbgs() << "LV(REG): Calculating max register usage:\n");

  // A lambda that gets the register usage for the given type and VF.
  const auto &TTICapture = TTI;
  auto GetRegUsage = [&TTICapture](Type *Ty, ElementCount VF) -> unsigned {
    if (Ty->isTokenTy() || !VectorType::isValidElementType(Ty))
      return 0;
    InstructionCost::CostType RegUsage =
        *TTICapture.getRegUsageForType(VectorType::get(Ty, VF)).getValue();
    assert(RegUsage >= 0 && RegUsage <= std::numeric_limits<unsigned>::max() &&
           "Nonsensical values for register usage.");
    return RegUsage;
  };

  for (unsigned int i = 0, s = IdxToInstr.size(); i < s; ++i) {
    Instruction *I = IdxToInstr[i];

    // Remove all of the instructions that end at this location.
    InstrList &List = TransposeEnds[i];
    for (Instruction *ToRemove : List)
      OpenIntervals.erase(ToRemove);

    // Ignore instructions that are never used within the loop.
    if (!Ends.count(I))
      continue;

    // Skip ignored values.
    if (ValuesToIgnore.count(I))
      continue;

    // For each VF find the maximum usage of registers.
    for (unsigned j = 0, e = VFs.size(); j < e; ++j) {
      // Count the number of live intervals.
      SmallMapVector<unsigned, unsigned, 4> RegUsage;

      if (VFs[j].isScalar()) {
        for (auto Inst : OpenIntervals) {
          unsigned ClassID = TTI.getRegisterClassForType(false, Inst->getType());
          if (RegUsage.find(ClassID) == RegUsage.end())
            RegUsage[ClassID] = 1;
          else
            RegUsage[ClassID] += 1;
        }
      } else {
        collectUniformsAndScalars(VFs[j]);
        for (auto Inst : OpenIntervals) {
          // Skip ignored values for VF > 1.
          if (VecValuesToIgnore.count(Inst))
            continue;
          if (isScalarAfterVectorization(Inst, VFs[j])) {
            unsigned ClassID = TTI.getRegisterClassForType(false, Inst->getType());
            if (RegUsage.find(ClassID) == RegUsage.end())
              RegUsage[ClassID] = 1;
            else
              RegUsage[ClassID] += 1;
          } else {
            unsigned ClassID = TTI.getRegisterClassForType(true, Inst->getType());
            if (RegUsage.find(ClassID) == RegUsage.end())
              RegUsage[ClassID] = GetRegUsage(Inst->getType(), VFs[j]);
            else
              RegUsage[ClassID] += GetRegUsage(Inst->getType(), VFs[j]);
          }
        }
      }

      for (auto& pair : RegUsage) {
        if (MaxUsages[j].find(pair.first) != MaxUsages[j].end())
          MaxUsages[j][pair.first] = std::max(MaxUsages[j][pair.first], pair.second);
        else
          MaxUsages[j][pair.first] = pair.second;
      }
    }

    LLVM_DEBUG(dbgs() << "LV(REG): At #" << i << " Interval # "
                      << OpenIntervals.size() << '\n');

    // Add the current instruction to the list of open intervals.
    OpenIntervals.insert(I);
  }

  for (unsigned i = 0, e = VFs.size(); i < e; ++i) {
    SmallMapVector<unsigned, unsigned, 4> Invariant;

    for (auto Inst : LoopInvariants) {
      unsigned Usage =
          VFs[i].isScalar() ? 1 : GetRegUsage(Inst->getType(), VFs[i]);
      unsigned ClassID =
          TTI.getRegisterClassForType(VFs[i].isVector(), Inst->getType());
      if (Invariant.find(ClassID) == Invariant.end())
        Invariant[ClassID] = Usage;
      else
        Invariant[ClassID] += Usage;
    }

    LLVM_DEBUG({
      dbgs() << "LV(REG): VF = " << VFs[i] << '\n';
      dbgs() << "LV(REG): Found max usage: " << MaxUsages[i].size()
             << " item\n";
      for (const auto &pair : MaxUsages[i]) {
        dbgs() << "LV(REG): RegisterClass: "
               << TTI.getRegisterClassName(pair.first) << ", " << pair.second
               << " registers\n";
      }
      dbgs() << "LV(REG): Found invariant usage: " << Invariant.size()
             << " item\n";
      for (const auto &pair : Invariant) {
        dbgs() << "LV(REG): RegisterClass: "
               << TTI.getRegisterClassName(pair.first) << ", " << pair.second
               << " registers\n";
      }
    });

    RU.LoopInvariantRegs = Invariant;
    RU.MaxLocalUsers = MaxUsages[i];
    RUs[i] = RU;
  }

  return RUs;
}

bool LoopVectorizationCostModel::useEmulatedMaskMemRefHack(Instruction *I){
  // TODO: Cost model for emulated masked load/store is completely
  // broken. This hack guides the cost model to use an artificially
  // high enough value to practically disable vectorization with such
  // operations, except where previously deployed legality hack allowed
  // using very low cost values. This is to avoid regressions coming simply
  // from moving "masked load/store" check from legality to cost model.
  // Masked Load/Gather emulation was previously never allowed.
  // Limited number of Masked Store/Scatter emulation was allowed.
  assert(isPredicatedInst(I) &&
         "Expecting a scalar emulated instruction");
  return isa<LoadInst>(I) ||
         (isa<StoreInst>(I) &&
          NumPredStores > NumberOfStoresToPredicate);
}

void LoopVectorizationCostModel::collectInstsToScalarize(ElementCount VF) {
  // If we aren't vectorizing the loop, or if we've already collected the
  // instructions to scalarize, there's nothing to do. Collection may already
  // have occurred if we have a user-selected VF and are now computing the
  // expected cost for interleaving.
  if (VF.isScalar() || VF.isZero() ||
      InstsToScalarize.find(VF) != InstsToScalarize.end())
    return;

  // Initialize a mapping for VF in InstsToScalalarize. If we find that it's
  // not profitable to scalarize any instructions, the presence of VF in the
  // map will indicate that we've analyzed it already.
  ScalarCostsTy &ScalarCostsVF = InstsToScalarize[VF];

  // Find all the instructions that are scalar with predication in the loop and
  // determine if it would be better to not if-convert the blocks they are in.
  // If so, we also record the instructions to scalarize.
  for (BasicBlock *BB : TheLoop->blocks()) {
    if (!blockNeedsPredication(BB))
      continue;
    for (Instruction &I : *BB)
      if (isScalarWithPredication(&I)) {
        ScalarCostsTy ScalarCosts;
        // Do not apply discount if scalable, because that would lead to
        // invalid scalarization costs.
        // Do not apply discount logic if hacked cost is needed
        // for emulated masked memrefs.
        if (!VF.isScalable() && !useEmulatedMaskMemRefHack(&I) &&
            computePredInstDiscount(&I, ScalarCosts, VF) >= 0)
          ScalarCostsVF.insert(ScalarCosts.begin(), ScalarCosts.end());
        // Remember that BB will remain after vectorization.
        PredicatedBBsAfterVectorization.insert(BB);
      }
  }
}

int LoopVectorizationCostModel::computePredInstDiscount(
    Instruction *PredInst, ScalarCostsTy &ScalarCosts, ElementCount VF) {
  assert(!isUniformAfterVectorization(PredInst, VF) &&
         "Instruction marked uniform-after-vectorization will be predicated");

  // Initialize the discount to zero, meaning that the scalar version and the
  // vector version cost the same.
  InstructionCost Discount = 0;

  // Holds instructions to analyze. The instructions we visit are mapped in
  // ScalarCosts. Those instructions are the ones that would be scalarized if
  // we find that the scalar version costs less.
  SmallVector<Instruction *, 8> Worklist;

  // Returns true if the given instruction can be scalarized.
  auto canBeScalarized = [&](Instruction *I) -> bool {
    // We only attempt to scalarize instructions forming a single-use chain
    // from the original predicated block that would otherwise be vectorized.
    // Although not strictly necessary, we give up on instructions we know will
    // already be scalar to avoid traversing chains that are unlikely to be
    // beneficial.
    if (!I->hasOneUse() || PredInst->getParent() != I->getParent() ||
        isScalarAfterVectorization(I, VF))
      return false;

    // If the instruction is scalar with predication, it will be analyzed
    // separately. We ignore it within the context of PredInst.
    if (isScalarWithPredication(I))
      return false;

    // If any of the instruction's operands are uniform after vectorization,
    // the instruction cannot be scalarized. This prevents, for example, a
    // masked load from being scalarized.
    //
    // We assume we will only emit a value for lane zero of an instruction
    // marked uniform after vectorization, rather than VF identical values.
    // Thus, if we scalarize an instruction that uses a uniform, we would
    // create uses of values corresponding to the lanes we aren't emitting code
    // for. This behavior can be changed by allowing getScalarValue to clone
    // the lane zero values for uniforms rather than asserting.
    for (Use &U : I->operands())
      if (auto *J = dyn_cast<Instruction>(U.get()))
        if (isUniformAfterVectorization(J, VF))
          return false;

    // Otherwise, we can scalarize the instruction.
    return true;
  };

  // Compute the expected cost discount from scalarizing the entire expression
  // feeding the predicated instruction. We currently only consider expressions
  // that are single-use instruction chains.
  Worklist.push_back(PredInst);
  while (!Worklist.empty()) {
    Instruction *I = Worklist.pop_back_val();

    // If we've already analyzed the instruction, there's nothing to do.
    if (ScalarCosts.find(I) != ScalarCosts.end())
      continue;

    // Compute the cost of the vector instruction. Note that this cost already
    // includes the scalarization overhead of the predicated instruction.
    InstructionCost VectorCost = getInstructionCost(I, VF).first;

    // Compute the cost of the scalarized instruction. This cost is the cost of
    // the instruction as if it wasn't if-converted and instead remained in the
    // predicated block. We will scale this cost by block probability after
    // computing the scalarization overhead.
    InstructionCost ScalarCost =
        VF.getFixedValue() *
        getInstructionCost(I, ElementCount::getFixed(1)).first;

    // Compute the scalarization overhead of needed insertelement instructions
    // and phi nodes.
    if (isScalarWithPredication(I) && !I->getType()->isVoidTy()) {
      ScalarCost += TTI.getScalarizationOverhead(
          cast<VectorType>(ToVectorTy(I->getType(), VF)),
          APInt::getAllOnesValue(VF.getFixedValue()), true, false);
      ScalarCost +=
          VF.getFixedValue() *
          TTI.getCFInstrCost(Instruction::PHI, TTI::TCK_RecipThroughput);
    }

    // Compute the scalarization overhead of needed extractelement
    // instructions. For each of the instruction's operands, if the operand can
    // be scalarized, add it to the worklist; otherwise, account for the
    // overhead.
    for (Use &U : I->operands())
      if (auto *J = dyn_cast<Instruction>(U.get())) {
        assert(VectorType::isValidElementType(J->getType()) &&
               "Instruction has non-scalar type");
        if (canBeScalarized(J))
          Worklist.push_back(J);
        else if (needsExtract(J, VF)) {
          ScalarCost += TTI.getScalarizationOverhead(
              cast<VectorType>(ToVectorTy(J->getType(), VF)),
              APInt::getAllOnesValue(VF.getFixedValue()), false, true);
        }
      }

    // Scale the total scalar cost by block probability.
    ScalarCost /= getReciprocalPredBlockProb();

    // Compute the discount. A non-negative discount means the vector version
    // of the instruction costs more, and scalarizing would be beneficial.
    Discount += VectorCost - ScalarCost;
    ScalarCosts[I] = ScalarCost;
  }

  return *Discount.getValue();
}

LoopVectorizationCostModel::VectorizationCostTy
LoopVectorizationCostModel::expectedCost(
    ElementCount VF, SmallVectorImpl<InstructionVFPair> *Invalid) {
  VectorizationCostTy Cost;

  // For each block.
  for (BasicBlock *BB : TheLoop->blocks()) {
    VectorizationCostTy BlockCost;

    // For each instruction in the old loop.
    for (Instruction &I : BB->instructionsWithoutDebug()) {
      // Skip ignored values.
      if (ValuesToIgnore.count(&I) ||
          (VF.isVector() && VecValuesToIgnore.count(&I)))
        continue;

      VectorizationCostTy C = getInstructionCost(&I, VF);

      // Check if we should override the cost.
      if (C.first.isValid() &&
          ForceTargetInstructionCost.getNumOccurrences() > 0)
        C.first = InstructionCost(ForceTargetInstructionCost);

      // Keep a list of instructions with invalid costs.
      if (Invalid && !C.first.isValid())
        Invalid->emplace_back(&I, VF);

      BlockCost.first += C.first;
      BlockCost.second |= C.second;
      LLVM_DEBUG(dbgs() << "LV: Found an estimated cost of " << C.first
                        << " for VF " << VF << " For instruction: " << I
                        << '\n');
    }

    // If we are vectorizing a predicated block, it will have been
    // if-converted. This means that the block's instructions (aside from
    // stores and instructions that may divide by zero) will now be
    // unconditionally executed. For the scalar case, we may not always execute
    // the predicated block, if it is an if-else block. Thus, scale the block's
    // cost by the probability of executing it. blockNeedsPredication from
    // Legal is used so as to not include all blocks in tail folded loops.
    if (VF.isScalar() && Legal->blockNeedsPredication(BB))
      BlockCost.first /= getReciprocalPredBlockProb();

    Cost.first += BlockCost.first;
    Cost.second |= BlockCost.second;
  }

  return Cost;
}

/// Gets Address Access SCEV after verifying that the access pattern
/// is loop invariant except the induction variable dependence.
///
/// This SCEV can be sent to the Target in order to estimate the address
/// calculation cost.
static const SCEV *getAddressAccessSCEV(
              Value *Ptr,
              LoopVectorizationLegality *Legal,
              PredicatedScalarEvolution &PSE,
              const Loop *TheLoop) {

  auto *Gep = dyn_cast<GetElementPtrInst>(Ptr);
  if (!Gep)
    return nullptr;

  // We are looking for a gep with all loop invariant indices except for one
  // which should be an induction variable.
  auto SE = PSE.getSE();
  unsigned NumOperands = Gep->getNumOperands();
  for (unsigned i = 1; i < NumOperands; ++i) {
    Value *Opd = Gep->getOperand(i);
    if (!SE->isLoopInvariant(SE->getSCEV(Opd), TheLoop) &&
        !Legal->isInductionVariable(Opd))
      return nullptr;
  }

  // Now we know we have a GEP ptr, %inv, %ind, %inv. return the Ptr SCEV.
  return PSE.getSCEV(Ptr);
}

static bool isStrideMul(Instruction *I, LoopVectorizationLegality *Legal) {
  return Legal->hasStride(I->getOperand(0)) ||
         Legal->hasStride(I->getOperand(1));
}

InstructionCost
LoopVectorizationCostModel::getMemInstScalarizationCost(Instruction *I,
                                                        ElementCount VF) {
  assert(VF.isVector() &&
         "Scalarization cost of instruction implies vectorization.");
  if (VF.isScalable())
    return InstructionCost::getInvalid();

  Type *ValTy = getLoadStoreType(I);
  auto SE = PSE.getSE();

  unsigned AS = getLoadStoreAddressSpace(I);
  Value *Ptr = getLoadStorePointerOperand(I);
  Type *PtrTy = ToVectorTy(Ptr->getType(), VF);

  // Figure out whether the access is strided and get the stride value
  // if it's known in compile time
  const SCEV *PtrSCEV = getAddressAccessSCEV(Ptr, Legal, PSE, TheLoop);

  // Get the cost of the scalar memory instruction and address computation.
  InstructionCost Cost =
      VF.getKnownMinValue() * TTI.getAddressComputationCost(PtrTy, SE, PtrSCEV);

  // Don't pass *I here, since it is scalar but will actually be part of a
  // vectorized loop where the user of it is a vectorized instruction.
  const Align Alignment = getLoadStoreAlignment(I);
  Cost += VF.getKnownMinValue() *
          TTI.getMemoryOpCost(I->getOpcode(), ValTy->getScalarType(), Alignment,
                              AS, TTI::TCK_RecipThroughput);

  // Get the overhead of the extractelement and insertelement instructions
  // we might create due to scalarization.
  Cost += getScalarizationOverhead(I, VF);

  // If we have a predicated load/store, it will need extra i1 extracts and
  // conditional branches, but may not be executed for each vector lane. Scale
  // the cost by the probability of executing the predicated block.
  if (isPredicatedInst(I)) {
    Cost /= getReciprocalPredBlockProb();

    // Add the cost of an i1 extract and a branch
    auto *Vec_i1Ty =
        VectorType::get(IntegerType::getInt1Ty(ValTy->getContext()), VF);
    Cost += TTI.getScalarizationOverhead(
        Vec_i1Ty, APInt::getAllOnesValue(VF.getKnownMinValue()),
        /*Insert=*/false, /*Extract=*/true);
    Cost += TTI.getCFInstrCost(Instruction::Br, TTI::TCK_RecipThroughput);

    if (useEmulatedMaskMemRefHack(I))
      // Artificially setting to a high enough value to practically disable
      // vectorization with such operations.
      Cost = 3000000;
  }

  return Cost;
}

InstructionCost
LoopVectorizationCostModel::getConsecutiveMemOpCost(Instruction *I,
                                                    ElementCount VF) {
  Type *ValTy = getLoadStoreType(I);
  auto *VectorTy = cast<VectorType>(ToVectorTy(ValTy, VF));
  Value *Ptr = getLoadStorePointerOperand(I);
  unsigned AS = getLoadStoreAddressSpace(I);
  int ConsecutiveStride = Legal->isConsecutivePtr(Ptr);
  enum TTI::TargetCostKind CostKind = TTI::TCK_RecipThroughput;

  assert((ConsecutiveStride == 1 || ConsecutiveStride == -1) &&
         "Stride should be 1 or -1 for consecutive memory access");
  const Align Alignment = getLoadStoreAlignment(I);
  InstructionCost Cost = 0;
  if (Legal->isMaskRequired(I))
    Cost += TTI.getMaskedMemoryOpCost(I->getOpcode(), VectorTy, Alignment, AS,
                                      CostKind);
  else
    Cost += TTI.getMemoryOpCost(I->getOpcode(), VectorTy, Alignment, AS,
                                CostKind, I);

  bool Reverse = ConsecutiveStride < 0;
  if (Reverse)
    Cost +=
        TTI.getShuffleCost(TargetTransformInfo::SK_Reverse, VectorTy, None, 0);
  return Cost;
}

InstructionCost
LoopVectorizationCostModel::getUniformMemOpCost(Instruction *I,
                                                ElementCount VF) {
  assert(Legal->isUniformMemOp(*I));

  Type *ValTy = getLoadStoreType(I);
  auto *VectorTy = cast<VectorType>(ToVectorTy(ValTy, VF));
  const Align Alignment = getLoadStoreAlignment(I);
  unsigned AS = getLoadStoreAddressSpace(I);
  enum TTI::TargetCostKind CostKind = TTI::TCK_RecipThroughput;
  if (isa<LoadInst>(I)) {
    return TTI.getAddressComputationCost(ValTy) +
           TTI.getMemoryOpCost(Instruction::Load, ValTy, Alignment, AS,
                               CostKind) +
           TTI.getShuffleCost(TargetTransformInfo::SK_Broadcast, VectorTy);
  }
  StoreInst *SI = cast<StoreInst>(I);

  bool isLoopInvariantStoreValue = Legal->isUniform(SI->getValueOperand());
  return TTI.getAddressComputationCost(ValTy) +
         TTI.getMemoryOpCost(Instruction::Store, ValTy, Alignment, AS,
                             CostKind) +
         (isLoopInvariantStoreValue
              ? 0
              : TTI.getVectorInstrCost(Instruction::ExtractElement, VectorTy,
                                       VF.getKnownMinValue() - 1));
}

InstructionCost
LoopVectorizationCostModel::getGatherScatterCost(Instruction *I,
                                                 ElementCount VF) {
  Type *ValTy = getLoadStoreType(I);
  auto *VectorTy = cast<VectorType>(ToVectorTy(ValTy, VF));
  const Align Alignment = getLoadStoreAlignment(I);
  const Value *Ptr = getLoadStorePointerOperand(I);

  return TTI.getAddressComputationCost(VectorTy) +
         TTI.getGatherScatterOpCost(
             I->getOpcode(), VectorTy, Ptr, Legal->isMaskRequired(I), Alignment,
             TargetTransformInfo::TCK_RecipThroughput, I);
}

InstructionCost
LoopVectorizationCostModel::getInterleaveGroupCost(Instruction *I,
                                                   ElementCount VF) {
  // TODO: Once we have support for interleaving with scalable vectors
  // we can calculate the cost properly here.
  if (VF.isScalable())
    return InstructionCost::getInvalid();

  Type *ValTy = getLoadStoreType(I);
  auto *VectorTy = cast<VectorType>(ToVectorTy(ValTy, VF));
  unsigned AS = getLoadStoreAddressSpace(I);

  auto Group = getInterleavedAccessGroup(I);
  assert(Group && "Fail to get an interleaved access group.");

  unsigned InterleaveFactor = Group->getFactor();
  auto *WideVecTy = VectorType::get(ValTy, VF * InterleaveFactor);

  // Holds the indices of existing members in the interleaved group.
  SmallVector<unsigned, 4> Indices;
  for (unsigned IF = 0; IF < InterleaveFactor; IF++)
    if (Group->getMember(IF))
      Indices.push_back(IF);

  // Calculate the cost of the whole interleaved group.
  bool UseMaskForGaps =
      (Group->requiresScalarEpilogue() && !isScalarEpilogueAllowed()) ||
      (isa<StoreInst>(I) && (Group->getNumMembers() < Group->getFactor()));
  InstructionCost Cost = TTI.getInterleavedMemoryOpCost(
      I->getOpcode(), WideVecTy, Group->getFactor(), Indices, Group->getAlign(),
      AS, TTI::TCK_RecipThroughput, Legal->isMaskRequired(I), UseMaskForGaps);

  if (Group->isReverse()) {
    // TODO: Add support for reversed masked interleaved access.
    assert(!Legal->isMaskRequired(I) &&
           "Reverse masked interleaved access not supported.");
    Cost +=
        Group->getNumMembers() *
        TTI.getShuffleCost(TargetTransformInfo::SK_Reverse, VectorTy, None, 0);
  }
  return Cost;
}

Optional<InstructionCost> LoopVectorizationCostModel::getReductionPatternCost(
    Instruction *I, ElementCount VF, Type *Ty, TTI::TargetCostKind CostKind) {
  using namespace llvm::PatternMatch;
  // Early exit for no inloop reductions
  if (InLoopReductionChains.empty() || VF.isScalar() || !isa<VectorType>(Ty))
    return None;
  auto *VectorTy = cast<VectorType>(Ty);

  // We are looking for a pattern of, and finding the minimal acceptable cost:
  //  reduce(mul(ext(A), ext(B))) or
  //  reduce(mul(A, B)) or
  //  reduce(ext(A)) or
  //  reduce(A).
  // The basic idea is that we walk down the tree to do that, finding the root
  // reduction instruction in InLoopReductionImmediateChains. From there we find
  // the pattern of mul/ext and test the cost of the entire pattern vs the cost
  // of the components. If the reduction cost is lower then we return it for the
  // reduction instruction and 0 for the other instructions in the pattern. If
  // it is not we return an invalid cost specifying the orignal cost method
  // should be used.
  Instruction *RetI = I;
  if (match(RetI, m_ZExtOrSExt(m_Value()))) {
    if (!RetI->hasOneUser())
      return None;
    RetI = RetI->user_back();
  }
  if (match(RetI, m_Mul(m_Value(), m_Value())) &&
      RetI->user_back()->getOpcode() == Instruction::Add) {
    if (!RetI->hasOneUser())
      return None;
    RetI = RetI->user_back();
  }

  // Test if the found instruction is a reduction, and if not return an invalid
  // cost specifying the parent to use the original cost modelling.
  if (!InLoopReductionImmediateChains.count(RetI))
    return None;

  // Find the reduction this chain is a part of and calculate the basic cost of
  // the reduction on its own.
  Instruction *LastChain = InLoopReductionImmediateChains[RetI];
  Instruction *ReductionPhi = LastChain;
  while (!isa<PHINode>(ReductionPhi))
    ReductionPhi = InLoopReductionImmediateChains[ReductionPhi];

  const RecurrenceDescriptor &RdxDesc =
      Legal->getReductionVars()[cast<PHINode>(ReductionPhi)];

  InstructionCost BaseCost = TTI.getArithmeticReductionCost(
      RdxDesc.getOpcode(), VectorTy, RdxDesc.getFastMathFlags(), CostKind);

  // If we're using ordered reductions then we can just return the base cost
  // here, since getArithmeticReductionCost calculates the full ordered
  // reduction cost when FP reassociation is not allowed.
  if (useOrderedReductions(RdxDesc))
    return BaseCost;

  // Get the operand that was not the reduction chain and match it to one of the
  // patterns, returning the better cost if it is found.
  Instruction *RedOp = RetI->getOperand(1) == LastChain
                           ? dyn_cast<Instruction>(RetI->getOperand(0))
                           : dyn_cast<Instruction>(RetI->getOperand(1));

  VectorTy = VectorType::get(I->getOperand(0)->getType(), VectorTy);

  Instruction *Op0, *Op1;
  if (RedOp &&
      match(RedOp,
            m_ZExtOrSExt(m_Mul(m_Instruction(Op0), m_Instruction(Op1)))) &&
      match(Op0, m_ZExtOrSExt(m_Value())) &&
      Op0->getOpcode() == Op1->getOpcode() &&
      Op0->getOperand(0)->getType() == Op1->getOperand(0)->getType() &&
      !TheLoop->isLoopInvariant(Op0) && !TheLoop->isLoopInvariant(Op1) &&
      (Op0->getOpcode() == RedOp->getOpcode() || Op0 == Op1)) {

    // Matched reduce(ext(mul(ext(A), ext(B)))
    // Note that the extend opcodes need to all match, or if A==B they will have
    // been converted to zext(mul(sext(A), sext(A))) as it is known positive,
    // which is equally fine.
    bool IsUnsigned = isa<ZExtInst>(Op0);
    auto *ExtType = VectorType::get(Op0->getOperand(0)->getType(), VectorTy);
    auto *MulType = VectorType::get(Op0->getType(), VectorTy);

    InstructionCost ExtCost =
        TTI.getCastInstrCost(Op0->getOpcode(), MulType, ExtType,
                             TTI::CastContextHint::None, CostKind, Op0);
    InstructionCost MulCost =
        TTI.getArithmeticInstrCost(Instruction::Mul, MulType, CostKind);
    InstructionCost Ext2Cost =
        TTI.getCastInstrCost(RedOp->getOpcode(), VectorTy, MulType,
                             TTI::CastContextHint::None, CostKind, RedOp);

    InstructionCost RedCost = TTI.getExtendedAddReductionCost(
        /*IsMLA=*/true, IsUnsigned, RdxDesc.getRecurrenceType(), ExtType,
        CostKind);

    if (RedCost.isValid() &&
        RedCost < ExtCost * 2 + MulCost + Ext2Cost + BaseCost)
      return I == RetI ? RedCost : 0;
  } else if (RedOp && match(RedOp, m_ZExtOrSExt(m_Value())) &&
             !TheLoop->isLoopInvariant(RedOp)) {
    // Matched reduce(ext(A))
    bool IsUnsigned = isa<ZExtInst>(RedOp);
    auto *ExtType = VectorType::get(RedOp->getOperand(0)->getType(), VectorTy);
    InstructionCost RedCost = TTI.getExtendedAddReductionCost(
        /*IsMLA=*/false, IsUnsigned, RdxDesc.getRecurrenceType(), ExtType,
        CostKind);

    InstructionCost ExtCost =
        TTI.getCastInstrCost(RedOp->getOpcode(), VectorTy, ExtType,
                             TTI::CastContextHint::None, CostKind, RedOp);
    if (RedCost.isValid() && RedCost < BaseCost + ExtCost)
      return I == RetI ? RedCost : 0;
  } else if (RedOp &&
             match(RedOp, m_Mul(m_Instruction(Op0), m_Instruction(Op1)))) {
    if (match(Op0, m_ZExtOrSExt(m_Value())) &&
        Op0->getOpcode() == Op1->getOpcode() &&
        Op0->getOperand(0)->getType() == Op1->getOperand(0)->getType() &&
        !TheLoop->isLoopInvariant(Op0) && !TheLoop->isLoopInvariant(Op1)) {
      bool IsUnsigned = isa<ZExtInst>(Op0);
      auto *ExtType = VectorType::get(Op0->getOperand(0)->getType(), VectorTy);
      // Matched reduce(mul(ext, ext))
      InstructionCost ExtCost =
          TTI.getCastInstrCost(Op0->getOpcode(), VectorTy, ExtType,
                               TTI::CastContextHint::None, CostKind, Op0);
      InstructionCost MulCost =
          TTI.getArithmeticInstrCost(Instruction::Mul, VectorTy, CostKind);

      InstructionCost RedCost = TTI.getExtendedAddReductionCost(
          /*IsMLA=*/true, IsUnsigned, RdxDesc.getRecurrenceType(), ExtType,
          CostKind);

      if (RedCost.isValid() && RedCost < ExtCost * 2 + MulCost + BaseCost)
        return I == RetI ? RedCost : 0;
    } else if (!match(I, m_ZExtOrSExt(m_Value()))) {
      // Matched reduce(mul())
      InstructionCost MulCost =
          TTI.getArithmeticInstrCost(Instruction::Mul, VectorTy, CostKind);

      InstructionCost RedCost = TTI.getExtendedAddReductionCost(
          /*IsMLA=*/true, true, RdxDesc.getRecurrenceType(), VectorTy,
          CostKind);

      if (RedCost.isValid() && RedCost < MulCost + BaseCost)
        return I == RetI ? RedCost : 0;
    }
  }

  return I == RetI ? Optional<InstructionCost>(BaseCost) : None;
}

InstructionCost
LoopVectorizationCostModel::getMemoryInstructionCost(Instruction *I,
                                                     ElementCount VF) {
  // Calculate scalar cost only. Vectorization cost should be ready at this
  // moment.
  if (VF.isScalar()) {
    Type *ValTy = getLoadStoreType(I);
    const Align Alignment = getLoadStoreAlignment(I);
    unsigned AS = getLoadStoreAddressSpace(I);

    return TTI.getAddressComputationCost(ValTy) +
           TTI.getMemoryOpCost(I->getOpcode(), ValTy, Alignment, AS,
                               TTI::TCK_RecipThroughput, I);
  }
  return getWideningCost(I, VF);
}

LoopVectorizationCostModel::VectorizationCostTy
LoopVectorizationCostModel::getInstructionCost(Instruction *I,
                                               ElementCount VF) {
  // If we know that this instruction will remain uniform, check the cost of
  // the scalar version.
  if (isUniformAfterVectorization(I, VF))
    VF = ElementCount::getFixed(1);

  if (VF.isVector() && isProfitableToScalarize(I, VF))
    return VectorizationCostTy(InstsToScalarize[VF][I], false);

  // Forced scalars do not have any scalarization overhead.
  auto ForcedScalar = ForcedScalars.find(VF);
  if (VF.isVector() && ForcedScalar != ForcedScalars.end()) {
    auto InstSet = ForcedScalar->second;
    if (InstSet.count(I))
      return VectorizationCostTy(
          (getInstructionCost(I, ElementCount::getFixed(1)).first *
           VF.getKnownMinValue()),
          false);
  }

  Type *VectorTy;
  InstructionCost C = getInstructionCost(I, VF, VectorTy);

  bool TypeNotScalarized =
      VF.isVector() && VectorTy->isVectorTy() &&
      TTI.getNumberOfParts(VectorTy) < VF.getKnownMinValue();
  return VectorizationCostTy(C, TypeNotScalarized);
}

InstructionCost
LoopVectorizationCostModel::getScalarizationOverhead(Instruction *I,
                                                     ElementCount VF) const {

  // There is no mechanism yet to create a scalable scalarization loop,
  // so this is currently Invalid.
  if (VF.isScalable())
    return InstructionCost::getInvalid();

  if (VF.isScalar())
    return 0;

  InstructionCost Cost = 0;
  Type *RetTy = ToVectorTy(I->getType(), VF);
  if (!RetTy->isVoidTy() &&
      (!isa<LoadInst>(I) || !TTI.supportsEfficientVectorElementLoadStore()))
    Cost += TTI.getScalarizationOverhead(
        cast<VectorType>(RetTy), APInt::getAllOnesValue(VF.getKnownMinValue()),
        true, false);

  // Some targets keep addresses scalar.
  if (isa<LoadInst>(I) && !TTI.prefersVectorizedAddressing())
    return Cost;

  // Some targets support efficient element stores.
  if (isa<StoreInst>(I) && TTI.supportsEfficientVectorElementLoadStore())
    return Cost;

  // Collect operands to consider.
  CallInst *CI = dyn_cast<CallInst>(I);
  Instruction::op_range Ops = CI ? CI->arg_operands() : I->operands();

  // Skip operands that do not require extraction/scalarization and do not incur
  // any overhead.
  SmallVector<Type *> Tys;
  for (auto *V : filterExtractingOperands(Ops, VF))
    Tys.push_back(MaybeVectorizeType(V->getType(), VF));
  return Cost + TTI.getOperandsScalarizationOverhead(
                    filterExtractingOperands(Ops, VF), Tys);
}

void LoopVectorizationCostModel::setCostBasedWideningDecision(ElementCount VF) {
  if (VF.isScalar())
    return;
  NumPredStores = 0;
  for (BasicBlock *BB : TheLoop->blocks()) {
    // For each instruction in the old loop.
    for (Instruction &I : *BB) {
      Value *Ptr =  getLoadStorePointerOperand(&I);
      if (!Ptr)
        continue;

      // TODO: We should generate better code and update the cost model for
      // predicated uniform stores. Today they are treated as any other
      // predicated store (see added test cases in
      // invariant-store-vectorization.ll).
      if (isa<StoreInst>(&I) && isScalarWithPredication(&I))
        NumPredStores++;

      if (Legal->isUniformMemOp(I)) {
        // TODO: Avoid replicating loads and stores instead of
        // relying on instcombine to remove them.
        // Load: Scalar load + broadcast
        // Store: Scalar store + isLoopInvariantStoreValue ? 0 : extract
        InstructionCost Cost;
        if (isa<StoreInst>(&I) && VF.isScalable() &&
            isLegalGatherOrScatter(&I)) {
          Cost = getGatherScatterCost(&I, VF);
          setWideningDecision(&I, VF, CM_GatherScatter, Cost);
        } else {
          assert((isa<LoadInst>(&I) || !VF.isScalable()) &&
                 "Cannot yet scalarize uniform stores");
          Cost = getUniformMemOpCost(&I, VF);
          setWideningDecision(&I, VF, CM_Scalarize, Cost);
        }
        continue;
      }

      // We assume that widening is the best solution when possible.
      if (memoryInstructionCanBeWidened(&I, VF)) {
        InstructionCost Cost = getConsecutiveMemOpCost(&I, VF);
        int ConsecutiveStride =
               Legal->isConsecutivePtr(getLoadStorePointerOperand(&I));
        assert((ConsecutiveStride == 1 || ConsecutiveStride == -1) &&
               "Expected consecutive stride.");
        InstWidening Decision =
            ConsecutiveStride == 1 ? CM_Widen : CM_Widen_Reverse;
        setWideningDecision(&I, VF, Decision, Cost);
        continue;
      }

      // Choose between Interleaving, Gather/Scatter or Scalarization.
      InstructionCost InterleaveCost = InstructionCost::getInvalid();
      unsigned NumAccesses = 1;
      if (isAccessInterleaved(&I)) {
        auto Group = getInterleavedAccessGroup(&I);
        assert(Group && "Fail to get an interleaved access group.");

        // Make one decision for the whole group.
        if (getWideningDecision(&I, VF) != CM_Unknown)
          continue;

        NumAccesses = Group->getNumMembers();
        if (interleavedAccessCanBeWidened(&I, VF))
          InterleaveCost = getInterleaveGroupCost(&I, VF);
      }

      InstructionCost GatherScatterCost =
          isLegalGatherOrScatter(&I)
              ? getGatherScatterCost(&I, VF) * NumAccesses
              : InstructionCost::getInvalid();

      InstructionCost ScalarizationCost =
          getMemInstScalarizationCost(&I, VF) * NumAccesses;

      // Choose better solution for the current VF,
      // write down this decision and use it during vectorization.
      InstructionCost Cost;
      InstWidening Decision;
      if (InterleaveCost <= GatherScatterCost &&
          InterleaveCost < ScalarizationCost) {
        Decision = CM_Interleave;
        Cost = InterleaveCost;
      } else if (GatherScatterCost < ScalarizationCost) {
        Decision = CM_GatherScatter;
        Cost = GatherScatterCost;
      } else {
        Decision = CM_Scalarize;
        Cost = ScalarizationCost;
      }
      // If the instructions belongs to an interleave group, the whole group
      // receives the same decision. The whole group receives the cost, but
      // the cost will actually be assigned to one instruction.
      if (auto Group = getInterleavedAccessGroup(&I))
        setWideningDecision(Group, VF, Decision, Cost);
      else
        setWideningDecision(&I, VF, Decision, Cost);
    }
  }

  // Make sure that any load of address and any other address computation
  // remains scalar unless there is gather/scatter support. This avoids
  // inevitable extracts into address registers, and also has the benefit of
  // activating LSR more, since that pass can't optimize vectorized
  // addresses.
  if (TTI.prefersVectorizedAddressing())
    return;

  // Start with all scalar pointer uses.
  SmallPtrSet<Instruction *, 8> AddrDefs;
  for (BasicBlock *BB : TheLoop->blocks())
    for (Instruction &I : *BB) {
      Instruction *PtrDef =
        dyn_cast_or_null<Instruction>(getLoadStorePointerOperand(&I));
      if (PtrDef && TheLoop->contains(PtrDef) &&
          getWideningDecision(&I, VF) != CM_GatherScatter)
        AddrDefs.insert(PtrDef);
    }

  // Add all instructions used to generate the addresses.
  SmallVector<Instruction *, 4> Worklist;
  append_range(Worklist, AddrDefs);
  while (!Worklist.empty()) {
    Instruction *I = Worklist.pop_back_val();
    for (auto &Op : I->operands())
      if (auto *InstOp = dyn_cast<Instruction>(Op))
        if ((InstOp->getParent() == I->getParent()) && !isa<PHINode>(InstOp) &&
            AddrDefs.insert(InstOp).second)
          Worklist.push_back(InstOp);
  }

  for (auto *I : AddrDefs) {
    if (isa<LoadInst>(I)) {
      // Setting the desired widening decision should ideally be handled in
      // by cost functions, but since this involves the task of finding out
      // if the loaded register is involved in an address computation, it is
      // instead changed here when we know this is the case.
      InstWidening Decision = getWideningDecision(I, VF);
      if (Decision == CM_Widen || Decision == CM_Widen_Reverse)
        // Scalarize a widened load of address.
        setWideningDecision(
            I, VF, CM_Scalarize,
            (VF.getKnownMinValue() *
             getMemoryInstructionCost(I, ElementCount::getFixed(1))));
      else if (auto Group = getInterleavedAccessGroup(I)) {
        // Scalarize an interleave group of address loads.
        for (unsigned I = 0; I < Group->getFactor(); ++I) {
          if (Instruction *Member = Group->getMember(I))
            setWideningDecision(
                Member, VF, CM_Scalarize,
                (VF.getKnownMinValue() *
                 getMemoryInstructionCost(Member, ElementCount::getFixed(1))));
        }
      }
    } else
      // Make sure I gets scalarized and a cost estimate without
      // scalarization overhead.
      ForcedScalars[VF].insert(I);
  }
}

InstructionCost
LoopVectorizationCostModel::getInstructionCost(Instruction *I, ElementCount VF,
                                               Type *&VectorTy) {
  Type *RetTy = I->getType();
  if (canTruncateToMinimalBitwidth(I, VF))
    RetTy = IntegerType::get(RetTy->getContext(), MinBWs[I]);
  auto SE = PSE.getSE();
  TTI::TargetCostKind CostKind = TTI::TCK_RecipThroughput;

  auto hasSingleCopyAfterVectorization = [this](Instruction *I,
                                                ElementCount VF) -> bool {
    if (VF.isScalar())
      return true;

    auto Scalarized = InstsToScalarize.find(VF);
    assert(Scalarized != InstsToScalarize.end() &&
           "VF not yet analyzed for scalarization profitability");
    return !Scalarized->second.count(I) &&
           llvm::all_of(I->users(), [&](User *U) {
             auto *UI = cast<Instruction>(U);
             return !Scalarized->second.count(UI);
           });
  };
  (void) hasSingleCopyAfterVectorization;

  if (isScalarAfterVectorization(I, VF)) {
    // With the exception of GEPs and PHIs, after scalarization there should
    // only be one copy of the instruction generated in the loop. This is
    // because the VF is either 1, or any instructions that need scalarizing
    // have already been dealt with by the the time we get here. As a result,
    // it means we don't have to multiply the instruction cost by VF.
    assert(I->getOpcode() == Instruction::GetElementPtr ||
           I->getOpcode() == Instruction::PHI ||
           (I->getOpcode() == Instruction::BitCast &&
            I->getType()->isPointerTy()) ||
           hasSingleCopyAfterVectorization(I, VF));
    VectorTy = RetTy;
  } else
    VectorTy = ToVectorTy(RetTy, VF);

  // TODO: We need to estimate the cost of intrinsic calls.
  switch (I->getOpcode()) {
  case Instruction::GetElementPtr:
    // We mark this instruction as zero-cost because the cost of GEPs in
    // vectorized code depends on whether the corresponding memory instruction
    // is scalarized or not. Therefore, we handle GEPs with the memory
    // instruction cost.
    return 0;
  case Instruction::Br: {
    // In cases of scalarized and predicated instructions, there will be VF
    // predicated blocks in the vectorized loop. Each branch around these
    // blocks requires also an extract of its vector compare i1 element.
    bool ScalarPredicatedBB = false;
    BranchInst *BI = cast<BranchInst>(I);
    if (VF.isVector() && BI->isConditional() &&
        (PredicatedBBsAfterVectorization.count(BI->getSuccessor(0)) ||
         PredicatedBBsAfterVectorization.count(BI->getSuccessor(1))))
      ScalarPredicatedBB = true;

    if (ScalarPredicatedBB) {
      // Not possible to scalarize scalable vector with predicated instructions.
      if (VF.isScalable())
        return InstructionCost::getInvalid();
      // Return cost for branches around scalarized and predicated blocks.
      auto *Vec_i1Ty =
          VectorType::get(IntegerType::getInt1Ty(RetTy->getContext()), VF);
      return (
          TTI.getScalarizationOverhead(
              Vec_i1Ty, APInt::getAllOnesValue(VF.getFixedValue()), false,
              true) +
          (TTI.getCFInstrCost(Instruction::Br, CostKind) * VF.getFixedValue()));
    } else if (I->getParent() == TheLoop->getLoopLatch() || VF.isScalar())
      // The back-edge branch will remain, as will all scalar branches.
      return TTI.getCFInstrCost(Instruction::Br, CostKind);
    else
      // This branch will be eliminated by if-conversion.
      return 0;
    // Note: We currently assume zero cost for an unconditional branch inside
    // a predicated block since it will become a fall-through, although we
    // may decide in the future to call TTI for all branches.
  }
  case Instruction::PHI: {
    auto *Phi = cast<PHINode>(I);

    // First-order recurrences are replaced by vector shuffles inside the loop.
    // NOTE: Don't use ToVectorTy as SK_ExtractSubvector expects a vector type.
    if (VF.isVector() && Legal->isFirstOrderRecurrence(Phi))
      return TTI.getShuffleCost(
          TargetTransformInfo::SK_ExtractSubvector, cast<VectorType>(VectorTy),
          None, VF.getKnownMinValue() - 1, FixedVectorType::get(RetTy, 1));

    // Phi nodes in non-header blocks (not inductions, reductions, etc.) are
    // converted into select instructions. We require N - 1 selects per phi
    // node, where N is the number of incoming values.
    if (VF.isVector() && Phi->getParent() != TheLoop->getHeader())
      return (Phi->getNumIncomingValues() - 1) *
             TTI.getCmpSelInstrCost(
                 Instruction::Select, ToVectorTy(Phi->getType(), VF),
                 ToVectorTy(Type::getInt1Ty(Phi->getContext()), VF),
                 CmpInst::BAD_ICMP_PREDICATE, CostKind);

    return TTI.getCFInstrCost(Instruction::PHI, CostKind);
  }
  case Instruction::UDiv:
  case Instruction::SDiv:
  case Instruction::URem:
  case Instruction::SRem:
    // If we have a predicated instruction, it may not be executed for each
    // vector lane. Get the scalarization cost and scale this amount by the
    // probability of executing the predicated block. If the instruction is not
    // predicated, we fall through to the next case.
    if (VF.isVector() && isScalarWithPredication(I)) {
      InstructionCost Cost = 0;

      // These instructions have a non-void type, so account for the phi nodes
      // that we will create. This cost is likely to be zero. The phi node
      // cost, if any, should be scaled by the block probability because it
      // models a copy at the end of each predicated block.
      Cost += VF.getKnownMinValue() *
              TTI.getCFInstrCost(Instruction::PHI, CostKind);

      // The cost of the non-predicated instruction.
      Cost += VF.getKnownMinValue() *
              TTI.getArithmeticInstrCost(I->getOpcode(), RetTy, CostKind);

      // The cost of insertelement and extractelement instructions needed for
      // scalarization.
      Cost += getScalarizationOverhead(I, VF);

      // Scale the cost by the probability of executing the predicated blocks.
      // This assumes the predicated block for each vector lane is equally
      // likely.
      return Cost / getReciprocalPredBlockProb();
    }
    LLVM_FALLTHROUGH;
  case Instruction::Add:
  case Instruction::FAdd:
  case Instruction::Sub:
  case Instruction::FSub:
  case Instruction::Mul:
  case Instruction::FMul:
  case Instruction::FDiv:
  case Instruction::FRem:
  case Instruction::Shl:
  case Instruction::LShr:
  case Instruction::AShr:
  case Instruction::And:
  case Instruction::Or:
  case Instruction::Xor: {
    // Since we will replace the stride by 1 the multiplication should go away.
    if (I->getOpcode() == Instruction::Mul && isStrideMul(I, Legal))
      return 0;

    // Detect reduction patterns
    if (auto RedCost = getReductionPatternCost(I, VF, VectorTy, CostKind))
      return *RedCost;

    // Certain instructions can be cheaper to vectorize if they have a constant
    // second vector operand. One example of this are shifts on x86.
    Value *Op2 = I->getOperand(1);
    TargetTransformInfo::OperandValueProperties Op2VP;
    TargetTransformInfo::OperandValueKind Op2VK =
        TTI.getOperandInfo(Op2, Op2VP);
    if (Op2VK == TargetTransformInfo::OK_AnyValue && Legal->isUniform(Op2))
      Op2VK = TargetTransformInfo::OK_UniformValue;

    SmallVector<const Value *, 4> Operands(I->operand_values());
    return TTI.getArithmeticInstrCost(
        I->getOpcode(), VectorTy, CostKind, TargetTransformInfo::OK_AnyValue,
        Op2VK, TargetTransformInfo::OP_None, Op2VP, Operands, I);
  }
  case Instruction::FNeg: {
    return TTI.getArithmeticInstrCost(
        I->getOpcode(), VectorTy, CostKind, TargetTransformInfo::OK_AnyValue,
        TargetTransformInfo::OK_AnyValue, TargetTransformInfo::OP_None,
        TargetTransformInfo::OP_None, I->getOperand(0), I);
  }
  case Instruction::Select: {
    SelectInst *SI = cast<SelectInst>(I);
    const SCEV *CondSCEV = SE->getSCEV(SI->getCondition());
    bool ScalarCond = (SE->isLoopInvariant(CondSCEV, TheLoop));

    const Value *Op0, *Op1;
    using namespace llvm::PatternMatch;
    if (!ScalarCond && (match(I, m_LogicalAnd(m_Value(Op0), m_Value(Op1))) ||
                        match(I, m_LogicalOr(m_Value(Op0), m_Value(Op1))))) {
      // select x, y, false --> x & y
      // select x, true, y --> x | y
      TTI::OperandValueProperties Op1VP = TTI::OP_None;
      TTI::OperandValueProperties Op2VP = TTI::OP_None;
      TTI::OperandValueKind Op1VK = TTI::getOperandInfo(Op0, Op1VP);
      TTI::OperandValueKind Op2VK = TTI::getOperandInfo(Op1, Op2VP);
      assert(Op0->getType()->getScalarSizeInBits() == 1 &&
              Op1->getType()->getScalarSizeInBits() == 1);

      SmallVector<const Value *, 2> Operands{Op0, Op1};
      return TTI.getArithmeticInstrCost(
          match(I, m_LogicalOr()) ? Instruction::Or : Instruction::And, VectorTy,
          CostKind, Op1VK, Op2VK, Op1VP, Op2VP, Operands, I);
    }

    Type *CondTy = SI->getCondition()->getType();
    if (!ScalarCond)
      CondTy = VectorType::get(CondTy, VF);
    return TTI.getCmpSelInstrCost(I->getOpcode(), VectorTy, CondTy,
                                  CmpInst::BAD_ICMP_PREDICATE, CostKind, I);
  }
  case Instruction::ICmp:
  case Instruction::FCmp: {
    Type *ValTy = I->getOperand(0)->getType();
    Instruction *Op0AsInstruction = dyn_cast<Instruction>(I->getOperand(0));
    if (canTruncateToMinimalBitwidth(Op0AsInstruction, VF))
      ValTy = IntegerType::get(ValTy->getContext(), MinBWs[Op0AsInstruction]);
    VectorTy = ToVectorTy(ValTy, VF);
    return TTI.getCmpSelInstrCost(I->getOpcode(), VectorTy, nullptr,
                                  CmpInst::BAD_ICMP_PREDICATE, CostKind, I);
  }
  case Instruction::Store:
  case Instruction::Load: {
    ElementCount Width = VF;
    if (Width.isVector()) {
      InstWidening Decision = getWideningDecision(I, Width);
      assert(Decision != CM_Unknown &&
             "CM decision should be taken at this point");
      if (Decision == CM_Scalarize)
        Width = ElementCount::getFixed(1);
    }
    VectorTy = ToVectorTy(getLoadStoreType(I), Width);
    return getMemoryInstructionCost(I, VF);
  }
  case Instruction::BitCast:
    if (I->getType()->isPointerTy())
      return 0;
    LLVM_FALLTHROUGH;
  case Instruction::ZExt:
  case Instruction::SExt:
  case Instruction::FPToUI:
  case Instruction::FPToSI:
  case Instruction::FPExt:
  case Instruction::PtrToInt:
  case Instruction::IntToPtr:
  case Instruction::SIToFP:
  case Instruction::UIToFP:
  case Instruction::Trunc:
  case Instruction::FPTrunc: {
    // Computes the CastContextHint from a Load/Store instruction.
    auto ComputeCCH = [&](Instruction *I) -> TTI::CastContextHint {
      assert((isa<LoadInst>(I) || isa<StoreInst>(I)) &&
             "Expected a load or a store!");

      if (VF.isScalar() || !TheLoop->contains(I))
        return TTI::CastContextHint::Normal;

      switch (getWideningDecision(I, VF)) {
      case LoopVectorizationCostModel::CM_GatherScatter:
        return TTI::CastContextHint::GatherScatter;
      case LoopVectorizationCostModel::CM_Interleave:
        return TTI::CastContextHint::Interleave;
      case LoopVectorizationCostModel::CM_Scalarize:
      case LoopVectorizationCostModel::CM_Widen:
        return Legal->isMaskRequired(I) ? TTI::CastContextHint::Masked
                                        : TTI::CastContextHint::Normal;
      case LoopVectorizationCostModel::CM_Widen_Reverse:
        return TTI::CastContextHint::Reversed;
      case LoopVectorizationCostModel::CM_Unknown:
        llvm_unreachable("Instr did not go through cost modelling?");
      }

      llvm_unreachable("Unhandled case!");
    };

    unsigned Opcode = I->getOpcode();
    TTI::CastContextHint CCH = TTI::CastContextHint::None;
    // For Trunc, the context is the only user, which must be a StoreInst.
    if (Opcode == Instruction::Trunc || Opcode == Instruction::FPTrunc) {
      if (I->hasOneUse())
        if (StoreInst *Store = dyn_cast<StoreInst>(*I->user_begin()))
          CCH = ComputeCCH(Store);
    }
    // For Z/Sext, the context is the operand, which must be a LoadInst.
    else if (Opcode == Instruction::ZExt || Opcode == Instruction::SExt ||
             Opcode == Instruction::FPExt) {
      if (LoadInst *Load = dyn_cast<LoadInst>(I->getOperand(0)))
        CCH = ComputeCCH(Load);
    }

    // We optimize the truncation of induction variables having constant
    // integer steps. The cost of these truncations is the same as the scalar
    // operation.
    if (isOptimizableIVTruncate(I, VF)) {
      auto *Trunc = cast<TruncInst>(I);
      return TTI.getCastInstrCost(Instruction::Trunc, Trunc->getDestTy(),
                                  Trunc->getSrcTy(), CCH, CostKind, Trunc);
    }

    // Detect reduction patterns
    if (auto RedCost = getReductionPatternCost(I, VF, VectorTy, CostKind))
      return *RedCost;

    Type *SrcScalarTy = I->getOperand(0)->getType();
    Type *SrcVecTy =
        VectorTy->isVectorTy() ? ToVectorTy(SrcScalarTy, VF) : SrcScalarTy;
    if (canTruncateToMinimalBitwidth(I, VF)) {
      // This cast is going to be shrunk. This may remove the cast or it might
      // turn it into slightly different cast. For example, if MinBW == 16,
      // "zext i8 %1 to i32" becomes "zext i8 %1 to i16".
      //
      // Calculate the modified src and dest types.
      Type *MinVecTy = VectorTy;
      if (Opcode == Instruction::Trunc) {
        SrcVecTy = smallestIntegerVectorType(SrcVecTy, MinVecTy);
        VectorTy =
            largestIntegerVectorType(ToVectorTy(I->getType(), VF), MinVecTy);
      } else if (Opcode == Instruction::ZExt || Opcode == Instruction::SExt) {
        SrcVecTy = largestIntegerVectorType(SrcVecTy, MinVecTy);
        VectorTy =
            smallestIntegerVectorType(ToVectorTy(I->getType(), VF), MinVecTy);
      }
    }

    return TTI.getCastInstrCost(Opcode, VectorTy, SrcVecTy, CCH, CostKind, I);
  }
  case Instruction::Call: {
    bool NeedToScalarize;
    CallInst *CI = cast<CallInst>(I);
    InstructionCost CallCost = getVectorCallCost(CI, VF, NeedToScalarize);
    if (getVectorIntrinsicIDForCall(CI, TLI)) {
      InstructionCost IntrinsicCost = getVectorIntrinsicCost(CI, VF);
      return std::min(CallCost, IntrinsicCost);
    }
    return CallCost;
  }
  case Instruction::ExtractValue:
    return TTI.getInstructionCost(I, TTI::TCK_RecipThroughput);
  case Instruction::Alloca:
    // We cannot easily widen alloca to a scalable alloca, as
    // the result would need to be a vector of pointers.
    if (VF.isScalable())
      return InstructionCost::getInvalid();
    LLVM_FALLTHROUGH;
  default:
    // This opcode is unknown. Assume that it is the same as 'mul'.
    return TTI.getArithmeticInstrCost(Instruction::Mul, VectorTy, CostKind);
  } // end of switch.
}

char LoopVectorize::ID = 0;

static const char lv_name[] = "Loop Vectorization";

INITIALIZE_PASS_BEGIN(LoopVectorize, LV_NAME, lv_name, false, false)
INITIALIZE_PASS_DEPENDENCY(TargetTransformInfoWrapperPass)
INITIALIZE_PASS_DEPENDENCY(BasicAAWrapperPass)
INITIALIZE_PASS_DEPENDENCY(AAResultsWrapperPass)
INITIALIZE_PASS_DEPENDENCY(GlobalsAAWrapperPass)
INITIALIZE_PASS_DEPENDENCY(AssumptionCacheTracker)
INITIALIZE_PASS_DEPENDENCY(BlockFrequencyInfoWrapperPass)
INITIALIZE_PASS_DEPENDENCY(DominatorTreeWrapperPass)
INITIALIZE_PASS_DEPENDENCY(ScalarEvolutionWrapperPass)
INITIALIZE_PASS_DEPENDENCY(LoopInfoWrapperPass)
INITIALIZE_PASS_DEPENDENCY(LoopAccessLegacyAnalysis)
INITIALIZE_PASS_DEPENDENCY(DemandedBitsWrapperPass)
INITIALIZE_PASS_DEPENDENCY(OptimizationRemarkEmitterWrapperPass)
INITIALIZE_PASS_DEPENDENCY(ProfileSummaryInfoWrapperPass)
INITIALIZE_PASS_DEPENDENCY(InjectTLIMappingsLegacy)
INITIALIZE_PASS_END(LoopVectorize, LV_NAME, lv_name, false, false)

namespace llvm {

Pass *createLoopVectorizePass() { return new LoopVectorize(); }

Pass *createLoopVectorizePass(bool InterleaveOnlyWhenForced,
                              bool VectorizeOnlyWhenForced) {
  return new LoopVectorize(InterleaveOnlyWhenForced, VectorizeOnlyWhenForced);
}

} // end namespace llvm

bool LoopVectorizationCostModel::isConsecutiveLoadOrStore(Instruction *Inst) {
  // Check if the pointer operand of a load or store instruction is
  // consecutive.
  if (auto *Ptr = getLoadStorePointerOperand(Inst))
    return Legal->isConsecutivePtr(Ptr);
  return false;
}

void LoopVectorizationCostModel::collectValuesToIgnore() {
  // Ignore ephemeral values.
  CodeMetrics::collectEphemeralValues(TheLoop, AC, ValuesToIgnore);

  // Ignore type-promoting instructions we identified during reduction
  // detection.
  for (auto &Reduction : Legal->getReductionVars()) {
    RecurrenceDescriptor &RedDes = Reduction.second;
    const SmallPtrSetImpl<Instruction *> &Casts = RedDes.getCastInsts();
    VecValuesToIgnore.insert(Casts.begin(), Casts.end());
  }
  // Ignore type-casting instructions we identified during induction
  // detection.
  for (auto &Induction : Legal->getInductionVars()) {
    InductionDescriptor &IndDes = Induction.second;
    const SmallVectorImpl<Instruction *> &Casts = IndDes.getCastInsts();
    VecValuesToIgnore.insert(Casts.begin(), Casts.end());
  }
}

void LoopVectorizationCostModel::collectInLoopReductions() {
  for (auto &Reduction : Legal->getReductionVars()) {
    PHINode *Phi = Reduction.first;
    RecurrenceDescriptor &RdxDesc = Reduction.second;

    // We don't collect reductions that are type promoted (yet).
    if (RdxDesc.getRecurrenceType() != Phi->getType())
      continue;

    // If the target would prefer this reduction to happen "in-loop", then we
    // want to record it as such.
    unsigned Opcode = RdxDesc.getOpcode();
    if (!PreferInLoopReductions && !useOrderedReductions(RdxDesc) &&
        !TTI.preferInLoopReduction(Opcode, Phi->getType(),
                                   TargetTransformInfo::ReductionFlags()))
      continue;

    // Check that we can correctly put the reductions into the loop, by
    // finding the chain of operations that leads from the phi to the loop
    // exit value.
    SmallVector<Instruction *, 4> ReductionOperations =
        RdxDesc.getReductionOpChain(Phi, TheLoop);
    bool InLoop = !ReductionOperations.empty();
    if (InLoop) {
      InLoopReductionChains[Phi] = ReductionOperations;
      // Add the elements to InLoopReductionImmediateChains for cost modelling.
      Instruction *LastChain = Phi;
      for (auto *I : ReductionOperations) {
        InLoopReductionImmediateChains[I] = LastChain;
        LastChain = I;
      }
    }
    LLVM_DEBUG(dbgs() << "LV: Using " << (InLoop ? "inloop" : "out of loop")
                      << " reduction for phi: " << *Phi << "\n");
  }
}

// TODO: we could return a pair of values that specify the max VF and
// min VF, to be used in `buildVPlans(MinVF, MaxVF)` instead of
// `buildVPlans(VF, VF)`. We cannot do it because VPLAN at the moment
// doesn't have a cost model that can choose which plan to execute if
// more than one is generated.
static unsigned determineVPlanVF(const unsigned WidestVectorRegBits,
                                 LoopVectorizationCostModel &CM) {
  unsigned WidestType;
  std::tie(std::ignore, WidestType) = CM.getSmallestAndWidestTypes();
  return WidestVectorRegBits / WidestType;
}

VectorizationFactor
LoopVectorizationPlanner::planInVPlanNativePath(ElementCount UserVF) {
  assert(!UserVF.isScalable() && "scalable vectors not yet supported");
  ElementCount VF = UserVF;
  // Outer loop handling: They may require CFG and instruction level
  // transformations before even evaluating whether vectorization is profitable.
  // Since we cannot modify the incoming IR, we need to build VPlan upfront in
  // the vectorization pipeline.
  if (!OrigLoop->isInnermost()) {
    // If the user doesn't provide a vectorization factor, determine a
    // reasonable one.
    if (UserVF.isZero()) {
      VF = ElementCount::getFixed(determineVPlanVF(
          TTI->getRegisterBitWidth(TargetTransformInfo::RGK_FixedWidthVector)
              .getFixedSize(),
          CM));
      LLVM_DEBUG(dbgs() << "LV: VPlan computed VF " << VF << ".\n");

      // Make sure we have a VF > 1 for stress testing.
      if (VPlanBuildStressTest && (VF.isScalar() || VF.isZero())) {
        LLVM_DEBUG(dbgs() << "LV: VPlan stress testing: "
                          << "overriding computed VF.\n");
        VF = ElementCount::getFixed(4);
      }
    }
    assert(EnableVPlanNativePath && "VPlan-native path is not enabled.");
    assert(isPowerOf2_32(VF.getKnownMinValue()) &&
           "VF needs to be a power of two");
    LLVM_DEBUG(dbgs() << "LV: Using " << (!UserVF.isZero() ? "user " : "")
                      << "VF " << VF << " to build VPlans.\n");
    buildVPlans(VF, VF);

    // For VPlan build stress testing, we bail out after VPlan construction.
    if (VPlanBuildStressTest)
      return VectorizationFactor::Disabled();

    return {VF, 0 /*Cost*/};
  }

  LLVM_DEBUG(
      dbgs() << "LV: Not vectorizing. Inner loops aren't supported in the "
                "VPlan-native path.\n");
  return VectorizationFactor::Disabled();
}

Optional<VectorizationFactor>
LoopVectorizationPlanner::plan(ElementCount UserVF, unsigned UserIC) {
  assert(OrigLoop->isInnermost() && "Inner loop expected.");
  FixedScalableVFPair MaxFactors = CM.computeMaxVF(UserVF, UserIC);
  if (!MaxFactors) // Cases that should not to be vectorized nor interleaved.
    return None;

  // Invalidate interleave groups if all blocks of loop will be predicated.
  if (CM.blockNeedsPredication(OrigLoop->getHeader()) &&
      !useMaskedInterleavedAccesses(*TTI)) {
    LLVM_DEBUG(
        dbgs()
        << "LV: Invalidate all interleaved groups due to fold-tail by masking "
           "which requires masked-interleaved support.\n");
    if (CM.InterleaveInfo.invalidateGroups())
      // Invalidating interleave groups also requires invalidating all decisions
      // based on them, which includes widening decisions and uniform and scalar
      // values.
      CM.invalidateCostModelingDecisions();
  }

  ElementCount MaxUserVF =
      UserVF.isScalable() ? MaxFactors.ScalableVF : MaxFactors.FixedVF;
  bool UserVFIsLegal = ElementCount::isKnownLE(UserVF, MaxUserVF);
  if (!UserVF.isZero() && UserVFIsLegal) {
    assert(isPowerOf2_32(UserVF.getKnownMinValue()) &&
           "VF needs to be a power of two");
    // Collect the instructions (and their associated costs) that will be more
    // profitable to scalarize.
    if (CM.selectUserVectorizationFactor(UserVF)) {
      LLVM_DEBUG(dbgs() << "LV: Using user VF " << UserVF << ".\n");
      CM.collectInLoopReductions();
      buildVPlansWithVPRecipes(UserVF, UserVF);
      LLVM_DEBUG(printPlans(dbgs()));
      return {{UserVF, 0}};
    } else
      reportVectorizationInfo("UserVF ignored because of invalid costs.",
                              "InvalidCost", ORE, OrigLoop);
  }

  // Populate the set of Vectorization Factor Candidates.
  ElementCountSet VFCandidates;
  for (auto VF = ElementCount::getFixed(1);
       ElementCount::isKnownLE(VF, MaxFactors.FixedVF); VF *= 2)
    VFCandidates.insert(VF);
  for (auto VF = ElementCount::getScalable(1);
       ElementCount::isKnownLE(VF, MaxFactors.ScalableVF); VF *= 2)
    VFCandidates.insert(VF);

  for (const auto &VF : VFCandidates) {
    // Collect Uniform and Scalar instructions after vectorization with VF.
    CM.collectUniformsAndScalars(VF);

    // Collect the instructions (and their associated costs) that will be more
    // profitable to scalarize.
    if (VF.isVector())
      CM.collectInstsToScalarize(VF);
  }

  CM.collectInLoopReductions();
  buildVPlansWithVPRecipes(ElementCount::getFixed(1), MaxFactors.FixedVF);
  buildVPlansWithVPRecipes(ElementCount::getScalable(1), MaxFactors.ScalableVF);

  LLVM_DEBUG(printPlans(dbgs()));
  if (!MaxFactors.hasVector())
    return VectorizationFactor::Disabled();

  // Select the optimal vectorization factor.
  auto SelectedVF = CM.selectVectorizationFactor(VFCandidates);

  // Check if it is profitable to vectorize with runtime checks.
  unsigned NumRuntimePointerChecks = Requirements.getNumRuntimePointerChecks();
  if (SelectedVF.Width.getKnownMinValue() > 1 && NumRuntimePointerChecks) {
    bool PragmaThresholdReached =
        NumRuntimePointerChecks > PragmaVectorizeMemoryCheckThreshold;
    bool ThresholdReached =
        NumRuntimePointerChecks > VectorizerParams::RuntimeMemoryCheckThreshold;
    if ((ThresholdReached && !Hints.allowReordering()) ||
        PragmaThresholdReached) {
      ORE->emit([&]() {
        return OptimizationRemarkAnalysisAliasing(
                   DEBUG_TYPE, "CantReorderMemOps", OrigLoop->getStartLoc(),
                   OrigLoop->getHeader())
               << "loop not vectorized: cannot prove it is safe to reorder "
                  "memory operations";
      });
      LLVM_DEBUG(dbgs() << "LV: Too many memory checks needed.\n");
      Hints.emitRemarkWithHints();
      return VectorizationFactor::Disabled();
    }
  }
  return SelectedVF;
}

void LoopVectorizationPlanner::setBestPlan(ElementCount VF, unsigned UF) {
  LLVM_DEBUG(dbgs() << "Setting best plan to VF=" << VF << ", UF=" << UF
                    << '\n');
  BestVF = VF;
  BestUF = UF;

  erase_if(VPlans, [VF](const VPlanPtr &Plan) {
    return !Plan->hasVF(VF);
  });
  assert(VPlans.size() == 1 && "Best VF has not a single VPlan.");
}

void LoopVectorizationPlanner::executePlan(InnerLoopVectorizer &ILV,
                                           DominatorTree *DT) {
  // Perform the actual loop transformation.

  // 1. Create a new empty loop. Unlink the old loop and connect the new one.
  assert(BestVF.hasValue() && "Vectorization Factor is missing");
  assert(VPlans.size() == 1 && "Not a single VPlan to execute.");

  VPTransformState State{
      *BestVF, BestUF, LI, DT, ILV.Builder, &ILV, VPlans.front().get()};
  State.CFG.PrevBB = ILV.createVectorizedLoopSkeleton();
  State.TripCount = ILV.getOrCreateTripCount(nullptr);
  State.CanonicalIV = ILV.Induction;

  ILV.printDebugTracesAtStart();

  //===------------------------------------------------===//
  //
  // Notice: any optimization or new instruction that go
  // into the code below should also be implemented in
  // the cost-model.
  //
  //===------------------------------------------------===//

  // 2. Copy and widen instructions from the old loop into the new loop.
  VPlans.front()->execute(&State);

  // 3. Fix the vectorized code: take care of header phi's, live-outs,
  //    predication, updating analyses.
  ILV.fixVectorizedLoop(State);

  ILV.printDebugTracesAtEnd();
}

#if !defined(NDEBUG) || defined(LLVM_ENABLE_DUMP)
void LoopVectorizationPlanner::printPlans(raw_ostream &O) {
  for (const auto &Plan : VPlans)
    if (PrintVPlansInDotFormat)
      Plan->printDOT(O);
    else
      Plan->print(O);
}
#endif

void LoopVectorizationPlanner::collectTriviallyDeadInstructions(
    SmallPtrSetImpl<Instruction *> &DeadInstructions) {

  // We create new control-flow for the vectorized loop, so the original exit
  // conditions will be dead after vectorization if it's only used by the
  // terminator
  SmallVector<BasicBlock*> ExitingBlocks;
  OrigLoop->getExitingBlocks(ExitingBlocks);
  for (auto *BB : ExitingBlocks) {
    auto *Cmp = dyn_cast<Instruction>(BB->getTerminator()->getOperand(0));
    if (!Cmp || !Cmp->hasOneUse())
      continue;

    // TODO: we should introduce a getUniqueExitingBlocks on Loop
    if (!DeadInstructions.insert(Cmp).second)
      continue;

    // The operands of the icmp is often a dead trunc, used by IndUpdate.
    // TODO: can recurse through operands in general
    for (Value *Op : Cmp->operands()) {
      if (isa<TruncInst>(Op) && Op->hasOneUse())
          DeadInstructions.insert(cast<Instruction>(Op));
    }
  }

  // We create new "steps" for induction variable updates to which the original
  // induction variables map. An original update instruction will be dead if
  // all its users except the induction variable are dead.
  auto *Latch = OrigLoop->getLoopLatch();
  for (auto &Induction : Legal->getInductionVars()) {
    PHINode *Ind = Induction.first;
    auto *IndUpdate = cast<Instruction>(Ind->getIncomingValueForBlock(Latch));

    // If the tail is to be folded by masking, the primary induction variable,
    // if exists, isn't dead: it will be used for masking. Don't kill it.
    if (CM.foldTailByMasking() && IndUpdate == Legal->getPrimaryInduction())
      continue;

    if (llvm::all_of(IndUpdate->users(), [&](User *U) -> bool {
          return U == Ind || DeadInstructions.count(cast<Instruction>(U));
        }))
      DeadInstructions.insert(IndUpdate);

    // We record as "Dead" also the type-casting instructions we had identified
    // during induction analysis. We don't need any handling for them in the
    // vectorized loop because we have proven that, under a proper runtime
    // test guarding the vectorized loop, the value of the phi, and the casted
    // value of the phi, are the same. The last instruction in this casting chain
    // will get its scalar/vector/widened def from the scalar/vector/widened def
    // of the respective phi node. Any other casts in the induction def-use chain
    // have no other uses outside the phi update chain, and will be ignored.
    InductionDescriptor &IndDes = Induction.second;
    const SmallVectorImpl<Instruction *> &Casts = IndDes.getCastInsts();
    DeadInstructions.insert(Casts.begin(), Casts.end());
  }
}

Value *InnerLoopUnroller::reverseVector(Value *Vec) { return Vec; }

Value *InnerLoopUnroller::getBroadcastInstrs(Value *V) { return V; }

Value *InnerLoopUnroller::getStepVector(Value *Val, int StartIdx, Value *Step,
                                        Instruction::BinaryOps BinOp) {
  // When unrolling and the VF is 1, we only need to add a simple scalar.
  Type *Ty = Val->getType();
  assert(!Ty->isVectorTy() && "Val must be a scalar");

  if (Ty->isFloatingPointTy()) {
    Constant *C = ConstantFP::get(Ty, (double)StartIdx);

    // Floating-point operations inherit FMF via the builder's flags.
    Value *MulOp = Builder.CreateFMul(C, Step);
    return Builder.CreateBinOp(BinOp, Val, MulOp);
  }
  Constant *C = ConstantInt::get(Ty, StartIdx);
  return Builder.CreateAdd(Val, Builder.CreateMul(C, Step), "induction");
}

static void AddRuntimeUnrollDisableMetaData(Loop *L) {
  SmallVector<Metadata *, 4> MDs;
  // Reserve first location for self reference to the LoopID metadata node.
  MDs.push_back(nullptr);
  bool IsUnrollMetadata = false;
  MDNode *LoopID = L->getLoopID();
  if (LoopID) {
    // First find existing loop unrolling disable metadata.
    for (unsigned i = 1, ie = LoopID->getNumOperands(); i < ie; ++i) {
      auto *MD = dyn_cast<MDNode>(LoopID->getOperand(i));
      if (MD) {
        const auto *S = dyn_cast<MDString>(MD->getOperand(0));
        IsUnrollMetadata =
            S && S->getString().startswith("llvm.loop.unroll.disable");
      }
      MDs.push_back(LoopID->getOperand(i));
    }
  }

  if (!IsUnrollMetadata) {
    // Add runtime unroll disable metadata.
    LLVMContext &Context = L->getHeader()->getContext();
    SmallVector<Metadata *, 1> DisableOperands;
    DisableOperands.push_back(
        MDString::get(Context, "llvm.loop.unroll.runtime.disable"));
    MDNode *DisableNode = MDNode::get(Context, DisableOperands);
    MDs.push_back(DisableNode);
    MDNode *NewLoopID = MDNode::get(Context, MDs);
    // Set operand 0 to refer to the loop id itself.
    NewLoopID->replaceOperandWith(0, NewLoopID);
    L->setLoopID(NewLoopID);
  }
}

//===--------------------------------------------------------------------===//
// EpilogueVectorizerMainLoop
//===--------------------------------------------------------------------===//

/// This function is partially responsible for generating the control flow
/// depicted in https://llvm.org/docs/Vectorizers.html#epilogue-vectorization.
BasicBlock *EpilogueVectorizerMainLoop::createEpilogueVectorizedLoopSkeleton() {
  MDNode *OrigLoopID = OrigLoop->getLoopID();
  Loop *Lp = createVectorLoopSkeleton("");

  // Generate the code to check the minimum iteration count of the vector
  // epilogue (see below).
  EPI.EpilogueIterationCountCheck =
      emitMinimumIterationCountCheck(Lp, LoopScalarPreHeader, true);
  EPI.EpilogueIterationCountCheck->setName("iter.check");

  // Generate the code to check any assumptions that we've made for SCEV
  // expressions.
  EPI.SCEVSafetyCheck = emitSCEVChecks(Lp, LoopScalarPreHeader);

  // Generate the code that checks at runtime if arrays overlap. We put the
  // checks into a separate block to make the more common case of few elements
  // faster.
  EPI.MemSafetyCheck = emitMemRuntimeChecks(Lp, LoopScalarPreHeader);

  // Generate the iteration count check for the main loop, *after* the check
  // for the epilogue loop, so that the path-length is shorter for the case
  // that goes directly through the vector epilogue. The longer-path length for
  // the main loop is compensated for, by the gain from vectorizing the larger
  // trip count. Note: the branch will get updated later on when we vectorize
  // the epilogue.
  EPI.MainLoopIterationCountCheck =
      emitMinimumIterationCountCheck(Lp, LoopScalarPreHeader, false);

  // Generate the induction variable.
  OldInduction = Legal->getPrimaryInduction();
  Type *IdxTy = Legal->getWidestInductionType();
  Value *StartIdx = ConstantInt::get(IdxTy, 0);
  Constant *Step = ConstantInt::get(IdxTy, VF.getKnownMinValue() * UF);
  Value *CountRoundDown = getOrCreateVectorTripCount(Lp);
  EPI.VectorTripCount = CountRoundDown;
  Induction =
      createInductionVariable(Lp, StartIdx, CountRoundDown, Step,
                              getDebugLocFromInstOrOperands(OldInduction));

  // Skip induction resume value creation here because they will be created in
  // the second pass. If we created them here, they wouldn't be used anyway,
  // because the vplan in the second pass still contains the inductions from the
  // original loop.

  return completeLoopSkeleton(Lp, OrigLoopID);
}

void EpilogueVectorizerMainLoop::printDebugTracesAtStart() {
  LLVM_DEBUG({
    dbgs() << "Create Skeleton for epilogue vectorized loop (first pass)\n"
           << "Main Loop VF:" << EPI.MainLoopVF.getKnownMinValue()
           << ", Main Loop UF:" << EPI.MainLoopUF
           << ", Epilogue Loop VF:" << EPI.EpilogueVF.getKnownMinValue()
           << ", Epilogue Loop UF:" << EPI.EpilogueUF << "\n";
  });
}

void EpilogueVectorizerMainLoop::printDebugTracesAtEnd() {
  DEBUG_WITH_TYPE(VerboseDebug, {
    dbgs() << "intermediate fn:\n" << *Induction->getFunction() << "\n";
  });
}

BasicBlock *EpilogueVectorizerMainLoop::emitMinimumIterationCountCheck(
    Loop *L, BasicBlock *Bypass, bool ForEpilogue) {
  assert(L && "Expected valid Loop.");
  assert(Bypass && "Expected valid bypass basic block.");
  unsigned VFactor =
      ForEpilogue ? EPI.EpilogueVF.getKnownMinValue() : VF.getKnownMinValue();
  unsigned UFactor = ForEpilogue ? EPI.EpilogueUF : UF;
  Value *Count = getOrCreateTripCount(L);
  // Reuse existing vector loop preheader for TC checks.
  // Note that new preheader block is generated for vector loop.
  BasicBlock *const TCCheckBlock = LoopVectorPreHeader;
  IRBuilder<> Builder(TCCheckBlock->getTerminator());

  // Generate code to check if the loop's trip count is less than VF * UF of the
  // main vector loop.
  auto P = Cost->requiresScalarEpilogue(ForEpilogue ? EPI.EpilogueVF : VF) ?
      ICmpInst::ICMP_ULE : ICmpInst::ICMP_ULT;

  Value *CheckMinIters = Builder.CreateICmp(
      P, Count, ConstantInt::get(Count->getType(), VFactor * UFactor),
      "min.iters.check");

  if (!ForEpilogue)
    TCCheckBlock->setName("vector.main.loop.iter.check");

  // Create new preheader for vector loop.
  LoopVectorPreHeader = SplitBlock(TCCheckBlock, TCCheckBlock->getTerminator(),
                                   DT, LI, nullptr, "vector.ph");

  if (ForEpilogue) {
    assert(DT->properlyDominates(DT->getNode(TCCheckBlock),
                                 DT->getNode(Bypass)->getIDom()) &&
           "TC check is expected to dominate Bypass");

    // Update dominator for Bypass & LoopExit.
    DT->changeImmediateDominator(Bypass, TCCheckBlock);
    if (!Cost->requiresScalarEpilogue(EPI.EpilogueVF))
      // For loops with multiple exits, there's no edge from the middle block
      // to exit blocks (as the epilogue must run) and thus no need to update
      // the immediate dominator of the exit blocks.
      DT->changeImmediateDominator(LoopExitBlock, TCCheckBlock);

    LoopBypassBlocks.push_back(TCCheckBlock);

    // Save the trip count so we don't have to regenerate it in the
    // vec.epilog.iter.check. This is safe to do because the trip count
    // generated here dominates the vector epilog iter check.
    EPI.TripCount = Count;
  }

  ReplaceInstWithInst(
      TCCheckBlock->getTerminator(),
      BranchInst::Create(Bypass, LoopVectorPreHeader, CheckMinIters));

  return TCCheckBlock;
}

//===--------------------------------------------------------------------===//
// EpilogueVectorizerEpilogueLoop
//===--------------------------------------------------------------------===//

/// This function is partially responsible for generating the control flow
/// depicted in https://llvm.org/docs/Vectorizers.html#epilogue-vectorization.
BasicBlock *
EpilogueVectorizerEpilogueLoop::createEpilogueVectorizedLoopSkeleton() {
  MDNode *OrigLoopID = OrigLoop->getLoopID();
  Loop *Lp = createVectorLoopSkeleton("vec.epilog.");

  // Now, compare the remaining count and if there aren't enough iterations to
  // execute the vectorized epilogue skip to the scalar part.
  BasicBlock *VecEpilogueIterationCountCheck = LoopVectorPreHeader;
  VecEpilogueIterationCountCheck->setName("vec.epilog.iter.check");
  LoopVectorPreHeader =
      SplitBlock(LoopVectorPreHeader, LoopVectorPreHeader->getTerminator(), DT,
                 LI, nullptr, "vec.epilog.ph");
  emitMinimumVectorEpilogueIterCountCheck(Lp, LoopScalarPreHeader,
                                          VecEpilogueIterationCountCheck);

  // Adjust the control flow taking the state info from the main loop
  // vectorization into account.
  assert(EPI.MainLoopIterationCountCheck && EPI.EpilogueIterationCountCheck &&
         "expected this to be saved from the previous pass.");
  EPI.MainLoopIterationCountCheck->getTerminator()->replaceUsesOfWith(
      VecEpilogueIterationCountCheck, LoopVectorPreHeader);

  DT->changeImmediateDominator(LoopVectorPreHeader,
                               EPI.MainLoopIterationCountCheck);

  EPI.EpilogueIterationCountCheck->getTerminator()->replaceUsesOfWith(
      VecEpilogueIterationCountCheck, LoopScalarPreHeader);

  if (EPI.SCEVSafetyCheck)
    EPI.SCEVSafetyCheck->getTerminator()->replaceUsesOfWith(
        VecEpilogueIterationCountCheck, LoopScalarPreHeader);
  if (EPI.MemSafetyCheck)
    EPI.MemSafetyCheck->getTerminator()->replaceUsesOfWith(
        VecEpilogueIterationCountCheck, LoopScalarPreHeader);

  DT->changeImmediateDominator(
      VecEpilogueIterationCountCheck,
      VecEpilogueIterationCountCheck->getSinglePredecessor());

  DT->changeImmediateDominator(LoopScalarPreHeader,
                               EPI.EpilogueIterationCountCheck);
  if (!Cost->requiresScalarEpilogue(EPI.EpilogueVF))
    // If there is an epilogue which must run, there's no edge from the
    // middle block to exit blocks  and thus no need to update the immediate
    // dominator of the exit blocks.
    DT->changeImmediateDominator(LoopExitBlock,
                                 EPI.EpilogueIterationCountCheck);

  // Keep track of bypass blocks, as they feed start values to the induction
  // phis in the scalar loop preheader.
  if (EPI.SCEVSafetyCheck)
    LoopBypassBlocks.push_back(EPI.SCEVSafetyCheck);
  if (EPI.MemSafetyCheck)
    LoopBypassBlocks.push_back(EPI.MemSafetyCheck);
  LoopBypassBlocks.push_back(EPI.EpilogueIterationCountCheck);

  // Generate a resume induction for the vector epilogue and put it in the
  // vector epilogue preheader
  Type *IdxTy = Legal->getWidestInductionType();
  PHINode *EPResumeVal = PHINode::Create(IdxTy, 2, "vec.epilog.resume.val",
                                         LoopVectorPreHeader->getFirstNonPHI());
  EPResumeVal->addIncoming(EPI.VectorTripCount, VecEpilogueIterationCountCheck);
  EPResumeVal->addIncoming(ConstantInt::get(IdxTy, 0),
                           EPI.MainLoopIterationCountCheck);

  // Generate the induction variable.
  OldInduction = Legal->getPrimaryInduction();
  Value *CountRoundDown = getOrCreateVectorTripCount(Lp);
  Constant *Step = ConstantInt::get(IdxTy, VF.getKnownMinValue() * UF);
  Value *StartIdx = EPResumeVal;
  Induction =
      createInductionVariable(Lp, StartIdx, CountRoundDown, Step,
                              getDebugLocFromInstOrOperands(OldInduction));

  // Generate induction resume values. These variables save the new starting
  // indexes for the scalar loop. They are used to test if there are any tail
  // iterations left once the vector loop has completed.
  // Note that when the vectorized epilogue is skipped due to iteration count
  // check, then the resume value for the induction variable comes from
  // the trip count of the main vector loop, hence passing the AdditionalBypass
  // argument.
  createInductionResumeValues(Lp, CountRoundDown,
                              {VecEpilogueIterationCountCheck,
                               EPI.VectorTripCount} /* AdditionalBypass */);

  AddRuntimeUnrollDisableMetaData(Lp);
  return completeLoopSkeleton(Lp, OrigLoopID);
}

BasicBlock *
EpilogueVectorizerEpilogueLoop::emitMinimumVectorEpilogueIterCountCheck(
    Loop *L, BasicBlock *Bypass, BasicBlock *Insert) {

  assert(EPI.TripCount &&
         "Expected trip count to have been safed in the first pass.");
  assert(
      (!isa<Instruction>(EPI.TripCount) ||
       DT->dominates(cast<Instruction>(EPI.TripCount)->getParent(), Insert)) &&
      "saved trip count does not dominate insertion point.");
  Value *TC = EPI.TripCount;
  IRBuilder<> Builder(Insert->getTerminator());
  Value *Count = Builder.CreateSub(TC, EPI.VectorTripCount, "n.vec.remaining");

  // Generate code to check if the loop's trip count is less than VF * UF of the
  // vector epilogue loop.
  auto P = Cost->requiresScalarEpilogue(EPI.EpilogueVF) ?
      ICmpInst::ICMP_ULE : ICmpInst::ICMP_ULT;

  Value *CheckMinIters = Builder.CreateICmp(
      P, Count,
      ConstantInt::get(Count->getType(),
                       EPI.EpilogueVF.getKnownMinValue() * EPI.EpilogueUF),
      "min.epilog.iters.check");

  ReplaceInstWithInst(
      Insert->getTerminator(),
      BranchInst::Create(Bypass, LoopVectorPreHeader, CheckMinIters));

  LoopBypassBlocks.push_back(Insert);
  return Insert;
}

void EpilogueVectorizerEpilogueLoop::printDebugTracesAtStart() {
  LLVM_DEBUG({
    dbgs() << "Create Skeleton for epilogue vectorized loop (second pass)\n"
           << "Epilogue Loop VF:" << EPI.EpilogueVF.getKnownMinValue()
           << ", Epilogue Loop UF:" << EPI.EpilogueUF << "\n";
  });
}

void EpilogueVectorizerEpilogueLoop::printDebugTracesAtEnd() {
  DEBUG_WITH_TYPE(VerboseDebug, {
    dbgs() << "final fn:\n" << *Induction->getFunction() << "\n";
  });
}

bool LoopVectorizationPlanner::getDecisionAndClampRange(
    const std::function<bool(ElementCount)> &Predicate, VFRange &Range) {
  assert(!Range.isEmpty() && "Trying to test an empty VF range.");
  bool PredicateAtRangeStart = Predicate(Range.Start);

  for (ElementCount TmpVF = Range.Start * 2;
       ElementCount::isKnownLT(TmpVF, Range.End); TmpVF *= 2)
    if (Predicate(TmpVF) != PredicateAtRangeStart) {
      Range.End = TmpVF;
      break;
    }

  return PredicateAtRangeStart;
}

/// Build VPlans for the full range of feasible VF's = {\p MinVF, 2 * \p MinVF,
/// 4 * \p MinVF, ..., \p MaxVF} by repeatedly building a VPlan for a sub-range
/// of VF's starting at a given VF and extending it as much as possible. Each
/// vectorization decision can potentially shorten this sub-range during
/// buildVPlan().
void LoopVectorizationPlanner::buildVPlans(ElementCount MinVF,
                                           ElementCount MaxVF) {
  auto MaxVFPlusOne = MaxVF.getWithIncrement(1);
  for (ElementCount VF = MinVF; ElementCount::isKnownLT(VF, MaxVFPlusOne);) {
    VFRange SubRange = {VF, MaxVFPlusOne};
    VPlans.push_back(buildVPlan(SubRange));
    VF = SubRange.End;
  }
}

VPValue *VPRecipeBuilder::createEdgeMask(BasicBlock *Src, BasicBlock *Dst,
                                         VPlanPtr &Plan) {
  assert(is_contained(predecessors(Dst), Src) && "Invalid edge");

  // Look for cached value.
  std::pair<BasicBlock *, BasicBlock *> Edge(Src, Dst);
  EdgeMaskCacheTy::iterator ECEntryIt = EdgeMaskCache.find(Edge);
  if (ECEntryIt != EdgeMaskCache.end())
    return ECEntryIt->second;

  VPValue *SrcMask = createBlockInMask(Src, Plan);

  // The terminator has to be a branch inst!
  BranchInst *BI = dyn_cast<BranchInst>(Src->getTerminator());
  assert(BI && "Unexpected terminator found");

  if (!BI->isConditional() || BI->getSuccessor(0) == BI->getSuccessor(1))
    return EdgeMaskCache[Edge] = SrcMask;

  // If source is an exiting block, we know the exit edge is dynamically dead
  // in the vector loop, and thus we don't need to restrict the mask.  Avoid
  // adding uses of an otherwise potentially dead instruction.
  if (OrigLoop->isLoopExiting(Src))
    return EdgeMaskCache[Edge] = SrcMask;

  VPValue *EdgeMask = Plan->getOrAddVPValue(BI->getCondition());
  assert(EdgeMask && "No Edge Mask found for condition");

  if (BI->getSuccessor(0) != Dst)
    EdgeMask = Builder.createNot(EdgeMask);

  if (SrcMask) { // Otherwise block in-mask is all-one, no need to AND.
    // The condition is 'SrcMask && EdgeMask', which is equivalent to
    // 'select i1 SrcMask, i1 EdgeMask, i1 false'.
    // The select version does not introduce new UB if SrcMask is false and
    // EdgeMask is poison. Using 'and' here introduces undefined behavior.
    VPValue *False = Plan->getOrAddVPValue(
        ConstantInt::getFalse(BI->getCondition()->getType()));
    EdgeMask = Builder.createSelect(SrcMask, EdgeMask, False);
  }

  return EdgeMaskCache[Edge] = EdgeMask;
}

VPValue *VPRecipeBuilder::createBlockInMask(BasicBlock *BB, VPlanPtr &Plan) {
  assert(OrigLoop->contains(BB) && "Block is not a part of a loop");

  // Look for cached value.
  BlockMaskCacheTy::iterator BCEntryIt = BlockMaskCache.find(BB);
  if (BCEntryIt != BlockMaskCache.end())
    return BCEntryIt->second;

  // All-one mask is modelled as no-mask following the convention for masked
  // load/store/gather/scatter. Initialize BlockMask to no-mask.
  VPValue *BlockMask = nullptr;

  if (OrigLoop->getHeader() == BB) {
    if (!CM.blockNeedsPredication(BB))
      return BlockMaskCache[BB] = BlockMask; // Loop incoming mask is all-one.

    // Create the block in mask as the first non-phi instruction in the block.
    VPBuilder::InsertPointGuard Guard(Builder);
    auto NewInsertionPoint = Builder.getInsertBlock()->getFirstNonPhi();
    Builder.setInsertPoint(Builder.getInsertBlock(), NewInsertionPoint);

    // Introduce the early-exit compare IV <= BTC to form header block mask.
    // This is used instead of IV < TC because TC may wrap, unlike BTC.
    // Start by constructing the desired canonical IV.
    VPValue *IV = nullptr;
    if (Legal->getPrimaryInduction())
      IV = Plan->getOrAddVPValue(Legal->getPrimaryInduction());
    else {
      auto IVRecipe = new VPWidenCanonicalIVRecipe();
      Builder.getInsertBlock()->insert(IVRecipe, NewInsertionPoint);
      IV = IVRecipe->getVPSingleValue();
    }
    VPValue *BTC = Plan->getOrCreateBackedgeTakenCount();
    bool TailFolded = !CM.isScalarEpilogueAllowed();

    if (TailFolded && CM.TTI.emitGetActiveLaneMask()) {
      // While ActiveLaneMask is a binary op that consumes the loop tripcount
      // as a second argument, we only pass the IV here and extract the
      // tripcount from the transform state where codegen of the VP instructions
      // happen.
      BlockMask = Builder.createNaryOp(VPInstruction::ActiveLaneMask, {IV});
    } else {
      BlockMask = Builder.createNaryOp(VPInstruction::ICmpULE, {IV, BTC});
    }
    return BlockMaskCache[BB] = BlockMask;
  }

  // This is the block mask. We OR all incoming edges.
  for (auto *Predecessor : predecessors(BB)) {
    VPValue *EdgeMask = createEdgeMask(Predecessor, BB, Plan);
    if (!EdgeMask) // Mask of predecessor is all-one so mask of block is too.
      return BlockMaskCache[BB] = EdgeMask;

    if (!BlockMask) { // BlockMask has its initialized nullptr value.
      BlockMask = EdgeMask;
      continue;
    }

    BlockMask = Builder.createOr(BlockMask, EdgeMask);
  }

  return BlockMaskCache[BB] = BlockMask;
}

VPRecipeBase *VPRecipeBuilder::tryToWidenMemory(Instruction *I,
                                                ArrayRef<VPValue *> Operands,
                                                VFRange &Range,
                                                VPlanPtr &Plan) {
  assert((isa<LoadInst>(I) || isa<StoreInst>(I)) &&
         "Must be called with either a load or store");

  auto willWiden = [&](ElementCount VF) -> bool {
    if (VF.isScalar())
      return false;
    LoopVectorizationCostModel::InstWidening Decision =
        CM.getWideningDecision(I, VF);
    assert(Decision != LoopVectorizationCostModel::CM_Unknown &&
           "CM decision should be taken at this point.");
    if (Decision == LoopVectorizationCostModel::CM_Interleave)
      return true;
    if (CM.isScalarAfterVectorization(I, VF) ||
        CM.isProfitableToScalarize(I, VF))
      return false;
    return Decision != LoopVectorizationCostModel::CM_Scalarize;
  };

  if (!LoopVectorizationPlanner::getDecisionAndClampRange(willWiden, Range))
    return nullptr;

  VPValue *Mask = nullptr;
  if (Legal->isMaskRequired(I))
    Mask = createBlockInMask(I->getParent(), Plan);

  if (LoadInst *Load = dyn_cast<LoadInst>(I))
    return new VPWidenMemoryInstructionRecipe(*Load, Operands[0], Mask);

  StoreInst *Store = cast<StoreInst>(I);
  return new VPWidenMemoryInstructionRecipe(*Store, Operands[1], Operands[0],
                                            Mask);
}

VPWidenIntOrFpInductionRecipe *
VPRecipeBuilder::tryToOptimizeInductionPHI(PHINode *Phi,
                                           ArrayRef<VPValue *> Operands) const {
  // Check if this is an integer or fp induction. If so, build the recipe that
  // produces its scalar and vector values.
  InductionDescriptor II = Legal->getInductionVars().lookup(Phi);
  if (II.getKind() == InductionDescriptor::IK_IntInduction ||
      II.getKind() == InductionDescriptor::IK_FpInduction) {
    assert(II.getStartValue() ==
           Phi->getIncomingValueForBlock(OrigLoop->getLoopPreheader()));
    const SmallVectorImpl<Instruction *> &Casts = II.getCastInsts();
    return new VPWidenIntOrFpInductionRecipe(
        Phi, Operands[0], Casts.empty() ? nullptr : Casts.front());
  }

  return nullptr;
}

VPWidenIntOrFpInductionRecipe *VPRecipeBuilder::tryToOptimizeInductionTruncate(
    TruncInst *I, ArrayRef<VPValue *> Operands, VFRange &Range,
    VPlan &Plan) const {
  // Optimize the special case where the source is a constant integer
  // induction variable. Notice that we can only optimize the 'trunc' case
  // because (a) FP conversions lose precision, (b) sext/zext may wrap, and
  // (c) other casts depend on pointer size.

  // Determine whether \p K is a truncation based on an induction variable that
  // can be optimized.
  auto isOptimizableIVTruncate =
      [&](Instruction *K) -> std::function<bool(ElementCount)> {
    return [=](ElementCount VF) -> bool {
      return CM.isOptimizableIVTruncate(K, VF);
    };
  };

  if (LoopVectorizationPlanner::getDecisionAndClampRange(
          isOptimizableIVTruncate(I), Range)) {

    InductionDescriptor II =
        Legal->getInductionVars().lookup(cast<PHINode>(I->getOperand(0)));
    VPValue *Start = Plan.getOrAddVPValue(II.getStartValue());
    return new VPWidenIntOrFpInductionRecipe(cast<PHINode>(I->getOperand(0)),
                                             Start, nullptr, I);
  }
  return nullptr;
}

VPRecipeOrVPValueTy VPRecipeBuilder::tryToBlend(PHINode *Phi,
                                                ArrayRef<VPValue *> Operands,
                                                VPlanPtr &Plan) {
  // If all incoming values are equal, the incoming VPValue can be used directly
  // instead of creating a new VPBlendRecipe.
  VPValue *FirstIncoming = Operands[0];
  if (all_of(Operands, [FirstIncoming](const VPValue *Inc) {
        return FirstIncoming == Inc;
      })) {
    return Operands[0];
  }

  // We know that all PHIs in non-header blocks are converted into selects, so
  // we don't have to worry about the insertion order and we can just use the
  // builder. At this point we generate the predication tree. There may be
  // duplications since this is a simple recursive scan, but future
  // optimizations will clean it up.
  SmallVector<VPValue *, 2> OperandsWithMask;
  unsigned NumIncoming = Phi->getNumIncomingValues();

  for (unsigned In = 0; In < NumIncoming; In++) {
    VPValue *EdgeMask =
      createEdgeMask(Phi->getIncomingBlock(In), Phi->getParent(), Plan);
    assert((EdgeMask || NumIncoming == 1) &&
           "Multiple predecessors with one having a full mask");
    OperandsWithMask.push_back(Operands[In]);
    if (EdgeMask)
      OperandsWithMask.push_back(EdgeMask);
  }
  return toVPRecipeResult(new VPBlendRecipe(Phi, OperandsWithMask));
}

VPWidenCallRecipe *VPRecipeBuilder::tryToWidenCall(CallInst *CI,
                                                   ArrayRef<VPValue *> Operands,
                                                   VFRange &Range) const {

  bool IsPredicated = LoopVectorizationPlanner::getDecisionAndClampRange(
      [this, CI](ElementCount VF) { return CM.isScalarWithPredication(CI); },
      Range);

  if (IsPredicated)
    return nullptr;

  Intrinsic::ID ID = getVectorIntrinsicIDForCall(CI, TLI);
  if (ID && (ID == Intrinsic::assume || ID == Intrinsic::lifetime_end ||
             ID == Intrinsic::lifetime_start || ID == Intrinsic::sideeffect ||
             ID == Intrinsic::pseudoprobe ||
             ID == Intrinsic::experimental_noalias_scope_decl))
    return nullptr;

  auto willWiden = [&](ElementCount VF) -> bool {
    Intrinsic::ID ID = getVectorIntrinsicIDForCall(CI, TLI);
    // The following case may be scalarized depending on the VF.
    // The flag shows whether we use Intrinsic or a usual Call for vectorized
    // version of the instruction.
    // Is it beneficial to perform intrinsic call compared to lib call?
    bool NeedToScalarize = false;
    InstructionCost CallCost = CM.getVectorCallCost(CI, VF, NeedToScalarize);
    InstructionCost IntrinsicCost = ID ? CM.getVectorIntrinsicCost(CI, VF) : 0;
    bool UseVectorIntrinsic = ID && IntrinsicCost <= CallCost;
    return UseVectorIntrinsic || !NeedToScalarize;
  };

  if (!LoopVectorizationPlanner::getDecisionAndClampRange(willWiden, Range))
    return nullptr;

  ArrayRef<VPValue *> Ops = Operands.take_front(CI->getNumArgOperands());
  return new VPWidenCallRecipe(*CI, make_range(Ops.begin(), Ops.end()));
}

bool VPRecipeBuilder::shouldWiden(Instruction *I, VFRange &Range) const {
  assert(!isa<BranchInst>(I) && !isa<PHINode>(I) && !isa<LoadInst>(I) &&
         !isa<StoreInst>(I) && "Instruction should have been handled earlier");
  // Instruction should be widened, unless it is scalar after vectorization,
  // scalarization is profitable or it is predicated.
  auto WillScalarize = [this, I](ElementCount VF) -> bool {
    return CM.isScalarAfterVectorization(I, VF) ||
           CM.isProfitableToScalarize(I, VF) || CM.isScalarWithPredication(I);
  };
  return !LoopVectorizationPlanner::getDecisionAndClampRange(WillScalarize,
                                                             Range);
}

VPWidenRecipe *VPRecipeBuilder::tryToWiden(Instruction *I,
                                           ArrayRef<VPValue *> Operands) const {
  auto IsVectorizableOpcode = [](unsigned Opcode) {
    switch (Opcode) {
    case Instruction::Add:
    case Instruction::And:
    case Instruction::AShr:
    case Instruction::BitCast:
    case Instruction::FAdd:
    case Instruction::FCmp:
    case Instruction::FDiv:
    case Instruction::FMul:
    case Instruction::FNeg:
    case Instruction::FPExt:
    case Instruction::FPToSI:
    case Instruction::FPToUI:
    case Instruction::FPTrunc:
    case Instruction::FRem:
    case Instruction::FSub:
    case Instruction::ICmp:
    case Instruction::IntToPtr:
    case Instruction::LShr:
    case Instruction::Mul:
    case Instruction::Or:
    case Instruction::PtrToInt:
    case Instruction::SDiv:
    case Instruction::Select:
    case Instruction::SExt:
    case Instruction::Shl:
    case Instruction::SIToFP:
    case Instruction::SRem:
    case Instruction::Sub:
    case Instruction::Trunc:
    case Instruction::UDiv:
    case Instruction::UIToFP:
    case Instruction::URem:
    case Instruction::Xor:
    case Instruction::ZExt:
      return true;
    }
    return false;
  };

  if (!IsVectorizableOpcode(I->getOpcode()))
    return nullptr;

  // Success: widen this instruction.
  return new VPWidenRecipe(*I, make_range(Operands.begin(), Operands.end()));
}

void VPRecipeBuilder::fixHeaderPhis() {
  BasicBlock *OrigLatch = OrigLoop->getLoopLatch();
  for (VPWidenPHIRecipe *R : PhisToFix) {
    auto *PN = cast<PHINode>(R->getUnderlyingValue());
    VPRecipeBase *IncR =
        getRecipe(cast<Instruction>(PN->getIncomingValueForBlock(OrigLatch)));
    R->addOperand(IncR->getVPSingleValue());
  }
}

VPBasicBlock *VPRecipeBuilder::handleReplication(
    Instruction *I, VFRange &Range, VPBasicBlock *VPBB,
    VPlanPtr &Plan) {
  bool IsUniform = LoopVectorizationPlanner::getDecisionAndClampRange(
      [&](ElementCount VF) { return CM.isUniformAfterVectorization(I, VF); },
      Range);

  bool IsPredicated = LoopVectorizationPlanner::getDecisionAndClampRange(
      [&](ElementCount VF) { return CM.isPredicatedInst(I); }, Range);

  // Even if the instruction is not marked as uniform, there are certain
  // intrinsic calls that can be effectively treated as such, so we check for
  // them here. Conservatively, we only do this for scalable vectors, since
  // for fixed-width VFs we can always fall back on full scalarization.
  if (!IsUniform && Range.Start.isScalable() && isa<IntrinsicInst>(I)) {
    switch (cast<IntrinsicInst>(I)->getIntrinsicID()) {
    case Intrinsic::assume:
    case Intrinsic::lifetime_start:
    case Intrinsic::lifetime_end:
      // For scalable vectors if one of the operands is variant then we still
      // want to mark as uniform, which will generate one instruction for just
      // the first lane of the vector. We can't scalarize the call in the same
      // way as for fixed-width vectors because we don't know how many lanes
      // there are.
      //
      // The reasons for doing it this way for scalable vectors are:
      //   1. For the assume intrinsic generating the instruction for the first
      //      lane is still be better than not generating any at all. For
      //      example, the input may be a splat across all lanes.
      //   2. For the lifetime start/end intrinsics the pointer operand only
      //      does anything useful when the input comes from a stack object,
      //      which suggests it should always be uniform. For non-stack objects
      //      the effect is to poison the object, which still allows us to
      //      remove the call.
      IsUniform = true;
      break;
    default:
      break;
    }
  }

  auto *Recipe = new VPReplicateRecipe(I, Plan->mapToVPValues(I->operands()),
                                       IsUniform, IsPredicated);
  setRecipe(I, Recipe);
  Plan->addVPValue(I, Recipe);

  // Find if I uses a predicated instruction. If so, it will use its scalar
  // value. Avoid hoisting the insert-element which packs the scalar value into
  // a vector value, as that happens iff all users use the vector value.
  for (VPValue *Op : Recipe->operands()) {
    auto *PredR = dyn_cast_or_null<VPPredInstPHIRecipe>(Op->getDef());
    if (!PredR)
      continue;
    auto *RepR =
        cast_or_null<VPReplicateRecipe>(PredR->getOperand(0)->getDef());
    assert(RepR->isPredicated() &&
           "expected Replicate recipe to be predicated");
    RepR->setAlsoPack(false);
  }

  // Finalize the recipe for Instr, first if it is not predicated.
  if (!IsPredicated) {
    LLVM_DEBUG(dbgs() << "LV: Scalarizing:" << *I << "\n");
    VPBB->appendRecipe(Recipe);
    return VPBB;
  }
  LLVM_DEBUG(dbgs() << "LV: Scalarizing and predicating:" << *I << "\n");
  assert(VPBB->getSuccessors().empty() &&
         "VPBB has successors when handling predicated replication.");
  // Record predicated instructions for above packing optimizations.
  VPBlockBase *Region = createReplicateRegion(I, Recipe, Plan);
  VPBlockUtils::insertBlockAfter(Region, VPBB);
  auto *RegSucc = new VPBasicBlock();
  VPBlockUtils::insertBlockAfter(RegSucc, Region);
  return RegSucc;
}

VPRegionBlock *VPRecipeBuilder::createReplicateRegion(Instruction *Instr,
                                                      VPRecipeBase *PredRecipe,
                                                      VPlanPtr &Plan) {
  // Instructions marked for predication are replicated and placed under an
  // if-then construct to prevent side-effects.

  // Generate recipes to compute the block mask for this region.
  VPValue *BlockInMask = createBlockInMask(Instr->getParent(), Plan);

  // Build the triangular if-then region.
  std::string RegionName = (Twine("pred.") + Instr->getOpcodeName()).str();
  assert(Instr->getParent() && "Predicated instruction not in any basic block");
  auto *BOMRecipe = new VPBranchOnMaskRecipe(BlockInMask);
  auto *Entry = new VPBasicBlock(Twine(RegionName) + ".entry", BOMRecipe);
  auto *PHIRecipe = Instr->getType()->isVoidTy()
                        ? nullptr
                        : new VPPredInstPHIRecipe(Plan->getOrAddVPValue(Instr));
  if (PHIRecipe) {
    Plan->removeVPValueFor(Instr);
    Plan->addVPValue(Instr, PHIRecipe);
  }
  auto *Exit = new VPBasicBlock(Twine(RegionName) + ".continue", PHIRecipe);
  auto *Pred = new VPBasicBlock(Twine(RegionName) + ".if", PredRecipe);
  VPRegionBlock *Region = new VPRegionBlock(Entry, Exit, RegionName, true);

  // Note: first set Entry as region entry and then connect successors starting
  // from it in order, to propagate the "parent" of each VPBasicBlock.
  VPBlockUtils::insertTwoBlocksAfter(Pred, Exit, BlockInMask, Entry);
  VPBlockUtils::connectBlocks(Pred, Exit);

  return Region;
}

VPRecipeOrVPValueTy
VPRecipeBuilder::tryToCreateWidenRecipe(Instruction *Instr,
                                        ArrayRef<VPValue *> Operands,
                                        VFRange &Range, VPlanPtr &Plan) {
  // First, check for specific widening recipes that deal with calls, memory
  // operations, inductions and Phi nodes.
  if (auto *CI = dyn_cast<CallInst>(Instr))
    return toVPRecipeResult(tryToWidenCall(CI, Operands, Range));

  if (isa<LoadInst>(Instr) || isa<StoreInst>(Instr))
    return toVPRecipeResult(tryToWidenMemory(Instr, Operands, Range, Plan));

  VPRecipeBase *Recipe;
  if (auto Phi = dyn_cast<PHINode>(Instr)) {
    if (Phi->getParent() != OrigLoop->getHeader())
      return tryToBlend(Phi, Operands, Plan);
    if ((Recipe = tryToOptimizeInductionPHI(Phi, Operands)))
      return toVPRecipeResult(Recipe);

    VPWidenPHIRecipe *PhiRecipe = nullptr;
    if (Legal->isReductionVariable(Phi) || Legal->isFirstOrderRecurrence(Phi)) {
      VPValue *StartV = Operands[0];
      if (Legal->isReductionVariable(Phi)) {
        RecurrenceDescriptor &RdxDesc = Legal->getReductionVars()[Phi];
        assert(RdxDesc.getRecurrenceStartValue() ==
               Phi->getIncomingValueForBlock(OrigLoop->getLoopPreheader()));
        PhiRecipe = new VPReductionPHIRecipe(Phi, RdxDesc, *StartV,
                                             CM.isInLoopReduction(Phi),
                                             CM.useOrderedReductions(RdxDesc));
      } else {
        PhiRecipe = new VPFirstOrderRecurrencePHIRecipe(Phi, *StartV);
      }

      // Record the incoming value from the backedge, so we can add the incoming
      // value from the backedge after all recipes have been created.
      recordRecipeOf(cast<Instruction>(
          Phi->getIncomingValueForBlock(OrigLoop->getLoopLatch())));
      PhisToFix.push_back(PhiRecipe);
    } else {
      // TODO: record start and backedge value for remaining pointer induction
      // phis.
      assert(Phi->getType()->isPointerTy() &&
             "only pointer phis should be handled here");
      PhiRecipe = new VPWidenPHIRecipe(Phi);
    }

    return toVPRecipeResult(PhiRecipe);
  }

  if (isa<TruncInst>(Instr) &&
      (Recipe = tryToOptimizeInductionTruncate(cast<TruncInst>(Instr), Operands,
                                               Range, *Plan)))
    return toVPRecipeResult(Recipe);

  if (!shouldWiden(Instr, Range))
    return nullptr;

  if (auto GEP = dyn_cast<GetElementPtrInst>(Instr))
    return toVPRecipeResult(new VPWidenGEPRecipe(
        GEP, make_range(Operands.begin(), Operands.end()), OrigLoop));

  if (auto *SI = dyn_cast<SelectInst>(Instr)) {
    bool InvariantCond =
        PSE.getSE()->isLoopInvariant(PSE.getSCEV(SI->getOperand(0)), OrigLoop);
    return toVPRecipeResult(new VPWidenSelectRecipe(
        *SI, make_range(Operands.begin(), Operands.end()), InvariantCond));
  }

  return toVPRecipeResult(tryToWiden(Instr, Operands));
}

void LoopVectorizationPlanner::buildVPlansWithVPRecipes(ElementCount MinVF,
                                                        ElementCount MaxVF) {
  assert(OrigLoop->isInnermost() && "Inner loop expected.");

  // Collect instructions from the original loop that will become trivially dead
  // in the vectorized loop. We don't need to vectorize these instructions. For
  // example, original induction update instructions can become dead because we
  // separately emit induction "steps" when generating code for the new loop.
  // Similarly, we create a new latch condition when setting up the structure
  // of the new loop, so the old one can become dead.
  SmallPtrSet<Instruction *, 4> DeadInstructions;
  collectTriviallyDeadInstructions(DeadInstructions);

  // Add assume instructions we need to drop to DeadInstructions, to prevent
  // them from being added to the VPlan.
  // TODO: We only need to drop assumes in blocks that get flattend. If the
  // control flow is preserved, we should keep them.
  auto &ConditionalAssumes = Legal->getConditionalAssumes();
  DeadInstructions.insert(ConditionalAssumes.begin(), ConditionalAssumes.end());

  MapVector<Instruction *, Instruction *> &SinkAfter = Legal->getSinkAfter();
  // Dead instructions do not need sinking. Remove them from SinkAfter.
  for (Instruction *I : DeadInstructions)
    SinkAfter.erase(I);

  // Cannot sink instructions after dead instructions (there won't be any
  // recipes for them). Instead, find the first non-dead previous instruction.
  for (auto &P : Legal->getSinkAfter()) {
    Instruction *SinkTarget = P.second;
    Instruction *FirstInst = &*SinkTarget->getParent()->begin();
    (void)FirstInst;
    while (DeadInstructions.contains(SinkTarget)) {
      assert(
          SinkTarget != FirstInst &&
          "Must find a live instruction (at least the one feeding the "
          "first-order recurrence PHI) before reaching beginning of the block");
      SinkTarget = SinkTarget->getPrevNode();
      assert(SinkTarget != P.first &&
             "sink source equals target, no sinking required");
    }
    P.second = SinkTarget;
  }

  auto MaxVFPlusOne = MaxVF.getWithIncrement(1);
  for (ElementCount VF = MinVF; ElementCount::isKnownLT(VF, MaxVFPlusOne);) {
    VFRange SubRange = {VF, MaxVFPlusOne};
    VPlans.push_back(
        buildVPlanWithVPRecipes(SubRange, DeadInstructions, SinkAfter));
    VF = SubRange.End;
  }
}

VPlanPtr LoopVectorizationPlanner::buildVPlanWithVPRecipes(
    VFRange &Range, SmallPtrSetImpl<Instruction *> &DeadInstructions,
    const MapVector<Instruction *, Instruction *> &SinkAfter) {

  SmallPtrSet<const InterleaveGroup<Instruction> *, 1> InterleaveGroups;

  VPRecipeBuilder RecipeBuilder(OrigLoop, TLI, Legal, CM, PSE, Builder);

  // ---------------------------------------------------------------------------
  // Pre-construction: record ingredients whose recipes we'll need to further
  // process after constructing the initial VPlan.
  // ---------------------------------------------------------------------------

  // Mark instructions we'll need to sink later and their targets as
  // ingredients whose recipe we'll need to record.
  for (auto &Entry : SinkAfter) {
    RecipeBuilder.recordRecipeOf(Entry.first);
    RecipeBuilder.recordRecipeOf(Entry.second);
  }
  for (auto &Reduction : CM.getInLoopReductionChains()) {
    PHINode *Phi = Reduction.first;
    RecurKind Kind = Legal->getReductionVars()[Phi].getRecurrenceKind();
    const SmallVector<Instruction *, 4> &ReductionOperations = Reduction.second;

    RecipeBuilder.recordRecipeOf(Phi);
    for (auto &R : ReductionOperations) {
      RecipeBuilder.recordRecipeOf(R);
      // For min/max reducitons, where we have a pair of icmp/select, we also
      // need to record the ICmp recipe, so it can be removed later.
      if (RecurrenceDescriptor::isMinMaxRecurrenceKind(Kind))
        RecipeBuilder.recordRecipeOf(cast<Instruction>(R->getOperand(0)));
    }
  }

  // For each interleave group which is relevant for this (possibly trimmed)
  // Range, add it to the set of groups to be later applied to the VPlan and add
  // placeholders for its members' Recipes which we'll be replacing with a
  // single VPInterleaveRecipe.
  for (InterleaveGroup<Instruction> *IG : IAI.getInterleaveGroups()) {
    auto applyIG = [IG, this](ElementCount VF) -> bool {
      return (VF.isVector() && // Query is illegal for VF == 1
              CM.getWideningDecision(IG->getInsertPos(), VF) ==
                  LoopVectorizationCostModel::CM_Interleave);
    };
    if (!getDecisionAndClampRange(applyIG, Range))
      continue;
    InterleaveGroups.insert(IG);
    for (unsigned i = 0; i < IG->getFactor(); i++)
      if (Instruction *Member = IG->getMember(i))
        RecipeBuilder.recordRecipeOf(Member);
  };

  // ---------------------------------------------------------------------------
  // Build initial VPlan: Scan the body of the loop in a topological order to
  // visit each basic block after having visited its predecessor basic blocks.
  // ---------------------------------------------------------------------------

  // Create a dummy pre-entry VPBasicBlock to start building the VPlan.
  auto Plan = std::make_unique<VPlan>();
  VPBasicBlock *VPBB = new VPBasicBlock("Pre-Entry");
  Plan->setEntry(VPBB);

  // Scan the body of the loop in a topological order to visit each basic block
  // after having visited its predecessor basic blocks.
  LoopBlocksDFS DFS(OrigLoop);
  DFS.perform(LI);

  for (BasicBlock *BB : make_range(DFS.beginRPO(), DFS.endRPO())) {
    // Relevant instructions from basic block BB will be grouped into VPRecipe
    // ingredients and fill a new VPBasicBlock.
    unsigned VPBBsForBB = 0;
    auto *FirstVPBBForBB = new VPBasicBlock(BB->getName());
    VPBlockUtils::insertBlockAfter(FirstVPBBForBB, VPBB);
    VPBB = FirstVPBBForBB;
    Builder.setInsertPoint(VPBB);

    // Introduce each ingredient into VPlan.
    // TODO: Model and preserve debug instrinsics in VPlan.
    for (Instruction &I : BB->instructionsWithoutDebug()) {
      Instruction *Instr = &I;

      // First filter out irrelevant instructions, to ensure no recipes are
      // built for them.
      if (isa<BranchInst>(Instr) || DeadInstructions.count(Instr))
        continue;

      SmallVector<VPValue *, 4> Operands;
      auto *Phi = dyn_cast<PHINode>(Instr);
      if (Phi && Phi->getParent() == OrigLoop->getHeader()) {
        Operands.push_back(Plan->getOrAddVPValue(
            Phi->getIncomingValueForBlock(OrigLoop->getLoopPreheader())));
      } else {
        auto OpRange = Plan->mapToVPValues(Instr->operands());
        Operands = {OpRange.begin(), OpRange.end()};
      }
      if (auto RecipeOrValue = RecipeBuilder.tryToCreateWidenRecipe(
              Instr, Operands, Range, Plan)) {
        // If Instr can be simplified to an existing VPValue, use it.
        if (RecipeOrValue.is<VPValue *>()) {
          auto *VPV = RecipeOrValue.get<VPValue *>();
          Plan->addVPValue(Instr, VPV);
          // If the re-used value is a recipe, register the recipe for the
          // instruction, in case the recipe for Instr needs to be recorded.
          if (auto *R = dyn_cast_or_null<VPRecipeBase>(VPV->getDef()))
            RecipeBuilder.setRecipe(Instr, R);
          continue;
        }
        // Otherwise, add the new recipe.
        VPRecipeBase *Recipe = RecipeOrValue.get<VPRecipeBase *>();
        for (auto *Def : Recipe->definedValues()) {
          auto *UV = Def->getUnderlyingValue();
          Plan->addVPValue(UV, Def);
        }

        RecipeBuilder.setRecipe(Instr, Recipe);
        VPBB->appendRecipe(Recipe);
        continue;
      }

      // Otherwise, if all widening options failed, Instruction is to be
      // replicated. This may create a successor for VPBB.
      VPBasicBlock *NextVPBB =
          RecipeBuilder.handleReplication(Instr, Range, VPBB, Plan);
      if (NextVPBB != VPBB) {
        VPBB = NextVPBB;
        VPBB->setName(BB->hasName() ? BB->getName() + "." + Twine(VPBBsForBB++)
                                    : "");
      }
    }
  }

  RecipeBuilder.fixHeaderPhis();

  // Discard empty dummy pre-entry VPBasicBlock. Note that other VPBasicBlocks
  // may also be empty, such as the last one VPBB, reflecting original
  // basic-blocks with no recipes.
  VPBasicBlock *PreEntry = cast<VPBasicBlock>(Plan->getEntry());
  assert(PreEntry->empty() && "Expecting empty pre-entry block.");
  VPBlockBase *Entry = Plan->setEntry(PreEntry->getSingleSuccessor());
  VPBlockUtils::disconnectBlocks(PreEntry, Entry);
  delete PreEntry;

  // ---------------------------------------------------------------------------
  // Transform initial VPlan: Apply previously taken decisions, in order, to
  // bring the VPlan to its final state.
  // ---------------------------------------------------------------------------

  // Apply Sink-After legal constraints.
  auto GetReplicateRegion = [](VPRecipeBase *R) -> VPRegionBlock * {
    auto *Region = dyn_cast_or_null<VPRegionBlock>(R->getParent()->getParent());
    if (Region && Region->isReplicator()) {
      assert(Region->getNumSuccessors() == 1 &&
             Region->getNumPredecessors() == 1 && "Expected SESE region!");
      assert(R->getParent()->size() == 1 &&
             "A recipe in an original replicator region must be the only "
             "recipe in its block");
      return Region;
    }
    return nullptr;
  };
  for (auto &Entry : SinkAfter) {
    VPRecipeBase *Sink = RecipeBuilder.getRecipe(Entry.first);
    VPRecipeBase *Target = RecipeBuilder.getRecipe(Entry.second);

    auto *TargetRegion = GetReplicateRegion(Target);
    auto *SinkRegion = GetReplicateRegion(Sink);
    if (!SinkRegion) {
      // If the sink source is not a replicate region, sink the recipe directly.
      if (TargetRegion) {
        // The target is in a replication region, make sure to move Sink to
        // the block after it, not into the replication region itself.
        VPBasicBlock *NextBlock =
            cast<VPBasicBlock>(TargetRegion->getSuccessors().front());
        Sink->moveBefore(*NextBlock, NextBlock->getFirstNonPhi());
      } else
        Sink->moveAfter(Target);
      continue;
    }

    // The sink source is in a replicate region. Unhook the region from the CFG.
    auto *SinkPred = SinkRegion->getSinglePredecessor();
    auto *SinkSucc = SinkRegion->getSingleSuccessor();
    VPBlockUtils::disconnectBlocks(SinkPred, SinkRegion);
    VPBlockUtils::disconnectBlocks(SinkRegion, SinkSucc);
    VPBlockUtils::connectBlocks(SinkPred, SinkSucc);

    if (TargetRegion) {
      // The target recipe is also in a replicate region, move the sink region
      // after the target region.
      auto *TargetSucc = TargetRegion->getSingleSuccessor();
      VPBlockUtils::disconnectBlocks(TargetRegion, TargetSucc);
      VPBlockUtils::connectBlocks(TargetRegion, SinkRegion);
      VPBlockUtils::connectBlocks(SinkRegion, TargetSucc);
    } else {
      // The sink source is in a replicate region, we need to move the whole
      // replicate region, which should only contain a single recipe in the
      // main block.
      auto *SplitBlock =
          Target->getParent()->splitAt(std::next(Target->getIterator()));

      auto *SplitPred = SplitBlock->getSinglePredecessor();

      VPBlockUtils::disconnectBlocks(SplitPred, SplitBlock);
      VPBlockUtils::connectBlocks(SplitPred, SinkRegion);
      VPBlockUtils::connectBlocks(SinkRegion, SplitBlock);
      if (VPBB == SplitPred)
        VPBB = SplitBlock;
    }
  }

  // Adjust the recipes for any inloop reductions.
  adjustRecipesForReductions(VPBB, Plan, RecipeBuilder, Range.Start);

  // Introduce a recipe to combine the incoming and previous values of a
  // first-order recurrence.
  for (VPRecipeBase &R : Plan->getEntry()->getEntryBasicBlock()->phis()) {
    auto *RecurPhi = dyn_cast<VPFirstOrderRecurrencePHIRecipe>(&R);
    if (!RecurPhi)
      continue;

    auto *RecurSplice = cast<VPInstruction>(
        Builder.createNaryOp(VPInstruction::FirstOrderRecurrenceSplice,
                             {RecurPhi, RecurPhi->getBackedgeValue()}));

    VPRecipeBase *PrevRecipe = RecurPhi->getBackedgeRecipe();
    if (auto *Region = GetReplicateRegion(PrevRecipe)) {
      VPBasicBlock *Succ = cast<VPBasicBlock>(Region->getSingleSuccessor());
      RecurSplice->moveBefore(*Succ, Succ->getFirstNonPhi());
    } else
      RecurSplice->moveAfter(PrevRecipe);
    RecurPhi->replaceAllUsesWith(RecurSplice);
    // Set the first operand of RecurSplice to RecurPhi again, after replacing
    // all users.
    RecurSplice->setOperand(0, RecurPhi);
  }

  // Interleave memory: for each Interleave Group we marked earlier as relevant
  // for this VPlan, replace the Recipes widening its memory instructions with a
  // single VPInterleaveRecipe at its insertion point.
  for (auto IG : InterleaveGroups) {
    auto *Recipe = cast<VPWidenMemoryInstructionRecipe>(
        RecipeBuilder.getRecipe(IG->getInsertPos()));
    SmallVector<VPValue *, 4> StoredValues;
    for (unsigned i = 0; i < IG->getFactor(); ++i)
      if (auto *SI = dyn_cast_or_null<StoreInst>(IG->getMember(i))) {
        auto *StoreR =
            cast<VPWidenMemoryInstructionRecipe>(RecipeBuilder.getRecipe(SI));
        StoredValues.push_back(StoreR->getStoredValue());
      }

    auto *VPIG = new VPInterleaveRecipe(IG, Recipe->getAddr(), StoredValues,
                                        Recipe->getMask());
    VPIG->insertBefore(Recipe);
    unsigned J = 0;
    for (unsigned i = 0; i < IG->getFactor(); ++i)
      if (Instruction *Member = IG->getMember(i)) {
        if (!Member->getType()->isVoidTy()) {
          VPValue *OriginalV = Plan->getVPValue(Member);
          Plan->removeVPValueFor(Member);
          Plan->addVPValue(Member, VPIG->getVPValue(J));
          OriginalV->replaceAllUsesWith(VPIG->getVPValue(J));
          J++;
        }
        RecipeBuilder.getRecipe(Member)->eraseFromParent();
      }
  }

<<<<<<< HEAD
=======
  // From this point onwards, VPlan-to-VPlan transformations may change the plan
  // in ways that accessing values using original IR values is incorrect.
  Plan->disableValue2VPValue();

>>>>>>> ac168fe6
  VPlanTransforms::sinkScalarOperands(*Plan);
  VPlanTransforms::mergeReplicateRegions(*Plan);

  std::string PlanName;
  raw_string_ostream RSO(PlanName);
  ElementCount VF = Range.Start;
  Plan->addVF(VF);
  RSO << "Initial VPlan for VF={" << VF;
  for (VF *= 2; ElementCount::isKnownLT(VF, Range.End); VF *= 2) {
    Plan->addVF(VF);
    RSO << "," << VF;
  }
  RSO << "},UF>=1";
  RSO.flush();
  Plan->setName(PlanName);

  return Plan;
}

VPlanPtr LoopVectorizationPlanner::buildVPlan(VFRange &Range) {
  // Outer loop handling: They may require CFG and instruction level
  // transformations before even evaluating whether vectorization is profitable.
  // Since we cannot modify the incoming IR, we need to build VPlan upfront in
  // the vectorization pipeline.
  assert(!OrigLoop->isInnermost());
  assert(EnableVPlanNativePath && "VPlan-native path is not enabled.");

  // Create new empty VPlan
  auto Plan = std::make_unique<VPlan>();

  // Build hierarchical CFG
  VPlanHCFGBuilder HCFGBuilder(OrigLoop, LI, *Plan);
  HCFGBuilder.buildHierarchicalCFG();

  for (ElementCount VF = Range.Start; ElementCount::isKnownLT(VF, Range.End);
       VF *= 2)
    Plan->addVF(VF);

  if (EnableVPlanPredication) {
    VPlanPredicator VPP(*Plan);
    VPP.predicate();

    // Avoid running transformation to recipes until masked code generation in
    // VPlan-native path is in place.
    return Plan;
  }

  SmallPtrSet<Instruction *, 1> DeadInstructions;
  VPlanTransforms::VPInstructionsToVPRecipes(OrigLoop, Plan,
                                             Legal->getInductionVars(),
                                             DeadInstructions, *PSE.getSE());
  return Plan;
}

// Adjust the recipes for reductions. For in-loop reductions the chain of
// instructions leading from the loop exit instr to the phi need to be converted
// to reductions, with one operand being vector and the other being the scalar
// reduction chain. For other reductions, a select is introduced between the phi
// and live-out recipes when folding the tail.
void LoopVectorizationPlanner::adjustRecipesForReductions(
    VPBasicBlock *LatchVPBB, VPlanPtr &Plan, VPRecipeBuilder &RecipeBuilder,
    ElementCount MinVF) {
  for (auto &Reduction : CM.getInLoopReductionChains()) {
    PHINode *Phi = Reduction.first;
    RecurrenceDescriptor &RdxDesc = Legal->getReductionVars()[Phi];
    const SmallVector<Instruction *, 4> &ReductionOperations = Reduction.second;

    if (MinVF.isScalar() && !CM.useOrderedReductions(RdxDesc))
      continue;

    // ReductionOperations are orders top-down from the phi's use to the
    // LoopExitValue. We keep a track of the previous item (the Chain) to tell
    // which of the two operands will remain scalar and which will be reduced.
    // For minmax the chain will be the select instructions.
    Instruction *Chain = Phi;
    for (Instruction *R : ReductionOperations) {
      VPRecipeBase *WidenRecipe = RecipeBuilder.getRecipe(R);
      RecurKind Kind = RdxDesc.getRecurrenceKind();

      VPValue *ChainOp = Plan->getVPValue(Chain);
      unsigned FirstOpId;
      if (RecurrenceDescriptor::isMinMaxRecurrenceKind(Kind)) {
        assert(isa<VPWidenSelectRecipe>(WidenRecipe) &&
               "Expected to replace a VPWidenSelectSC");
        FirstOpId = 1;
      } else {
        assert((MinVF.isScalar() || isa<VPWidenRecipe>(WidenRecipe)) &&
               "Expected to replace a VPWidenSC");
        FirstOpId = 0;
      }
      unsigned VecOpId =
          R->getOperand(FirstOpId) == Chain ? FirstOpId + 1 : FirstOpId;
      VPValue *VecOp = Plan->getVPValue(R->getOperand(VecOpId));

      auto *CondOp = CM.foldTailByMasking()
                         ? RecipeBuilder.createBlockInMask(R->getParent(), Plan)
                         : nullptr;
      VPReductionRecipe *RedRecipe = new VPReductionRecipe(
          &RdxDesc, R, ChainOp, VecOp, CondOp, TTI);
      WidenRecipe->getVPSingleValue()->replaceAllUsesWith(RedRecipe);
      Plan->removeVPValueFor(R);
      Plan->addVPValue(R, RedRecipe);
      WidenRecipe->getParent()->insert(RedRecipe, WidenRecipe->getIterator());
      WidenRecipe->getVPSingleValue()->replaceAllUsesWith(RedRecipe);
      WidenRecipe->eraseFromParent();

      if (RecurrenceDescriptor::isMinMaxRecurrenceKind(Kind)) {
        VPRecipeBase *CompareRecipe =
            RecipeBuilder.getRecipe(cast<Instruction>(R->getOperand(0)));
        assert(isa<VPWidenRecipe>(CompareRecipe) &&
               "Expected to replace a VPWidenSC");
        assert(cast<VPWidenRecipe>(CompareRecipe)->getNumUsers() == 0 &&
               "Expected no remaining users");
        CompareRecipe->eraseFromParent();
      }
      Chain = R;
    }
  }

  // If tail is folded by masking, introduce selects between the phi
  // and the live-out instruction of each reduction, at the end of the latch.
  if (CM.foldTailByMasking()) {
    for (VPRecipeBase &R : Plan->getEntry()->getEntryBasicBlock()->phis()) {
      VPReductionPHIRecipe *PhiR = dyn_cast<VPReductionPHIRecipe>(&R);
      if (!PhiR || PhiR->isInLoop())
        continue;
      Builder.setInsertPoint(LatchVPBB);
      VPValue *Cond =
          RecipeBuilder.createBlockInMask(OrigLoop->getHeader(), Plan);
      VPValue *Red = PhiR->getBackedgeValue();
      Builder.createNaryOp(Instruction::Select, {Cond, Red, PhiR});
    }
  }
}

#if !defined(NDEBUG) || defined(LLVM_ENABLE_DUMP)
void VPInterleaveRecipe::print(raw_ostream &O, const Twine &Indent,
                               VPSlotTracker &SlotTracker) const {
  O << Indent << "INTERLEAVE-GROUP with factor " << IG->getFactor() << " at ";
  IG->getInsertPos()->printAsOperand(O, false);
  O << ", ";
  getAddr()->printAsOperand(O, SlotTracker);
  VPValue *Mask = getMask();
  if (Mask) {
    O << ", ";
    Mask->printAsOperand(O, SlotTracker);
  }

  unsigned OpIdx = 0;
  for (unsigned i = 0; i < IG->getFactor(); ++i) {
    if (!IG->getMember(i))
      continue;
    if (getNumStoreOperands() > 0) {
      O << "\n" << Indent << "  store ";
      getOperand(1 + OpIdx)->printAsOperand(O, SlotTracker);
      O << " to index " << i;
    } else {
      O << "\n" << Indent << "  ";
      getVPValue(OpIdx)->printAsOperand(O, SlotTracker);
      O << " = load from index " << i;
    }
    ++OpIdx;
  }
}
#endif

void VPWidenCallRecipe::execute(VPTransformState &State) {
  State.ILV->widenCallInstruction(*cast<CallInst>(getUnderlyingInstr()), this,
                                  *this, State);
}

void VPWidenSelectRecipe::execute(VPTransformState &State) {
  State.ILV->widenSelectInstruction(*cast<SelectInst>(getUnderlyingInstr()),
                                    this, *this, InvariantCond, State);
}

void VPWidenRecipe::execute(VPTransformState &State) {
  State.ILV->widenInstruction(*getUnderlyingInstr(), this, *this, State);
}

void VPWidenGEPRecipe::execute(VPTransformState &State) {
  State.ILV->widenGEP(cast<GetElementPtrInst>(getUnderlyingInstr()), this,
                      *this, State.UF, State.VF, IsPtrLoopInvariant,
                      IsIndexLoopInvariant, State);
}

void VPWidenIntOrFpInductionRecipe::execute(VPTransformState &State) {
  assert(!State.Instance && "Int or FP induction being replicated.");
  State.ILV->widenIntOrFpInduction(IV, getStartValue()->getLiveInIRValue(),
                                   getTruncInst(), getVPValue(0),
                                   getCastValue(), State);
}

void VPWidenPHIRecipe::execute(VPTransformState &State) {
  State.ILV->widenPHIInstruction(cast<PHINode>(getUnderlyingValue()), this,
                                 State);
}

void VPBlendRecipe::execute(VPTransformState &State) {
  State.ILV->setDebugLocFromInst(Phi, &State.Builder);
  // We know that all PHIs in non-header blocks are converted into
  // selects, so we don't have to worry about the insertion order and we
  // can just use the builder.
  // At this point we generate the predication tree. There may be
  // duplications since this is a simple recursive scan, but future
  // optimizations will clean it up.

  unsigned NumIncoming = getNumIncomingValues();

  // Generate a sequence of selects of the form:
  // SELECT(Mask3, In3,
  //        SELECT(Mask2, In2,
  //               SELECT(Mask1, In1,
  //                      In0)))
  // Note that Mask0 is never used: lanes for which no path reaches this phi and
  // are essentially undef are taken from In0.
  InnerLoopVectorizer::VectorParts Entry(State.UF);
  for (unsigned In = 0; In < NumIncoming; ++In) {
    for (unsigned Part = 0; Part < State.UF; ++Part) {
      // We might have single edge PHIs (blocks) - use an identity
      // 'select' for the first PHI operand.
      Value *In0 = State.get(getIncomingValue(In), Part);
      if (In == 0)
        Entry[Part] = In0; // Initialize with the first incoming value.
      else {
        // Select between the current value and the previous incoming edge
        // based on the incoming mask.
        Value *Cond = State.get(getMask(In), Part);
        Entry[Part] =
            State.Builder.CreateSelect(Cond, In0, Entry[Part], "predphi");
      }
    }
  }
  for (unsigned Part = 0; Part < State.UF; ++Part)
    State.set(this, Entry[Part], Part);
}

void VPInterleaveRecipe::execute(VPTransformState &State) {
  assert(!State.Instance && "Interleave group being replicated.");
  State.ILV->vectorizeInterleaveGroup(IG, definedValues(), State, getAddr(),
                                      getStoredValues(), getMask());
}

void VPReductionRecipe::execute(VPTransformState &State) {
  assert(!State.Instance && "Reduction being replicated.");
  Value *PrevInChain = State.get(getChainOp(), 0);
  for (unsigned Part = 0; Part < State.UF; ++Part) {
    RecurKind Kind = RdxDesc->getRecurrenceKind();
    bool IsOrdered = State.ILV->useOrderedReductions(*RdxDesc);
    Value *NewVecOp = State.get(getVecOp(), Part);
    if (VPValue *Cond = getCondOp()) {
      Value *NewCond = State.get(Cond, Part);
      VectorType *VecTy = cast<VectorType>(NewVecOp->getType());
      Constant *Iden = RecurrenceDescriptor::getRecurrenceIdentity(
          Kind, VecTy->getElementType(), RdxDesc->getFastMathFlags());
      Constant *IdenVec =
          ConstantVector::getSplat(VecTy->getElementCount(), Iden);
      Value *Select = State.Builder.CreateSelect(NewCond, NewVecOp, IdenVec);
      NewVecOp = Select;
    }
    Value *NewRed;
    Value *NextInChain;
    if (IsOrdered) {
      if (State.VF.isVector())
        NewRed = createOrderedReduction(State.Builder, *RdxDesc, NewVecOp,
                                        PrevInChain);
      else
        NewRed = State.Builder.CreateBinOp(
            (Instruction::BinaryOps)getUnderlyingInstr()->getOpcode(),
            PrevInChain, NewVecOp);
      PrevInChain = NewRed;
    } else {
      PrevInChain = State.get(getChainOp(), Part);
      NewRed = createTargetReduction(State.Builder, TTI, *RdxDesc, NewVecOp);
    }
    if (RecurrenceDescriptor::isMinMaxRecurrenceKind(Kind)) {
      NextInChain =
          createMinMaxOp(State.Builder, RdxDesc->getRecurrenceKind(),
                         NewRed, PrevInChain);
    } else if (IsOrdered)
      NextInChain = NewRed;
    else {
      NextInChain = State.Builder.CreateBinOp(
          (Instruction::BinaryOps)getUnderlyingInstr()->getOpcode(), NewRed,
          PrevInChain);
    }
    State.set(this, NextInChain, Part);
  }
}

void VPReplicateRecipe::execute(VPTransformState &State) {
  if (State.Instance) { // Generate a single instance.
    assert(!State.VF.isScalable() && "Can't scalarize a scalable vector");
    State.ILV->scalarizeInstruction(getUnderlyingInstr(), this, *this,
                                    *State.Instance, IsPredicated, State);
    // Insert scalar instance packing it into a vector.
    if (AlsoPack && State.VF.isVector()) {
      // If we're constructing lane 0, initialize to start from poison.
      if (State.Instance->Lane.isFirstLane()) {
        assert(!State.VF.isScalable() && "VF is assumed to be non scalable.");
        Value *Poison = PoisonValue::get(
            VectorType::get(getUnderlyingValue()->getType(), State.VF));
        State.set(this, Poison, State.Instance->Part);
      }
      State.ILV->packScalarIntoVectorValue(this, *State.Instance, State);
    }
    return;
  }

  // Generate scalar instances for all VF lanes of all UF parts, unless the
  // instruction is uniform inwhich case generate only the first lane for each
  // of the UF parts.
  unsigned EndLane = IsUniform ? 1 : State.VF.getKnownMinValue();
  assert((!State.VF.isScalable() || IsUniform) &&
         "Can't scalarize a scalable vector");
  for (unsigned Part = 0; Part < State.UF; ++Part)
    for (unsigned Lane = 0; Lane < EndLane; ++Lane)
      State.ILV->scalarizeInstruction(getUnderlyingInstr(), this, *this,
                                      VPIteration(Part, Lane), IsPredicated,
                                      State);
}

void VPBranchOnMaskRecipe::execute(VPTransformState &State) {
  assert(State.Instance && "Branch on Mask works only on single instance.");

  unsigned Part = State.Instance->Part;
  unsigned Lane = State.Instance->Lane.getKnownLane();

  Value *ConditionBit = nullptr;
  VPValue *BlockInMask = getMask();
  if (BlockInMask) {
    ConditionBit = State.get(BlockInMask, Part);
    if (ConditionBit->getType()->isVectorTy())
      ConditionBit = State.Builder.CreateExtractElement(
          ConditionBit, State.Builder.getInt32(Lane));
  } else // Block in mask is all-one.
    ConditionBit = State.Builder.getTrue();

  // Replace the temporary unreachable terminator with a new conditional branch,
  // whose two destinations will be set later when they are created.
  auto *CurrentTerminator = State.CFG.PrevBB->getTerminator();
  assert(isa<UnreachableInst>(CurrentTerminator) &&
         "Expected to replace unreachable terminator with conditional branch.");
  auto *CondBr = BranchInst::Create(State.CFG.PrevBB, nullptr, ConditionBit);
  CondBr->setSuccessor(0, nullptr);
  ReplaceInstWithInst(CurrentTerminator, CondBr);
}

void VPPredInstPHIRecipe::execute(VPTransformState &State) {
  assert(State.Instance && "Predicated instruction PHI works per instance.");
  Instruction *ScalarPredInst =
      cast<Instruction>(State.get(getOperand(0), *State.Instance));
  BasicBlock *PredicatedBB = ScalarPredInst->getParent();
  BasicBlock *PredicatingBB = PredicatedBB->getSinglePredecessor();
  assert(PredicatingBB && "Predicated block has no single predecessor.");
  assert(isa<VPReplicateRecipe>(getOperand(0)) &&
         "operand must be VPReplicateRecipe");

  // By current pack/unpack logic we need to generate only a single phi node: if
  // a vector value for the predicated instruction exists at this point it means
  // the instruction has vector users only, and a phi for the vector value is
  // needed. In this case the recipe of the predicated instruction is marked to
  // also do that packing, thereby "hoisting" the insert-element sequence.
  // Otherwise, a phi node for the scalar value is needed.
  unsigned Part = State.Instance->Part;
  if (State.hasVectorValue(getOperand(0), Part)) {
    Value *VectorValue = State.get(getOperand(0), Part);
    InsertElementInst *IEI = cast<InsertElementInst>(VectorValue);
    PHINode *VPhi = State.Builder.CreatePHI(IEI->getType(), 2);
    VPhi->addIncoming(IEI->getOperand(0), PredicatingBB); // Unmodified vector.
    VPhi->addIncoming(IEI, PredicatedBB); // New vector with inserted element.
    if (State.hasVectorValue(this, Part))
      State.reset(this, VPhi, Part);
    else
      State.set(this, VPhi, Part);
    // NOTE: Currently we need to update the value of the operand, so the next
    // predicated iteration inserts its generated value in the correct vector.
    State.reset(getOperand(0), VPhi, Part);
  } else {
    Type *PredInstType = getOperand(0)->getUnderlyingValue()->getType();
    PHINode *Phi = State.Builder.CreatePHI(PredInstType, 2);
    Phi->addIncoming(PoisonValue::get(ScalarPredInst->getType()),
                     PredicatingBB);
    Phi->addIncoming(ScalarPredInst, PredicatedBB);
    if (State.hasScalarValue(this, *State.Instance))
      State.reset(this, Phi, *State.Instance);
    else
      State.set(this, Phi, *State.Instance);
    // NOTE: Currently we need to update the value of the operand, so the next
    // predicated iteration inserts its generated value in the correct vector.
    State.reset(getOperand(0), Phi, *State.Instance);
  }
}

void VPWidenMemoryInstructionRecipe::execute(VPTransformState &State) {
  VPValue *StoredValue = isStore() ? getStoredValue() : nullptr;
  State.ILV->vectorizeMemoryInstruction(
      &Ingredient, State, StoredValue ? nullptr : getVPSingleValue(), getAddr(),
      StoredValue, getMask());
}

// Determine how to lower the scalar epilogue, which depends on 1) optimising
// for minimum code-size, 2) predicate compiler options, 3) loop hints forcing
// predication, and 4) a TTI hook that analyses whether the loop is suitable
// for predication.
static ScalarEpilogueLowering getScalarEpilogueLowering(
    Function *F, Loop *L, LoopVectorizeHints &Hints, ProfileSummaryInfo *PSI,
    BlockFrequencyInfo *BFI, TargetTransformInfo *TTI, TargetLibraryInfo *TLI,
    AssumptionCache *AC, LoopInfo *LI, ScalarEvolution *SE, DominatorTree *DT,
    LoopVectorizationLegality &LVL) {
  // 1) OptSize takes precedence over all other options, i.e. if this is set,
  // don't look at hints or options, and don't request a scalar epilogue.
  // (For PGSO, as shouldOptimizeForSize isn't currently accessible from
  // LoopAccessInfo (due to code dependency and not being able to reliably get
  // PSI/BFI from a loop analysis under NPM), we cannot suppress the collection
  // of strides in LoopAccessInfo::analyzeLoop() and vectorize without
  // versioning when the vectorization is forced, unlike hasOptSize. So revert
  // back to the old way and vectorize with versioning when forced. See D81345.)
  if (F->hasOptSize() || (llvm::shouldOptimizeForSize(L->getHeader(), PSI, BFI,
                                                      PGSOQueryType::IRPass) &&
                          Hints.getForce() != LoopVectorizeHints::FK_Enabled))
    return CM_ScalarEpilogueNotAllowedOptSize;

  // 2) If set, obey the directives
  if (PreferPredicateOverEpilogue.getNumOccurrences()) {
    switch (PreferPredicateOverEpilogue) {
    case PreferPredicateTy::ScalarEpilogue:
      return CM_ScalarEpilogueAllowed;
    case PreferPredicateTy::PredicateElseScalarEpilogue:
      return CM_ScalarEpilogueNotNeededUsePredicate;
    case PreferPredicateTy::PredicateOrDontVectorize:
      return CM_ScalarEpilogueNotAllowedUsePredicate;
    };
  }

  // 3) If set, obey the hints
  switch (Hints.getPredicate()) {
  case LoopVectorizeHints::FK_Enabled:
    return CM_ScalarEpilogueNotNeededUsePredicate;
  case LoopVectorizeHints::FK_Disabled:
    return CM_ScalarEpilogueAllowed;
  };

  // 4) if the TTI hook indicates this is profitable, request predication.
  if (TTI->preferPredicateOverEpilogue(L, LI, *SE, *AC, TLI, DT,
                                       LVL.getLAI()))
    return CM_ScalarEpilogueNotNeededUsePredicate;

  return CM_ScalarEpilogueAllowed;
}

Value *VPTransformState::get(VPValue *Def, unsigned Part) {
  // If Values have been set for this Def return the one relevant for \p Part.
  if (hasVectorValue(Def, Part))
    return Data.PerPartOutput[Def][Part];

  if (!hasScalarValue(Def, {Part, 0})) {
    Value *IRV = Def->getLiveInIRValue();
    Value *B = ILV->getBroadcastInstrs(IRV);
    set(Def, B, Part);
    return B;
  }

  Value *ScalarValue = get(Def, {Part, 0});
  // If we aren't vectorizing, we can just copy the scalar map values over
  // to the vector map.
  if (VF.isScalar()) {
    set(Def, ScalarValue, Part);
    return ScalarValue;
  }

  auto *RepR = dyn_cast<VPReplicateRecipe>(Def);
  bool IsUniform = RepR && RepR->isUniform();

  unsigned LastLane = IsUniform ? 0 : VF.getKnownMinValue() - 1;
  // Check if there is a scalar value for the selected lane.
  if (!hasScalarValue(Def, {Part, LastLane})) {
    // At the moment, VPWidenIntOrFpInductionRecipes can also be uniform.
    assert(isa<VPWidenIntOrFpInductionRecipe>(Def->getDef()) &&
           "unexpected recipe found to be invariant");
    IsUniform = true;
    LastLane = 0;
  }

  auto *LastInst = cast<Instruction>(get(Def, {Part, LastLane}));
  // Set the insert point after the last scalarized instruction or after the
  // last PHI, if LastInst is a PHI. This ensures the insertelement sequence
  // will directly follow the scalar definitions.
  auto OldIP = Builder.saveIP();
  auto NewIP =
      isa<PHINode>(LastInst)
          ? BasicBlock::iterator(LastInst->getParent()->getFirstNonPHI())
          : std::next(BasicBlock::iterator(LastInst));
  Builder.SetInsertPoint(&*NewIP);

  // However, if we are vectorizing, we need to construct the vector values.
  // If the value is known to be uniform after vectorization, we can just
  // broadcast the scalar value corresponding to lane zero for each unroll
  // iteration. Otherwise, we construct the vector values using
  // insertelement instructions. Since the resulting vectors are stored in
  // State, we will only generate the insertelements once.
  Value *VectorValue = nullptr;
  if (IsUniform) {
    VectorValue = ILV->getBroadcastInstrs(ScalarValue);
    set(Def, VectorValue, Part);
  } else {
    // Initialize packing with insertelements to start from undef.
    assert(!VF.isScalable() && "VF is assumed to be non scalable.");
    Value *Undef = PoisonValue::get(VectorType::get(LastInst->getType(), VF));
    set(Def, Undef, Part);
    for (unsigned Lane = 0; Lane < VF.getKnownMinValue(); ++Lane)
      ILV->packScalarIntoVectorValue(Def, {Part, Lane}, *this);
    VectorValue = get(Def, Part);
  }
  Builder.restoreIP(OldIP);
  return VectorValue;
}

// Process the loop in the VPlan-native vectorization path. This path builds
// VPlan upfront in the vectorization pipeline, which allows to apply
// VPlan-to-VPlan transformations from the very beginning without modifying the
// input LLVM IR.
static bool processLoopInVPlanNativePath(
    Loop *L, PredicatedScalarEvolution &PSE, LoopInfo *LI, DominatorTree *DT,
    LoopVectorizationLegality *LVL, TargetTransformInfo *TTI,
    TargetLibraryInfo *TLI, DemandedBits *DB, AssumptionCache *AC,
    OptimizationRemarkEmitter *ORE, BlockFrequencyInfo *BFI,
    ProfileSummaryInfo *PSI, LoopVectorizeHints &Hints,
    LoopVectorizationRequirements &Requirements) {

  if (isa<SCEVCouldNotCompute>(PSE.getBackedgeTakenCount())) {
    LLVM_DEBUG(dbgs() << "LV: cannot compute the outer-loop trip count\n");
    return false;
  }
  assert(EnableVPlanNativePath && "VPlan-native path is disabled.");
  Function *F = L->getHeader()->getParent();
  InterleavedAccessInfo IAI(PSE, L, DT, LI, LVL->getLAI());

  ScalarEpilogueLowering SEL = getScalarEpilogueLowering(
      F, L, Hints, PSI, BFI, TTI, TLI, AC, LI, PSE.getSE(), DT, *LVL);

  LoopVectorizationCostModel CM(SEL, L, PSE, LI, LVL, *TTI, TLI, DB, AC, ORE, F,
                                &Hints, IAI);
  // Use the planner for outer loop vectorization.
  // TODO: CM is not used at this point inside the planner. Turn CM into an
  // optional argument if we don't need it in the future.
  LoopVectorizationPlanner LVP(L, LI, TLI, TTI, LVL, CM, IAI, PSE, Hints,
                               Requirements, ORE);

  // Get user vectorization factor.
  ElementCount UserVF = Hints.getWidth();

  CM.collectElementTypesForWidening();

  // Plan how to best vectorize, return the best VF and its cost.
  const VectorizationFactor VF = LVP.planInVPlanNativePath(UserVF);

  // If we are stress testing VPlan builds, do not attempt to generate vector
  // code. Masked vector code generation support will follow soon.
  // Also, do not attempt to vectorize if no vector code will be produced.
  if (VPlanBuildStressTest || EnableVPlanPredication ||
      VectorizationFactor::Disabled() == VF)
    return false;

  LVP.setBestPlan(VF.Width, 1);

  {
    GeneratedRTChecks Checks(*PSE.getSE(), DT, LI,
                             F->getParent()->getDataLayout());
    InnerLoopVectorizer LB(L, PSE, LI, DT, TLI, TTI, AC, ORE, VF.Width, 1, LVL,
                           &CM, BFI, PSI, Checks);
    LLVM_DEBUG(dbgs() << "Vectorizing outer loop in \""
                      << L->getHeader()->getParent()->getName() << "\"\n");
    LVP.executePlan(LB, DT);
  }

  // Mark the loop as already vectorized to avoid vectorizing again.
  Hints.setAlreadyVectorized();
  assert(!verifyFunction(*L->getHeader()->getParent(), &dbgs()));
  return true;
}

// Emit a remark if there are stores to floats that required a floating point
// extension. If the vectorized loop was generated with floating point there
// will be a performance penalty from the conversion overhead and the change in
// the vector width.
static void checkMixedPrecision(Loop *L, OptimizationRemarkEmitter *ORE) {
  SmallVector<Instruction *, 4> Worklist;
  for (BasicBlock *BB : L->getBlocks()) {
    for (Instruction &Inst : *BB) {
      if (auto *S = dyn_cast<StoreInst>(&Inst)) {
        if (S->getValueOperand()->getType()->isFloatTy())
          Worklist.push_back(S);
      }
    }
  }

  // Traverse the floating point stores upwards searching, for floating point
  // conversions.
  SmallPtrSet<const Instruction *, 4> Visited;
  SmallPtrSet<const Instruction *, 4> EmittedRemark;
  while (!Worklist.empty()) {
    auto *I = Worklist.pop_back_val();
    if (!L->contains(I))
      continue;
    if (!Visited.insert(I).second)
      continue;

    // Emit a remark if the floating point store required a floating
    // point conversion.
    // TODO: More work could be done to identify the root cause such as a
    // constant or a function return type and point the user to it.
    if (isa<FPExtInst>(I) && EmittedRemark.insert(I).second)
      ORE->emit([&]() {
        return OptimizationRemarkAnalysis(LV_NAME, "VectorMixedPrecision",
                                          I->getDebugLoc(), L->getHeader())
               << "floating point conversion changes vector width. "
               << "Mixed floating point precision requires an up/down "
               << "cast that will negatively impact performance.";
      });

    for (Use &Op : I->operands())
      if (auto *OpI = dyn_cast<Instruction>(Op))
        Worklist.push_back(OpI);
  }
}

LoopVectorizePass::LoopVectorizePass(LoopVectorizeOptions Opts)
    : InterleaveOnlyWhenForced(Opts.InterleaveOnlyWhenForced ||
                               !EnableLoopInterleaving),
      VectorizeOnlyWhenForced(Opts.VectorizeOnlyWhenForced ||
                              !EnableLoopVectorization) {}

bool LoopVectorizePass::processLoop(Loop *L) {
  assert((EnableVPlanNativePath || L->isInnermost()) &&
         "VPlan-native path is not enabled. Only process inner loops.");

#ifndef NDEBUG
  const std::string DebugLocStr = getDebugLocString(L);
#endif /* NDEBUG */

  LLVM_DEBUG(dbgs() << "\nLV: Checking a loop in \""
                    << L->getHeader()->getParent()->getName() << "\" from "
                    << DebugLocStr << "\n");

  LoopVectorizeHints Hints(L, InterleaveOnlyWhenForced, *ORE);

  LLVM_DEBUG(
      dbgs() << "LV: Loop hints:"
             << " force="
             << (Hints.getForce() == LoopVectorizeHints::FK_Disabled
                     ? "disabled"
                     : (Hints.getForce() == LoopVectorizeHints::FK_Enabled
                            ? "enabled"
                            : "?"))
             << " width=" << Hints.getWidth()
             << " interleave=" << Hints.getInterleave() << "\n");

  // Function containing loop
  Function *F = L->getHeader()->getParent();

  // Looking at the diagnostic output is the only way to determine if a loop
  // was vectorized (other than looking at the IR or machine code), so it
  // is important to generate an optimization remark for each loop. Most of
  // these messages are generated as OptimizationRemarkAnalysis. Remarks
  // generated as OptimizationRemark and OptimizationRemarkMissed are
  // less verbose reporting vectorized loops and unvectorized loops that may
  // benefit from vectorization, respectively.

  if (!Hints.allowVectorization(F, L, VectorizeOnlyWhenForced)) {
    LLVM_DEBUG(dbgs() << "LV: Loop hints prevent vectorization.\n");
    return false;
  }

  PredicatedScalarEvolution PSE(*SE, *L);

  // Check if it is legal to vectorize the loop.
  LoopVectorizationRequirements Requirements;
  LoopVectorizationLegality LVL(L, PSE, DT, TTI, TLI, AA, F, GetLAA, LI, ORE,
                                &Requirements, &Hints, DB, AC, BFI, PSI);
  if (!LVL.canVectorize(EnableVPlanNativePath)) {
    LLVM_DEBUG(dbgs() << "LV: Not vectorizing: Cannot prove legality.\n");
    Hints.emitRemarkWithHints();
    return false;
  }

  // Check the function attributes and profiles to find out if this function
  // should be optimized for size.
  ScalarEpilogueLowering SEL = getScalarEpilogueLowering(
      F, L, Hints, PSI, BFI, TTI, TLI, AC, LI, PSE.getSE(), DT, LVL);

  // Entrance to the VPlan-native vectorization path. Outer loops are processed
  // here. They may require CFG and instruction level transformations before
  // even evaluating whether vectorization is profitable. Since we cannot modify
  // the incoming IR, we need to build VPlan upfront in the vectorization
  // pipeline.
  if (!L->isInnermost())
    return processLoopInVPlanNativePath(L, PSE, LI, DT, &LVL, TTI, TLI, DB, AC,
                                        ORE, BFI, PSI, Hints, Requirements);

  assert(L->isInnermost() && "Inner loop expected.");

  // Check the loop for a trip count threshold: vectorize loops with a tiny trip
  // count by optimizing for size, to minimize overheads.
  auto ExpectedTC = getSmallBestKnownTC(*SE, L);
  if (ExpectedTC && *ExpectedTC < TinyTripCountVectorThreshold) {
    LLVM_DEBUG(dbgs() << "LV: Found a loop with a very small trip count. "
                      << "This loop is worth vectorizing only if no scalar "
                      << "iteration overheads are incurred.");
    if (Hints.getForce() == LoopVectorizeHints::FK_Enabled)
      LLVM_DEBUG(dbgs() << " But vectorizing was explicitly forced.\n");
    else {
      LLVM_DEBUG(dbgs() << "\n");
      SEL = CM_ScalarEpilogueNotAllowedLowTripLoop;
    }
  }

  // Check the function attributes to see if implicit floats are allowed.
  // FIXME: This check doesn't seem possibly correct -- what if the loop is
  // an integer loop and the vector instructions selected are purely integer
  // vector instructions?
  if (F->hasFnAttribute(Attribute::NoImplicitFloat)) {
    reportVectorizationFailure(
        "Can't vectorize when the NoImplicitFloat attribute is used",
        "loop not vectorized due to NoImplicitFloat attribute",
        "NoImplicitFloat", ORE, L);
    Hints.emitRemarkWithHints();
    return false;
  }

  // Check if the target supports potentially unsafe FP vectorization.
  // FIXME: Add a check for the type of safety issue (denormal, signaling)
  // for the target we're vectorizing for, to make sure none of the
  // additional fp-math flags can help.
  if (Hints.isPotentiallyUnsafe() &&
      TTI->isFPVectorizationPotentiallyUnsafe()) {
    reportVectorizationFailure(
        "Potentially unsafe FP op prevents vectorization",
        "loop not vectorized due to unsafe FP support.",
        "UnsafeFP", ORE, L);
    Hints.emitRemarkWithHints();
    return false;
  }

  bool AllowOrderedReductions;
  // If the flag is set, use that instead and override the TTI behaviour.
  if (ForceOrderedReductions.getNumOccurrences() > 0)
    AllowOrderedReductions = ForceOrderedReductions;
  else
    AllowOrderedReductions = TTI->enableOrderedReductions();
  if (!LVL.canVectorizeFPMath(AllowOrderedReductions)) {
    ORE->emit([&]() {
      auto *ExactFPMathInst = Requirements.getExactFPInst();
      return OptimizationRemarkAnalysisFPCommute(DEBUG_TYPE, "CantReorderFPOps",
                                                 ExactFPMathInst->getDebugLoc(),
                                                 ExactFPMathInst->getParent())
             << "loop not vectorized: cannot prove it is safe to reorder "
                "floating-point operations";
    });
    LLVM_DEBUG(dbgs() << "LV: loop not vectorized: cannot prove it is safe to "
                         "reorder floating-point operations\n");
    Hints.emitRemarkWithHints();
    return false;
  }

  bool UseInterleaved = TTI->enableInterleavedAccessVectorization();
  InterleavedAccessInfo IAI(PSE, L, DT, LI, LVL.getLAI());

  // If an override option has been passed in for interleaved accesses, use it.
  if (EnableInterleavedMemAccesses.getNumOccurrences() > 0)
    UseInterleaved = EnableInterleavedMemAccesses;

  // Analyze interleaved memory accesses.
  if (UseInterleaved) {
    IAI.analyzeInterleaving(useMaskedInterleavedAccesses(*TTI));
  }

  // Use the cost model.
  LoopVectorizationCostModel CM(SEL, L, PSE, LI, &LVL, *TTI, TLI, DB, AC, ORE,
                                F, &Hints, IAI);
  CM.collectValuesToIgnore();
  CM.collectElementTypesForWidening();

  // Use the planner for vectorization.
  LoopVectorizationPlanner LVP(L, LI, TLI, TTI, &LVL, CM, IAI, PSE, Hints,
                               Requirements, ORE);

  // Get user vectorization factor and interleave count.
  ElementCount UserVF = Hints.getWidth();
  unsigned UserIC = Hints.getInterleave();

  // Plan how to best vectorize, return the best VF and its cost.
  Optional<VectorizationFactor> MaybeVF = LVP.plan(UserVF, UserIC);

  VectorizationFactor VF = VectorizationFactor::Disabled();
  unsigned IC = 1;

  if (MaybeVF) {
    VF = *MaybeVF;
    // Select the interleave count.
    IC = CM.selectInterleaveCount(VF.Width, *VF.Cost.getValue());
  }

  // Identify the diagnostic messages that should be produced.
  std::pair<StringRef, std::string> VecDiagMsg, IntDiagMsg;
  bool VectorizeLoop = true, InterleaveLoop = true;
  if (VF.Width.isScalar()) {
    LLVM_DEBUG(dbgs() << "LV: Vectorization is possible but not beneficial.\n");
    VecDiagMsg = std::make_pair(
        "VectorizationNotBeneficial",
        "the cost-model indicates that vectorization is not beneficial");
    VectorizeLoop = false;
  }

  if (!MaybeVF && UserIC > 1) {
    // Tell the user interleaving was avoided up-front, despite being explicitly
    // requested.
    LLVM_DEBUG(dbgs() << "LV: Ignoring UserIC, because vectorization and "
                         "interleaving should be avoided up front\n");
    IntDiagMsg = std::make_pair(
        "InterleavingAvoided",
        "Ignoring UserIC, because interleaving was avoided up front");
    InterleaveLoop = false;
  } else if (IC == 1 && UserIC <= 1) {
    // Tell the user interleaving is not beneficial.
    LLVM_DEBUG(dbgs() << "LV: Interleaving is not beneficial.\n");
    IntDiagMsg = std::make_pair(
        "InterleavingNotBeneficial",
        "the cost-model indicates that interleaving is not beneficial");
    InterleaveLoop = false;
    if (UserIC == 1) {
      IntDiagMsg.first = "InterleavingNotBeneficialAndDisabled";
      IntDiagMsg.second +=
          " and is explicitly disabled or interleave count is set to 1";
    }
  } else if (IC > 1 && UserIC == 1) {
    // Tell the user interleaving is beneficial, but it explicitly disabled.
    LLVM_DEBUG(
        dbgs() << "LV: Interleaving is beneficial but is explicitly disabled.");
    IntDiagMsg = std::make_pair(
        "InterleavingBeneficialButDisabled",
        "the cost-model indicates that interleaving is beneficial "
        "but is explicitly disabled or interleave count is set to 1");
    InterleaveLoop = false;
  }

  // Override IC if user provided an interleave count.
  IC = UserIC > 0 ? UserIC : IC;

  // Emit diagnostic messages, if any.
  const char *VAPassName = Hints.vectorizeAnalysisPassName();
  if (!VectorizeLoop && !InterleaveLoop) {
    // Do not vectorize or interleaving the loop.
    ORE->emit([&]() {
      return OptimizationRemarkMissed(VAPassName, VecDiagMsg.first,
                                      L->getStartLoc(), L->getHeader())
             << VecDiagMsg.second;
    });
    ORE->emit([&]() {
      return OptimizationRemarkMissed(LV_NAME, IntDiagMsg.first,
                                      L->getStartLoc(), L->getHeader())
             << IntDiagMsg.second;
    });
    return false;
  } else if (!VectorizeLoop && InterleaveLoop) {
    LLVM_DEBUG(dbgs() << "LV: Interleave Count is " << IC << '\n');
    ORE->emit([&]() {
      return OptimizationRemarkAnalysis(VAPassName, VecDiagMsg.first,
                                        L->getStartLoc(), L->getHeader())
             << VecDiagMsg.second;
    });
  } else if (VectorizeLoop && !InterleaveLoop) {
    LLVM_DEBUG(dbgs() << "LV: Found a vectorizable loop (" << VF.Width
                      << ") in " << DebugLocStr << '\n');
    ORE->emit([&]() {
      return OptimizationRemarkAnalysis(LV_NAME, IntDiagMsg.first,
                                        L->getStartLoc(), L->getHeader())
             << IntDiagMsg.second;
    });
  } else if (VectorizeLoop && InterleaveLoop) {
    LLVM_DEBUG(dbgs() << "LV: Found a vectorizable loop (" << VF.Width
                      << ") in " << DebugLocStr << '\n');
    LLVM_DEBUG(dbgs() << "LV: Interleave Count is " << IC << '\n');
  }

  bool DisableRuntimeUnroll = false;
  MDNode *OrigLoopID = L->getLoopID();
  {
    // Optimistically generate runtime checks. Drop them if they turn out to not
    // be profitable. Limit the scope of Checks, so the cleanup happens
    // immediately after vector codegeneration is done.
    GeneratedRTChecks Checks(*PSE.getSE(), DT, LI,
                             F->getParent()->getDataLayout());
    if (!VF.Width.isScalar() || IC > 1)
      Checks.Create(L, *LVL.getLAI(), PSE.getUnionPredicate());
    LVP.setBestPlan(VF.Width, IC);

    using namespace ore;
    if (!VectorizeLoop) {
      assert(IC > 1 && "interleave count should not be 1 or 0");
      // If we decided that it is not legal to vectorize the loop, then
      // interleave it.
      InnerLoopUnroller Unroller(L, PSE, LI, DT, TLI, TTI, AC, ORE, IC, &LVL,
                                 &CM, BFI, PSI, Checks);
      LVP.executePlan(Unroller, DT);

      ORE->emit([&]() {
        return OptimizationRemark(LV_NAME, "Interleaved", L->getStartLoc(),
                                  L->getHeader())
               << "interleaved loop (interleaved count: "
               << NV("InterleaveCount", IC) << ")";
      });
    } else {
      // If we decided that it is *legal* to vectorize the loop, then do it.

      // Consider vectorizing the epilogue too if it's profitable.
      VectorizationFactor EpilogueVF =
          CM.selectEpilogueVectorizationFactor(VF.Width, LVP);
      if (EpilogueVF.Width.isVector()) {

        // The first pass vectorizes the main loop and creates a scalar epilogue
        // to be vectorized by executing the plan (potentially with a different
        // factor) again shortly afterwards.
        EpilogueLoopVectorizationInfo EPI(VF.Width.getKnownMinValue(), IC,
                                          EpilogueVF.Width.getKnownMinValue(),
                                          1);
        EpilogueVectorizerMainLoop MainILV(L, PSE, LI, DT, TLI, TTI, AC, ORE,
                                           EPI, &LVL, &CM, BFI, PSI, Checks);

        LVP.setBestPlan(EPI.MainLoopVF, EPI.MainLoopUF);
        LVP.executePlan(MainILV, DT);
        ++LoopsVectorized;

        simplifyLoop(L, DT, LI, SE, AC, nullptr, false /* PreserveLCSSA */);
        formLCSSARecursively(*L, *DT, LI, SE);

        // Second pass vectorizes the epilogue and adjusts the control flow
        // edges from the first pass.
        LVP.setBestPlan(EPI.EpilogueVF, EPI.EpilogueUF);
        EPI.MainLoopVF = EPI.EpilogueVF;
        EPI.MainLoopUF = EPI.EpilogueUF;
        EpilogueVectorizerEpilogueLoop EpilogILV(L, PSE, LI, DT, TLI, TTI, AC,
                                                 ORE, EPI, &LVL, &CM, BFI, PSI,
                                                 Checks);
        LVP.executePlan(EpilogILV, DT);
        ++LoopsEpilogueVectorized;

        if (!MainILV.areSafetyChecksAdded())
          DisableRuntimeUnroll = true;
      } else {
        InnerLoopVectorizer LB(L, PSE, LI, DT, TLI, TTI, AC, ORE, VF.Width, IC,
                               &LVL, &CM, BFI, PSI, Checks);
        LVP.executePlan(LB, DT);
        ++LoopsVectorized;

        // Add metadata to disable runtime unrolling a scalar loop when there
        // are no runtime checks about strides and memory. A scalar loop that is
        // rarely used is not worth unrolling.
        if (!LB.areSafetyChecksAdded())
          DisableRuntimeUnroll = true;
      }
      // Report the vectorization decision.
      ORE->emit([&]() {
        return OptimizationRemark(LV_NAME, "Vectorized", L->getStartLoc(),
                                  L->getHeader())
               << "vectorized loop (vectorization width: "
               << NV("VectorizationFactor", VF.Width)
               << ", interleaved count: " << NV("InterleaveCount", IC) << ")";
      });
    }

    if (ORE->allowExtraAnalysis(LV_NAME))
      checkMixedPrecision(L, ORE);
  }

  Optional<MDNode *> RemainderLoopID =
      makeFollowupLoopID(OrigLoopID, {LLVMLoopVectorizeFollowupAll,
                                      LLVMLoopVectorizeFollowupEpilogue});
  if (RemainderLoopID.hasValue()) {
    L->setLoopID(RemainderLoopID.getValue());
  } else {
    if (DisableRuntimeUnroll)
      AddRuntimeUnrollDisableMetaData(L);

    // Mark the loop as already vectorized to avoid vectorizing again.
    Hints.setAlreadyVectorized();
  }

  assert(!verifyFunction(*L->getHeader()->getParent(), &dbgs()));
  return true;
}

LoopVectorizeResult LoopVectorizePass::runImpl(
    Function &F, ScalarEvolution &SE_, LoopInfo &LI_, TargetTransformInfo &TTI_,
    DominatorTree &DT_, BlockFrequencyInfo &BFI_, TargetLibraryInfo *TLI_,
    DemandedBits &DB_, AAResults &AA_, AssumptionCache &AC_,
    std::function<const LoopAccessInfo &(Loop &)> &GetLAA_,
    OptimizationRemarkEmitter &ORE_, ProfileSummaryInfo *PSI_) {
  SE = &SE_;
  LI = &LI_;
  TTI = &TTI_;
  DT = &DT_;
  BFI = &BFI_;
  TLI = TLI_;
  AA = &AA_;
  AC = &AC_;
  GetLAA = &GetLAA_;
  DB = &DB_;
  ORE = &ORE_;
  PSI = PSI_;

  // Don't attempt if
  // 1. the target claims to have no vector registers, and
  // 2. interleaving won't help ILP.
  //
  // The second condition is necessary because, even if the target has no
  // vector registers, loop vectorization may still enable scalar
  // interleaving.
  if (!TTI->getNumberOfRegisters(TTI->getRegisterClassForType(true)) &&
      TTI->getMaxInterleaveFactor(1) < 2)
    return LoopVectorizeResult(false, false);

  bool Changed = false, CFGChanged = false;

  // The vectorizer requires loops to be in simplified form.
  // Since simplification may add new inner loops, it has to run before the
  // legality and profitability checks. This means running the loop vectorizer
  // will simplify all loops, regardless of whether anything end up being
  // vectorized.
  for (auto &L : *LI)
    Changed |= CFGChanged |=
        simplifyLoop(L, DT, LI, SE, AC, nullptr, false /* PreserveLCSSA */);

  // Build up a worklist of inner-loops to vectorize. This is necessary as
  // the act of vectorizing or partially unrolling a loop creates new loops
  // and can invalidate iterators across the loops.
  SmallVector<Loop *, 8> Worklist;

  for (Loop *L : *LI)
    collectSupportedLoops(*L, LI, ORE, Worklist);

  LoopsAnalyzed += Worklist.size();

  // Now walk the identified inner loops.
  while (!Worklist.empty()) {
    Loop *L = Worklist.pop_back_val();

    // For the inner loops we actually process, form LCSSA to simplify the
    // transform.
    Changed |= formLCSSARecursively(*L, *DT, LI, SE);

    Changed |= CFGChanged |= processLoop(L);
  }

  // Process each loop nest in the function.
  return LoopVectorizeResult(Changed, CFGChanged);
}

PreservedAnalyses LoopVectorizePass::run(Function &F,
                                         FunctionAnalysisManager &AM) {
    auto &SE = AM.getResult<ScalarEvolutionAnalysis>(F);
    auto &LI = AM.getResult<LoopAnalysis>(F);
    auto &TTI = AM.getResult<TargetIRAnalysis>(F);
    auto &DT = AM.getResult<DominatorTreeAnalysis>(F);
    auto &BFI = AM.getResult<BlockFrequencyAnalysis>(F);
    auto &TLI = AM.getResult<TargetLibraryAnalysis>(F);
    auto &AA = AM.getResult<AAManager>(F);
    auto &AC = AM.getResult<AssumptionAnalysis>(F);
    auto &DB = AM.getResult<DemandedBitsAnalysis>(F);
    auto &ORE = AM.getResult<OptimizationRemarkEmitterAnalysis>(F);

    auto &LAM = AM.getResult<LoopAnalysisManagerFunctionProxy>(F).getManager();
    std::function<const LoopAccessInfo &(Loop &)> GetLAA =
        [&](Loop &L) -> const LoopAccessInfo & {
      LoopStandardAnalysisResults AR = {AA,  AC,  DT,      LI,  SE,
                                        TLI, TTI, nullptr, nullptr};
      return LAM.getResult<LoopAccessAnalysis>(L, AR);
    };
    auto &MAMProxy = AM.getResult<ModuleAnalysisManagerFunctionProxy>(F);
    ProfileSummaryInfo *PSI =
        MAMProxy.getCachedResult<ProfileSummaryAnalysis>(*F.getParent());
    LoopVectorizeResult Result =
        runImpl(F, SE, LI, TTI, DT, BFI, &TLI, DB, AA, AC, GetLAA, ORE, PSI);
    if (!Result.MadeAnyChange)
      return PreservedAnalyses::all();
    PreservedAnalyses PA;

    // We currently do not preserve loopinfo/dominator analyses with outer loop
    // vectorization. Until this is addressed, mark these analyses as preserved
    // only for non-VPlan-native path.
    // TODO: Preserve Loop and Dominator analyses for VPlan-native path.
    if (!EnableVPlanNativePath) {
      PA.preserve<LoopAnalysis>();
      PA.preserve<DominatorTreeAnalysis>();
    }
    if (!Result.MadeCFGChange)
      PA.preserveSet<CFGAnalyses>();
    return PA;
}<|MERGE_RESOLUTION|>--- conflicted
+++ resolved
@@ -9484,13 +9484,10 @@
       }
   }
 
-<<<<<<< HEAD
-=======
   // From this point onwards, VPlan-to-VPlan transformations may change the plan
   // in ways that accessing values using original IR values is incorrect.
   Plan->disableValue2VPValue();
 
->>>>>>> ac168fe6
   VPlanTransforms::sinkScalarOperands(*Plan);
   VPlanTransforms::mergeReplicateRegions(*Plan);
 
