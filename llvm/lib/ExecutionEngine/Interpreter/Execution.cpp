//===-- Execution.cpp - Implement code to simulate the program ------------===//
//
// Part of the LLVM Project, under the Apache License v2.0 with LLVM Exceptions.
// See https://llvm.org/LICENSE.txt for license information.
// SPDX-License-Identifier: Apache-2.0 WITH LLVM-exception
//
//===----------------------------------------------------------------------===//
//
//  This file contains the actual instruction interpreter.
//
//===----------------------------------------------------------------------===//

#include "Interpreter.h"
#include "llvm/ADT/APInt.h"
#include "llvm/ADT/Statistic.h"
#include "llvm/CodeGen/IntrinsicLowering.h"
#include "llvm/IR/Constants.h"
#include "llvm/IR/DerivedTypes.h"
#include "llvm/IR/GetElementPtrTypeIterator.h"
#include "llvm/IR/Instructions.h"
#include "llvm/Support/CommandLine.h"
#include "llvm/Support/Debug.h"
#include "llvm/Support/ErrorHandling.h"
#include "llvm/Support/MathExtras.h"
#include "llvm/Support/raw_ostream.h"
#include <algorithm>
#include <cmath>
using namespace llvm;

#define DEBUG_TYPE "interpreter"

STATISTIC(NumDynamicInsts, "Number of dynamic instructions executed");

static cl::opt<bool> PrintVolatile("interpreter-print-volatile", cl::Hidden,
          cl::desc("make the interpreter print every volatile load and store"));

//===----------------------------------------------------------------------===//
//                     Various Helper Functions
//===----------------------------------------------------------------------===//

static void SetValue(Value *V, GenericValue Val, ExecutionContext &SF) {
  SF.Values[V] = Val;
}

//===----------------------------------------------------------------------===//
//                    Unary Instruction Implementations
//===----------------------------------------------------------------------===//

static void executeFNegInst(GenericValue &Dest, GenericValue Src, Type *Ty) {
  switch (Ty->getTypeID()) {
  case Type::FloatTyID:
    Dest.FloatVal = -Src.FloatVal;
    break;
  case Type::DoubleTyID:
    Dest.DoubleVal = -Src.DoubleVal;
    break;
  default:
    llvm_unreachable("Unhandled type for FNeg instruction");
  }
}

void Interpreter::visitUnaryOperator(UnaryOperator &I) {
  ExecutionContext &SF = ECStack.back();
  Type *Ty = I.getOperand(0)->getType();
  GenericValue Src = getOperandValue(I.getOperand(0), SF);
  GenericValue R; // Result

  // First process vector operation
  if (Ty->isVectorTy()) {
    R.AggregateVal.resize(Src.AggregateVal.size());

    switch(I.getOpcode()) {
    default:
      llvm_unreachable("Don't know how to handle this unary operator");
      break;
    case Instruction::FNeg:
      if (cast<VectorType>(Ty)->getElementType()->isFloatTy()) {
        for (unsigned i = 0; i < R.AggregateVal.size(); ++i)
          R.AggregateVal[i].FloatVal = -Src.AggregateVal[i].FloatVal;
      } else if (cast<VectorType>(Ty)->getElementType()->isDoubleTy()) {
        for (unsigned i = 0; i < R.AggregateVal.size(); ++i)
          R.AggregateVal[i].DoubleVal = -Src.AggregateVal[i].DoubleVal;
      } else {
        llvm_unreachable("Unhandled type for FNeg instruction");
      }
      break;
    }
  } else {
    switch (I.getOpcode()) {
    default:
      llvm_unreachable("Don't know how to handle this unary operator");
      break;
    case Instruction::FNeg: executeFNegInst(R, Src, Ty); break;
    }
  }
  SetValue(&I, R, SF);
}

//===----------------------------------------------------------------------===//
//                    Binary Instruction Implementations
//===----------------------------------------------------------------------===//

#define IMPLEMENT_BINARY_OPERATOR(OP, TY) \
   case Type::TY##TyID: \
     Dest.TY##Val = Src1.TY##Val OP Src2.TY##Val; \
     break

static void executeFAddInst(GenericValue &Dest, GenericValue Src1,
                            GenericValue Src2, Type *Ty) {
  switch (Ty->getTypeID()) {
    IMPLEMENT_BINARY_OPERATOR(+, Float);
    IMPLEMENT_BINARY_OPERATOR(+, Double);
  default:
    dbgs() << "Unhandled type for FAdd instruction: " << *Ty << "\n";
    llvm_unreachable(nullptr);
  }
}

static void executeFSubInst(GenericValue &Dest, GenericValue Src1,
                            GenericValue Src2, Type *Ty) {
  switch (Ty->getTypeID()) {
    IMPLEMENT_BINARY_OPERATOR(-, Float);
    IMPLEMENT_BINARY_OPERATOR(-, Double);
  default:
    dbgs() << "Unhandled type for FSub instruction: " << *Ty << "\n";
    llvm_unreachable(nullptr);
  }
}

static void executeFMulInst(GenericValue &Dest, GenericValue Src1,
                            GenericValue Src2, Type *Ty) {
  switch (Ty->getTypeID()) {
    IMPLEMENT_BINARY_OPERATOR(*, Float);
    IMPLEMENT_BINARY_OPERATOR(*, Double);
  default:
    dbgs() << "Unhandled type for FMul instruction: " << *Ty << "\n";
    llvm_unreachable(nullptr);
  }
}

static void executeFDivInst(GenericValue &Dest, GenericValue Src1,
                            GenericValue Src2, Type *Ty) {
  switch (Ty->getTypeID()) {
    IMPLEMENT_BINARY_OPERATOR(/, Float);
    IMPLEMENT_BINARY_OPERATOR(/, Double);
  default:
    dbgs() << "Unhandled type for FDiv instruction: " << *Ty << "\n";
    llvm_unreachable(nullptr);
  }
}

static void executeFRemInst(GenericValue &Dest, GenericValue Src1,
                            GenericValue Src2, Type *Ty) {
  switch (Ty->getTypeID()) {
  case Type::FloatTyID:
    Dest.FloatVal = fmod(Src1.FloatVal, Src2.FloatVal);
    break;
  case Type::DoubleTyID:
    Dest.DoubleVal = fmod(Src1.DoubleVal, Src2.DoubleVal);
    break;
  default:
    dbgs() << "Unhandled type for Rem instruction: " << *Ty << "\n";
    llvm_unreachable(nullptr);
  }
}

#define IMPLEMENT_INTEGER_ICMP(OP, TY) \
   case Type::IntegerTyID:  \
      Dest.IntVal = APInt(1,Src1.IntVal.OP(Src2.IntVal)); \
      break;

#define IMPLEMENT_VECTOR_INTEGER_ICMP(OP, TY)                                  \
  case Type::FixedVectorTyID:                                                  \
  case Type::ScalableVectorTyID: {                                             \
    assert(Src1.AggregateVal.size() == Src2.AggregateVal.size());              \
    Dest.AggregateVal.resize(Src1.AggregateVal.size());                        \
    for (uint32_t _i = 0; _i < Src1.AggregateVal.size(); _i++)                 \
      Dest.AggregateVal[_i].IntVal = APInt(                                    \
          1, Src1.AggregateVal[_i].IntVal.OP(Src2.AggregateVal[_i].IntVal));   \
  } break;

// Handle pointers specially because they must be compared with only as much
// width as the host has.  We _do not_ want to be comparing 64 bit values when
// running on a 32-bit target, otherwise the upper 32 bits might mess up
// comparisons if they contain garbage.
#define IMPLEMENT_POINTER_ICMP(OP) \
   case Type::PointerTyID: \
      Dest.IntVal = APInt(1,(void*)(intptr_t)Src1.PointerVal OP \
                            (void*)(intptr_t)Src2.PointerVal); \
      break;

static GenericValue executeICMP_EQ(GenericValue Src1, GenericValue Src2,
                                   Type *Ty) {
  GenericValue Dest;
  switch (Ty->getTypeID()) {
    IMPLEMENT_INTEGER_ICMP(eq,Ty);
    IMPLEMENT_VECTOR_INTEGER_ICMP(eq,Ty);
    IMPLEMENT_POINTER_ICMP(==);
  default:
    dbgs() << "Unhandled type for ICMP_EQ predicate: " << *Ty << "\n";
    llvm_unreachable(nullptr);
  }
  return Dest;
}

static GenericValue executeICMP_NE(GenericValue Src1, GenericValue Src2,
                                   Type *Ty) {
  GenericValue Dest;
  switch (Ty->getTypeID()) {
    IMPLEMENT_INTEGER_ICMP(ne,Ty);
    IMPLEMENT_VECTOR_INTEGER_ICMP(ne,Ty);
    IMPLEMENT_POINTER_ICMP(!=);
  default:
    dbgs() << "Unhandled type for ICMP_NE predicate: " << *Ty << "\n";
    llvm_unreachable(nullptr);
  }
  return Dest;
}

static GenericValue executeICMP_ULT(GenericValue Src1, GenericValue Src2,
                                    Type *Ty) {
  GenericValue Dest;
  switch (Ty->getTypeID()) {
    IMPLEMENT_INTEGER_ICMP(ult,Ty);
    IMPLEMENT_VECTOR_INTEGER_ICMP(ult,Ty);
    IMPLEMENT_POINTER_ICMP(<);
  default:
    dbgs() << "Unhandled type for ICMP_ULT predicate: " << *Ty << "\n";
    llvm_unreachable(nullptr);
  }
  return Dest;
}

static GenericValue executeICMP_SLT(GenericValue Src1, GenericValue Src2,
                                    Type *Ty) {
  GenericValue Dest;
  switch (Ty->getTypeID()) {
    IMPLEMENT_INTEGER_ICMP(slt,Ty);
    IMPLEMENT_VECTOR_INTEGER_ICMP(slt,Ty);
    IMPLEMENT_POINTER_ICMP(<);
  default:
    dbgs() << "Unhandled type for ICMP_SLT predicate: " << *Ty << "\n";
    llvm_unreachable(nullptr);
  }
  return Dest;
}

static GenericValue executeICMP_UGT(GenericValue Src1, GenericValue Src2,
                                    Type *Ty) {
  GenericValue Dest;
  switch (Ty->getTypeID()) {
    IMPLEMENT_INTEGER_ICMP(ugt,Ty);
    IMPLEMENT_VECTOR_INTEGER_ICMP(ugt,Ty);
    IMPLEMENT_POINTER_ICMP(>);
  default:
    dbgs() << "Unhandled type for ICMP_UGT predicate: " << *Ty << "\n";
    llvm_unreachable(nullptr);
  }
  return Dest;
}

static GenericValue executeICMP_SGT(GenericValue Src1, GenericValue Src2,
                                    Type *Ty) {
  GenericValue Dest;
  switch (Ty->getTypeID()) {
    IMPLEMENT_INTEGER_ICMP(sgt,Ty);
    IMPLEMENT_VECTOR_INTEGER_ICMP(sgt,Ty);
    IMPLEMENT_POINTER_ICMP(>);
  default:
    dbgs() << "Unhandled type for ICMP_SGT predicate: " << *Ty << "\n";
    llvm_unreachable(nullptr);
  }
  return Dest;
}

static GenericValue executeICMP_ULE(GenericValue Src1, GenericValue Src2,
                                    Type *Ty) {
  GenericValue Dest;
  switch (Ty->getTypeID()) {
    IMPLEMENT_INTEGER_ICMP(ule,Ty);
    IMPLEMENT_VECTOR_INTEGER_ICMP(ule,Ty);
    IMPLEMENT_POINTER_ICMP(<=);
  default:
    dbgs() << "Unhandled type for ICMP_ULE predicate: " << *Ty << "\n";
    llvm_unreachable(nullptr);
  }
  return Dest;
}

static GenericValue executeICMP_SLE(GenericValue Src1, GenericValue Src2,
                                    Type *Ty) {
  GenericValue Dest;
  switch (Ty->getTypeID()) {
    IMPLEMENT_INTEGER_ICMP(sle,Ty);
    IMPLEMENT_VECTOR_INTEGER_ICMP(sle,Ty);
    IMPLEMENT_POINTER_ICMP(<=);
  default:
    dbgs() << "Unhandled type for ICMP_SLE predicate: " << *Ty << "\n";
    llvm_unreachable(nullptr);
  }
  return Dest;
}

static GenericValue executeICMP_UGE(GenericValue Src1, GenericValue Src2,
                                    Type *Ty) {
  GenericValue Dest;
  switch (Ty->getTypeID()) {
    IMPLEMENT_INTEGER_ICMP(uge,Ty);
    IMPLEMENT_VECTOR_INTEGER_ICMP(uge,Ty);
    IMPLEMENT_POINTER_ICMP(>=);
  default:
    dbgs() << "Unhandled type for ICMP_UGE predicate: " << *Ty << "\n";
    llvm_unreachable(nullptr);
  }
  return Dest;
}

static GenericValue executeICMP_SGE(GenericValue Src1, GenericValue Src2,
                                    Type *Ty) {
  GenericValue Dest;
  switch (Ty->getTypeID()) {
    IMPLEMENT_INTEGER_ICMP(sge,Ty);
    IMPLEMENT_VECTOR_INTEGER_ICMP(sge,Ty);
    IMPLEMENT_POINTER_ICMP(>=);
  default:
    dbgs() << "Unhandled type for ICMP_SGE predicate: " << *Ty << "\n";
    llvm_unreachable(nullptr);
  }
  return Dest;
}

void Interpreter::visitICmpInst(ICmpInst &I) {
  ExecutionContext &SF = ECStack.back();
  Type *Ty    = I.getOperand(0)->getType();
  GenericValue Src1 = getOperandValue(I.getOperand(0), SF);
  GenericValue Src2 = getOperandValue(I.getOperand(1), SF);
  GenericValue R;   // Result

  switch (I.getPredicate()) {
  case ICmpInst::ICMP_EQ:  R = executeICMP_EQ(Src1,  Src2, Ty); break;
  case ICmpInst::ICMP_NE:  R = executeICMP_NE(Src1,  Src2, Ty); break;
  case ICmpInst::ICMP_ULT: R = executeICMP_ULT(Src1, Src2, Ty); break;
  case ICmpInst::ICMP_SLT: R = executeICMP_SLT(Src1, Src2, Ty); break;
  case ICmpInst::ICMP_UGT: R = executeICMP_UGT(Src1, Src2, Ty); break;
  case ICmpInst::ICMP_SGT: R = executeICMP_SGT(Src1, Src2, Ty); break;
  case ICmpInst::ICMP_ULE: R = executeICMP_ULE(Src1, Src2, Ty); break;
  case ICmpInst::ICMP_SLE: R = executeICMP_SLE(Src1, Src2, Ty); break;
  case ICmpInst::ICMP_UGE: R = executeICMP_UGE(Src1, Src2, Ty); break;
  case ICmpInst::ICMP_SGE: R = executeICMP_SGE(Src1, Src2, Ty); break;
  default:
    dbgs() << "Don't know how to handle this ICmp predicate!\n-->" << I;
    llvm_unreachable(nullptr);
  }

  SetValue(&I, R, SF);
}

#define IMPLEMENT_FCMP(OP, TY) \
   case Type::TY##TyID: \
     Dest.IntVal = APInt(1,Src1.TY##Val OP Src2.TY##Val); \
     break

#define IMPLEMENT_VECTOR_FCMP_T(OP, TY)                             \
  assert(Src1.AggregateVal.size() == Src2.AggregateVal.size());     \
  Dest.AggregateVal.resize( Src1.AggregateVal.size() );             \
  for( uint32_t _i=0;_i<Src1.AggregateVal.size();_i++)              \
    Dest.AggregateVal[_i].IntVal = APInt(1,                         \
    Src1.AggregateVal[_i].TY##Val OP Src2.AggregateVal[_i].TY##Val);\
  break;

#define IMPLEMENT_VECTOR_FCMP(OP)                                              \
  case Type::FixedVectorTyID:                                                  \
  case Type::ScalableVectorTyID:                                               \
    if (cast<VectorType>(Ty)->getElementType()->isFloatTy()) {                 \
      IMPLEMENT_VECTOR_FCMP_T(OP, Float);                                      \
    } else {                                                                   \
      IMPLEMENT_VECTOR_FCMP_T(OP, Double);                                     \
    }

static GenericValue executeFCMP_OEQ(GenericValue Src1, GenericValue Src2,
                                   Type *Ty) {
  GenericValue Dest;
  switch (Ty->getTypeID()) {
    IMPLEMENT_FCMP(==, Float);
    IMPLEMENT_FCMP(==, Double);
    IMPLEMENT_VECTOR_FCMP(==);
  default:
    dbgs() << "Unhandled type for FCmp EQ instruction: " << *Ty << "\n";
    llvm_unreachable(nullptr);
  }
  return Dest;
}

#define IMPLEMENT_SCALAR_NANS(TY, X,Y)                                      \
  if (TY->isFloatTy()) {                                                    \
    if (X.FloatVal != X.FloatVal || Y.FloatVal != Y.FloatVal) {             \
      Dest.IntVal = APInt(1,false);                                         \
      return Dest;                                                          \
    }                                                                       \
  } else {                                                                  \
    if (X.DoubleVal != X.DoubleVal || Y.DoubleVal != Y.DoubleVal) {         \
      Dest.IntVal = APInt(1,false);                                         \
      return Dest;                                                          \
    }                                                                       \
  }

#define MASK_VECTOR_NANS_T(X,Y, TZ, FLAG)                                   \
  assert(X.AggregateVal.size() == Y.AggregateVal.size());                   \
  Dest.AggregateVal.resize( X.AggregateVal.size() );                        \
  for( uint32_t _i=0;_i<X.AggregateVal.size();_i++) {                       \
    if (X.AggregateVal[_i].TZ##Val != X.AggregateVal[_i].TZ##Val ||         \
        Y.AggregateVal[_i].TZ##Val != Y.AggregateVal[_i].TZ##Val)           \
      Dest.AggregateVal[_i].IntVal = APInt(1,FLAG);                         \
    else  {                                                                 \
      Dest.AggregateVal[_i].IntVal = APInt(1,!FLAG);                        \
    }                                                                       \
  }

#define MASK_VECTOR_NANS(TY, X,Y, FLAG)                                     \
  if (TY->isVectorTy()) {                                                   \
    if (cast<VectorType>(TY)->getElementType()->isFloatTy()) {              \
      MASK_VECTOR_NANS_T(X, Y, Float, FLAG)                                 \
    } else {                                                                \
      MASK_VECTOR_NANS_T(X, Y, Double, FLAG)                                \
    }                                                                       \
  }                                                                         \



static GenericValue executeFCMP_ONE(GenericValue Src1, GenericValue Src2,
                                    Type *Ty)
{
  GenericValue Dest;
  // if input is scalar value and Src1 or Src2 is NaN return false
  IMPLEMENT_SCALAR_NANS(Ty, Src1, Src2)
  // if vector input detect NaNs and fill mask
  MASK_VECTOR_NANS(Ty, Src1, Src2, false)
  GenericValue DestMask = Dest;
  switch (Ty->getTypeID()) {
    IMPLEMENT_FCMP(!=, Float);
    IMPLEMENT_FCMP(!=, Double);
    IMPLEMENT_VECTOR_FCMP(!=);
    default:
      dbgs() << "Unhandled type for FCmp NE instruction: " << *Ty << "\n";
      llvm_unreachable(nullptr);
  }
  // in vector case mask out NaN elements
  if (Ty->isVectorTy())
    for( size_t _i=0; _i<Src1.AggregateVal.size(); _i++)
      if (DestMask.AggregateVal[_i].IntVal == false)
        Dest.AggregateVal[_i].IntVal = APInt(1,false);

  return Dest;
}

static GenericValue executeFCMP_OLE(GenericValue Src1, GenericValue Src2,
                                   Type *Ty) {
  GenericValue Dest;
  switch (Ty->getTypeID()) {
    IMPLEMENT_FCMP(<=, Float);
    IMPLEMENT_FCMP(<=, Double);
    IMPLEMENT_VECTOR_FCMP(<=);
  default:
    dbgs() << "Unhandled type for FCmp LE instruction: " << *Ty << "\n";
    llvm_unreachable(nullptr);
  }
  return Dest;
}

static GenericValue executeFCMP_OGE(GenericValue Src1, GenericValue Src2,
                                   Type *Ty) {
  GenericValue Dest;
  switch (Ty->getTypeID()) {
    IMPLEMENT_FCMP(>=, Float);
    IMPLEMENT_FCMP(>=, Double);
    IMPLEMENT_VECTOR_FCMP(>=);
  default:
    dbgs() << "Unhandled type for FCmp GE instruction: " << *Ty << "\n";
    llvm_unreachable(nullptr);
  }
  return Dest;
}

static GenericValue executeFCMP_OLT(GenericValue Src1, GenericValue Src2,
                                   Type *Ty) {
  GenericValue Dest;
  switch (Ty->getTypeID()) {
    IMPLEMENT_FCMP(<, Float);
    IMPLEMENT_FCMP(<, Double);
    IMPLEMENT_VECTOR_FCMP(<);
  default:
    dbgs() << "Unhandled type for FCmp LT instruction: " << *Ty << "\n";
    llvm_unreachable(nullptr);
  }
  return Dest;
}

static GenericValue executeFCMP_OGT(GenericValue Src1, GenericValue Src2,
                                     Type *Ty) {
  GenericValue Dest;
  switch (Ty->getTypeID()) {
    IMPLEMENT_FCMP(>, Float);
    IMPLEMENT_FCMP(>, Double);
    IMPLEMENT_VECTOR_FCMP(>);
  default:
    dbgs() << "Unhandled type for FCmp GT instruction: " << *Ty << "\n";
    llvm_unreachable(nullptr);
  }
  return Dest;
}

#define IMPLEMENT_UNORDERED(TY, X,Y)                                     \
  if (TY->isFloatTy()) {                                                 \
    if (X.FloatVal != X.FloatVal || Y.FloatVal != Y.FloatVal) {          \
      Dest.IntVal = APInt(1,true);                                       \
      return Dest;                                                       \
    }                                                                    \
  } else if (X.DoubleVal != X.DoubleVal || Y.DoubleVal != Y.DoubleVal) { \
    Dest.IntVal = APInt(1,true);                                         \
    return Dest;                                                         \
  }

#define IMPLEMENT_VECTOR_UNORDERED(TY, X, Y, FUNC)                             \
  if (TY->isVectorTy()) {                                                      \
    GenericValue DestMask = Dest;                                              \
    Dest = FUNC(Src1, Src2, Ty);                                               \
    for (size_t _i = 0; _i < Src1.AggregateVal.size(); _i++)                   \
      if (DestMask.AggregateVal[_i].IntVal == true)                            \
        Dest.AggregateVal[_i].IntVal = APInt(1, true);                         \
    return Dest;                                                               \
  }

static GenericValue executeFCMP_UEQ(GenericValue Src1, GenericValue Src2,
                                   Type *Ty) {
  GenericValue Dest;
  IMPLEMENT_UNORDERED(Ty, Src1, Src2)
  MASK_VECTOR_NANS(Ty, Src1, Src2, true)
  IMPLEMENT_VECTOR_UNORDERED(Ty, Src1, Src2, executeFCMP_OEQ)
  return executeFCMP_OEQ(Src1, Src2, Ty);

}

static GenericValue executeFCMP_UNE(GenericValue Src1, GenericValue Src2,
                                   Type *Ty) {
  GenericValue Dest;
  IMPLEMENT_UNORDERED(Ty, Src1, Src2)
  MASK_VECTOR_NANS(Ty, Src1, Src2, true)
  IMPLEMENT_VECTOR_UNORDERED(Ty, Src1, Src2, executeFCMP_ONE)
  return executeFCMP_ONE(Src1, Src2, Ty);
}

static GenericValue executeFCMP_ULE(GenericValue Src1, GenericValue Src2,
                                   Type *Ty) {
  GenericValue Dest;
  IMPLEMENT_UNORDERED(Ty, Src1, Src2)
  MASK_VECTOR_NANS(Ty, Src1, Src2, true)
  IMPLEMENT_VECTOR_UNORDERED(Ty, Src1, Src2, executeFCMP_OLE)
  return executeFCMP_OLE(Src1, Src2, Ty);
}

static GenericValue executeFCMP_UGE(GenericValue Src1, GenericValue Src2,
                                   Type *Ty) {
  GenericValue Dest;
  IMPLEMENT_UNORDERED(Ty, Src1, Src2)
  MASK_VECTOR_NANS(Ty, Src1, Src2, true)
  IMPLEMENT_VECTOR_UNORDERED(Ty, Src1, Src2, executeFCMP_OGE)
  return executeFCMP_OGE(Src1, Src2, Ty);
}

static GenericValue executeFCMP_ULT(GenericValue Src1, GenericValue Src2,
                                   Type *Ty) {
  GenericValue Dest;
  IMPLEMENT_UNORDERED(Ty, Src1, Src2)
  MASK_VECTOR_NANS(Ty, Src1, Src2, true)
  IMPLEMENT_VECTOR_UNORDERED(Ty, Src1, Src2, executeFCMP_OLT)
  return executeFCMP_OLT(Src1, Src2, Ty);
}

static GenericValue executeFCMP_UGT(GenericValue Src1, GenericValue Src2,
                                     Type *Ty) {
  GenericValue Dest;
  IMPLEMENT_UNORDERED(Ty, Src1, Src2)
  MASK_VECTOR_NANS(Ty, Src1, Src2, true)
  IMPLEMENT_VECTOR_UNORDERED(Ty, Src1, Src2, executeFCMP_OGT)
  return executeFCMP_OGT(Src1, Src2, Ty);
}

static GenericValue executeFCMP_ORD(GenericValue Src1, GenericValue Src2,
                                     Type *Ty) {
  GenericValue Dest;
  if(Ty->isVectorTy()) {
    assert(Src1.AggregateVal.size() == Src2.AggregateVal.size());
    Dest.AggregateVal.resize( Src1.AggregateVal.size() );
    if (cast<VectorType>(Ty)->getElementType()->isFloatTy()) {
      for( size_t _i=0;_i<Src1.AggregateVal.size();_i++)
        Dest.AggregateVal[_i].IntVal = APInt(1,
        ( (Src1.AggregateVal[_i].FloatVal ==
        Src1.AggregateVal[_i].FloatVal) &&
        (Src2.AggregateVal[_i].FloatVal ==
        Src2.AggregateVal[_i].FloatVal)));
    } else {
      for( size_t _i=0;_i<Src1.AggregateVal.size();_i++)
        Dest.AggregateVal[_i].IntVal = APInt(1,
        ( (Src1.AggregateVal[_i].DoubleVal ==
        Src1.AggregateVal[_i].DoubleVal) &&
        (Src2.AggregateVal[_i].DoubleVal ==
        Src2.AggregateVal[_i].DoubleVal)));
    }
  } else if (Ty->isFloatTy())
    Dest.IntVal = APInt(1,(Src1.FloatVal == Src1.FloatVal &&
                           Src2.FloatVal == Src2.FloatVal));
  else {
    Dest.IntVal = APInt(1,(Src1.DoubleVal == Src1.DoubleVal &&
                           Src2.DoubleVal == Src2.DoubleVal));
  }
  return Dest;
}

static GenericValue executeFCMP_UNO(GenericValue Src1, GenericValue Src2,
                                     Type *Ty) {
  GenericValue Dest;
  if(Ty->isVectorTy()) {
    assert(Src1.AggregateVal.size() == Src2.AggregateVal.size());
    Dest.AggregateVal.resize( Src1.AggregateVal.size() );
    if (cast<VectorType>(Ty)->getElementType()->isFloatTy()) {
      for( size_t _i=0;_i<Src1.AggregateVal.size();_i++)
        Dest.AggregateVal[_i].IntVal = APInt(1,
        ( (Src1.AggregateVal[_i].FloatVal !=
           Src1.AggregateVal[_i].FloatVal) ||
          (Src2.AggregateVal[_i].FloatVal !=
           Src2.AggregateVal[_i].FloatVal)));
      } else {
        for( size_t _i=0;_i<Src1.AggregateVal.size();_i++)
          Dest.AggregateVal[_i].IntVal = APInt(1,
          ( (Src1.AggregateVal[_i].DoubleVal !=
             Src1.AggregateVal[_i].DoubleVal) ||
            (Src2.AggregateVal[_i].DoubleVal !=
             Src2.AggregateVal[_i].DoubleVal)));
      }
  } else if (Ty->isFloatTy())
    Dest.IntVal = APInt(1,(Src1.FloatVal != Src1.FloatVal ||
                           Src2.FloatVal != Src2.FloatVal));
  else {
    Dest.IntVal = APInt(1,(Src1.DoubleVal != Src1.DoubleVal ||
                           Src2.DoubleVal != Src2.DoubleVal));
  }
  return Dest;
}

static GenericValue executeFCMP_BOOL(GenericValue Src1, GenericValue Src2,
                                     Type *Ty, const bool val) {
  GenericValue Dest;
    if(Ty->isVectorTy()) {
      assert(Src1.AggregateVal.size() == Src2.AggregateVal.size());
      Dest.AggregateVal.resize( Src1.AggregateVal.size() );
      for( size_t _i=0; _i<Src1.AggregateVal.size(); _i++)
        Dest.AggregateVal[_i].IntVal = APInt(1,val);
    } else {
      Dest.IntVal = APInt(1, val);
    }

    return Dest;
}

void Interpreter::visitFCmpInst(FCmpInst &I) {
  ExecutionContext &SF = ECStack.back();
  Type *Ty    = I.getOperand(0)->getType();
  GenericValue Src1 = getOperandValue(I.getOperand(0), SF);
  GenericValue Src2 = getOperandValue(I.getOperand(1), SF);
  GenericValue R;   // Result

  switch (I.getPredicate()) {
  default:
    dbgs() << "Don't know how to handle this FCmp predicate!\n-->" << I;
    llvm_unreachable(nullptr);
  break;
  case FCmpInst::FCMP_FALSE: R = executeFCMP_BOOL(Src1, Src2, Ty, false);
  break;
  case FCmpInst::FCMP_TRUE:  R = executeFCMP_BOOL(Src1, Src2, Ty, true);
  break;
  case FCmpInst::FCMP_ORD:   R = executeFCMP_ORD(Src1, Src2, Ty); break;
  case FCmpInst::FCMP_UNO:   R = executeFCMP_UNO(Src1, Src2, Ty); break;
  case FCmpInst::FCMP_UEQ:   R = executeFCMP_UEQ(Src1, Src2, Ty); break;
  case FCmpInst::FCMP_OEQ:   R = executeFCMP_OEQ(Src1, Src2, Ty); break;
  case FCmpInst::FCMP_UNE:   R = executeFCMP_UNE(Src1, Src2, Ty); break;
  case FCmpInst::FCMP_ONE:   R = executeFCMP_ONE(Src1, Src2, Ty); break;
  case FCmpInst::FCMP_ULT:   R = executeFCMP_ULT(Src1, Src2, Ty); break;
  case FCmpInst::FCMP_OLT:   R = executeFCMP_OLT(Src1, Src2, Ty); break;
  case FCmpInst::FCMP_UGT:   R = executeFCMP_UGT(Src1, Src2, Ty); break;
  case FCmpInst::FCMP_OGT:   R = executeFCMP_OGT(Src1, Src2, Ty); break;
  case FCmpInst::FCMP_ULE:   R = executeFCMP_ULE(Src1, Src2, Ty); break;
  case FCmpInst::FCMP_OLE:   R = executeFCMP_OLE(Src1, Src2, Ty); break;
  case FCmpInst::FCMP_UGE:   R = executeFCMP_UGE(Src1, Src2, Ty); break;
  case FCmpInst::FCMP_OGE:   R = executeFCMP_OGE(Src1, Src2, Ty); break;
  }

  SetValue(&I, R, SF);
}

static GenericValue executeCmpInst(unsigned predicate, GenericValue Src1,
                                   GenericValue Src2, Type *Ty) {
  GenericValue Result;
  switch (predicate) {
  case ICmpInst::ICMP_EQ:    return executeICMP_EQ(Src1, Src2, Ty);
  case ICmpInst::ICMP_NE:    return executeICMP_NE(Src1, Src2, Ty);
  case ICmpInst::ICMP_UGT:   return executeICMP_UGT(Src1, Src2, Ty);
  case ICmpInst::ICMP_SGT:   return executeICMP_SGT(Src1, Src2, Ty);
  case ICmpInst::ICMP_ULT:   return executeICMP_ULT(Src1, Src2, Ty);
  case ICmpInst::ICMP_SLT:   return executeICMP_SLT(Src1, Src2, Ty);
  case ICmpInst::ICMP_UGE:   return executeICMP_UGE(Src1, Src2, Ty);
  case ICmpInst::ICMP_SGE:   return executeICMP_SGE(Src1, Src2, Ty);
  case ICmpInst::ICMP_ULE:   return executeICMP_ULE(Src1, Src2, Ty);
  case ICmpInst::ICMP_SLE:   return executeICMP_SLE(Src1, Src2, Ty);
  case FCmpInst::FCMP_ORD:   return executeFCMP_ORD(Src1, Src2, Ty);
  case FCmpInst::FCMP_UNO:   return executeFCMP_UNO(Src1, Src2, Ty);
  case FCmpInst::FCMP_OEQ:   return executeFCMP_OEQ(Src1, Src2, Ty);
  case FCmpInst::FCMP_UEQ:   return executeFCMP_UEQ(Src1, Src2, Ty);
  case FCmpInst::FCMP_ONE:   return executeFCMP_ONE(Src1, Src2, Ty);
  case FCmpInst::FCMP_UNE:   return executeFCMP_UNE(Src1, Src2, Ty);
  case FCmpInst::FCMP_OLT:   return executeFCMP_OLT(Src1, Src2, Ty);
  case FCmpInst::FCMP_ULT:   return executeFCMP_ULT(Src1, Src2, Ty);
  case FCmpInst::FCMP_OGT:   return executeFCMP_OGT(Src1, Src2, Ty);
  case FCmpInst::FCMP_UGT:   return executeFCMP_UGT(Src1, Src2, Ty);
  case FCmpInst::FCMP_OLE:   return executeFCMP_OLE(Src1, Src2, Ty);
  case FCmpInst::FCMP_ULE:   return executeFCMP_ULE(Src1, Src2, Ty);
  case FCmpInst::FCMP_OGE:   return executeFCMP_OGE(Src1, Src2, Ty);
  case FCmpInst::FCMP_UGE:   return executeFCMP_UGE(Src1, Src2, Ty);
  case FCmpInst::FCMP_FALSE: return executeFCMP_BOOL(Src1, Src2, Ty, false);
  case FCmpInst::FCMP_TRUE:  return executeFCMP_BOOL(Src1, Src2, Ty, true);
  default:
    dbgs() << "Unhandled Cmp predicate\n";
    llvm_unreachable(nullptr);
  }
}

void Interpreter::visitBinaryOperator(BinaryOperator &I) {
  ExecutionContext &SF = ECStack.back();
  Type *Ty    = I.getOperand(0)->getType();
  GenericValue Src1 = getOperandValue(I.getOperand(0), SF);
  GenericValue Src2 = getOperandValue(I.getOperand(1), SF);
  GenericValue R;   // Result

  // First process vector operation
  if (Ty->isVectorTy()) {
    assert(Src1.AggregateVal.size() == Src2.AggregateVal.size());
    R.AggregateVal.resize(Src1.AggregateVal.size());

    // Macros to execute binary operation 'OP' over integer vectors
#define INTEGER_VECTOR_OPERATION(OP)                               \
    for (unsigned i = 0; i < R.AggregateVal.size(); ++i)           \
      R.AggregateVal[i].IntVal =                                   \
      Src1.AggregateVal[i].IntVal OP Src2.AggregateVal[i].IntVal;

    // Additional macros to execute binary operations udiv/sdiv/urem/srem since
    // they have different notation.
#define INTEGER_VECTOR_FUNCTION(OP)                                \
    for (unsigned i = 0; i < R.AggregateVal.size(); ++i)           \
      R.AggregateVal[i].IntVal =                                   \
      Src1.AggregateVal[i].IntVal.OP(Src2.AggregateVal[i].IntVal);

    // Macros to execute binary operation 'OP' over floating point type TY
    // (float or double) vectors
#define FLOAT_VECTOR_FUNCTION(OP, TY)                               \
      for (unsigned i = 0; i < R.AggregateVal.size(); ++i)          \
        R.AggregateVal[i].TY =                                      \
        Src1.AggregateVal[i].TY OP Src2.AggregateVal[i].TY;

    // Macros to choose appropriate TY: float or double and run operation
    // execution
#define FLOAT_VECTOR_OP(OP) {                                         \
  if (cast<VectorType>(Ty)->getElementType()->isFloatTy())            \
    FLOAT_VECTOR_FUNCTION(OP, FloatVal)                               \
  else {                                                              \
    if (cast<VectorType>(Ty)->getElementType()->isDoubleTy())         \
      FLOAT_VECTOR_FUNCTION(OP, DoubleVal)                            \
    else {                                                            \
      dbgs() << "Unhandled type for OP instruction: " << *Ty << "\n"; \
      llvm_unreachable(0);                                            \
    }                                                                 \
  }                                                                   \
}

    switch(I.getOpcode()){
    default:
      dbgs() << "Don't know how to handle this binary operator!\n-->" << I;
      llvm_unreachable(nullptr);
      break;
    case Instruction::Add:   INTEGER_VECTOR_OPERATION(+) break;
    case Instruction::Sub:   INTEGER_VECTOR_OPERATION(-) break;
    case Instruction::Mul:   INTEGER_VECTOR_OPERATION(*) break;
    case Instruction::UDiv:  INTEGER_VECTOR_FUNCTION(udiv) break;
    case Instruction::SDiv:  INTEGER_VECTOR_FUNCTION(sdiv) break;
    case Instruction::URem:  INTEGER_VECTOR_FUNCTION(urem) break;
    case Instruction::SRem:  INTEGER_VECTOR_FUNCTION(srem) break;
    case Instruction::And:   INTEGER_VECTOR_OPERATION(&) break;
    case Instruction::Or:    INTEGER_VECTOR_OPERATION(|) break;
    case Instruction::Xor:   INTEGER_VECTOR_OPERATION(^) break;
    case Instruction::FAdd:  FLOAT_VECTOR_OP(+) break;
    case Instruction::FSub:  FLOAT_VECTOR_OP(-) break;
    case Instruction::FMul:  FLOAT_VECTOR_OP(*) break;
    case Instruction::FDiv:  FLOAT_VECTOR_OP(/) break;
    case Instruction::FRem:
      if (cast<VectorType>(Ty)->getElementType()->isFloatTy())
        for (unsigned i = 0; i < R.AggregateVal.size(); ++i)
          R.AggregateVal[i].FloatVal =
          fmod(Src1.AggregateVal[i].FloatVal, Src2.AggregateVal[i].FloatVal);
      else {
        if (cast<VectorType>(Ty)->getElementType()->isDoubleTy())
          for (unsigned i = 0; i < R.AggregateVal.size(); ++i)
            R.AggregateVal[i].DoubleVal =
            fmod(Src1.AggregateVal[i].DoubleVal, Src2.AggregateVal[i].DoubleVal);
        else {
          dbgs() << "Unhandled type for Rem instruction: " << *Ty << "\n";
          llvm_unreachable(nullptr);
        }
      }
      break;
    }
  } else {
    switch (I.getOpcode()) {
    default:
      dbgs() << "Don't know how to handle this binary operator!\n-->" << I;
      llvm_unreachable(nullptr);
      break;
    case Instruction::Add:   R.IntVal = Src1.IntVal + Src2.IntVal; break;
    case Instruction::Sub:   R.IntVal = Src1.IntVal - Src2.IntVal; break;
    case Instruction::Mul:   R.IntVal = Src1.IntVal * Src2.IntVal; break;
    case Instruction::FAdd:  executeFAddInst(R, Src1, Src2, Ty); break;
    case Instruction::FSub:  executeFSubInst(R, Src1, Src2, Ty); break;
    case Instruction::FMul:  executeFMulInst(R, Src1, Src2, Ty); break;
    case Instruction::FDiv:  executeFDivInst(R, Src1, Src2, Ty); break;
    case Instruction::FRem:  executeFRemInst(R, Src1, Src2, Ty); break;
    case Instruction::UDiv:  R.IntVal = Src1.IntVal.udiv(Src2.IntVal); break;
    case Instruction::SDiv:  R.IntVal = Src1.IntVal.sdiv(Src2.IntVal); break;
    case Instruction::URem:  R.IntVal = Src1.IntVal.urem(Src2.IntVal); break;
    case Instruction::SRem:  R.IntVal = Src1.IntVal.srem(Src2.IntVal); break;
    case Instruction::And:   R.IntVal = Src1.IntVal & Src2.IntVal; break;
    case Instruction::Or:    R.IntVal = Src1.IntVal | Src2.IntVal; break;
    case Instruction::Xor:   R.IntVal = Src1.IntVal ^ Src2.IntVal; break;
    }
  }
  SetValue(&I, R, SF);
}

static GenericValue executeSelectInst(GenericValue Src1, GenericValue Src2,
                                      GenericValue Src3, Type *Ty) {
    GenericValue Dest;
    if(Ty->isVectorTy()) {
      assert(Src1.AggregateVal.size() == Src2.AggregateVal.size());
      assert(Src2.AggregateVal.size() == Src3.AggregateVal.size());
      Dest.AggregateVal.resize( Src1.AggregateVal.size() );
      for (size_t i = 0; i < Src1.AggregateVal.size(); ++i)
        Dest.AggregateVal[i] = (Src1.AggregateVal[i].IntVal == 0) ?
          Src3.AggregateVal[i] : Src2.AggregateVal[i];
    } else {
      Dest = (Src1.IntVal == 0) ? Src3 : Src2;
    }
    return Dest;
}

void Interpreter::visitSelectInst(SelectInst &I) {
  ExecutionContext &SF = ECStack.back();
  Type * Ty = I.getOperand(0)->getType();
  GenericValue Src1 = getOperandValue(I.getOperand(0), SF);
  GenericValue Src2 = getOperandValue(I.getOperand(1), SF);
  GenericValue Src3 = getOperandValue(I.getOperand(2), SF);
  GenericValue R = executeSelectInst(Src1, Src2, Src3, Ty);
  SetValue(&I, R, SF);
}

//===----------------------------------------------------------------------===//
//                     Terminator Instruction Implementations
//===----------------------------------------------------------------------===//

void Interpreter::exitCalled(GenericValue GV) {
  // runAtExitHandlers() assumes there are no stack frames, but
  // if exit() was called, then it had a stack frame. Blow away
  // the stack before interpreting atexit handlers.
  ECStack.clear();
  runAtExitHandlers();
  exit(GV.IntVal.zextOrTrunc(32).getZExtValue());
}

/// Pop the last stack frame off of ECStack and then copy the result
/// back into the result variable if we are not returning void. The
/// result variable may be the ExitValue, or the Value of the calling
/// CallInst if there was a previous stack frame. This method may
/// invalidate any ECStack iterators you have. This method also takes
/// care of switching to the normal destination BB, if we are returning
/// from an invoke.
///
void Interpreter::popStackAndReturnValueToCaller(Type *RetTy,
                                                 GenericValue Result) {
  // Pop the current stack frame.
  ECStack.pop_back();

  if (ECStack.empty()) {  // Finished main.  Put result into exit code...
    if (RetTy && !RetTy->isVoidTy()) {          // Nonvoid return type?
      ExitValue = Result;   // Capture the exit value of the program
    } else {
      memset(&ExitValue.Untyped, 0, sizeof(ExitValue.Untyped));
    }
  } else {
    // If we have a previous stack frame, and we have a previous call,
    // fill in the return value...
    ExecutionContext &CallingSF = ECStack.back();
    if (CallingSF.Caller) {
      // Save result...
      if (!CallingSF.Caller->getType()->isVoidTy())
        SetValue(CallingSF.Caller, Result, CallingSF);
      if (InvokeInst *II = dyn_cast<InvokeInst>(CallingSF.Caller))
        SwitchToNewBasicBlock (II->getNormalDest (), CallingSF);
      CallingSF.Caller = nullptr;             // We returned from the call...
    }
  }
}

void Interpreter::visitReturnInst(ReturnInst &I) {
  ExecutionContext &SF = ECStack.back();
  Type *RetTy = Type::getVoidTy(I.getContext());
  GenericValue Result;

  // Save away the return value... (if we are not 'ret void')
  if (I.getNumOperands()) {
    RetTy  = I.getReturnValue()->getType();
    Result = getOperandValue(I.getReturnValue(), SF);
  }

  popStackAndReturnValueToCaller(RetTy, Result);
}

void Interpreter::visitUnreachableInst(UnreachableInst &I) {
  report_fatal_error("Program executed an 'unreachable' instruction!");
}

void Interpreter::visitBranchInst(BranchInst &I) {
  ExecutionContext &SF = ECStack.back();
  BasicBlock *Dest;

  Dest = I.getSuccessor(0);          // Uncond branches have a fixed dest...
  if (!I.isUnconditional()) {
    Value *Cond = I.getCondition();
    if (getOperandValue(Cond, SF).IntVal == 0) // If false cond...
      Dest = I.getSuccessor(1);
  }
  SwitchToNewBasicBlock(Dest, SF);
}

void Interpreter::visitSwitchInst(SwitchInst &I) {
  ExecutionContext &SF = ECStack.back();
  Value* Cond = I.getCondition();
  Type *ElTy = Cond->getType();
  GenericValue CondVal = getOperandValue(Cond, SF);

  // Check to see if any of the cases match...
  BasicBlock *Dest = nullptr;
  for (auto Case : I.cases()) {
    GenericValue CaseVal = getOperandValue(Case.getCaseValue(), SF);
    if (executeICMP_EQ(CondVal, CaseVal, ElTy).IntVal != 0) {
      Dest = cast<BasicBlock>(Case.getCaseSuccessor());
      break;
    }
  }
  if (!Dest) Dest = I.getDefaultDest();   // No cases matched: use default
  SwitchToNewBasicBlock(Dest, SF);
}

void Interpreter::visitIndirectBrInst(IndirectBrInst &I) {
  ExecutionContext &SF = ECStack.back();
  void *Dest = GVTOP(getOperandValue(I.getAddress(), SF));
  SwitchToNewBasicBlock((BasicBlock*)Dest, SF);
}


// SwitchToNewBasicBlock - This method is used to jump to a new basic block.
// This function handles the actual updating of block and instruction iterators
// as well as execution of all of the PHI nodes in the destination block.
//
// This method does this because all of the PHI nodes must be executed
// atomically, reading their inputs before any of the results are updated.  Not
// doing this can cause problems if the PHI nodes depend on other PHI nodes for
// their inputs.  If the input PHI node is updated before it is read, incorrect
// results can happen.  Thus we use a two phase approach.
//
void Interpreter::SwitchToNewBasicBlock(BasicBlock *Dest, ExecutionContext &SF){
  BasicBlock *PrevBB = SF.CurBB;      // Remember where we came from...
  SF.CurBB   = Dest;                  // Update CurBB to branch destination
  SF.CurInst = SF.CurBB->begin();     // Update new instruction ptr...

  if (!isa<PHINode>(SF.CurInst)) return;  // Nothing fancy to do

  // Loop over all of the PHI nodes in the current block, reading their inputs.
  std::vector<GenericValue> ResultValues;

  for (; PHINode *PN = dyn_cast<PHINode>(SF.CurInst); ++SF.CurInst) {
    // Search for the value corresponding to this previous bb...
    int i = PN->getBasicBlockIndex(PrevBB);
    assert(i != -1 && "PHINode doesn't contain entry for predecessor??");
    Value *IncomingValue = PN->getIncomingValue(i);

    // Save the incoming value for this PHI node...
    ResultValues.push_back(getOperandValue(IncomingValue, SF));
  }

  // Now loop over all of the PHI nodes setting their values...
  SF.CurInst = SF.CurBB->begin();
  for (unsigned i = 0; isa<PHINode>(SF.CurInst); ++SF.CurInst, ++i) {
    PHINode *PN = cast<PHINode>(SF.CurInst);
    SetValue(PN, ResultValues[i], SF);
  }
}

//===----------------------------------------------------------------------===//
//                     Memory Instruction Implementations
//===----------------------------------------------------------------------===//

void Interpreter::visitAllocaInst(AllocaInst &I) {
  ExecutionContext &SF = ECStack.back();

  Type *Ty = I.getType()->getElementType();  // Type to be allocated

  // Get the number of elements being allocated by the array...
  unsigned NumElements =
    getOperandValue(I.getOperand(0), SF).IntVal.getZExtValue();

  unsigned TypeSize = (size_t)getDataLayout().getTypeAllocSize(Ty);

  // Avoid malloc-ing zero bytes, use max()...
  unsigned MemToAlloc = std::max(1U, NumElements * TypeSize);

  // Allocate enough memory to hold the type...
  void *Memory = safe_malloc(MemToAlloc);

  LLVM_DEBUG(dbgs() << "Allocated Type: " << *Ty << " (" << TypeSize
                    << " bytes) x " << NumElements << " (Total: " << MemToAlloc
                    << ") at " << uintptr_t(Memory) << '\n');

  GenericValue Result = PTOGV(Memory);
  assert(Result.PointerVal && "Null pointer returned by malloc!");
  SetValue(&I, Result, SF);

  if (I.getOpcode() == Instruction::Alloca)
    ECStack.back().Allocas.add(Memory);
}

// getElementOffset - The workhorse for getelementptr.
//
GenericValue Interpreter::executeGEPOperation(Value *Ptr, gep_type_iterator I,
                                              gep_type_iterator E,
                                              ExecutionContext &SF) {
  assert(Ptr->getType()->isPointerTy() &&
         "Cannot getElementOffset of a nonpointer type!");

  uint64_t Total = 0;

  for (; I != E; ++I) {
    if (StructType *STy = I.getStructTypeOrNull()) {
      const StructLayout *SLO = getDataLayout().getStructLayout(STy);

      const ConstantInt *CPU = cast<ConstantInt>(I.getOperand());
      unsigned Index = unsigned(CPU->getZExtValue());

      Total += SLO->getElementOffset(Index);
    } else {
      // Get the index number for the array... which must be long type...
      GenericValue IdxGV = getOperandValue(I.getOperand(), SF);

      int64_t Idx;
      unsigned BitWidth =
        cast<IntegerType>(I.getOperand()->getType())->getBitWidth();
      if (BitWidth == 32)
        Idx = (int64_t)(int32_t)IdxGV.IntVal.getZExtValue();
      else {
        assert(BitWidth == 64 && "Invalid index type for getelementptr");
        Idx = (int64_t)IdxGV.IntVal.getZExtValue();
      }
      Total += getDataLayout().getTypeAllocSize(I.getIndexedType()) * Idx;
    }
  }

  GenericValue Result;
  Result.PointerVal = ((char*)getOperandValue(Ptr, SF).PointerVal) + Total;
  LLVM_DEBUG(dbgs() << "GEP Index " << Total << " bytes.\n");
  return Result;
}

void Interpreter::visitGetElementPtrInst(GetElementPtrInst &I) {
  ExecutionContext &SF = ECStack.back();
  SetValue(&I, executeGEPOperation(I.getPointerOperand(),
                                   gep_type_begin(I), gep_type_end(I), SF), SF);
}

void Interpreter::visitLoadInst(LoadInst &I) {
  ExecutionContext &SF = ECStack.back();
  GenericValue SRC = getOperandValue(I.getPointerOperand(), SF);
  GenericValue *Ptr = (GenericValue*)GVTOP(SRC);
  GenericValue Result;
  LoadValueFromMemory(Result, Ptr, I.getType());
  SetValue(&I, Result, SF);
  if (I.isVolatile() && PrintVolatile)
    dbgs() << "Volatile load " << I;
}

void Interpreter::visitStoreInst(StoreInst &I) {
  ExecutionContext &SF = ECStack.back();
  GenericValue Val = getOperandValue(I.getOperand(0), SF);
  GenericValue SRC = getOperandValue(I.getPointerOperand(), SF);
  StoreValueToMemory(Val, (GenericValue *)GVTOP(SRC),
                     I.getOperand(0)->getType());
  if (I.isVolatile() && PrintVolatile)
    dbgs() << "Volatile store: " << I;
}

//===----------------------------------------------------------------------===//
//                 Miscellaneous Instruction Implementations
//===----------------------------------------------------------------------===//

void Interpreter::visitVAStartInst(VAStartInst &I) {
  ExecutionContext &SF = ECStack.back();
  GenericValue ArgIndex;
  ArgIndex.UIntPairVal.first = ECStack.size() - 1;
  ArgIndex.UIntPairVal.second = 0;
  SetValue(&I, ArgIndex, SF);
}

void Interpreter::visitVAEndInst(VAEndInst &I) {
  // va_end is a noop for the interpreter
}

void Interpreter::visitVACopyInst(VACopyInst &I) {
  ExecutionContext &SF = ECStack.back();
  SetValue(&I, getOperandValue(*I.arg_begin(), SF), SF);
}

void Interpreter::visitIntrinsicInst(IntrinsicInst &I) {
  ExecutionContext &SF = ECStack.back();

  // If it is an unknown intrinsic function, use the intrinsic lowering
  // class to transform it into hopefully tasty LLVM code.
  //
  BasicBlock::iterator Me(&I);
  BasicBlock *Parent = I.getParent();
  bool atBegin(Parent->begin() == Me);
  if (!atBegin)
    --Me;
  IL->LowerIntrinsicCall(&I);

  // Restore the CurInst pointer to the first instruction newly inserted, if
  // any.
  if (atBegin) {
    SF.CurInst = Parent->begin();
  } else {
    SF.CurInst = Me;
    ++SF.CurInst;
  }
}

void Interpreter::visitCallBase(CallBase &I) {
  ExecutionContext &SF = ECStack.back();

  SF.Caller = &I;
  std::vector<GenericValue> ArgVals;
  const unsigned NumArgs = SF.Caller->arg_size();
  ArgVals.reserve(NumArgs);
  for (Value *V : SF.Caller->args())
    ArgVals.push_back(getOperandValue(V, SF));

  // To handle indirect calls, we must get the pointer value from the argument
  // and treat it as a function pointer.
<<<<<<< HEAD
  GenericValue SRC = getOperandValue(SF.Caller->getCalledValue(), SF);
=======
  GenericValue SRC = getOperandValue(SF.Caller->getCalledOperand(), SF);
>>>>>>> 918d599f
  callFunction((Function*)GVTOP(SRC), ArgVals);
}

// auxiliary function for shift operations
static unsigned getShiftAmount(uint64_t orgShiftAmount,
                               llvm::APInt valueToShift) {
  unsigned valueWidth = valueToShift.getBitWidth();
  if (orgShiftAmount < (uint64_t)valueWidth)
    return orgShiftAmount;
  // according to the llvm documentation, if orgShiftAmount > valueWidth,
  // the result is undfeined. but we do shift by this rule:
  return (NextPowerOf2(valueWidth-1) - 1) & orgShiftAmount;
}


void Interpreter::visitShl(BinaryOperator &I) {
  ExecutionContext &SF = ECStack.back();
  GenericValue Src1 = getOperandValue(I.getOperand(0), SF);
  GenericValue Src2 = getOperandValue(I.getOperand(1), SF);
  GenericValue Dest;
  Type *Ty = I.getType();

  if (Ty->isVectorTy()) {
    uint32_t src1Size = uint32_t(Src1.AggregateVal.size());
    assert(src1Size == Src2.AggregateVal.size());
    for (unsigned i = 0; i < src1Size; i++) {
      GenericValue Result;
      uint64_t shiftAmount = Src2.AggregateVal[i].IntVal.getZExtValue();
      llvm::APInt valueToShift = Src1.AggregateVal[i].IntVal;
      Result.IntVal = valueToShift.shl(getShiftAmount(shiftAmount, valueToShift));
      Dest.AggregateVal.push_back(Result);
    }
  } else {
    // scalar
    uint64_t shiftAmount = Src2.IntVal.getZExtValue();
    llvm::APInt valueToShift = Src1.IntVal;
    Dest.IntVal = valueToShift.shl(getShiftAmount(shiftAmount, valueToShift));
  }

  SetValue(&I, Dest, SF);
}

void Interpreter::visitLShr(BinaryOperator &I) {
  ExecutionContext &SF = ECStack.back();
  GenericValue Src1 = getOperandValue(I.getOperand(0), SF);
  GenericValue Src2 = getOperandValue(I.getOperand(1), SF);
  GenericValue Dest;
  Type *Ty = I.getType();

  if (Ty->isVectorTy()) {
    uint32_t src1Size = uint32_t(Src1.AggregateVal.size());
    assert(src1Size == Src2.AggregateVal.size());
    for (unsigned i = 0; i < src1Size; i++) {
      GenericValue Result;
      uint64_t shiftAmount = Src2.AggregateVal[i].IntVal.getZExtValue();
      llvm::APInt valueToShift = Src1.AggregateVal[i].IntVal;
      Result.IntVal = valueToShift.lshr(getShiftAmount(shiftAmount, valueToShift));
      Dest.AggregateVal.push_back(Result);
    }
  } else {
    // scalar
    uint64_t shiftAmount = Src2.IntVal.getZExtValue();
    llvm::APInt valueToShift = Src1.IntVal;
    Dest.IntVal = valueToShift.lshr(getShiftAmount(shiftAmount, valueToShift));
  }

  SetValue(&I, Dest, SF);
}

void Interpreter::visitAShr(BinaryOperator &I) {
  ExecutionContext &SF = ECStack.back();
  GenericValue Src1 = getOperandValue(I.getOperand(0), SF);
  GenericValue Src2 = getOperandValue(I.getOperand(1), SF);
  GenericValue Dest;
  Type *Ty = I.getType();

  if (Ty->isVectorTy()) {
    size_t src1Size = Src1.AggregateVal.size();
    assert(src1Size == Src2.AggregateVal.size());
    for (unsigned i = 0; i < src1Size; i++) {
      GenericValue Result;
      uint64_t shiftAmount = Src2.AggregateVal[i].IntVal.getZExtValue();
      llvm::APInt valueToShift = Src1.AggregateVal[i].IntVal;
      Result.IntVal = valueToShift.ashr(getShiftAmount(shiftAmount, valueToShift));
      Dest.AggregateVal.push_back(Result);
    }
  } else {
    // scalar
    uint64_t shiftAmount = Src2.IntVal.getZExtValue();
    llvm::APInt valueToShift = Src1.IntVal;
    Dest.IntVal = valueToShift.ashr(getShiftAmount(shiftAmount, valueToShift));
  }

  SetValue(&I, Dest, SF);
}

GenericValue Interpreter::executeTruncInst(Value *SrcVal, Type *DstTy,
                                           ExecutionContext &SF) {
  GenericValue Dest, Src = getOperandValue(SrcVal, SF);
  Type *SrcTy = SrcVal->getType();
  if (SrcTy->isVectorTy()) {
    Type *DstVecTy = DstTy->getScalarType();
    unsigned DBitWidth = cast<IntegerType>(DstVecTy)->getBitWidth();
    unsigned NumElts = Src.AggregateVal.size();
    // the sizes of src and dst vectors must be equal
    Dest.AggregateVal.resize(NumElts);
    for (unsigned i = 0; i < NumElts; i++)
      Dest.AggregateVal[i].IntVal = Src.AggregateVal[i].IntVal.trunc(DBitWidth);
  } else {
    IntegerType *DITy = cast<IntegerType>(DstTy);
    unsigned DBitWidth = DITy->getBitWidth();
    Dest.IntVal = Src.IntVal.trunc(DBitWidth);
  }
  return Dest;
}

GenericValue Interpreter::executeSExtInst(Value *SrcVal, Type *DstTy,
                                          ExecutionContext &SF) {
  Type *SrcTy = SrcVal->getType();
  GenericValue Dest, Src = getOperandValue(SrcVal, SF);
  if (SrcTy->isVectorTy()) {
    Type *DstVecTy = DstTy->getScalarType();
    unsigned DBitWidth = cast<IntegerType>(DstVecTy)->getBitWidth();
    unsigned size = Src.AggregateVal.size();
    // the sizes of src and dst vectors must be equal.
    Dest.AggregateVal.resize(size);
    for (unsigned i = 0; i < size; i++)
      Dest.AggregateVal[i].IntVal = Src.AggregateVal[i].IntVal.sext(DBitWidth);
  } else {
    auto *DITy = cast<IntegerType>(DstTy);
    unsigned DBitWidth = DITy->getBitWidth();
    Dest.IntVal = Src.IntVal.sext(DBitWidth);
  }
  return Dest;
}

GenericValue Interpreter::executeZExtInst(Value *SrcVal, Type *DstTy,
                                          ExecutionContext &SF) {
  Type *SrcTy = SrcVal->getType();
  GenericValue Dest, Src = getOperandValue(SrcVal, SF);
  if (SrcTy->isVectorTy()) {
    Type *DstVecTy = DstTy->getScalarType();
    unsigned DBitWidth = cast<IntegerType>(DstVecTy)->getBitWidth();

    unsigned size = Src.AggregateVal.size();
    // the sizes of src and dst vectors must be equal.
    Dest.AggregateVal.resize(size);
    for (unsigned i = 0; i < size; i++)
      Dest.AggregateVal[i].IntVal = Src.AggregateVal[i].IntVal.zext(DBitWidth);
  } else {
    auto *DITy = cast<IntegerType>(DstTy);
    unsigned DBitWidth = DITy->getBitWidth();
    Dest.IntVal = Src.IntVal.zext(DBitWidth);
  }
  return Dest;
}

GenericValue Interpreter::executeFPTruncInst(Value *SrcVal, Type *DstTy,
                                             ExecutionContext &SF) {
  GenericValue Dest, Src = getOperandValue(SrcVal, SF);

  if (isa<VectorType>(SrcVal->getType())) {
    assert(SrcVal->getType()->getScalarType()->isDoubleTy() &&
           DstTy->getScalarType()->isFloatTy() &&
           "Invalid FPTrunc instruction");

    unsigned size = Src.AggregateVal.size();
    // the sizes of src and dst vectors must be equal.
    Dest.AggregateVal.resize(size);
    for (unsigned i = 0; i < size; i++)
      Dest.AggregateVal[i].FloatVal = (float)Src.AggregateVal[i].DoubleVal;
  } else {
    assert(SrcVal->getType()->isDoubleTy() && DstTy->isFloatTy() &&
           "Invalid FPTrunc instruction");
    Dest.FloatVal = (float)Src.DoubleVal;
  }

  return Dest;
}

GenericValue Interpreter::executeFPExtInst(Value *SrcVal, Type *DstTy,
                                           ExecutionContext &SF) {
  GenericValue Dest, Src = getOperandValue(SrcVal, SF);

  if (isa<VectorType>(SrcVal->getType())) {
    assert(SrcVal->getType()->getScalarType()->isFloatTy() &&
           DstTy->getScalarType()->isDoubleTy() && "Invalid FPExt instruction");

    unsigned size = Src.AggregateVal.size();
    // the sizes of src and dst vectors must be equal.
    Dest.AggregateVal.resize(size);
    for (unsigned i = 0; i < size; i++)
      Dest.AggregateVal[i].DoubleVal = (double)Src.AggregateVal[i].FloatVal;
  } else {
    assert(SrcVal->getType()->isFloatTy() && DstTy->isDoubleTy() &&
           "Invalid FPExt instruction");
    Dest.DoubleVal = (double)Src.FloatVal;
  }

  return Dest;
}

GenericValue Interpreter::executeFPToUIInst(Value *SrcVal, Type *DstTy,
                                            ExecutionContext &SF) {
  Type *SrcTy = SrcVal->getType();
  GenericValue Dest, Src = getOperandValue(SrcVal, SF);

  if (isa<VectorType>(SrcTy)) {
    Type *DstVecTy = DstTy->getScalarType();
    Type *SrcVecTy = SrcTy->getScalarType();
    uint32_t DBitWidth = cast<IntegerType>(DstVecTy)->getBitWidth();
    unsigned size = Src.AggregateVal.size();
    // the sizes of src and dst vectors must be equal.
    Dest.AggregateVal.resize(size);

    if (SrcVecTy->getTypeID() == Type::FloatTyID) {
      assert(SrcVecTy->isFloatingPointTy() && "Invalid FPToUI instruction");
      for (unsigned i = 0; i < size; i++)
        Dest.AggregateVal[i].IntVal = APIntOps::RoundFloatToAPInt(
            Src.AggregateVal[i].FloatVal, DBitWidth);
    } else {
      for (unsigned i = 0; i < size; i++)
        Dest.AggregateVal[i].IntVal = APIntOps::RoundDoubleToAPInt(
            Src.AggregateVal[i].DoubleVal, DBitWidth);
    }
  } else {
    // scalar
    uint32_t DBitWidth = cast<IntegerType>(DstTy)->getBitWidth();
    assert(SrcTy->isFloatingPointTy() && "Invalid FPToUI instruction");

    if (SrcTy->getTypeID() == Type::FloatTyID)
      Dest.IntVal = APIntOps::RoundFloatToAPInt(Src.FloatVal, DBitWidth);
    else {
      Dest.IntVal = APIntOps::RoundDoubleToAPInt(Src.DoubleVal, DBitWidth);
    }
  }

  return Dest;
}

GenericValue Interpreter::executeFPToSIInst(Value *SrcVal, Type *DstTy,
                                            ExecutionContext &SF) {
  Type *SrcTy = SrcVal->getType();
  GenericValue Dest, Src = getOperandValue(SrcVal, SF);

  if (isa<VectorType>(SrcTy)) {
    Type *DstVecTy = DstTy->getScalarType();
    Type *SrcVecTy = SrcTy->getScalarType();
    uint32_t DBitWidth = cast<IntegerType>(DstVecTy)->getBitWidth();
    unsigned size = Src.AggregateVal.size();
    // the sizes of src and dst vectors must be equal
    Dest.AggregateVal.resize(size);

    if (SrcVecTy->getTypeID() == Type::FloatTyID) {
      assert(SrcVecTy->isFloatingPointTy() && "Invalid FPToSI instruction");
      for (unsigned i = 0; i < size; i++)
        Dest.AggregateVal[i].IntVal = APIntOps::RoundFloatToAPInt(
            Src.AggregateVal[i].FloatVal, DBitWidth);
    } else {
      for (unsigned i = 0; i < size; i++)
        Dest.AggregateVal[i].IntVal = APIntOps::RoundDoubleToAPInt(
            Src.AggregateVal[i].DoubleVal, DBitWidth);
    }
  } else {
    // scalar
    unsigned DBitWidth = cast<IntegerType>(DstTy)->getBitWidth();
    assert(SrcTy->isFloatingPointTy() && "Invalid FPToSI instruction");

    if (SrcTy->getTypeID() == Type::FloatTyID)
      Dest.IntVal = APIntOps::RoundFloatToAPInt(Src.FloatVal, DBitWidth);
    else {
      Dest.IntVal = APIntOps::RoundDoubleToAPInt(Src.DoubleVal, DBitWidth);
    }
  }
  return Dest;
}

GenericValue Interpreter::executeUIToFPInst(Value *SrcVal, Type *DstTy,
                                            ExecutionContext &SF) {
  GenericValue Dest, Src = getOperandValue(SrcVal, SF);

  if (isa<VectorType>(SrcVal->getType())) {
    Type *DstVecTy = DstTy->getScalarType();
    unsigned size = Src.AggregateVal.size();
    // the sizes of src and dst vectors must be equal
    Dest.AggregateVal.resize(size);

    if (DstVecTy->getTypeID() == Type::FloatTyID) {
      assert(DstVecTy->isFloatingPointTy() && "Invalid UIToFP instruction");
      for (unsigned i = 0; i < size; i++)
        Dest.AggregateVal[i].FloatVal =
            APIntOps::RoundAPIntToFloat(Src.AggregateVal[i].IntVal);
    } else {
      for (unsigned i = 0; i < size; i++)
        Dest.AggregateVal[i].DoubleVal =
            APIntOps::RoundAPIntToDouble(Src.AggregateVal[i].IntVal);
    }
  } else {
    // scalar
    assert(DstTy->isFloatingPointTy() && "Invalid UIToFP instruction");
    if (DstTy->getTypeID() == Type::FloatTyID)
      Dest.FloatVal = APIntOps::RoundAPIntToFloat(Src.IntVal);
    else {
      Dest.DoubleVal = APIntOps::RoundAPIntToDouble(Src.IntVal);
    }
  }
  return Dest;
}

GenericValue Interpreter::executeSIToFPInst(Value *SrcVal, Type *DstTy,
                                            ExecutionContext &SF) {
  GenericValue Dest, Src = getOperandValue(SrcVal, SF);

  if (isa<VectorType>(SrcVal->getType())) {
    Type *DstVecTy = DstTy->getScalarType();
    unsigned size = Src.AggregateVal.size();
    // the sizes of src and dst vectors must be equal
    Dest.AggregateVal.resize(size);

    if (DstVecTy->getTypeID() == Type::FloatTyID) {
      assert(DstVecTy->isFloatingPointTy() && "Invalid SIToFP instruction");
      for (unsigned i = 0; i < size; i++)
        Dest.AggregateVal[i].FloatVal =
            APIntOps::RoundSignedAPIntToFloat(Src.AggregateVal[i].IntVal);
    } else {
      for (unsigned i = 0; i < size; i++)
        Dest.AggregateVal[i].DoubleVal =
            APIntOps::RoundSignedAPIntToDouble(Src.AggregateVal[i].IntVal);
    }
  } else {
    // scalar
    assert(DstTy->isFloatingPointTy() && "Invalid SIToFP instruction");

    if (DstTy->getTypeID() == Type::FloatTyID)
      Dest.FloatVal = APIntOps::RoundSignedAPIntToFloat(Src.IntVal);
    else {
      Dest.DoubleVal = APIntOps::RoundSignedAPIntToDouble(Src.IntVal);
    }
  }

  return Dest;
}

GenericValue Interpreter::executePtrToIntInst(Value *SrcVal, Type *DstTy,
                                              ExecutionContext &SF) {
  uint32_t DBitWidth = cast<IntegerType>(DstTy)->getBitWidth();
  GenericValue Dest, Src = getOperandValue(SrcVal, SF);
  assert(SrcVal->getType()->isPointerTy() && "Invalid PtrToInt instruction");

  Dest.IntVal = APInt(DBitWidth, (intptr_t) Src.PointerVal);
  return Dest;
}

GenericValue Interpreter::executeIntToPtrInst(Value *SrcVal, Type *DstTy,
                                              ExecutionContext &SF) {
  GenericValue Dest, Src = getOperandValue(SrcVal, SF);
  assert(DstTy->isPointerTy() && "Invalid PtrToInt instruction");

  uint32_t PtrSize = getDataLayout().getPointerSizeInBits();
  if (PtrSize != Src.IntVal.getBitWidth())
    Src.IntVal = Src.IntVal.zextOrTrunc(PtrSize);

  Dest.PointerVal = PointerTy(intptr_t(Src.IntVal.getZExtValue()));
  return Dest;
}

GenericValue Interpreter::executeBitCastInst(Value *SrcVal, Type *DstTy,
                                             ExecutionContext &SF) {

  // This instruction supports bitwise conversion of vectors to integers and
  // to vectors of other types (as long as they have the same size)
  Type *SrcTy = SrcVal->getType();
  GenericValue Dest, Src = getOperandValue(SrcVal, SF);

  if (isa<VectorType>(SrcTy) || isa<VectorType>(DstTy)) {
    // vector src bitcast to vector dst or vector src bitcast to scalar dst or
    // scalar src bitcast to vector dst
    bool isLittleEndian = getDataLayout().isLittleEndian();
    GenericValue TempDst, TempSrc, SrcVec;
    Type *SrcElemTy;
    Type *DstElemTy;
    unsigned SrcBitSize;
    unsigned DstBitSize;
    unsigned SrcNum;
    unsigned DstNum;

    if (isa<VectorType>(SrcTy)) {
      SrcElemTy = SrcTy->getScalarType();
      SrcBitSize = SrcTy->getScalarSizeInBits();
      SrcNum = Src.AggregateVal.size();
      SrcVec = Src;
    } else {
      // if src is scalar value, make it vector <1 x type>
      SrcElemTy = SrcTy;
      SrcBitSize = SrcTy->getPrimitiveSizeInBits();
      SrcNum = 1;
      SrcVec.AggregateVal.push_back(Src);
    }

    if (isa<VectorType>(DstTy)) {
      DstElemTy = DstTy->getScalarType();
      DstBitSize = DstTy->getScalarSizeInBits();
      DstNum = (SrcNum * SrcBitSize) / DstBitSize;
    } else {
      DstElemTy = DstTy;
      DstBitSize = DstTy->getPrimitiveSizeInBits();
      DstNum = 1;
    }

    if (SrcNum * SrcBitSize != DstNum * DstBitSize)
      llvm_unreachable("Invalid BitCast");

    // If src is floating point, cast to integer first.
    TempSrc.AggregateVal.resize(SrcNum);
    if (SrcElemTy->isFloatTy()) {
      for (unsigned i = 0; i < SrcNum; i++)
        TempSrc.AggregateVal[i].IntVal =
            APInt::floatToBits(SrcVec.AggregateVal[i].FloatVal);

    } else if (SrcElemTy->isDoubleTy()) {
      for (unsigned i = 0; i < SrcNum; i++)
        TempSrc.AggregateVal[i].IntVal =
            APInt::doubleToBits(SrcVec.AggregateVal[i].DoubleVal);
    } else if (SrcElemTy->isIntegerTy()) {
      for (unsigned i = 0; i < SrcNum; i++)
        TempSrc.AggregateVal[i].IntVal = SrcVec.AggregateVal[i].IntVal;
    } else {
      // Pointers are not allowed as the element type of vector.
      llvm_unreachable("Invalid Bitcast");
    }

    // now TempSrc is integer type vector
    if (DstNum < SrcNum) {
      // Example: bitcast <4 x i32> <i32 0, i32 1, i32 2, i32 3> to <2 x i64>
      unsigned Ratio = SrcNum / DstNum;
      unsigned SrcElt = 0;
      for (unsigned i = 0; i < DstNum; i++) {
        GenericValue Elt;
        Elt.IntVal = 0;
        Elt.IntVal = Elt.IntVal.zext(DstBitSize);
        unsigned ShiftAmt = isLittleEndian ? 0 : SrcBitSize * (Ratio - 1);
        for (unsigned j = 0; j < Ratio; j++) {
          APInt Tmp;
          Tmp = Tmp.zext(SrcBitSize);
          Tmp = TempSrc.AggregateVal[SrcElt++].IntVal;
          Tmp = Tmp.zext(DstBitSize);
          Tmp <<= ShiftAmt;
          ShiftAmt += isLittleEndian ? SrcBitSize : -SrcBitSize;
          Elt.IntVal |= Tmp;
        }
        TempDst.AggregateVal.push_back(Elt);
      }
    } else {
      // Example: bitcast <2 x i64> <i64 0, i64 1> to <4 x i32>
      unsigned Ratio = DstNum / SrcNum;
      for (unsigned i = 0; i < SrcNum; i++) {
        unsigned ShiftAmt = isLittleEndian ? 0 : DstBitSize * (Ratio - 1);
        for (unsigned j = 0; j < Ratio; j++) {
          GenericValue Elt;
          Elt.IntVal = Elt.IntVal.zext(SrcBitSize);
          Elt.IntVal = TempSrc.AggregateVal[i].IntVal;
          Elt.IntVal.lshrInPlace(ShiftAmt);
          // it could be DstBitSize == SrcBitSize, so check it
          if (DstBitSize < SrcBitSize)
            Elt.IntVal = Elt.IntVal.trunc(DstBitSize);
          ShiftAmt += isLittleEndian ? DstBitSize : -DstBitSize;
          TempDst.AggregateVal.push_back(Elt);
        }
      }
    }

    // convert result from integer to specified type
    if (isa<VectorType>(DstTy)) {
      if (DstElemTy->isDoubleTy()) {
        Dest.AggregateVal.resize(DstNum);
        for (unsigned i = 0; i < DstNum; i++)
          Dest.AggregateVal[i].DoubleVal =
              TempDst.AggregateVal[i].IntVal.bitsToDouble();
      } else if (DstElemTy->isFloatTy()) {
        Dest.AggregateVal.resize(DstNum);
        for (unsigned i = 0; i < DstNum; i++)
          Dest.AggregateVal[i].FloatVal =
              TempDst.AggregateVal[i].IntVal.bitsToFloat();
      } else {
        Dest = TempDst;
      }
    } else {
      if (DstElemTy->isDoubleTy())
        Dest.DoubleVal = TempDst.AggregateVal[0].IntVal.bitsToDouble();
      else if (DstElemTy->isFloatTy()) {
        Dest.FloatVal = TempDst.AggregateVal[0].IntVal.bitsToFloat();
      } else {
        Dest.IntVal = TempDst.AggregateVal[0].IntVal;
      }
    }
  } else { //  if (isa<VectorType>(SrcTy)) || isa<VectorType>(DstTy))

    // scalar src bitcast to scalar dst
    if (DstTy->isPointerTy()) {
      assert(SrcTy->isPointerTy() && "Invalid BitCast");
      Dest.PointerVal = Src.PointerVal;
    } else if (DstTy->isIntegerTy()) {
      if (SrcTy->isFloatTy())
        Dest.IntVal = APInt::floatToBits(Src.FloatVal);
      else if (SrcTy->isDoubleTy()) {
        Dest.IntVal = APInt::doubleToBits(Src.DoubleVal);
      } else if (SrcTy->isIntegerTy()) {
        Dest.IntVal = Src.IntVal;
      } else {
        llvm_unreachable("Invalid BitCast");
      }
    } else if (DstTy->isFloatTy()) {
      if (SrcTy->isIntegerTy())
        Dest.FloatVal = Src.IntVal.bitsToFloat();
      else {
        Dest.FloatVal = Src.FloatVal;
      }
    } else if (DstTy->isDoubleTy()) {
      if (SrcTy->isIntegerTy())
        Dest.DoubleVal = Src.IntVal.bitsToDouble();
      else {
        Dest.DoubleVal = Src.DoubleVal;
      }
    } else {
      llvm_unreachable("Invalid Bitcast");
    }
  }

  return Dest;
}

void Interpreter::visitTruncInst(TruncInst &I) {
  ExecutionContext &SF = ECStack.back();
  SetValue(&I, executeTruncInst(I.getOperand(0), I.getType(), SF), SF);
}

void Interpreter::visitSExtInst(SExtInst &I) {
  ExecutionContext &SF = ECStack.back();
  SetValue(&I, executeSExtInst(I.getOperand(0), I.getType(), SF), SF);
}

void Interpreter::visitZExtInst(ZExtInst &I) {
  ExecutionContext &SF = ECStack.back();
  SetValue(&I, executeZExtInst(I.getOperand(0), I.getType(), SF), SF);
}

void Interpreter::visitFPTruncInst(FPTruncInst &I) {
  ExecutionContext &SF = ECStack.back();
  SetValue(&I, executeFPTruncInst(I.getOperand(0), I.getType(), SF), SF);
}

void Interpreter::visitFPExtInst(FPExtInst &I) {
  ExecutionContext &SF = ECStack.back();
  SetValue(&I, executeFPExtInst(I.getOperand(0), I.getType(), SF), SF);
}

void Interpreter::visitUIToFPInst(UIToFPInst &I) {
  ExecutionContext &SF = ECStack.back();
  SetValue(&I, executeUIToFPInst(I.getOperand(0), I.getType(), SF), SF);
}

void Interpreter::visitSIToFPInst(SIToFPInst &I) {
  ExecutionContext &SF = ECStack.back();
  SetValue(&I, executeSIToFPInst(I.getOperand(0), I.getType(), SF), SF);
}

void Interpreter::visitFPToUIInst(FPToUIInst &I) {
  ExecutionContext &SF = ECStack.back();
  SetValue(&I, executeFPToUIInst(I.getOperand(0), I.getType(), SF), SF);
}

void Interpreter::visitFPToSIInst(FPToSIInst &I) {
  ExecutionContext &SF = ECStack.back();
  SetValue(&I, executeFPToSIInst(I.getOperand(0), I.getType(), SF), SF);
}

void Interpreter::visitPtrToIntInst(PtrToIntInst &I) {
  ExecutionContext &SF = ECStack.back();
  SetValue(&I, executePtrToIntInst(I.getOperand(0), I.getType(), SF), SF);
}

void Interpreter::visitIntToPtrInst(IntToPtrInst &I) {
  ExecutionContext &SF = ECStack.back();
  SetValue(&I, executeIntToPtrInst(I.getOperand(0), I.getType(), SF), SF);
}

void Interpreter::visitBitCastInst(BitCastInst &I) {
  ExecutionContext &SF = ECStack.back();
  SetValue(&I, executeBitCastInst(I.getOperand(0), I.getType(), SF), SF);
}

#define IMPLEMENT_VAARG(TY) \
   case Type::TY##TyID: Dest.TY##Val = Src.TY##Val; break

void Interpreter::visitVAArgInst(VAArgInst &I) {
  ExecutionContext &SF = ECStack.back();

  // Get the incoming valist parameter.  LLI treats the valist as a
  // (ec-stack-depth var-arg-index) pair.
  GenericValue VAList = getOperandValue(I.getOperand(0), SF);
  GenericValue Dest;
  GenericValue Src = ECStack[VAList.UIntPairVal.first]
                      .VarArgs[VAList.UIntPairVal.second];
  Type *Ty = I.getType();
  switch (Ty->getTypeID()) {
  case Type::IntegerTyID:
    Dest.IntVal = Src.IntVal;
    break;
  IMPLEMENT_VAARG(Pointer);
  IMPLEMENT_VAARG(Float);
  IMPLEMENT_VAARG(Double);
  default:
    dbgs() << "Unhandled dest type for vaarg instruction: " << *Ty << "\n";
    llvm_unreachable(nullptr);
  }

  // Set the Value of this Instruction.
  SetValue(&I, Dest, SF);

  // Move the pointer to the next vararg.
  ++VAList.UIntPairVal.second;
}

void Interpreter::visitExtractElementInst(ExtractElementInst &I) {
  ExecutionContext &SF = ECStack.back();
  GenericValue Src1 = getOperandValue(I.getOperand(0), SF);
  GenericValue Src2 = getOperandValue(I.getOperand(1), SF);
  GenericValue Dest;

  Type *Ty = I.getType();
  const unsigned indx = unsigned(Src2.IntVal.getZExtValue());

  if(Src1.AggregateVal.size() > indx) {
    switch (Ty->getTypeID()) {
    default:
      dbgs() << "Unhandled destination type for extractelement instruction: "
      << *Ty << "\n";
      llvm_unreachable(nullptr);
      break;
    case Type::IntegerTyID:
      Dest.IntVal = Src1.AggregateVal[indx].IntVal;
      break;
    case Type::FloatTyID:
      Dest.FloatVal = Src1.AggregateVal[indx].FloatVal;
      break;
    case Type::DoubleTyID:
      Dest.DoubleVal = Src1.AggregateVal[indx].DoubleVal;
      break;
    }
  } else {
    dbgs() << "Invalid index in extractelement instruction\n";
  }

  SetValue(&I, Dest, SF);
}

void Interpreter::visitInsertElementInst(InsertElementInst &I) {
  ExecutionContext &SF = ECStack.back();
  VectorType *Ty = cast<VectorType>(I.getType());

  GenericValue Src1 = getOperandValue(I.getOperand(0), SF);
  GenericValue Src2 = getOperandValue(I.getOperand(1), SF);
  GenericValue Src3 = getOperandValue(I.getOperand(2), SF);
  GenericValue Dest;

  Type *TyContained = Ty->getElementType();

  const unsigned indx = unsigned(Src3.IntVal.getZExtValue());
  Dest.AggregateVal = Src1.AggregateVal;

  if(Src1.AggregateVal.size() <= indx)
      llvm_unreachable("Invalid index in insertelement instruction");
  switch (TyContained->getTypeID()) {
    default:
      llvm_unreachable("Unhandled dest type for insertelement instruction");
    case Type::IntegerTyID:
      Dest.AggregateVal[indx].IntVal = Src2.IntVal;
      break;
    case Type::FloatTyID:
      Dest.AggregateVal[indx].FloatVal = Src2.FloatVal;
      break;
    case Type::DoubleTyID:
      Dest.AggregateVal[indx].DoubleVal = Src2.DoubleVal;
      break;
  }
  SetValue(&I, Dest, SF);
}

void Interpreter::visitShuffleVectorInst(ShuffleVectorInst &I){
  ExecutionContext &SF = ECStack.back();

  VectorType *Ty = cast<VectorType>(I.getType());

  GenericValue Src1 = getOperandValue(I.getOperand(0), SF);
  GenericValue Src2 = getOperandValue(I.getOperand(1), SF);
  GenericValue Dest;

  // There is no need to check types of src1 and src2, because the compiled
  // bytecode can't contain different types for src1 and src2 for a
  // shufflevector instruction.

  Type *TyContained = Ty->getElementType();
  unsigned src1Size = (unsigned)Src1.AggregateVal.size();
  unsigned src2Size = (unsigned)Src2.AggregateVal.size();
  unsigned src3Size = I.getShuffleMask().size();

  Dest.AggregateVal.resize(src3Size);

  switch (TyContained->getTypeID()) {
    default:
      llvm_unreachable("Unhandled dest type for insertelement instruction");
      break;
    case Type::IntegerTyID:
      for( unsigned i=0; i<src3Size; i++) {
        unsigned j = std::max(0, I.getMaskValue(i));
        if(j < src1Size)
          Dest.AggregateVal[i].IntVal = Src1.AggregateVal[j].IntVal;
        else if(j < src1Size + src2Size)
          Dest.AggregateVal[i].IntVal = Src2.AggregateVal[j-src1Size].IntVal;
        else
          // The selector may not be greater than sum of lengths of first and
          // second operands and llasm should not allow situation like
          // %tmp = shufflevector <2 x i32> <i32 3, i32 4>, <2 x i32> undef,
          //                      <2 x i32> < i32 0, i32 5 >,
          // where i32 5 is invalid, but let it be additional check here:
          llvm_unreachable("Invalid mask in shufflevector instruction");
      }
      break;
    case Type::FloatTyID:
      for( unsigned i=0; i<src3Size; i++) {
        unsigned j = std::max(0, I.getMaskValue(i));
        if(j < src1Size)
          Dest.AggregateVal[i].FloatVal = Src1.AggregateVal[j].FloatVal;
        else if(j < src1Size + src2Size)
          Dest.AggregateVal[i].FloatVal = Src2.AggregateVal[j-src1Size].FloatVal;
        else
          llvm_unreachable("Invalid mask in shufflevector instruction");
        }
      break;
    case Type::DoubleTyID:
      for( unsigned i=0; i<src3Size; i++) {
        unsigned j = std::max(0, I.getMaskValue(i));
        if(j < src1Size)
          Dest.AggregateVal[i].DoubleVal = Src1.AggregateVal[j].DoubleVal;
        else if(j < src1Size + src2Size)
          Dest.AggregateVal[i].DoubleVal =
            Src2.AggregateVal[j-src1Size].DoubleVal;
        else
          llvm_unreachable("Invalid mask in shufflevector instruction");
      }
      break;
  }
  SetValue(&I, Dest, SF);
}

void Interpreter::visitExtractValueInst(ExtractValueInst &I) {
  ExecutionContext &SF = ECStack.back();
  Value *Agg = I.getAggregateOperand();
  GenericValue Dest;
  GenericValue Src = getOperandValue(Agg, SF);

  ExtractValueInst::idx_iterator IdxBegin = I.idx_begin();
  unsigned Num = I.getNumIndices();
  GenericValue *pSrc = &Src;

  for (unsigned i = 0 ; i < Num; ++i) {
    pSrc = &pSrc->AggregateVal[*IdxBegin];
    ++IdxBegin;
  }

  Type *IndexedType = ExtractValueInst::getIndexedType(Agg->getType(), I.getIndices());
  switch (IndexedType->getTypeID()) {
    default:
      llvm_unreachable("Unhandled dest type for extractelement instruction");
    break;
    case Type::IntegerTyID:
      Dest.IntVal = pSrc->IntVal;
    break;
    case Type::FloatTyID:
      Dest.FloatVal = pSrc->FloatVal;
    break;
    case Type::DoubleTyID:
      Dest.DoubleVal = pSrc->DoubleVal;
    break;
    case Type::ArrayTyID:
    case Type::StructTyID:
    case Type::FixedVectorTyID:
    case Type::ScalableVectorTyID:
      Dest.AggregateVal = pSrc->AggregateVal;
    break;
    case Type::PointerTyID:
      Dest.PointerVal = pSrc->PointerVal;
    break;
  }

  SetValue(&I, Dest, SF);
}

void Interpreter::visitInsertValueInst(InsertValueInst &I) {

  ExecutionContext &SF = ECStack.back();
  Value *Agg = I.getAggregateOperand();

  GenericValue Src1 = getOperandValue(Agg, SF);
  GenericValue Src2 = getOperandValue(I.getOperand(1), SF);
  GenericValue Dest = Src1; // Dest is a slightly changed Src1

  ExtractValueInst::idx_iterator IdxBegin = I.idx_begin();
  unsigned Num = I.getNumIndices();

  GenericValue *pDest = &Dest;
  for (unsigned i = 0 ; i < Num; ++i) {
    pDest = &pDest->AggregateVal[*IdxBegin];
    ++IdxBegin;
  }
  // pDest points to the target value in the Dest now

  Type *IndexedType = ExtractValueInst::getIndexedType(Agg->getType(), I.getIndices());

  switch (IndexedType->getTypeID()) {
    default:
      llvm_unreachable("Unhandled dest type for insertelement instruction");
    break;
    case Type::IntegerTyID:
      pDest->IntVal = Src2.IntVal;
    break;
    case Type::FloatTyID:
      pDest->FloatVal = Src2.FloatVal;
    break;
    case Type::DoubleTyID:
      pDest->DoubleVal = Src2.DoubleVal;
    break;
    case Type::ArrayTyID:
    case Type::StructTyID:
    case Type::FixedVectorTyID:
    case Type::ScalableVectorTyID:
      pDest->AggregateVal = Src2.AggregateVal;
    break;
    case Type::PointerTyID:
      pDest->PointerVal = Src2.PointerVal;
    break;
  }

  SetValue(&I, Dest, SF);
}

GenericValue Interpreter::getConstantExprValue (ConstantExpr *CE,
                                                ExecutionContext &SF) {
  switch (CE->getOpcode()) {
  case Instruction::Trunc:
      return executeTruncInst(CE->getOperand(0), CE->getType(), SF);
  case Instruction::ZExt:
      return executeZExtInst(CE->getOperand(0), CE->getType(), SF);
  case Instruction::SExt:
      return executeSExtInst(CE->getOperand(0), CE->getType(), SF);
  case Instruction::FPTrunc:
      return executeFPTruncInst(CE->getOperand(0), CE->getType(), SF);
  case Instruction::FPExt:
      return executeFPExtInst(CE->getOperand(0), CE->getType(), SF);
  case Instruction::UIToFP:
      return executeUIToFPInst(CE->getOperand(0), CE->getType(), SF);
  case Instruction::SIToFP:
      return executeSIToFPInst(CE->getOperand(0), CE->getType(), SF);
  case Instruction::FPToUI:
      return executeFPToUIInst(CE->getOperand(0), CE->getType(), SF);
  case Instruction::FPToSI:
      return executeFPToSIInst(CE->getOperand(0), CE->getType(), SF);
  case Instruction::PtrToInt:
      return executePtrToIntInst(CE->getOperand(0), CE->getType(), SF);
  case Instruction::IntToPtr:
      return executeIntToPtrInst(CE->getOperand(0), CE->getType(), SF);
  case Instruction::BitCast:
      return executeBitCastInst(CE->getOperand(0), CE->getType(), SF);
  case Instruction::GetElementPtr:
    return executeGEPOperation(CE->getOperand(0), gep_type_begin(CE),
                               gep_type_end(CE), SF);
  case Instruction::FCmp:
  case Instruction::ICmp:
    return executeCmpInst(CE->getPredicate(),
                          getOperandValue(CE->getOperand(0), SF),
                          getOperandValue(CE->getOperand(1), SF),
                          CE->getOperand(0)->getType());
  case Instruction::Select:
    return executeSelectInst(getOperandValue(CE->getOperand(0), SF),
                             getOperandValue(CE->getOperand(1), SF),
                             getOperandValue(CE->getOperand(2), SF),
                             CE->getOperand(0)->getType());
  default :
    break;
  }

  // The cases below here require a GenericValue parameter for the result
  // so we initialize one, compute it and then return it.
  GenericValue Op0 = getOperandValue(CE->getOperand(0), SF);
  GenericValue Op1 = getOperandValue(CE->getOperand(1), SF);
  GenericValue Dest;
  Type * Ty = CE->getOperand(0)->getType();
  switch (CE->getOpcode()) {
  case Instruction::Add:  Dest.IntVal = Op0.IntVal + Op1.IntVal; break;
  case Instruction::Sub:  Dest.IntVal = Op0.IntVal - Op1.IntVal; break;
  case Instruction::Mul:  Dest.IntVal = Op0.IntVal * Op1.IntVal; break;
  case Instruction::FAdd: executeFAddInst(Dest, Op0, Op1, Ty); break;
  case Instruction::FSub: executeFSubInst(Dest, Op0, Op1, Ty); break;
  case Instruction::FMul: executeFMulInst(Dest, Op0, Op1, Ty); break;
  case Instruction::FDiv: executeFDivInst(Dest, Op0, Op1, Ty); break;
  case Instruction::FRem: executeFRemInst(Dest, Op0, Op1, Ty); break;
  case Instruction::SDiv: Dest.IntVal = Op0.IntVal.sdiv(Op1.IntVal); break;
  case Instruction::UDiv: Dest.IntVal = Op0.IntVal.udiv(Op1.IntVal); break;
  case Instruction::URem: Dest.IntVal = Op0.IntVal.urem(Op1.IntVal); break;
  case Instruction::SRem: Dest.IntVal = Op0.IntVal.srem(Op1.IntVal); break;
  case Instruction::And:  Dest.IntVal = Op0.IntVal & Op1.IntVal; break;
  case Instruction::Or:   Dest.IntVal = Op0.IntVal | Op1.IntVal; break;
  case Instruction::Xor:  Dest.IntVal = Op0.IntVal ^ Op1.IntVal; break;
  case Instruction::Shl:
    Dest.IntVal = Op0.IntVal.shl(Op1.IntVal.getZExtValue());
    break;
  case Instruction::LShr:
    Dest.IntVal = Op0.IntVal.lshr(Op1.IntVal.getZExtValue());
    break;
  case Instruction::AShr:
    Dest.IntVal = Op0.IntVal.ashr(Op1.IntVal.getZExtValue());
    break;
  default:
    dbgs() << "Unhandled ConstantExpr: " << *CE << "\n";
    llvm_unreachable("Unhandled ConstantExpr");
  }
  return Dest;
}

GenericValue Interpreter::getOperandValue(Value *V, ExecutionContext &SF) {
  if (ConstantExpr *CE = dyn_cast<ConstantExpr>(V)) {
    return getConstantExprValue(CE, SF);
  } else if (Constant *CPV = dyn_cast<Constant>(V)) {
    return getConstantValue(CPV);
  } else if (GlobalValue *GV = dyn_cast<GlobalValue>(V)) {
    return PTOGV(getPointerToGlobal(GV));
  } else {
    return SF.Values[V];
  }
}

//===----------------------------------------------------------------------===//
//                        Dispatch and Execution Code
//===----------------------------------------------------------------------===//

//===----------------------------------------------------------------------===//
// callFunction - Execute the specified function...
//
void Interpreter::callFunction(Function *F, ArrayRef<GenericValue> ArgVals) {
  assert((ECStack.empty() || !ECStack.back().Caller ||
          ECStack.back().Caller->arg_size() == ArgVals.size()) &&
         "Incorrect number of arguments passed into function call!");
  // Make a new stack frame... and fill it in.
  ECStack.emplace_back();
  ExecutionContext &StackFrame = ECStack.back();
  StackFrame.CurFunction = F;

  // Special handling for external functions.
  if (F->isDeclaration()) {
    GenericValue Result = callExternalFunction (F, ArgVals);
    // Simulate a 'ret' instruction of the appropriate type.
    popStackAndReturnValueToCaller (F->getReturnType (), Result);
    return;
  }

  // Get pointers to first LLVM BB & Instruction in function.
  StackFrame.CurBB     = &F->front();
  StackFrame.CurInst   = StackFrame.CurBB->begin();

  // Run through the function arguments and initialize their values...
  assert((ArgVals.size() == F->arg_size() ||
         (ArgVals.size() > F->arg_size() && F->getFunctionType()->isVarArg()))&&
         "Invalid number of values passed to function invocation!");

  // Handle non-varargs arguments...
  unsigned i = 0;
  for (Function::arg_iterator AI = F->arg_begin(), E = F->arg_end();
       AI != E; ++AI, ++i)
    SetValue(&*AI, ArgVals[i], StackFrame);

  // Handle varargs arguments...
  StackFrame.VarArgs.assign(ArgVals.begin()+i, ArgVals.end());
}


void Interpreter::run() {
  while (!ECStack.empty()) {
    // Interpret a single instruction & increment the "PC".
    ExecutionContext &SF = ECStack.back();  // Current stack frame
    Instruction &I = *SF.CurInst++;         // Increment before execute

    // Track the number of dynamic instructions executed.
    ++NumDynamicInsts;

    LLVM_DEBUG(dbgs() << "About to interpret: " << I << "\n");
    visit(I);   // Dispatch to one of the visit* methods...
  }
}<|MERGE_RESOLUTION|>--- conflicted
+++ resolved
@@ -1167,11 +1167,7 @@
 
   // To handle indirect calls, we must get the pointer value from the argument
   // and treat it as a function pointer.
-<<<<<<< HEAD
-  GenericValue SRC = getOperandValue(SF.Caller->getCalledValue(), SF);
-=======
   GenericValue SRC = getOperandValue(SF.Caller->getCalledOperand(), SF);
->>>>>>> 918d599f
   callFunction((Function*)GVTOP(SRC), ArgVals);
 }
 
