//===---------------- TPCDynamicLibrarySearchGenerator.cpp ----------------===//
//
// Part of the LLVM Project, under the Apache License v2.0 with LLVM Exceptions.
// See https://llvm.org/LICENSE.txt for license information.
// SPDX-License-Identifier: Apache-2.0 WITH LLVM-exception
//
//===----------------------------------------------------------------------===//

#include "llvm/ExecutionEngine/Orc/TPCDynamicLibrarySearchGenerator.h"

namespace llvm {
namespace orc {

Expected<std::unique_ptr<TPCDynamicLibrarySearchGenerator>>
TPCDynamicLibrarySearchGenerator::Load(TargetProcessControl &TPC,
                                       const char *LibraryPath,
                                       SymbolPredicate Allow) {
  auto Handle = TPC.loadDylib(LibraryPath);
  if (!Handle)
    return Handle.takeError();

  return std::make_unique<TPCDynamicLibrarySearchGenerator>(TPC, *Handle,
                                                            std::move(Allow));
}

Error TPCDynamicLibrarySearchGenerator::tryToGenerate(
    LookupState &LS, LookupKind K, JITDylib &JD,
    JITDylibLookupFlags JDLookupFlags, const SymbolLookupSet &Symbols) {

  if (Symbols.empty())
    return Error::success();

  SymbolLookupSet LookupSymbols;

  for (auto &KV : Symbols) {
    // Skip symbols that don't match the filter.
    if (Allow && !Allow(KV.first))
      continue;
    LookupSymbols.add(KV.first, SymbolLookupFlags::WeaklyReferencedSymbol);
  }

  SymbolMap NewSymbols;

  tpctypes::LookupRequest Request(H, LookupSymbols);
  auto Result = TPC.lookupSymbols(Request);
  if (!Result)
    return Result.takeError();

  assert(Result->size() == 1 && "Results for more than one library returned");
  assert(Result->front().size() == LookupSymbols.size() &&
         "Result has incorrect number of elements");

  auto ResultI = Result->front().begin();
  for (auto &KV : LookupSymbols) {
    if (*ResultI)
      NewSymbols[KV.first] =
          JITEvaluatedSymbol(*ResultI, JITSymbolFlags::Exported);
<<<<<<< HEAD
    ResultI++;
=======
    ++ResultI;
>>>>>>> e1e3308f
  }

  // If there were no resolved symbols bail out.
  if (NewSymbols.empty())
    return Error::success();

  // Define resolved symbols.
  return JD.define(absoluteSymbols(std::move(NewSymbols)));
}

} // end namespace orc
} // end namespace llvm<|MERGE_RESOLUTION|>--- conflicted
+++ resolved
@@ -55,11 +55,7 @@
     if (*ResultI)
       NewSymbols[KV.first] =
           JITEvaluatedSymbol(*ResultI, JITSymbolFlags::Exported);
-<<<<<<< HEAD
-    ResultI++;
-=======
     ++ResultI;
->>>>>>> e1e3308f
   }
 
   // If there were no resolved symbols bail out.
