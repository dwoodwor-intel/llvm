--- conflicted
+++ resolved
@@ -2930,20 +2930,14 @@
 
   // This load needs splitting into power of 2 sized loads.
   if (DstTy.isVector())
-<<<<<<< HEAD
     return UnableToLegalize;
   if (isPowerOf2_32(MemSizeInBits))
     return UnableToLegalize; // Don't know what we're being asked to do.
 
   // Big endian lowering not implemented.
   if (MIRBuilder.getDataLayout().isBigEndian())
-=======
->>>>>>> 8c82cf7b
-    return UnableToLegalize;
-  if (isPowerOf2_32(MemSizeInBits))
-    return UnableToLegalize; // Don't know what we're being asked to do.
-
-<<<<<<< HEAD
+    return UnableToLegalize;
+
   // Our strategy here is to generate anyextending loads for the smaller
   // types up to next power-2 result type, and then combine the two larger
   // result values together, before truncating back down to the non-pow-2
@@ -2959,27 +2953,6 @@
   uint64_t LargeSplitSize = PowerOf2Floor(MemSizeInBits);
   uint64_t SmallSplitSize = MemSizeInBits - LargeSplitSize;
 
-=======
-  // Big endian lowering not implemented.
-  if (MIRBuilder.getDataLayout().isBigEndian())
-    return UnableToLegalize;
-
-  // Our strategy here is to generate anyextending loads for the smaller
-  // types up to next power-2 result type, and then combine the two larger
-  // result values together, before truncating back down to the non-pow-2
-  // type.
-  // E.g. v1 = i24 load =>
-  // v2 = i32 zextload (2 byte)
-  // v3 = i32 load (1 byte)
-  // v4 = i32 shl v3, 16
-  // v5 = i32 or v4, v2
-  // v1 = i24 trunc v5
-  // By doing this we generate the correct truncate which should get
-  // combined away as an artifact with a matching extend.
-  uint64_t LargeSplitSize = PowerOf2Floor(MemSizeInBits);
-  uint64_t SmallSplitSize = MemSizeInBits - LargeSplitSize;
-
->>>>>>> 8c82cf7b
   MachineMemOperand *LargeMMO =
       MF.getMachineMemOperand(&MMO, 0, LargeSplitSize / 8);
   MachineMemOperand *SmallMMO =
