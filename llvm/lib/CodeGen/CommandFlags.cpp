--- conflicted
+++ resolved
@@ -484,29 +484,6 @@
   }
 }
 
-<<<<<<< HEAD
-llvm::StackProtectorGuards
-codegen::getStackProtectorGuardMode(llvm::TargetOptions &Options) {
-  if (getStackProtectorGuard() == "tls")
-    return StackProtectorGuards::TLS;
-  if (getStackProtectorGuard() == "global")
-    return StackProtectorGuards::Global;
-  if (getStackProtectorGuard() == "sysreg")
-    return StackProtectorGuards::SysReg;
-  if (getStackProtectorGuard() != "none") {
-    ErrorOr<std::unique_ptr<MemoryBuffer>> MBOrErr =
-        MemoryBuffer::getFile(getStackProtectorGuard());
-    if (!MBOrErr)
-      errs() << "error illegal stack protector guard mode: "
-             << MBOrErr.getError().message() << "\n";
-    else
-      Options.BBSectionsFuncListBuf = std::move(*MBOrErr);
-  }
-  return StackProtectorGuards::None;
-}
-
-=======
->>>>>>> 21f3f750
 // Common utility function tightly tied to the options listed here. Initializes
 // a TargetOptions object with CodeGen flags and returns it.
 TargetOptions
