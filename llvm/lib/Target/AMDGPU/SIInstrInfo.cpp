--- conflicted
+++ resolved
@@ -4222,27 +4222,8 @@
 
       bool IsNSA = SRsrcIdx - VAddr0Idx > 1;
 
-<<<<<<< HEAD
-      unsigned AddrWords = BaseOpcode->NumExtraArgs;
-      unsigned AddrComponents = (BaseOpcode->Coordinates ? Dim->NumCoords : 0) +
-                                (BaseOpcode->LodOrClampOrMip ? 1 : 0);
-      if (IsA16)
-        AddrWords += divideCeil(AddrComponents, 2);
-      else
-        AddrWords += AddrComponents;
-
-      if (BaseOpcode->Gradients) {
-        if (PackDerivatives)
-          // There are two gradients per coordinate, we pack them separately.
-          // For the 3d case, we get (dy/du, dx/du) (-, dz/du) (dy/dv, dx/dv) (-, dz/dv)
-          AddrWords += alignTo<2>(Dim->NumGradients / 2);
-        else
-          AddrWords += Dim->NumGradients;
-      }
-=======
       unsigned AddrWords =
           AMDGPU::getAddrSizeMIMGOp(BaseOpcode, Dim, IsA16, ST.hasG16());
->>>>>>> 3f9ee3c9
 
       unsigned VAddrWords;
       if (IsNSA) {
