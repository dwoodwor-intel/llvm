--- conflicted
+++ resolved
@@ -630,12 +630,8 @@
 }
 
 int GCNTTIImpl::getArithmeticReductionCost(unsigned Opcode, VectorType *Ty,
-<<<<<<< HEAD
-                                           bool IsPairwise) {
-=======
                                            bool IsPairwise,
                                            TTI::TargetCostKind CostKind) {
->>>>>>> 918d599f
   EVT OrigTy = TLI->getValueType(DL, Ty);
 
   // Computes cost on targets that have packed math instructions(which support
@@ -650,13 +646,8 @@
 }
 
 int GCNTTIImpl::getMinMaxReductionCost(VectorType *Ty, VectorType *CondTy,
-<<<<<<< HEAD
-                                          bool IsPairwise,
-                                          bool IsUnsigned) {
-=======
                                        bool IsPairwise, bool IsUnsigned,
                                        TTI::TargetCostKind CostKind) {
->>>>>>> 918d599f
   EVT OrigTy = TLI->getValueType(DL, Ty);
 
   // Computes cost on targets that have packed math instructions(which support
