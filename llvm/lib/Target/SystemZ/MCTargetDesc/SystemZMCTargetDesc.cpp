--- conflicted
+++ resolved
@@ -184,8 +184,6 @@
   return new SystemZInstPrinter(MAI, MII, MRI);
 }
 
-<<<<<<< HEAD
-=======
 void SystemZTargetStreamer::emitConstantPools() {
   // Emit EXRL target instructions.
   if (EXRLTargets2Sym.empty())
@@ -201,7 +199,6 @@
   EXRLTargets2Sym.clear();
 }
 
->>>>>>> 3e87a12c
 namespace {
 class SystemZTargetAsmStreamer : public SystemZTargetStreamer {
   formatted_raw_ostream &OS;
