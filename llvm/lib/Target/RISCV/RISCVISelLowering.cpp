//===-- RISCVISelLowering.cpp - RISCV DAG Lowering Implementation  --------===//
//
// Part of the LLVM Project, under the Apache License v2.0 with LLVM Exceptions.
// See https://llvm.org/LICENSE.txt for license information.
// SPDX-License-Identifier: Apache-2.0 WITH LLVM-exception
//
//===----------------------------------------------------------------------===//
//
// This file defines the interfaces that RISCV uses to lower LLVM code into a
// selection DAG.
//
//===----------------------------------------------------------------------===//

#include "RISCVISelLowering.h"
#include "MCTargetDesc/RISCVMatInt.h"
#include "RISCV.h"
#include "RISCVMachineFunctionInfo.h"
#include "RISCVRegisterInfo.h"
#include "RISCVSubtarget.h"
#include "RISCVTargetMachine.h"
#include "llvm/ADT/SmallSet.h"
#include "llvm/ADT/Statistic.h"
#include "llvm/CodeGen/CallingConvLower.h"
#include "llvm/CodeGen/MachineFrameInfo.h"
#include "llvm/CodeGen/MachineFunction.h"
#include "llvm/CodeGen/MachineInstrBuilder.h"
#include "llvm/CodeGen/MachineRegisterInfo.h"
#include "llvm/CodeGen/TargetLoweringObjectFileImpl.h"
#include "llvm/CodeGen/ValueTypes.h"
#include "llvm/IR/DiagnosticInfo.h"
#include "llvm/IR/DiagnosticPrinter.h"
#include "llvm/IR/IntrinsicsRISCV.h"
#include "llvm/Support/Debug.h"
#include "llvm/Support/ErrorHandling.h"
#include "llvm/Support/KnownBits.h"
#include "llvm/Support/MathExtras.h"
#include "llvm/Support/raw_ostream.h"

using namespace llvm;

#define DEBUG_TYPE "riscv-lower"

STATISTIC(NumTailCalls, "Number of tail calls");

RISCVTargetLowering::RISCVTargetLowering(const TargetMachine &TM,
                                         const RISCVSubtarget &STI)
    : TargetLowering(TM), Subtarget(STI) {

  if (Subtarget.isRV32E())
    report_fatal_error("Codegen not yet implemented for RV32E");

  RISCVABI::ABI ABI = Subtarget.getTargetABI();
  assert(ABI != RISCVABI::ABI_Unknown && "Improperly initialised target ABI");

  if ((ABI == RISCVABI::ABI_ILP32F || ABI == RISCVABI::ABI_LP64F) &&
      !Subtarget.hasStdExtF()) {
    errs() << "Hard-float 'f' ABI can't be used for a target that "
                "doesn't support the F instruction set extension (ignoring "
                          "target-abi)\n";
    ABI = Subtarget.is64Bit() ? RISCVABI::ABI_LP64 : RISCVABI::ABI_ILP32;
  } else if ((ABI == RISCVABI::ABI_ILP32D || ABI == RISCVABI::ABI_LP64D) &&
             !Subtarget.hasStdExtD()) {
    errs() << "Hard-float 'd' ABI can't be used for a target that "
              "doesn't support the D instruction set extension (ignoring "
              "target-abi)\n";
    ABI = Subtarget.is64Bit() ? RISCVABI::ABI_LP64 : RISCVABI::ABI_ILP32;
  }

  switch (ABI) {
  default:
    report_fatal_error("Don't know how to lower this ABI");
  case RISCVABI::ABI_ILP32:
  case RISCVABI::ABI_ILP32F:
  case RISCVABI::ABI_ILP32D:
  case RISCVABI::ABI_LP64:
  case RISCVABI::ABI_LP64F:
  case RISCVABI::ABI_LP64D:
    break;
  }

  MVT XLenVT = Subtarget.getXLenVT();

  // Set up the register classes.
  addRegisterClass(XLenVT, &RISCV::GPRRegClass);

  if (Subtarget.hasStdExtZfh())
    addRegisterClass(MVT::f16, &RISCV::FPR16RegClass);
  if (Subtarget.hasStdExtF())
    addRegisterClass(MVT::f32, &RISCV::FPR32RegClass);
  if (Subtarget.hasStdExtD())
    addRegisterClass(MVT::f64, &RISCV::FPR64RegClass);

  static const MVT::SimpleValueType BoolVecVTs[] = {
      MVT::nxv1i1,  MVT::nxv2i1,  MVT::nxv4i1, MVT::nxv8i1,
      MVT::nxv16i1, MVT::nxv32i1, MVT::nxv64i1};
  static const MVT::SimpleValueType IntVecVTs[] = {
      MVT::nxv1i8,  MVT::nxv2i8,   MVT::nxv4i8,   MVT::nxv8i8,  MVT::nxv16i8,
      MVT::nxv32i8, MVT::nxv64i8,  MVT::nxv1i16,  MVT::nxv2i16, MVT::nxv4i16,
      MVT::nxv8i16, MVT::nxv16i16, MVT::nxv32i16, MVT::nxv1i32, MVT::nxv2i32,
      MVT::nxv4i32, MVT::nxv8i32,  MVT::nxv16i32, MVT::nxv1i64, MVT::nxv2i64,
      MVT::nxv4i64, MVT::nxv8i64};
  static const MVT::SimpleValueType F16VecVTs[] = {
      MVT::nxv1f16, MVT::nxv2f16,  MVT::nxv4f16,
      MVT::nxv8f16, MVT::nxv16f16, MVT::nxv32f16};
  static const MVT::SimpleValueType F32VecVTs[] = {
      MVT::nxv1f32, MVT::nxv2f32, MVT::nxv4f32, MVT::nxv8f32, MVT::nxv16f32};
  static const MVT::SimpleValueType F64VecVTs[] = {
      MVT::nxv1f64, MVT::nxv2f64, MVT::nxv4f64, MVT::nxv8f64};

  if (Subtarget.hasStdExtV()) {
    auto addRegClassForRVV = [this](MVT VT) {
      unsigned Size = VT.getSizeInBits().getKnownMinValue();
      assert(Size <= 512 && isPowerOf2_32(Size));
      const TargetRegisterClass *RC;
      if (Size <= 64)
        RC = &RISCV::VRRegClass;
      else if (Size == 128)
        RC = &RISCV::VRM2RegClass;
      else if (Size == 256)
        RC = &RISCV::VRM4RegClass;
      else
        RC = &RISCV::VRM8RegClass;

      addRegisterClass(VT, RC);
    };

    for (MVT VT : BoolVecVTs)
      addRegClassForRVV(VT);
    for (MVT VT : IntVecVTs)
      addRegClassForRVV(VT);

    if (Subtarget.hasStdExtZfh())
      for (MVT VT : F16VecVTs)
        addRegClassForRVV(VT);

    if (Subtarget.hasStdExtF())
      for (MVT VT : F32VecVTs)
        addRegClassForRVV(VT);

    if (Subtarget.hasStdExtD())
      for (MVT VT : F64VecVTs)
        addRegClassForRVV(VT);

    if (Subtarget.useRVVForFixedLengthVectors()) {
      auto addRegClassForFixedVectors = [this](MVT VT) {
        MVT ContainerVT = getContainerForFixedLengthVector(VT);
        unsigned RCID = getRegClassIDForVecVT(ContainerVT);
        const RISCVRegisterInfo &TRI = *Subtarget.getRegisterInfo();
        addRegisterClass(VT, TRI.getRegClass(RCID));
      };
      for (MVT VT : MVT::integer_fixedlen_vector_valuetypes())
        if (useRVVForFixedLengthVectorVT(VT))
          addRegClassForFixedVectors(VT);

      for (MVT VT : MVT::fp_fixedlen_vector_valuetypes())
        if (useRVVForFixedLengthVectorVT(VT))
          addRegClassForFixedVectors(VT);
    }
  }

  // Compute derived properties from the register classes.
  computeRegisterProperties(STI.getRegisterInfo());

  setStackPointerRegisterToSaveRestore(RISCV::X2);

  for (auto N : {ISD::EXTLOAD, ISD::SEXTLOAD, ISD::ZEXTLOAD})
    setLoadExtAction(N, XLenVT, MVT::i1, Promote);

  // TODO: add all necessary setOperationAction calls.
  setOperationAction(ISD::DYNAMIC_STACKALLOC, XLenVT, Expand);

  setOperationAction(ISD::BR_JT, MVT::Other, Expand);
  setOperationAction(ISD::BR_CC, XLenVT, Expand);
  setOperationAction(ISD::BRCOND, MVT::Other, Custom);
  setOperationAction(ISD::SELECT_CC, XLenVT, Expand);

  setOperationAction(ISD::STACKSAVE, MVT::Other, Expand);
  setOperationAction(ISD::STACKRESTORE, MVT::Other, Expand);

  setOperationAction(ISD::VASTART, MVT::Other, Custom);
  setOperationAction(ISD::VAARG, MVT::Other, Expand);
  setOperationAction(ISD::VACOPY, MVT::Other, Expand);
  setOperationAction(ISD::VAEND, MVT::Other, Expand);

  setOperationAction(ISD::SIGN_EXTEND_INREG, MVT::i1, Expand);
  if (!Subtarget.hasStdExtZbb()) {
    setOperationAction(ISD::SIGN_EXTEND_INREG, MVT::i8, Expand);
    setOperationAction(ISD::SIGN_EXTEND_INREG, MVT::i16, Expand);
  }

  if (Subtarget.is64Bit()) {
    setOperationAction(ISD::ADD, MVT::i32, Custom);
    setOperationAction(ISD::SUB, MVT::i32, Custom);
    setOperationAction(ISD::SHL, MVT::i32, Custom);
    setOperationAction(ISD::SRA, MVT::i32, Custom);
    setOperationAction(ISD::SRL, MVT::i32, Custom);

    setOperationAction(ISD::UADDO, MVT::i32, Custom);
    setOperationAction(ISD::USUBO, MVT::i32, Custom);
    setOperationAction(ISD::UADDSAT, MVT::i32, Custom);
    setOperationAction(ISD::USUBSAT, MVT::i32, Custom);
  }

  if (!Subtarget.hasStdExtM()) {
    setOperationAction(ISD::MUL, XLenVT, Expand);
    setOperationAction(ISD::MULHS, XLenVT, Expand);
    setOperationAction(ISD::MULHU, XLenVT, Expand);
    setOperationAction(ISD::SDIV, XLenVT, Expand);
    setOperationAction(ISD::UDIV, XLenVT, Expand);
    setOperationAction(ISD::SREM, XLenVT, Expand);
    setOperationAction(ISD::UREM, XLenVT, Expand);
  } else {
    if (Subtarget.is64Bit()) {
      setOperationAction(ISD::MUL, MVT::i32, Custom);
      setOperationAction(ISD::MUL, MVT::i128, Custom);

      setOperationAction(ISD::SDIV, MVT::i8, Custom);
      setOperationAction(ISD::UDIV, MVT::i8, Custom);
      setOperationAction(ISD::UREM, MVT::i8, Custom);
      setOperationAction(ISD::SDIV, MVT::i16, Custom);
      setOperationAction(ISD::UDIV, MVT::i16, Custom);
      setOperationAction(ISD::UREM, MVT::i16, Custom);
      setOperationAction(ISD::SDIV, MVT::i32, Custom);
      setOperationAction(ISD::UDIV, MVT::i32, Custom);
      setOperationAction(ISD::UREM, MVT::i32, Custom);
    } else {
      setOperationAction(ISD::MUL, MVT::i64, Custom);
    }
  }

  setOperationAction(ISD::SDIVREM, XLenVT, Expand);
  setOperationAction(ISD::UDIVREM, XLenVT, Expand);
  setOperationAction(ISD::SMUL_LOHI, XLenVT, Expand);
  setOperationAction(ISD::UMUL_LOHI, XLenVT, Expand);

  setOperationAction(ISD::SHL_PARTS, XLenVT, Custom);
  setOperationAction(ISD::SRL_PARTS, XLenVT, Custom);
  setOperationAction(ISD::SRA_PARTS, XLenVT, Custom);

  if (Subtarget.hasStdExtZbb() || Subtarget.hasStdExtZbp()) {
    if (Subtarget.is64Bit()) {
      setOperationAction(ISD::ROTL, MVT::i32, Custom);
      setOperationAction(ISD::ROTR, MVT::i32, Custom);
    }
  } else {
    setOperationAction(ISD::ROTL, XLenVT, Expand);
    setOperationAction(ISD::ROTR, XLenVT, Expand);
  }

  if (Subtarget.hasStdExtZbp()) {
    // Custom lower bswap/bitreverse so we can convert them to GREVI to enable
    // more combining.
    setOperationAction(ISD::BITREVERSE, XLenVT, Custom);
    setOperationAction(ISD::BSWAP, XLenVT, Custom);

    if (Subtarget.is64Bit()) {
      setOperationAction(ISD::BITREVERSE, MVT::i32, Custom);
      setOperationAction(ISD::BSWAP, MVT::i32, Custom);
      setOperationAction(ISD::INTRINSIC_WO_CHAIN, MVT::i32, Custom);
    }
  } else {
    // With Zbb we have an XLen rev8 instruction, but not GREVI. So we'll
    // pattern match it directly in isel.
    setOperationAction(ISD::BSWAP, XLenVT,
                       Subtarget.hasStdExtZbb() ? Legal : Expand);
  }

  if (Subtarget.hasStdExtZbb()) {
    setOperationAction(ISD::SMIN, XLenVT, Legal);
    setOperationAction(ISD::SMAX, XLenVT, Legal);
    setOperationAction(ISD::UMIN, XLenVT, Legal);
    setOperationAction(ISD::UMAX, XLenVT, Legal);

    if (Subtarget.is64Bit()) {
      setOperationAction(ISD::CTTZ, MVT::i32, Custom);
      setOperationAction(ISD::CTTZ_ZERO_UNDEF, MVT::i32, Custom);
      setOperationAction(ISD::CTLZ, MVT::i32, Custom);
      setOperationAction(ISD::CTLZ_ZERO_UNDEF, MVT::i32, Custom);
    }
  } else {
    setOperationAction(ISD::CTTZ, XLenVT, Expand);
    setOperationAction(ISD::CTLZ, XLenVT, Expand);
    setOperationAction(ISD::CTPOP, XLenVT, Expand);
  }

  if (Subtarget.hasStdExtZbt()) {
    setOperationAction(ISD::FSHL, XLenVT, Custom);
    setOperationAction(ISD::FSHR, XLenVT, Custom);
    setOperationAction(ISD::SELECT, XLenVT, Legal);

    if (Subtarget.is64Bit()) {
      setOperationAction(ISD::FSHL, MVT::i32, Custom);
      setOperationAction(ISD::FSHR, MVT::i32, Custom);
    }
  } else {
    setOperationAction(ISD::SELECT, XLenVT, Custom);
  }

  ISD::CondCode FPCCToExpand[] = {
      ISD::SETOGT, ISD::SETOGE, ISD::SETONE, ISD::SETUEQ, ISD::SETUGT,
      ISD::SETUGE, ISD::SETULT, ISD::SETULE, ISD::SETUNE, ISD::SETGT,
      ISD::SETGE,  ISD::SETNE,  ISD::SETO,   ISD::SETUO};

  ISD::NodeType FPOpToExpand[] = {
      ISD::FSIN, ISD::FCOS, ISD::FSINCOS, ISD::FPOW, ISD::FREM, ISD::FP16_TO_FP,
      ISD::FP_TO_FP16};

  if (Subtarget.hasStdExtZfh())
    setOperationAction(ISD::BITCAST, MVT::i16, Custom);

  if (Subtarget.hasStdExtZfh()) {
    setOperationAction(ISD::FMINNUM, MVT::f16, Legal);
    setOperationAction(ISD::FMAXNUM, MVT::f16, Legal);
    for (auto CC : FPCCToExpand)
      setCondCodeAction(CC, MVT::f16, Expand);
    setOperationAction(ISD::SELECT_CC, MVT::f16, Expand);
    setOperationAction(ISD::SELECT, MVT::f16, Custom);
    setOperationAction(ISD::BR_CC, MVT::f16, Expand);
    for (auto Op : FPOpToExpand)
      setOperationAction(Op, MVT::f16, Expand);
  }

  if (Subtarget.hasStdExtF()) {
    setOperationAction(ISD::FMINNUM, MVT::f32, Legal);
    setOperationAction(ISD::FMAXNUM, MVT::f32, Legal);
    for (auto CC : FPCCToExpand)
      setCondCodeAction(CC, MVT::f32, Expand);
    setOperationAction(ISD::SELECT_CC, MVT::f32, Expand);
    setOperationAction(ISD::SELECT, MVT::f32, Custom);
    setOperationAction(ISD::BR_CC, MVT::f32, Expand);
    for (auto Op : FPOpToExpand)
      setOperationAction(Op, MVT::f32, Expand);
    setLoadExtAction(ISD::EXTLOAD, MVT::f32, MVT::f16, Expand);
    setTruncStoreAction(MVT::f32, MVT::f16, Expand);
  }

  if (Subtarget.hasStdExtF() && Subtarget.is64Bit())
    setOperationAction(ISD::BITCAST, MVT::i32, Custom);

  if (Subtarget.hasStdExtD()) {
    setOperationAction(ISD::FMINNUM, MVT::f64, Legal);
    setOperationAction(ISD::FMAXNUM, MVT::f64, Legal);
    for (auto CC : FPCCToExpand)
      setCondCodeAction(CC, MVT::f64, Expand);
    setOperationAction(ISD::SELECT_CC, MVT::f64, Expand);
    setOperationAction(ISD::SELECT, MVT::f64, Custom);
    setOperationAction(ISD::BR_CC, MVT::f64, Expand);
    setLoadExtAction(ISD::EXTLOAD, MVT::f64, MVT::f32, Expand);
    setTruncStoreAction(MVT::f64, MVT::f32, Expand);
    for (auto Op : FPOpToExpand)
      setOperationAction(Op, MVT::f64, Expand);
    setLoadExtAction(ISD::EXTLOAD, MVT::f64, MVT::f16, Expand);
    setTruncStoreAction(MVT::f64, MVT::f16, Expand);
  }

  if (Subtarget.is64Bit()) {
    setOperationAction(ISD::FP_TO_UINT, MVT::i32, Custom);
    setOperationAction(ISD::FP_TO_SINT, MVT::i32, Custom);
    setOperationAction(ISD::STRICT_FP_TO_UINT, MVT::i32, Custom);
    setOperationAction(ISD::STRICT_FP_TO_SINT, MVT::i32, Custom);
  }

  if (Subtarget.hasStdExtF()) {
    setOperationAction(ISD::FLT_ROUNDS_, XLenVT, Custom);
    setOperationAction(ISD::SET_ROUNDING, MVT::Other, Custom);
  }

  setOperationAction(ISD::GlobalAddress, XLenVT, Custom);
  setOperationAction(ISD::BlockAddress, XLenVT, Custom);
  setOperationAction(ISD::ConstantPool, XLenVT, Custom);
  setOperationAction(ISD::JumpTable, XLenVT, Custom);

  setOperationAction(ISD::GlobalTLSAddress, XLenVT, Custom);

  // TODO: On M-mode only targets, the cycle[h] CSR may not be present.
  // Unfortunately this can't be determined just from the ISA naming string.
  setOperationAction(ISD::READCYCLECOUNTER, MVT::i64,
                     Subtarget.is64Bit() ? Legal : Custom);

  setOperationAction(ISD::TRAP, MVT::Other, Legal);
  setOperationAction(ISD::DEBUGTRAP, MVT::Other, Legal);
  setOperationAction(ISD::INTRINSIC_WO_CHAIN, MVT::Other, Custom);
  if (Subtarget.is64Bit())
    setOperationAction(ISD::INTRINSIC_WO_CHAIN, MVT::i32, Custom);

  if (Subtarget.hasStdExtA()) {
    setMaxAtomicSizeInBitsSupported(Subtarget.getXLen());
    setMinCmpXchgSizeInBits(32);
  } else {
    setMaxAtomicSizeInBitsSupported(0);
  }

  setBooleanContents(ZeroOrOneBooleanContent);

  if (Subtarget.hasStdExtV()) {
    setBooleanVectorContents(ZeroOrOneBooleanContent);

    setOperationAction(ISD::VSCALE, XLenVT, Custom);

    // RVV intrinsics may have illegal operands.
    // We also need to custom legalize vmv.x.s.
    setOperationAction(ISD::INTRINSIC_WO_CHAIN, MVT::i8, Custom);
    setOperationAction(ISD::INTRINSIC_WO_CHAIN, MVT::i16, Custom);
    setOperationAction(ISD::INTRINSIC_W_CHAIN, MVT::i8, Custom);
    setOperationAction(ISD::INTRINSIC_W_CHAIN, MVT::i16, Custom);
    if (Subtarget.is64Bit()) {
      setOperationAction(ISD::INTRINSIC_W_CHAIN, MVT::i32, Custom);
    } else {
      setOperationAction(ISD::INTRINSIC_WO_CHAIN, MVT::i64, Custom);
      setOperationAction(ISD::INTRINSIC_W_CHAIN, MVT::i64, Custom);
    }

    setOperationAction(ISD::INTRINSIC_W_CHAIN, MVT::Other, Custom);

    if (!Subtarget.is64Bit()) {
      // We must custom-lower certain vXi64 operations on RV32 due to the vector
      // element type being illegal.
      setOperationAction(ISD::INSERT_VECTOR_ELT, MVT::i64, Custom);
      setOperationAction(ISD::EXTRACT_VECTOR_ELT, MVT::i64, Custom);

      setOperationAction(ISD::VECREDUCE_ADD, MVT::i64, Custom);
      setOperationAction(ISD::VECREDUCE_AND, MVT::i64, Custom);
      setOperationAction(ISD::VECREDUCE_OR, MVT::i64, Custom);
      setOperationAction(ISD::VECREDUCE_XOR, MVT::i64, Custom);
      setOperationAction(ISD::VECREDUCE_SMAX, MVT::i64, Custom);
      setOperationAction(ISD::VECREDUCE_SMIN, MVT::i64, Custom);
      setOperationAction(ISD::VECREDUCE_UMAX, MVT::i64, Custom);
      setOperationAction(ISD::VECREDUCE_UMIN, MVT::i64, Custom);
    }

    for (MVT VT : BoolVecVTs) {
      setOperationAction(ISD::SPLAT_VECTOR, VT, Legal);

      // Mask VTs are custom-expanded into a series of standard nodes
      setOperationAction(ISD::TRUNCATE, VT, Custom);
      setOperationAction(ISD::INSERT_SUBVECTOR, VT, Custom);
      setOperationAction(ISD::EXTRACT_SUBVECTOR, VT, Custom);

      setOperationAction(ISD::EXTRACT_VECTOR_ELT, VT, Custom);

      setOperationAction(ISD::VECREDUCE_AND, VT, Custom);
      setOperationAction(ISD::VECREDUCE_OR, VT, Custom);
      setOperationAction(ISD::VECREDUCE_XOR, VT, Custom);

      // Expand all extending loads to types larger than this, and truncating
      // stores from types larger than this.
      for (MVT OtherVT : MVT::integer_scalable_vector_valuetypes()) {
        setTruncStoreAction(OtherVT, VT, Expand);
        setLoadExtAction(ISD::EXTLOAD, OtherVT, VT, Expand);
        setLoadExtAction(ISD::SEXTLOAD, OtherVT, VT, Expand);
        setLoadExtAction(ISD::ZEXTLOAD, OtherVT, VT, Expand);
      }
    }

    for (MVT VT : IntVecVTs) {
      setOperationAction(ISD::SPLAT_VECTOR, VT, Legal);
      setOperationAction(ISD::SPLAT_VECTOR_PARTS, VT, Custom);

      setOperationAction(ISD::SMIN, VT, Legal);
      setOperationAction(ISD::SMAX, VT, Legal);
      setOperationAction(ISD::UMIN, VT, Legal);
      setOperationAction(ISD::UMAX, VT, Legal);

      setOperationAction(ISD::ROTL, VT, Expand);
      setOperationAction(ISD::ROTR, VT, Expand);

      // Custom-lower extensions and truncations from/to mask types.
      setOperationAction(ISD::ANY_EXTEND, VT, Custom);
      setOperationAction(ISD::SIGN_EXTEND, VT, Custom);
      setOperationAction(ISD::ZERO_EXTEND, VT, Custom);

      // RVV has native int->float & float->int conversions where the
      // element type sizes are within one power-of-two of each other. Any
      // wider distances between type sizes have to be lowered as sequences
      // which progressively narrow the gap in stages.
      setOperationAction(ISD::SINT_TO_FP, VT, Custom);
      setOperationAction(ISD::UINT_TO_FP, VT, Custom);
      setOperationAction(ISD::FP_TO_SINT, VT, Custom);
      setOperationAction(ISD::FP_TO_UINT, VT, Custom);

      // Integer VTs are lowered as a series of "RISCVISD::TRUNCATE_VECTOR_VL"
      // nodes which truncate by one power of two at a time.
      setOperationAction(ISD::TRUNCATE, VT, Custom);

      // Custom-lower insert/extract operations to simplify patterns.
      setOperationAction(ISD::INSERT_VECTOR_ELT, VT, Custom);
      setOperationAction(ISD::EXTRACT_VECTOR_ELT, VT, Custom);

      // Custom-lower reduction operations to set up the corresponding custom
      // nodes' operands.
      setOperationAction(ISD::VECREDUCE_ADD, VT, Custom);
      setOperationAction(ISD::VECREDUCE_AND, VT, Custom);
      setOperationAction(ISD::VECREDUCE_OR, VT, Custom);
      setOperationAction(ISD::VECREDUCE_XOR, VT, Custom);
      setOperationAction(ISD::VECREDUCE_SMAX, VT, Custom);
      setOperationAction(ISD::VECREDUCE_SMIN, VT, Custom);
      setOperationAction(ISD::VECREDUCE_UMAX, VT, Custom);
      setOperationAction(ISD::VECREDUCE_UMIN, VT, Custom);

      setOperationAction(ISD::MLOAD, VT, Custom);
      setOperationAction(ISD::MSTORE, VT, Custom);
      setOperationAction(ISD::MGATHER, VT, Custom);
      setOperationAction(ISD::MSCATTER, VT, Custom);

      setOperationAction(ISD::CONCAT_VECTORS, VT, Custom);
      setOperationAction(ISD::INSERT_SUBVECTOR, VT, Custom);
      setOperationAction(ISD::EXTRACT_SUBVECTOR, VT, Custom);

      setOperationAction(ISD::STEP_VECTOR, VT, Custom);
      setOperationAction(ISD::VECTOR_REVERSE, VT, Custom);

      for (MVT OtherVT : MVT::integer_scalable_vector_valuetypes()) {
        setTruncStoreAction(VT, OtherVT, Expand);
        setLoadExtAction(ISD::EXTLOAD, OtherVT, VT, Expand);
        setLoadExtAction(ISD::SEXTLOAD, OtherVT, VT, Expand);
        setLoadExtAction(ISD::ZEXTLOAD, OtherVT, VT, Expand);
      }
    }

    // Expand various CCs to best match the RVV ISA, which natively supports UNE
    // but no other unordered comparisons, and supports all ordered comparisons
    // except ONE. Additionally, we expand GT,OGT,GE,OGE for optimization
    // purposes; they are expanded to their swapped-operand CCs (LT,OLT,LE,OLE),
    // and we pattern-match those back to the "original", swapping operands once
    // more. This way we catch both operations and both "vf" and "fv" forms with
    // fewer patterns.
    ISD::CondCode VFPCCToExpand[] = {
        ISD::SETO,   ISD::SETONE, ISD::SETUEQ, ISD::SETUGT,
        ISD::SETUGE, ISD::SETULT, ISD::SETULE, ISD::SETUO,
        ISD::SETGT,  ISD::SETOGT, ISD::SETGE,  ISD::SETOGE,
    };

    // Sets common operation actions on RVV floating-point vector types.
    const auto SetCommonVFPActions = [&](MVT VT) {
      setOperationAction(ISD::SPLAT_VECTOR, VT, Legal);
      // RVV has native FP_ROUND & FP_EXTEND conversions where the element type
      // sizes are within one power-of-two of each other. Therefore conversions
      // between vXf16 and vXf64 must be lowered as sequences which convert via
      // vXf32.
      setOperationAction(ISD::FP_ROUND, VT, Custom);
      setOperationAction(ISD::FP_EXTEND, VT, Custom);
      // Custom-lower insert/extract operations to simplify patterns.
      setOperationAction(ISD::INSERT_VECTOR_ELT, VT, Custom);
      setOperationAction(ISD::EXTRACT_VECTOR_ELT, VT, Custom);
      // Expand various condition codes (explained above).
      for (auto CC : VFPCCToExpand)
        setCondCodeAction(CC, VT, Expand);

      setOperationAction(ISD::FMINNUM, VT, Legal);
      setOperationAction(ISD::FMAXNUM, VT, Legal);

      setOperationAction(ISD::VECREDUCE_FADD, VT, Custom);
      setOperationAction(ISD::VECREDUCE_SEQ_FADD, VT, Custom);
      setOperationAction(ISD::FCOPYSIGN, VT, Legal);

      setOperationAction(ISD::MLOAD, VT, Custom);
      setOperationAction(ISD::MSTORE, VT, Custom);
      setOperationAction(ISD::MGATHER, VT, Custom);
      setOperationAction(ISD::MSCATTER, VT, Custom);

      setOperationAction(ISD::CONCAT_VECTORS, VT, Custom);
      setOperationAction(ISD::INSERT_SUBVECTOR, VT, Custom);
      setOperationAction(ISD::EXTRACT_SUBVECTOR, VT, Custom);

      setOperationAction(ISD::VECTOR_REVERSE, VT, Custom);
    };

    // Sets common extload/truncstore actions on RVV floating-point vector
    // types.
    const auto SetCommonVFPExtLoadTruncStoreActions =
        [&](MVT VT, ArrayRef<MVT::SimpleValueType> SmallerVTs) {
          for (auto SmallVT : SmallerVTs) {
            setTruncStoreAction(VT, SmallVT, Expand);
            setLoadExtAction(ISD::EXTLOAD, VT, SmallVT, Expand);
          }
        };

    if (Subtarget.hasStdExtZfh())
      for (MVT VT : F16VecVTs)
        SetCommonVFPActions(VT);

    for (MVT VT : F32VecVTs) {
      if (Subtarget.hasStdExtF())
        SetCommonVFPActions(VT);
      SetCommonVFPExtLoadTruncStoreActions(VT, F16VecVTs);
    }

    for (MVT VT : F64VecVTs) {
      if (Subtarget.hasStdExtD())
        SetCommonVFPActions(VT);
      SetCommonVFPExtLoadTruncStoreActions(VT, F16VecVTs);
      SetCommonVFPExtLoadTruncStoreActions(VT, F32VecVTs);
    }

    if (Subtarget.useRVVForFixedLengthVectors()) {
      for (MVT VT : MVT::integer_fixedlen_vector_valuetypes()) {
        if (!useRVVForFixedLengthVectorVT(VT))
          continue;

        // By default everything must be expanded.
        for (unsigned Op = 0; Op < ISD::BUILTIN_OP_END; ++Op)
          setOperationAction(Op, VT, Expand);
        for (MVT OtherVT : MVT::integer_fixedlen_vector_valuetypes()) {
          setTruncStoreAction(VT, OtherVT, Expand);
          setLoadExtAction(ISD::EXTLOAD, OtherVT, VT, Expand);
          setLoadExtAction(ISD::SEXTLOAD, OtherVT, VT, Expand);
          setLoadExtAction(ISD::ZEXTLOAD, OtherVT, VT, Expand);
        }

        // We use EXTRACT_SUBVECTOR as a "cast" from scalable to fixed.
        setOperationAction(ISD::INSERT_SUBVECTOR, VT, Custom);
        setOperationAction(ISD::EXTRACT_SUBVECTOR, VT, Custom);

        setOperationAction(ISD::BUILD_VECTOR, VT, Custom);
        setOperationAction(ISD::CONCAT_VECTORS, VT, Custom);

        setOperationAction(ISD::EXTRACT_VECTOR_ELT, VT, Custom);

        setOperationAction(ISD::LOAD, VT, Custom);
        setOperationAction(ISD::STORE, VT, Custom);

        setOperationAction(ISD::SETCC, VT, Custom);

        setOperationAction(ISD::TRUNCATE, VT, Custom);

        setOperationAction(ISD::BITCAST, VT, Custom);

        setOperationAction(ISD::VECREDUCE_AND, VT, Custom);
        setOperationAction(ISD::VECREDUCE_OR, VT, Custom);
        setOperationAction(ISD::VECREDUCE_XOR, VT, Custom);

        // Operations below are different for between masks and other vectors.
        if (VT.getVectorElementType() == MVT::i1) {
          setOperationAction(ISD::AND, VT, Custom);
          setOperationAction(ISD::OR, VT, Custom);
          setOperationAction(ISD::XOR, VT, Custom);
          continue;
        }

        // Use SPLAT_VECTOR to prevent type legalization from destroying the
        // splats when type legalizing i64 scalar on RV32.
        // FIXME: Use SPLAT_VECTOR for all types? DAGCombine probably needs
        // improvements first.
        if (!Subtarget.is64Bit() && VT.getVectorElementType() == MVT::i64) {
          setOperationAction(ISD::SPLAT_VECTOR, VT, Custom);
          setOperationAction(ISD::SPLAT_VECTOR_PARTS, VT, Custom);
        }

        setOperationAction(ISD::VECTOR_SHUFFLE, VT, Custom);
        setOperationAction(ISD::INSERT_VECTOR_ELT, VT, Custom);

        setOperationAction(ISD::MLOAD, VT, Custom);
        setOperationAction(ISD::MSTORE, VT, Custom);
        setOperationAction(ISD::MGATHER, VT, Custom);
        setOperationAction(ISD::MSCATTER, VT, Custom);
        setOperationAction(ISD::ADD, VT, Custom);
        setOperationAction(ISD::MUL, VT, Custom);
        setOperationAction(ISD::SUB, VT, Custom);
        setOperationAction(ISD::AND, VT, Custom);
        setOperationAction(ISD::OR, VT, Custom);
        setOperationAction(ISD::XOR, VT, Custom);
        setOperationAction(ISD::SDIV, VT, Custom);
        setOperationAction(ISD::SREM, VT, Custom);
        setOperationAction(ISD::UDIV, VT, Custom);
        setOperationAction(ISD::UREM, VT, Custom);
        setOperationAction(ISD::SHL, VT, Custom);
        setOperationAction(ISD::SRA, VT, Custom);
        setOperationAction(ISD::SRL, VT, Custom);

        setOperationAction(ISD::SMIN, VT, Custom);
        setOperationAction(ISD::SMAX, VT, Custom);
        setOperationAction(ISD::UMIN, VT, Custom);
        setOperationAction(ISD::UMAX, VT, Custom);
        setOperationAction(ISD::ABS,  VT, Custom);

        setOperationAction(ISD::MULHS, VT, Custom);
        setOperationAction(ISD::MULHU, VT, Custom);

        setOperationAction(ISD::SINT_TO_FP, VT, Custom);
        setOperationAction(ISD::UINT_TO_FP, VT, Custom);
        setOperationAction(ISD::FP_TO_SINT, VT, Custom);
        setOperationAction(ISD::FP_TO_UINT, VT, Custom);

        setOperationAction(ISD::VSELECT, VT, Custom);

        setOperationAction(ISD::ANY_EXTEND, VT, Custom);
        setOperationAction(ISD::SIGN_EXTEND, VT, Custom);
        setOperationAction(ISD::ZERO_EXTEND, VT, Custom);

        // Custom-lower reduction operations to set up the corresponding custom
        // nodes' operands.
        setOperationAction(ISD::VECREDUCE_ADD, VT, Custom);
        setOperationAction(ISD::VECREDUCE_SMAX, VT, Custom);
        setOperationAction(ISD::VECREDUCE_SMIN, VT, Custom);
        setOperationAction(ISD::VECREDUCE_UMAX, VT, Custom);
        setOperationAction(ISD::VECREDUCE_UMIN, VT, Custom);
      }

      for (MVT VT : MVT::fp_fixedlen_vector_valuetypes()) {
        if (!useRVVForFixedLengthVectorVT(VT))
          continue;

        // By default everything must be expanded.
        for (unsigned Op = 0; Op < ISD::BUILTIN_OP_END; ++Op)
          setOperationAction(Op, VT, Expand);
        for (MVT OtherVT : MVT::fp_fixedlen_vector_valuetypes()) {
          setLoadExtAction(ISD::EXTLOAD, OtherVT, VT, Expand);
          setTruncStoreAction(VT, OtherVT, Expand);
        }

        // We use EXTRACT_SUBVECTOR as a "cast" from scalable to fixed.
        setOperationAction(ISD::INSERT_SUBVECTOR, VT, Custom);
        setOperationAction(ISD::EXTRACT_SUBVECTOR, VT, Custom);

        setOperationAction(ISD::BUILD_VECTOR, VT, Custom);
        setOperationAction(ISD::VECTOR_SHUFFLE, VT, Custom);
        setOperationAction(ISD::INSERT_VECTOR_ELT, VT, Custom);
        setOperationAction(ISD::EXTRACT_VECTOR_ELT, VT, Custom);

        setOperationAction(ISD::LOAD, VT, Custom);
        setOperationAction(ISD::STORE, VT, Custom);
        setOperationAction(ISD::MLOAD, VT, Custom);
        setOperationAction(ISD::MSTORE, VT, Custom);
        setOperationAction(ISD::MGATHER, VT, Custom);
        setOperationAction(ISD::MSCATTER, VT, Custom);
        setOperationAction(ISD::FADD, VT, Custom);
        setOperationAction(ISD::FSUB, VT, Custom);
        setOperationAction(ISD::FMUL, VT, Custom);
        setOperationAction(ISD::FDIV, VT, Custom);
        setOperationAction(ISD::FNEG, VT, Custom);
        setOperationAction(ISD::FABS, VT, Custom);
        setOperationAction(ISD::FCOPYSIGN, VT, Custom);
        setOperationAction(ISD::FSQRT, VT, Custom);
        setOperationAction(ISD::FMA, VT, Custom);
        setOperationAction(ISD::FMINNUM, VT, Custom);
        setOperationAction(ISD::FMAXNUM, VT, Custom);

        setOperationAction(ISD::FP_ROUND, VT, Custom);
        setOperationAction(ISD::FP_EXTEND, VT, Custom);

        for (auto CC : VFPCCToExpand)
          setCondCodeAction(CC, VT, Expand);

        setOperationAction(ISD::VSELECT, VT, Custom);

        setOperationAction(ISD::BITCAST, VT, Custom);

        setOperationAction(ISD::VECREDUCE_FADD, VT, Custom);
        setOperationAction(ISD::VECREDUCE_SEQ_FADD, VT, Custom);
      }

      // Custom-legalize bitcasts from fixed-length vectors to scalar types.
      setOperationAction(ISD::BITCAST, MVT::i8, Custom);
      setOperationAction(ISD::BITCAST, MVT::i16, Custom);
      setOperationAction(ISD::BITCAST, MVT::i32, Custom);
      setOperationAction(ISD::BITCAST, MVT::i64, Custom);
      setOperationAction(ISD::BITCAST, MVT::f16, Custom);
      setOperationAction(ISD::BITCAST, MVT::f32, Custom);
      setOperationAction(ISD::BITCAST, MVT::f64, Custom);
    }
  }

  // Function alignments.
  const Align FunctionAlignment(Subtarget.hasStdExtC() ? 2 : 4);
  setMinFunctionAlignment(FunctionAlignment);
  setPrefFunctionAlignment(FunctionAlignment);

  setMinimumJumpTableEntries(5);

  // Jumps are expensive, compared to logic
  setJumpIsExpensive();

  // We can use any register for comparisons
  setHasMultipleConditionRegisters();

  setTargetDAGCombine(ISD::AND);
  setTargetDAGCombine(ISD::OR);
  setTargetDAGCombine(ISD::XOR);
  if (Subtarget.hasStdExtV()) {
    setTargetDAGCombine(ISD::FCOPYSIGN);
    setTargetDAGCombine(ISD::MGATHER);
    setTargetDAGCombine(ISD::MSCATTER);
  }
}

EVT RISCVTargetLowering::getSetCCResultType(const DataLayout &DL,
                                            LLVMContext &Context,
                                            EVT VT) const {
  if (!VT.isVector())
    return getPointerTy(DL);
  if (Subtarget.hasStdExtV() &&
      (VT.isScalableVector() || Subtarget.useRVVForFixedLengthVectors()))
    return EVT::getVectorVT(Context, MVT::i1, VT.getVectorElementCount());
  return VT.changeVectorElementTypeToInteger();
}

bool RISCVTargetLowering::getTgtMemIntrinsic(IntrinsicInfo &Info,
                                             const CallInst &I,
                                             MachineFunction &MF,
                                             unsigned Intrinsic) const {
  switch (Intrinsic) {
  default:
    return false;
  case Intrinsic::riscv_masked_atomicrmw_xchg_i32:
  case Intrinsic::riscv_masked_atomicrmw_add_i32:
  case Intrinsic::riscv_masked_atomicrmw_sub_i32:
  case Intrinsic::riscv_masked_atomicrmw_nand_i32:
  case Intrinsic::riscv_masked_atomicrmw_max_i32:
  case Intrinsic::riscv_masked_atomicrmw_min_i32:
  case Intrinsic::riscv_masked_atomicrmw_umax_i32:
  case Intrinsic::riscv_masked_atomicrmw_umin_i32:
  case Intrinsic::riscv_masked_cmpxchg_i32:
    PointerType *PtrTy = cast<PointerType>(I.getArgOperand(0)->getType());
    Info.opc = ISD::INTRINSIC_W_CHAIN;
    Info.memVT = MVT::getVT(PtrTy->getElementType());
    Info.ptrVal = I.getArgOperand(0);
    Info.offset = 0;
    Info.align = Align(4);
    Info.flags = MachineMemOperand::MOLoad | MachineMemOperand::MOStore |
                 MachineMemOperand::MOVolatile;
    return true;
  }
}

bool RISCVTargetLowering::isLegalAddressingMode(const DataLayout &DL,
                                                const AddrMode &AM, Type *Ty,
                                                unsigned AS,
                                                Instruction *I) const {
  // No global is ever allowed as a base.
  if (AM.BaseGV)
    return false;

  // Require a 12-bit signed offset.
  if (!isInt<12>(AM.BaseOffs))
    return false;

  switch (AM.Scale) {
  case 0: // "r+i" or just "i", depending on HasBaseReg.
    break;
  case 1:
    if (!AM.HasBaseReg) // allow "r+i".
      break;
    return false; // disallow "r+r" or "r+r+i".
  default:
    return false;
  }

  return true;
}

bool RISCVTargetLowering::isLegalICmpImmediate(int64_t Imm) const {
  return isInt<12>(Imm);
}

bool RISCVTargetLowering::isLegalAddImmediate(int64_t Imm) const {
  return isInt<12>(Imm);
}

// On RV32, 64-bit integers are split into their high and low parts and held
// in two different registers, so the trunc is free since the low register can
// just be used.
bool RISCVTargetLowering::isTruncateFree(Type *SrcTy, Type *DstTy) const {
  if (Subtarget.is64Bit() || !SrcTy->isIntegerTy() || !DstTy->isIntegerTy())
    return false;
  unsigned SrcBits = SrcTy->getPrimitiveSizeInBits();
  unsigned DestBits = DstTy->getPrimitiveSizeInBits();
  return (SrcBits == 64 && DestBits == 32);
}

bool RISCVTargetLowering::isTruncateFree(EVT SrcVT, EVT DstVT) const {
  if (Subtarget.is64Bit() || SrcVT.isVector() || DstVT.isVector() ||
      !SrcVT.isInteger() || !DstVT.isInteger())
    return false;
  unsigned SrcBits = SrcVT.getSizeInBits();
  unsigned DestBits = DstVT.getSizeInBits();
  return (SrcBits == 64 && DestBits == 32);
}

bool RISCVTargetLowering::isZExtFree(SDValue Val, EVT VT2) const {
  // Zexts are free if they can be combined with a load.
  if (auto *LD = dyn_cast<LoadSDNode>(Val)) {
    EVT MemVT = LD->getMemoryVT();
    if ((MemVT == MVT::i8 || MemVT == MVT::i16 ||
         (Subtarget.is64Bit() && MemVT == MVT::i32)) &&
        (LD->getExtensionType() == ISD::NON_EXTLOAD ||
         LD->getExtensionType() == ISD::ZEXTLOAD))
      return true;
  }

  return TargetLowering::isZExtFree(Val, VT2);
}

bool RISCVTargetLowering::isSExtCheaperThanZExt(EVT SrcVT, EVT DstVT) const {
  return Subtarget.is64Bit() && SrcVT == MVT::i32 && DstVT == MVT::i64;
}

bool RISCVTargetLowering::isCheapToSpeculateCttz() const {
  return Subtarget.hasStdExtZbb();
}

bool RISCVTargetLowering::isCheapToSpeculateCtlz() const {
  return Subtarget.hasStdExtZbb();
}

bool RISCVTargetLowering::isFPImmLegal(const APFloat &Imm, EVT VT,
                                       bool ForCodeSize) const {
  if (VT == MVT::f16 && !Subtarget.hasStdExtZfh())
    return false;
  if (VT == MVT::f32 && !Subtarget.hasStdExtF())
    return false;
  if (VT == MVT::f64 && !Subtarget.hasStdExtD())
    return false;
  if (Imm.isNegZero())
    return false;
  return Imm.isZero();
}

bool RISCVTargetLowering::hasBitPreservingFPLogic(EVT VT) const {
  return (VT == MVT::f16 && Subtarget.hasStdExtZfh()) ||
         (VT == MVT::f32 && Subtarget.hasStdExtF()) ||
         (VT == MVT::f64 && Subtarget.hasStdExtD());
}

MVT RISCVTargetLowering::getRegisterTypeForCallingConv(LLVMContext &Context,
                                                      CallingConv::ID CC,
                                                      EVT VT) const {
  // Use f32 to pass f16 if it is legal and Zfh is not enabled. We might still
  // end up using a GPR but that will be decided based on ABI.
  if (VT == MVT::f16 && Subtarget.hasStdExtF() && !Subtarget.hasStdExtZfh())
    return MVT::f32;

  return TargetLowering::getRegisterTypeForCallingConv(Context, CC, VT);
}

unsigned RISCVTargetLowering::getNumRegistersForCallingConv(LLVMContext &Context,
                                                           CallingConv::ID CC,
                                                           EVT VT) const {
  // Use f32 to pass f16 if it is legal and Zfh is not enabled. We might still
  // end up using a GPR but that will be decided based on ABI.
  if (VT == MVT::f16 && Subtarget.hasStdExtF() && !Subtarget.hasStdExtZfh())
    return 1;

  return TargetLowering::getNumRegistersForCallingConv(Context, CC, VT);
}

// Changes the condition code and swaps operands if necessary, so the SetCC
// operation matches one of the comparisons supported directly by branches
// in the RISC-V ISA. May adjust compares to favor compare with 0 over compare
// with 1/-1.
static void translateSetCCForBranch(const SDLoc &DL, SDValue &LHS, SDValue &RHS,
                                    ISD::CondCode &CC, SelectionDAG &DAG) {
  // Convert X > -1 to X >= 0.
  if (CC == ISD::SETGT && isAllOnesConstant(RHS)) {
    RHS = DAG.getConstant(0, DL, RHS.getValueType());
    CC = ISD::SETGE;
    return;
  }
  // Convert X < 1 to 0 >= X.
  if (CC == ISD::SETLT && isOneConstant(RHS)) {
    RHS = LHS;
    LHS = DAG.getConstant(0, DL, RHS.getValueType());
    CC = ISD::SETGE;
    return;
  }

  switch (CC) {
  default:
    break;
  case ISD::SETGT:
  case ISD::SETLE:
  case ISD::SETUGT:
  case ISD::SETULE:
    CC = ISD::getSetCCSwappedOperands(CC);
    std::swap(LHS, RHS);
    break;
  }
}

// Return the RISC-V branch opcode that matches the given DAG integer
// condition code. The CondCode must be one of those supported by the RISC-V
// ISA (see translateSetCCForBranch).
static unsigned getBranchOpcodeForIntCondCode(ISD::CondCode CC) {
  switch (CC) {
  default:
    llvm_unreachable("Unsupported CondCode");
  case ISD::SETEQ:
    return RISCV::BEQ;
  case ISD::SETNE:
    return RISCV::BNE;
  case ISD::SETLT:
    return RISCV::BLT;
  case ISD::SETGE:
    return RISCV::BGE;
  case ISD::SETULT:
    return RISCV::BLTU;
  case ISD::SETUGE:
    return RISCV::BGEU;
  }
}

RISCVVLMUL RISCVTargetLowering::getLMUL(MVT VT) {
  assert(VT.isScalableVector() && "Expecting a scalable vector type");
  unsigned KnownSize = VT.getSizeInBits().getKnownMinValue();
  if (VT.getVectorElementType() == MVT::i1)
    KnownSize *= 8;

  switch (KnownSize) {
  default:
    llvm_unreachable("Invalid LMUL.");
  case 8:
    return RISCVVLMUL::LMUL_F8;
  case 16:
    return RISCVVLMUL::LMUL_F4;
  case 32:
    return RISCVVLMUL::LMUL_F2;
  case 64:
    return RISCVVLMUL::LMUL_1;
  case 128:
    return RISCVVLMUL::LMUL_2;
  case 256:
    return RISCVVLMUL::LMUL_4;
  case 512:
    return RISCVVLMUL::LMUL_8;
  }
}

unsigned RISCVTargetLowering::getRegClassIDForLMUL(RISCVVLMUL LMul) {
  switch (LMul) {
  default:
    llvm_unreachable("Invalid LMUL.");
  case RISCVVLMUL::LMUL_F8:
  case RISCVVLMUL::LMUL_F4:
  case RISCVVLMUL::LMUL_F2:
  case RISCVVLMUL::LMUL_1:
    return RISCV::VRRegClassID;
  case RISCVVLMUL::LMUL_2:
    return RISCV::VRM2RegClassID;
  case RISCVVLMUL::LMUL_4:
    return RISCV::VRM4RegClassID;
  case RISCVVLMUL::LMUL_8:
    return RISCV::VRM8RegClassID;
  }
}

unsigned RISCVTargetLowering::getSubregIndexByMVT(MVT VT, unsigned Index) {
  RISCVVLMUL LMUL = getLMUL(VT);
  if (LMUL == RISCVVLMUL::LMUL_F8 || LMUL == RISCVVLMUL::LMUL_F4 ||
      LMUL == RISCVVLMUL::LMUL_F2 || LMUL == RISCVVLMUL::LMUL_1) {
    static_assert(RISCV::sub_vrm1_7 == RISCV::sub_vrm1_0 + 7,
                  "Unexpected subreg numbering");
    return RISCV::sub_vrm1_0 + Index;
  }
  if (LMUL == RISCVVLMUL::LMUL_2) {
    static_assert(RISCV::sub_vrm2_3 == RISCV::sub_vrm2_0 + 3,
                  "Unexpected subreg numbering");
    return RISCV::sub_vrm2_0 + Index;
  }
  if (LMUL == RISCVVLMUL::LMUL_4) {
    static_assert(RISCV::sub_vrm4_1 == RISCV::sub_vrm4_0 + 1,
                  "Unexpected subreg numbering");
    return RISCV::sub_vrm4_0 + Index;
  }
  llvm_unreachable("Invalid vector type.");
}

unsigned RISCVTargetLowering::getRegClassIDForVecVT(MVT VT) {
  if (VT.getVectorElementType() == MVT::i1)
    return RISCV::VRRegClassID;
  return getRegClassIDForLMUL(getLMUL(VT));
}

// Attempt to decompose a subvector insert/extract between VecVT and
// SubVecVT via subregister indices. Returns the subregister index that
// can perform the subvector insert/extract with the given element index, as
// well as the index corresponding to any leftover subvectors that must be
// further inserted/extracted within the register class for SubVecVT.
std::pair<unsigned, unsigned>
RISCVTargetLowering::decomposeSubvectorInsertExtractToSubRegs(
    MVT VecVT, MVT SubVecVT, unsigned InsertExtractIdx,
    const RISCVRegisterInfo *TRI) {
  static_assert((RISCV::VRM8RegClassID > RISCV::VRM4RegClassID &&
                 RISCV::VRM4RegClassID > RISCV::VRM2RegClassID &&
                 RISCV::VRM2RegClassID > RISCV::VRRegClassID),
                "Register classes not ordered");
  unsigned VecRegClassID = getRegClassIDForVecVT(VecVT);
  unsigned SubRegClassID = getRegClassIDForVecVT(SubVecVT);
  // Try to compose a subregister index that takes us from the incoming
  // LMUL>1 register class down to the outgoing one. At each step we half
  // the LMUL:
  //   nxv16i32@12 -> nxv2i32: sub_vrm4_1_then_sub_vrm2_1_then_sub_vrm1_0
  // Note that this is not guaranteed to find a subregister index, such as
  // when we are extracting from one VR type to another.
  unsigned SubRegIdx = RISCV::NoSubRegister;
  for (const unsigned RCID :
       {RISCV::VRM4RegClassID, RISCV::VRM2RegClassID, RISCV::VRRegClassID})
    if (VecRegClassID > RCID && SubRegClassID <= RCID) {
      VecVT = VecVT.getHalfNumVectorElementsVT();
      bool IsHi =
          InsertExtractIdx >= VecVT.getVectorElementCount().getKnownMinValue();
      SubRegIdx = TRI->composeSubRegIndices(SubRegIdx,
                                            getSubregIndexByMVT(VecVT, IsHi));
      if (IsHi)
        InsertExtractIdx -= VecVT.getVectorElementCount().getKnownMinValue();
    }
  return {SubRegIdx, InsertExtractIdx};
}

static bool useRVVForFixedLengthVectorVT(MVT VT,
                                         const RISCVSubtarget &Subtarget) {
  assert(VT.isFixedLengthVector() && "Expected a fixed length vector type!");
  if (!Subtarget.useRVVForFixedLengthVectors())
    return false;

  unsigned MinVLen = Subtarget.getMinRVVVectorSizeInBits();

  // Don't use RVV for vectors we cannot scalarize if required.
  switch (VT.getVectorElementType().SimpleTy) {
  // i1 is supported but has different rules.
  default:
    return false;
  case MVT::i1:
    // Masks can only use a single register.
    if (VT.getVectorNumElements() > MinVLen)
      return false;
    MinVLen /= 8;
    break;
  case MVT::i8:
  case MVT::i16:
  case MVT::i32:
  case MVT::i64:
    break;
  case MVT::f16:
    if (!Subtarget.hasStdExtZfh())
      return false;
    break;
  case MVT::f32:
    if (!Subtarget.hasStdExtF())
      return false;
    break;
  case MVT::f64:
    if (!Subtarget.hasStdExtD())
      return false;
    break;
  }

  unsigned LMul = divideCeil(VT.getSizeInBits(), MinVLen);
  // Don't use RVV for types that don't fit.
  if (LMul > Subtarget.getMaxLMULForFixedLengthVectors())
    return false;

  // TODO: Perhaps an artificial restriction, but worth having whilst getting
  // the base fixed length RVV support in place.
  if (!VT.isPow2VectorType())
    return false;

  return true;
}

bool RISCVTargetLowering::useRVVForFixedLengthVectorVT(MVT VT) const {
  return ::useRVVForFixedLengthVectorVT(VT, Subtarget);
}

// Return the largest legal scalable vector type that matches VT's element type.
static MVT getContainerForFixedLengthVector(const TargetLowering &TLI, MVT VT,
                                            const RISCVSubtarget &Subtarget) {
  // This may be called before legal types are setup.
  assert(((VT.isFixedLengthVector() && TLI.isTypeLegal(VT)) ||
          useRVVForFixedLengthVectorVT(VT, Subtarget)) &&
         "Expected legal fixed length vector!");

  unsigned MinVLen = Subtarget.getMinRVVVectorSizeInBits();

  MVT EltVT = VT.getVectorElementType();
  switch (EltVT.SimpleTy) {
  default:
    llvm_unreachable("unexpected element type for RVV container");
  case MVT::i1: {
    // Masks are calculated assuming 8-bit elements since that's when we need
    // the most elements.
    MinVLen /= 8;
    unsigned LMul = divideCeil(VT.getSizeInBits(), MinVLen);
    unsigned EltsPerBlock = RISCV::RVVBitsPerBlock / 8;
    return MVT::getScalableVectorVT(MVT::i1, LMul * EltsPerBlock);
  }
  case MVT::i8:
  case MVT::i16:
  case MVT::i32:
  case MVT::i64:
  case MVT::f16:
  case MVT::f32:
  case MVT::f64: {
    unsigned LMul = divideCeil(VT.getSizeInBits(), MinVLen);
    unsigned EltsPerBlock = RISCV::RVVBitsPerBlock / EltVT.getSizeInBits();
    return MVT::getScalableVectorVT(EltVT, LMul * EltsPerBlock);
  }
  }
}

static MVT getContainerForFixedLengthVector(SelectionDAG &DAG, MVT VT,
                                            const RISCVSubtarget &Subtarget) {
  return getContainerForFixedLengthVector(DAG.getTargetLoweringInfo(), VT,
                                          Subtarget);
}

MVT RISCVTargetLowering::getContainerForFixedLengthVector(MVT VT) const {
  return ::getContainerForFixedLengthVector(*this, VT, getSubtarget());
}

// Grow V to consume an entire RVV register.
static SDValue convertToScalableVector(EVT VT, SDValue V, SelectionDAG &DAG,
                                       const RISCVSubtarget &Subtarget) {
  assert(VT.isScalableVector() &&
         "Expected to convert into a scalable vector!");
  assert(V.getValueType().isFixedLengthVector() &&
         "Expected a fixed length vector operand!");
  SDLoc DL(V);
  SDValue Zero = DAG.getConstant(0, DL, Subtarget.getXLenVT());
  return DAG.getNode(ISD::INSERT_SUBVECTOR, DL, VT, DAG.getUNDEF(VT), V, Zero);
}

// Shrink V so it's just big enough to maintain a VT's worth of data.
static SDValue convertFromScalableVector(EVT VT, SDValue V, SelectionDAG &DAG,
                                         const RISCVSubtarget &Subtarget) {
  assert(VT.isFixedLengthVector() &&
         "Expected to convert into a fixed length vector!");
  assert(V.getValueType().isScalableVector() &&
         "Expected a scalable vector operand!");
  SDLoc DL(V);
  SDValue Zero = DAG.getConstant(0, DL, Subtarget.getXLenVT());
  return DAG.getNode(ISD::EXTRACT_SUBVECTOR, DL, VT, V, Zero);
}

// Gets the two common "VL" operands: an all-ones mask and the vector length.
// VecVT is a vector type, either fixed-length or scalable, and ContainerVT is
// the vector type that it is contained in.
static std::pair<SDValue, SDValue>
getDefaultVLOps(MVT VecVT, MVT ContainerVT, SDLoc DL, SelectionDAG &DAG,
                const RISCVSubtarget &Subtarget) {
  assert(ContainerVT.isScalableVector() && "Expecting scalable container type");
  MVT XLenVT = Subtarget.getXLenVT();
  SDValue VL = VecVT.isFixedLengthVector()
                   ? DAG.getConstant(VecVT.getVectorNumElements(), DL, XLenVT)
                   : DAG.getRegister(RISCV::X0, XLenVT);
  MVT MaskVT = MVT::getVectorVT(MVT::i1, ContainerVT.getVectorElementCount());
  SDValue Mask = DAG.getNode(RISCVISD::VMSET_VL, DL, MaskVT, VL);
  return {Mask, VL};
}

// As above but assuming the given type is a scalable vector type.
static std::pair<SDValue, SDValue>
getDefaultScalableVLOps(MVT VecVT, SDLoc DL, SelectionDAG &DAG,
                        const RISCVSubtarget &Subtarget) {
  assert(VecVT.isScalableVector() && "Expecting a scalable vector");
  return getDefaultVLOps(VecVT, VecVT, DL, DAG, Subtarget);
}

// The state of RVV BUILD_VECTOR and VECTOR_SHUFFLE lowering is that very few
// of either is (currently) supported. This can get us into an infinite loop
// where we try to lower a BUILD_VECTOR as a VECTOR_SHUFFLE as a BUILD_VECTOR
// as a ..., etc.
// Until either (or both) of these can reliably lower any node, reporting that
// we don't want to expand BUILD_VECTORs via VECTOR_SHUFFLEs at least breaks
// the infinite loop. Note that this lowers BUILD_VECTOR through the stack,
// which is not desirable.
bool RISCVTargetLowering::shouldExpandBuildVectorWithShuffles(
    EVT VT, unsigned DefinedValues) const {
  return false;
}

bool RISCVTargetLowering::isShuffleMaskLegal(ArrayRef<int> M, EVT VT) const {
  // Only splats are currently supported.
  if (ShuffleVectorSDNode::isSplatMask(M.data(), VT))
    return true;

  return false;
}

static SDValue lowerSPLAT_VECTOR(SDValue Op, SelectionDAG &DAG,
                                 const RISCVSubtarget &Subtarget) {
  MVT VT = Op.getSimpleValueType();
  assert(VT.isFixedLengthVector() && "Unexpected vector!");

  MVT ContainerVT = getContainerForFixedLengthVector(DAG, VT, Subtarget);

  SDLoc DL(Op);
  SDValue Mask, VL;
  std::tie(Mask, VL) = getDefaultVLOps(VT, ContainerVT, DL, DAG, Subtarget);

  unsigned Opc =
      VT.isFloatingPoint() ? RISCVISD::VFMV_V_F_VL : RISCVISD::VMV_V_X_VL;
  SDValue Splat = DAG.getNode(Opc, DL, ContainerVT, Op.getOperand(0), VL);
  return convertFromScalableVector(VT, Splat, DAG, Subtarget);
}

static SDValue lowerBUILD_VECTOR(SDValue Op, SelectionDAG &DAG,
                                 const RISCVSubtarget &Subtarget) {
  MVT VT = Op.getSimpleValueType();
  assert(VT.isFixedLengthVector() && "Unexpected vector!");

  MVT ContainerVT = getContainerForFixedLengthVector(DAG, VT, Subtarget);

  SDLoc DL(Op);
  SDValue Mask, VL;
  std::tie(Mask, VL) = getDefaultVLOps(VT, ContainerVT, DL, DAG, Subtarget);

  MVT XLenVT = Subtarget.getXLenVT();
  unsigned NumElts = Op.getNumOperands();

  if (VT.getVectorElementType() == MVT::i1) {
    if (ISD::isBuildVectorAllZeros(Op.getNode())) {
      SDValue VMClr = DAG.getNode(RISCVISD::VMCLR_VL, DL, ContainerVT, VL);
      return convertFromScalableVector(VT, VMClr, DAG, Subtarget);
    }

    if (ISD::isBuildVectorAllOnes(Op.getNode())) {
      SDValue VMSet = DAG.getNode(RISCVISD::VMSET_VL, DL, ContainerVT, VL);
      return convertFromScalableVector(VT, VMSet, DAG, Subtarget);
    }

    // Lower constant mask BUILD_VECTORs via an integer vector type, in
    // scalar integer chunks whose bit-width depends on the number of mask
    // bits and XLEN.
    // First, determine the most appropriate scalar integer type to use. This
    // is at most XLenVT, but may be shrunk to a smaller vector element type
    // according to the size of the final vector - use i8 chunks rather than
    // XLenVT if we're producing a v8i1. This results in more consistent
    // codegen across RV32 and RV64.
    // If we have to use more than one INSERT_VECTOR_ELT then this optimization
    // is likely to increase code size; avoid peforming it in such a case.
    unsigned NumViaIntegerBits =
        std::min(std::max(NumElts, 8u), Subtarget.getXLen());
    if (ISD::isBuildVectorOfConstantSDNodes(Op.getNode()) &&
        (!DAG.shouldOptForSize() || NumElts <= NumViaIntegerBits)) {
      // Now we can create our integer vector type. Note that it may be larger
      // than the resulting mask type: v4i1 would use v1i8 as its integer type.
      MVT IntegerViaVecVT =
          MVT::getVectorVT(MVT::getIntegerVT(NumViaIntegerBits),
                           divideCeil(NumElts, NumViaIntegerBits));

      uint64_t Bits = 0;
      unsigned BitPos = 0, IntegerEltIdx = 0;
      SDValue Vec = DAG.getUNDEF(IntegerViaVecVT);

      for (unsigned I = 0; I < NumElts; I++, BitPos++) {
        // Once we accumulate enough bits to fill our scalar type, insert into
        // our vector and clear our accumulated data.
        if (I != 0 && I % NumViaIntegerBits == 0) {
          if (NumViaIntegerBits <= 32)
            Bits = SignExtend64(Bits, 32);
          SDValue Elt = DAG.getConstant(Bits, DL, XLenVT);
          Vec = DAG.getNode(ISD::INSERT_VECTOR_ELT, DL, IntegerViaVecVT, Vec,
                            Elt, DAG.getConstant(IntegerEltIdx, DL, XLenVT));
          Bits = 0;
          BitPos = 0;
          IntegerEltIdx++;
        }
        SDValue V = Op.getOperand(I);
        bool BitValue = !V.isUndef() && cast<ConstantSDNode>(V)->getZExtValue();
        Bits |= ((uint64_t)BitValue << BitPos);
      }

      // Insert the (remaining) scalar value into position in our integer
      // vector type.
      if (NumViaIntegerBits <= 32)
        Bits = SignExtend64(Bits, 32);
      SDValue Elt = DAG.getConstant(Bits, DL, XLenVT);
      Vec = DAG.getNode(ISD::INSERT_VECTOR_ELT, DL, IntegerViaVecVT, Vec, Elt,
                        DAG.getConstant(IntegerEltIdx, DL, XLenVT));

      if (NumElts < NumViaIntegerBits) {
        // If we're producing a smaller vector than our minimum legal integer
        // type, bitcast to the equivalent (known-legal) mask type, and extract
        // our final mask.
        assert(IntegerViaVecVT == MVT::v1i8 && "Unexpected mask vector type");
        Vec = DAG.getBitcast(MVT::v8i1, Vec);
        Vec = DAG.getNode(ISD::EXTRACT_SUBVECTOR, DL, VT, Vec,
                          DAG.getConstant(0, DL, XLenVT));
      } else {
        // Else we must have produced an integer type with the same size as the
        // mask type; bitcast for the final result.
        assert(VT.getSizeInBits() == IntegerViaVecVT.getSizeInBits());
        Vec = DAG.getBitcast(VT, Vec);
      }

      return Vec;
    }

    return SDValue();
  }

  if (SDValue Splat = cast<BuildVectorSDNode>(Op)->getSplatValue()) {
    unsigned Opc = VT.isFloatingPoint() ? RISCVISD::VFMV_V_F_VL
                                        : RISCVISD::VMV_V_X_VL;
    Splat = DAG.getNode(Opc, DL, ContainerVT, Splat, VL);
    return convertFromScalableVector(VT, Splat, DAG, Subtarget);
  }

  // Try and match an index sequence, which we can lower directly to the vid
  // instruction. An all-undef vector is matched by getSplatValue, above.
  if (VT.isInteger()) {
    bool IsVID = true;
    for (unsigned I = 0; I < NumElts && IsVID; I++)
      IsVID &= Op.getOperand(I).isUndef() ||
               (isa<ConstantSDNode>(Op.getOperand(I)) &&
                Op.getConstantOperandVal(I) == I);

    if (IsVID) {
      SDValue VID = DAG.getNode(RISCVISD::VID_VL, DL, ContainerVT, Mask, VL);
      return convertFromScalableVector(VT, VID, DAG, Subtarget);
    }
  }

  // Attempt to detect "hidden" splats, which only reveal themselves as splats
  // when re-interpreted as a vector with a larger element type. For example,
  //   v4i16 = build_vector i16 0, i16 1, i16 0, i16 1
  // could be instead splat as
  //   v2i32 = build_vector i32 0x00010000, i32 0x00010000
  // TODO: This optimization could also work on non-constant splats, but it
  // would require bit-manipulation instructions to construct the splat value.
  SmallVector<SDValue> Sequence;
  unsigned EltBitSize = VT.getScalarSizeInBits();
  const auto *BV = cast<BuildVectorSDNode>(Op);
  if (VT.isInteger() && EltBitSize < 64 &&
      ISD::isBuildVectorOfConstantSDNodes(Op.getNode()) &&
      BV->getRepeatedSequence(Sequence) &&
      (Sequence.size() * EltBitSize) <= 64) {
    unsigned SeqLen = Sequence.size();
    MVT ViaIntVT = MVT::getIntegerVT(EltBitSize * SeqLen);
    MVT ViaVecVT = MVT::getVectorVT(ViaIntVT, NumElts / SeqLen);
    assert((ViaIntVT == MVT::i16 || ViaIntVT == MVT::i32 ||
            ViaIntVT == MVT::i64) &&
           "Unexpected sequence type");

    unsigned EltIdx = 0;
    uint64_t EltMask = maskTrailingOnes<uint64_t>(EltBitSize);
    uint64_t SplatValue = 0;
    // Construct the amalgamated value which can be splatted as this larger
    // vector type.
    for (const auto &SeqV : Sequence) {
      if (!SeqV.isUndef())
        SplatValue |= ((cast<ConstantSDNode>(SeqV)->getZExtValue() & EltMask)
                       << (EltIdx * EltBitSize));
      EltIdx++;
    }

    // On RV64, sign-extend from 32 to 64 bits where possible in order to
    // achieve better constant materializion.
    if (Subtarget.is64Bit() && ViaIntVT == MVT::i32)
      SplatValue = SignExtend64(SplatValue, 32);

    // Since we can't introduce illegal i64 types at this stage, we can only
    // perform an i64 splat on RV32 if it is its own sign-extended value. That
    // way we can use RVV instructions to splat.
    assert((ViaIntVT.bitsLE(XLenVT) ||
            (!Subtarget.is64Bit() && ViaIntVT == MVT::i64)) &&
           "Unexpected bitcast sequence");
    if (ViaIntVT.bitsLE(XLenVT) || isInt<32>(SplatValue)) {
      SDValue ViaVL =
          DAG.getConstant(ViaVecVT.getVectorNumElements(), DL, XLenVT);
      MVT ViaContainerVT =
          getContainerForFixedLengthVector(DAG, ViaVecVT, Subtarget);
      SDValue Splat =
          DAG.getNode(RISCVISD::VMV_V_X_VL, DL, ViaContainerVT,
                      DAG.getConstant(SplatValue, DL, XLenVT), ViaVL);
      Splat = convertFromScalableVector(ViaVecVT, Splat, DAG, Subtarget);
      return DAG.getBitcast(VT, Splat);
    }
  }

  // Try and optimize BUILD_VECTORs with "dominant values" - these are values
  // which constitute a large proportion of the elements. In such cases we can
  // splat a vector with the dominant element and make up the shortfall with
  // INSERT_VECTOR_ELTs.
  // Note that this includes vectors of 2 elements by association. The
  // upper-most element is the "dominant" one, allowing us to use a splat to
  // "insert" the upper element, and an insert of the lower element at position
  // 0, which improves codegen.
  SDValue DominantValue;
  unsigned MostCommonCount = 0;
  DenseMap<SDValue, unsigned> ValueCounts;
  unsigned NumUndefElts =
      count_if(Op->op_values(), [](const SDValue &V) { return V.isUndef(); });

  for (SDValue V : Op->op_values()) {
    if (V.isUndef())
      continue;

    ValueCounts.insert(std::make_pair(V, 0));
    unsigned &Count = ValueCounts[V];

    // Is this value dominant? In case of a tie, prefer the highest element as
    // it's cheaper to insert near the beginning of a vector than it is at the
    // end.
    if (++Count >= MostCommonCount) {
      DominantValue = V;
      MostCommonCount = Count;
    }
  }

  assert(DominantValue && "Not expecting an all-undef BUILD_VECTOR");
  unsigned NumDefElts = NumElts - NumUndefElts;
  unsigned DominantValueCountThreshold = NumDefElts <= 2 ? 0 : NumDefElts - 2;

  // Don't perform this optimization when optimizing for size, since
  // materializing elements and inserting them tends to cause code bloat.
  if (!DAG.shouldOptForSize() &&
      ((MostCommonCount > DominantValueCountThreshold) ||
       (ValueCounts.size() <= Log2_32(NumDefElts)))) {
    // Start by splatting the most common element.
    SDValue Vec = DAG.getSplatBuildVector(VT, DL, DominantValue);

    DenseSet<SDValue> Processed{DominantValue};
    MVT SelMaskTy = VT.changeVectorElementType(MVT::i1);
    for (const auto &OpIdx : enumerate(Op->ops())) {
      const SDValue &V = OpIdx.value();
      if (V.isUndef() || !Processed.insert(V).second)
        continue;
      if (ValueCounts[V] == 1) {
        Vec = DAG.getNode(ISD::INSERT_VECTOR_ELT, DL, VT, Vec, V,
                          DAG.getConstant(OpIdx.index(), DL, XLenVT));
      } else {
        // Blend in all instances of this value using a VSELECT, using a
        // mask where each bit signals whether that element is the one
        // we're after.
        SmallVector<SDValue> Ops;
        transform(Op->op_values(), std::back_inserter(Ops), [&](SDValue V1) {
          return DAG.getConstant(V == V1, DL, XLenVT);
        });
        Vec = DAG.getNode(ISD::VSELECT, DL, VT,
                          DAG.getBuildVector(SelMaskTy, DL, Ops),
                          DAG.getSplatBuildVector(VT, DL, V), Vec);
      }
    }

    return Vec;
  }

  return SDValue();
}

<<<<<<< HEAD
// Called by type legalization to handle splat of i64 on RV32.
// FIXME: We can optimize this when the type has sign or zero bits in one
// of the halves.
static SDValue splatSplitI64WithVL(const SDLoc &DL, MVT VT, SDValue Scalar,
                                   SDValue VL, SelectionDAG &DAG,
                                   const RISCVSubtarget &Subtarget) {
  SDValue Lo = DAG.getNode(ISD::EXTRACT_ELEMENT, DL, MVT::i32, Scalar,
                           DAG.getConstant(0, DL, MVT::i32));
  SDValue Hi = DAG.getNode(ISD::EXTRACT_ELEMENT, DL, MVT::i32, Scalar,
                           DAG.getConstant(1, DL, MVT::i32));

  // Fall back to a stack store and stride x0 vector load.
=======
// Use a stack slot to splat the two i32 values in Lo/Hi to the vector desired
// vector nxvXi64 VT.
static SDValue splatPartsI64ThroughStack(const SDLoc &DL, MVT VT, SDValue Lo,
                                         SDValue Hi, SDValue VL,
                                         SelectionDAG &DAG) {
  assert(VT.getVectorElementType() == MVT::i64 && VT.isScalableVector() &&
         Lo.getValueType() == MVT::i32 && Hi.getValueType() == MVT::i32 &&
         "Unexpected VTs!");
>>>>>>> 11299179
  MachineFunction &MF = DAG.getMachineFunction();
  RISCVMachineFunctionInfo *FuncInfo = MF.getInfo<RISCVMachineFunctionInfo>();

  // We use the same frame index we use for moving two i32s into 64-bit FPR.
  // This is an analogous operation.
  int FI = FuncInfo->getMoveF64FrameIndex(MF);
  MachinePointerInfo MPI = MachinePointerInfo::getFixedStack(MF, FI);
  const TargetLowering &TLI = DAG.getTargetLoweringInfo();
  SDValue StackSlot =
      DAG.getFrameIndex(FI, TLI.getPointerTy(DAG.getDataLayout()));

  SDValue Chain = DAG.getEntryNode();
  Lo = DAG.getStore(Chain, DL, Lo, StackSlot, MPI, Align(8));

  SDValue OffsetSlot =
      DAG.getMemBasePlusOffset(StackSlot, TypeSize::Fixed(4), DL);
  Hi = DAG.getStore(Chain, DL, Hi, OffsetSlot, MPI.getWithOffset(4), Align(8));

  Chain = DAG.getNode(ISD::TokenFactor, DL, MVT::Other, Lo, Hi);

<<<<<<< HEAD
  MVT XLenVT = Subtarget.getXLenVT();
  SDVTList VTs = DAG.getVTList({VT, MVT::Other});
  SDValue IntID = DAG.getTargetConstant(Intrinsic::riscv_vlse, DL, XLenVT);
  SDValue Ops[] = {Chain, IntID, StackSlot, DAG.getRegister(RISCV::X0, XLenVT),
                   VL};
=======
  SDVTList VTs = DAG.getVTList({VT, MVT::Other});
  SDValue IntID = DAG.getTargetConstant(Intrinsic::riscv_vlse, DL, MVT::i64);
  SDValue Ops[] = {Chain, IntID, StackSlot,
                   DAG.getRegister(RISCV::X0, MVT::i64), VL};
>>>>>>> 11299179

  return DAG.getMemIntrinsicNode(ISD::INTRINSIC_W_CHAIN, DL, VTs, Ops, MVT::i64,
                                 MPI, Align(8), MachineMemOperand::MOLoad);
}

<<<<<<< HEAD
=======
static SDValue splatPartsI64WithVL(const SDLoc &DL, MVT VT, SDValue Lo,
                                   SDValue Hi, SDValue VL, SelectionDAG &DAG) {
  if (isa<ConstantSDNode>(Lo) && isa<ConstantSDNode>(Hi)) {
    int32_t LoC = cast<ConstantSDNode>(Lo)->getSExtValue();
    int32_t HiC = cast<ConstantSDNode>(Hi)->getSExtValue();
    // If Hi constant is all the same sign bit as Lo, lower this as a custom
    // node in order to try and match RVV vector/scalar instructions.
    if ((LoC >> 31) == HiC)
      return DAG.getNode(RISCVISD::VMV_V_X_VL, DL, VT, Lo, VL);
  }

  // Fall back to a stack store and stride x0 vector load.
  return splatPartsI64ThroughStack(DL, VT, Lo, Hi, VL, DAG);
}

// Called by type legalization to handle splat of i64 on RV32.
// FIXME: We can optimize this when the type has sign or zero bits in one
// of the halves.
static SDValue splatSplitI64WithVL(const SDLoc &DL, MVT VT, SDValue Scalar,
                                   SDValue VL, SelectionDAG &DAG) {
  assert(Scalar.getValueType() == MVT::i64 && "Unexpected VT!");
  SDValue Lo = DAG.getNode(ISD::EXTRACT_ELEMENT, DL, MVT::i32, Scalar,
                           DAG.getConstant(0, DL, MVT::i32));
  SDValue Hi = DAG.getNode(ISD::EXTRACT_ELEMENT, DL, MVT::i32, Scalar,
                           DAG.getConstant(1, DL, MVT::i32));
  return splatPartsI64WithVL(DL, VT, Lo, Hi, VL, DAG);
}

>>>>>>> 11299179
// This function lowers a splat of a scalar operand Splat with the vector
// length VL. It ensures the final sequence is type legal, which is useful when
// lowering a splat after type legalization.
static SDValue lowerScalarSplat(SDValue Scalar, SDValue VL, MVT VT, SDLoc DL,
                                SelectionDAG &DAG,
                                const RISCVSubtarget &Subtarget) {
  if (VT.isFloatingPoint())
    return DAG.getNode(RISCVISD::VFMV_V_F_VL, DL, VT, Scalar, VL);

  MVT XLenVT = Subtarget.getXLenVT();

  // Simplest case is that the operand needs to be promoted to XLenVT.
  if (Scalar.getValueType().bitsLE(XLenVT)) {
    // If the operand is a constant, sign extend to increase our chances
    // of being able to use a .vi instruction. ANY_EXTEND would become a
    // a zero extend and the simm5 check in isel would fail.
    // FIXME: Should we ignore the upper bits in isel instead?
    unsigned ExtOpc =
        isa<ConstantSDNode>(Scalar) ? ISD::SIGN_EXTEND : ISD::ANY_EXTEND;
    Scalar = DAG.getNode(ExtOpc, DL, XLenVT, Scalar);
    return DAG.getNode(RISCVISD::VMV_V_X_VL, DL, VT, Scalar, VL);
  }

  assert(XLenVT == MVT::i32 && Scalar.getValueType() == MVT::i64 &&
         "Unexpected scalar for splat lowering!");

<<<<<<< HEAD
  // If this is a sign-extended 32-bit constant, we can truncate it and rely
  // on the instruction to sign-extend since SEW>XLEN.
  if (auto *CVal = dyn_cast<ConstantSDNode>(Scalar)) {
    if (isInt<32>(CVal->getSExtValue()))
      return DAG.getNode(RISCVISD::VMV_V_X_VL, DL, VT,
                         DAG.getConstant(CVal->getSExtValue(), DL, MVT::i32),
                         VL);
  }

  // Otherwise use the more complicated splatting algorithm.
  return splatSplitI64WithVL(DL, VT, Scalar, VL, DAG, Subtarget);
=======
  // Otherwise use the more complicated splatting algorithm.
  return splatSplitI64WithVL(DL, VT, Scalar, VL, DAG);
>>>>>>> 11299179
}

static SDValue lowerVECTOR_SHUFFLE(SDValue Op, SelectionDAG &DAG,
                                   const RISCVSubtarget &Subtarget) {
  SDValue V1 = Op.getOperand(0);
  SDValue V2 = Op.getOperand(1);
  SDLoc DL(Op);
  MVT XLenVT = Subtarget.getXLenVT();
  MVT VT = Op.getSimpleValueType();
  unsigned NumElts = VT.getVectorNumElements();
  ShuffleVectorSDNode *SVN = cast<ShuffleVectorSDNode>(Op.getNode());

<<<<<<< HEAD
  MVT ContainerVT =
      RISCVTargetLowering::getContainerForFixedLengthVector(DAG, VT, Subtarget);
=======
  MVT ContainerVT = getContainerForFixedLengthVector(DAG, VT, Subtarget);
>>>>>>> 11299179

  SDValue TrueMask, VL;
  std::tie(TrueMask, VL) = getDefaultVLOps(VT, ContainerVT, DL, DAG, Subtarget);

  if (SVN->isSplat()) {
    const int Lane = SVN->getSplatIndex();
    if (Lane >= 0) {
      MVT SVT = VT.getVectorElementType();

      // Turn splatted vector load into a strided load with an X0 stride.
      SDValue V = V1;
      // Peek through CONCAT_VECTORS as VectorCombine can concat a vector
      // with undef.
      // FIXME: Peek through INSERT_SUBVECTOR, EXTRACT_SUBVECTOR, bitcasts?
      int Offset = Lane;
      if (V.getOpcode() == ISD::CONCAT_VECTORS) {
        int OpElements =
            V.getOperand(0).getSimpleValueType().getVectorNumElements();
        V = V.getOperand(Offset / OpElements);
        Offset %= OpElements;
      }

      // We need to ensure the load isn't atomic or volatile.
      if (ISD::isNormalLoad(V.getNode()) && cast<LoadSDNode>(V)->isSimple()) {
        auto *Ld = cast<LoadSDNode>(V);
        Offset *= SVT.getStoreSize();
        SDValue NewAddr = DAG.getMemBasePlusOffset(Ld->getBasePtr(),
                                                   TypeSize::Fixed(Offset), DL);

<<<<<<< HEAD
        SDVTList VTs = DAG.getVTList({ContainerVT, MVT::Other});
        SDValue IntID =
            DAG.getTargetConstant(Intrinsic::riscv_vlse, DL, XLenVT);
        SDValue Ops[] = {Ld->getChain(), IntID, NewAddr,
                         DAG.getRegister(RISCV::X0, XLenVT), VL};
        SDValue NewLoad = DAG.getMemIntrinsicNode(
            ISD::INTRINSIC_W_CHAIN, DL, VTs, Ops, SVT,
            DAG.getMachineFunction().getMachineMemOperand(
                Ld->getMemOperand(), Offset, SVT.getStoreSize()));
        DAG.makeEquivalentMemoryOrdering(Ld, NewLoad);
        return convertFromScalableVector(VT, NewLoad, DAG, Subtarget);
=======
        // If this is SEW=64 on RV32, use a strided load with a stride of x0.
        if (SVT.isInteger() && SVT.bitsGT(XLenVT)) {
          SDVTList VTs = DAG.getVTList({ContainerVT, MVT::Other});
          SDValue IntID =
              DAG.getTargetConstant(Intrinsic::riscv_vlse, DL, XLenVT);
          SDValue Ops[] = {Ld->getChain(), IntID, NewAddr,
                           DAG.getRegister(RISCV::X0, XLenVT), VL};
          SDValue NewLoad = DAG.getMemIntrinsicNode(
              ISD::INTRINSIC_W_CHAIN, DL, VTs, Ops, SVT,
              DAG.getMachineFunction().getMachineMemOperand(
                  Ld->getMemOperand(), Offset, SVT.getStoreSize()));
          DAG.makeEquivalentMemoryOrdering(Ld, NewLoad);
          return convertFromScalableVector(VT, NewLoad, DAG, Subtarget);
        }

        // Otherwise use a scalar load and splat. This will give the best
        // opportunity to fold a splat into the operation. ISel can turn it into
        // the x0 strided load if we aren't able to fold away the select.
        if (SVT.isFloatingPoint())
          V = DAG.getLoad(SVT, DL, Ld->getChain(), NewAddr,
                          Ld->getPointerInfo().getWithOffset(Offset),
                          Ld->getOriginalAlign(),
                          Ld->getMemOperand()->getFlags());
        else
          V = DAG.getExtLoad(ISD::SEXTLOAD, DL, XLenVT, Ld->getChain(), NewAddr,
                             Ld->getPointerInfo().getWithOffset(Offset), SVT,
                             Ld->getOriginalAlign(),
                             Ld->getMemOperand()->getFlags());
        DAG.makeEquivalentMemoryOrdering(Ld, V);

        unsigned Opc =
            VT.isFloatingPoint() ? RISCVISD::VFMV_V_F_VL : RISCVISD::VMV_V_X_VL;
        SDValue Splat = DAG.getNode(Opc, DL, ContainerVT, V, VL);
        return convertFromScalableVector(VT, Splat, DAG, Subtarget);
>>>>>>> 11299179
      }

      V1 = convertToScalableVector(ContainerVT, V1, DAG, Subtarget);
      assert(Lane < (int)NumElts && "Unexpected lane!");
      SDValue Gather =
          DAG.getNode(RISCVISD::VRGATHER_VX_VL, DL, ContainerVT, V1,
                      DAG.getConstant(Lane, DL, XLenVT), TrueMask, VL);
      return convertFromScalableVector(VT, Gather, DAG, Subtarget);
    }
  }

  // Detect shuffles which can be re-expressed as vector selects; these are
  // shuffles in which each element in the destination is taken from an element
  // at the corresponding index in either source vectors.
  bool IsSelect = all_of(enumerate(SVN->getMask()), [&](const auto &MaskIdx) {
    int MaskIndex = MaskIdx.value();
    return MaskIndex < 0 || MaskIdx.index() == (unsigned)MaskIndex % NumElts;
  });

  assert(!V1.isUndef() && "Unexpected shuffle canonicalization");

  SmallVector<SDValue> MaskVals;
  // As a backup, shuffles can be lowered via a vrgather instruction, possibly
  // merged with a second vrgather.
  SmallVector<SDValue> GatherIndicesLHS, GatherIndicesRHS;

  // By default we preserve the original operand order, and use a mask to
  // select LHS as true and RHS as false. However, since RVV vector selects may
  // feature splats but only on the LHS, we may choose to invert our mask and
  // instead select between RHS and LHS.
  bool SwapOps = DAG.isSplatValue(V2) && !DAG.isSplatValue(V1);
  bool InvertMask = IsSelect == SwapOps;

  // Now construct the mask that will be used by the vselect or blended
  // vrgather operation. For vrgathers, construct the appropriate indices into
  // each vector.
  for (int MaskIndex : SVN->getMask()) {
    bool SelectMaskVal = (MaskIndex < (int)NumElts) ^ InvertMask;
    MaskVals.push_back(DAG.getConstant(SelectMaskVal, DL, XLenVT));
    if (!IsSelect) {
      bool IsLHS = MaskIndex < (int)NumElts;
      // For "undef" elements of -1, shuffle in element 0 instead.
      GatherIndicesLHS.push_back(
          DAG.getConstant(IsLHS ? std::max(MaskIndex, 0) : 0, DL, XLenVT));
      // TODO: If we're masking out unused elements anyway, it might produce
      // better code if we use the most-common element index instead of 0.
      GatherIndicesRHS.push_back(
          DAG.getConstant(IsLHS ? 0 : MaskIndex - NumElts, DL, XLenVT));
    }
  }

  if (SwapOps) {
    std::swap(V1, V2);
    std::swap(GatherIndicesLHS, GatherIndicesRHS);
  }

  assert(MaskVals.size() == NumElts && "Unexpected select-like shuffle");
  MVT MaskVT = MVT::getVectorVT(MVT::i1, NumElts);
  SDValue SelectMask = DAG.getBuildVector(MaskVT, DL, MaskVals);

  if (IsSelect)
    return DAG.getNode(ISD::VSELECT, DL, VT, SelectMask, V1, V2);

  if (VT.getScalarSizeInBits() == 8 && VT.getVectorNumElements() > 256) {
    // On such a large vector we're unable to use i8 as the index type.
    // FIXME: We could promote the index to i16 and use vrgatherei16, but that
    // may involve vector splitting if we're already at LMUL=8, or our
    // user-supplied maximum fixed-length LMUL.
    return SDValue();
  }

  unsigned GatherOpc = RISCVISD::VRGATHER_VV_VL;
  MVT IndexVT = VT.changeTypeToInteger();
  // Since we can't introduce illegal index types at this stage, use i16 and
  // vrgatherei16 if the corresponding index type for plain vrgather is greater
  // than XLenVT.
  if (IndexVT.getScalarType().bitsGT(XLenVT)) {
    GatherOpc = RISCVISD::VRGATHEREI16_VV_VL;
    IndexVT = IndexVT.changeVectorElementType(MVT::i16);
  }

  MVT IndexContainerVT =
      ContainerVT.changeVectorElementType(IndexVT.getScalarType());

  SDValue Gather;
  // TODO: This doesn't trigger for i64 vectors on RV32, since there we
  // encounter a bitcasted BUILD_VECTOR with low/high i32 values.
  if (SDValue SplatValue = DAG.getSplatValue(V1)) {
    Gather = lowerScalarSplat(SplatValue, VL, ContainerVT, DL, DAG, Subtarget);
  } else {
    SDValue LHSIndices = DAG.getBuildVector(IndexVT, DL, GatherIndicesLHS);
    LHSIndices =
        convertToScalableVector(IndexContainerVT, LHSIndices, DAG, Subtarget);

    V1 = convertToScalableVector(ContainerVT, V1, DAG, Subtarget);
    Gather =
        DAG.getNode(GatherOpc, DL, ContainerVT, V1, LHSIndices, TrueMask, VL);
  }

  // If a second vector operand is used by this shuffle, blend it in with an
  // additional vrgather.
  if (!V2.isUndef()) {
    MVT MaskContainerVT = ContainerVT.changeVectorElementType(MVT::i1);
    SelectMask =
        convertToScalableVector(MaskContainerVT, SelectMask, DAG, Subtarget);

    SDValue RHSIndices = DAG.getBuildVector(IndexVT, DL, GatherIndicesRHS);
    RHSIndices =
        convertToScalableVector(IndexContainerVT, RHSIndices, DAG, Subtarget);

    V2 = convertToScalableVector(ContainerVT, V2, DAG, Subtarget);
    V2 = DAG.getNode(GatherOpc, DL, ContainerVT, V2, RHSIndices, TrueMask, VL);
    Gather = DAG.getNode(RISCVISD::VSELECT_VL, DL, ContainerVT, SelectMask, V2,
                         Gather, VL);
  }

  return convertFromScalableVector(VT, Gather, DAG, Subtarget);
}

static SDValue getRVVFPExtendOrRound(SDValue Op, MVT VT, MVT ContainerVT,
                                     SDLoc DL, SelectionDAG &DAG,
                                     const RISCVSubtarget &Subtarget) {
  if (VT.isScalableVector())
    return DAG.getFPExtendOrRound(Op, DL, VT);
  assert(VT.isFixedLengthVector() &&
         "Unexpected value type for RVV FP extend/round lowering");
  SDValue Mask, VL;
  std::tie(Mask, VL) = getDefaultVLOps(VT, ContainerVT, DL, DAG, Subtarget);
  unsigned RVVOpc = ContainerVT.bitsGT(Op.getSimpleValueType())
                        ? RISCVISD::FP_EXTEND_VL
                        : RISCVISD::FP_ROUND_VL;
  return DAG.getNode(RVVOpc, DL, ContainerVT, Op, Mask, VL);
}

SDValue RISCVTargetLowering::LowerOperation(SDValue Op,
                                            SelectionDAG &DAG) const {
  switch (Op.getOpcode()) {
  default:
    report_fatal_error("unimplemented operand");
  case ISD::GlobalAddress:
    return lowerGlobalAddress(Op, DAG);
  case ISD::BlockAddress:
    return lowerBlockAddress(Op, DAG);
  case ISD::ConstantPool:
    return lowerConstantPool(Op, DAG);
  case ISD::JumpTable:
    return lowerJumpTable(Op, DAG);
  case ISD::GlobalTLSAddress:
    return lowerGlobalTLSAddress(Op, DAG);
  case ISD::SELECT:
    return lowerSELECT(Op, DAG);
  case ISD::BRCOND:
    return lowerBRCOND(Op, DAG);
  case ISD::VASTART:
    return lowerVASTART(Op, DAG);
  case ISD::FRAMEADDR:
    return lowerFRAMEADDR(Op, DAG);
  case ISD::RETURNADDR:
    return lowerRETURNADDR(Op, DAG);
  case ISD::SHL_PARTS:
    return lowerShiftLeftParts(Op, DAG);
  case ISD::SRA_PARTS:
    return lowerShiftRightParts(Op, DAG, true);
  case ISD::SRL_PARTS:
    return lowerShiftRightParts(Op, DAG, false);
  case ISD::BITCAST: {
    SDLoc DL(Op);
    EVT VT = Op.getValueType();
    SDValue Op0 = Op.getOperand(0);
    EVT Op0VT = Op0.getValueType();
    MVT XLenVT = Subtarget.getXLenVT();
    if (VT.isFixedLengthVector()) {
      // We can handle fixed length vector bitcasts with a simple replacement
      // in isel.
      if (Op0VT.isFixedLengthVector())
        return Op;
      // When bitcasting from scalar to fixed-length vector, insert the scalar
      // into a one-element vector of the result type, and perform a vector
      // bitcast.
      if (!Op0VT.isVector()) {
        auto BVT = EVT::getVectorVT(*DAG.getContext(), Op0VT, 1);
        return DAG.getBitcast(VT, DAG.getNode(ISD::INSERT_VECTOR_ELT, DL, BVT,
                                              DAG.getUNDEF(BVT), Op0,
                                              DAG.getConstant(0, DL, XLenVT)));
      }
      return SDValue();
    }
    // Custom-legalize bitcasts from fixed-length vector types to scalar types
    // thus: bitcast the vector to a one-element vector type whose element type
    // is the same as the result type, and extract the first element.
    if (!VT.isVector() && Op0VT.isFixedLengthVector()) {
      LLVMContext &Context = *DAG.getContext();
      SDValue BVec = DAG.getBitcast(EVT::getVectorVT(Context, VT, 1), Op0);
      return DAG.getNode(ISD::EXTRACT_VECTOR_ELT, DL, VT, BVec,
                         DAG.getConstant(0, DL, XLenVT));
    }
    if (VT == MVT::f16 && Op0VT == MVT::i16 && Subtarget.hasStdExtZfh()) {
      SDValue NewOp0 = DAG.getNode(ISD::ANY_EXTEND, DL, XLenVT, Op0);
      SDValue FPConv = DAG.getNode(RISCVISD::FMV_H_X, DL, MVT::f16, NewOp0);
      return FPConv;
    }
    if (VT == MVT::f32 && Op0VT == MVT::i32 && Subtarget.is64Bit() &&
        Subtarget.hasStdExtF()) {
      SDValue NewOp0 = DAG.getNode(ISD::ANY_EXTEND, DL, MVT::i64, Op0);
      SDValue FPConv =
          DAG.getNode(RISCVISD::FMV_W_X_RV64, DL, MVT::f32, NewOp0);
      return FPConv;
    }
    return SDValue();
  }
  case ISD::INTRINSIC_WO_CHAIN:
    return LowerINTRINSIC_WO_CHAIN(Op, DAG);
  case ISD::INTRINSIC_W_CHAIN:
    return LowerINTRINSIC_W_CHAIN(Op, DAG);
  case ISD::BSWAP:
  case ISD::BITREVERSE: {
    // Convert BSWAP/BITREVERSE to GREVI to enable GREVI combinining.
    assert(Subtarget.hasStdExtZbp() && "Unexpected custom legalisation");
    MVT VT = Op.getSimpleValueType();
    SDLoc DL(Op);
    // Start with the maximum immediate value which is the bitwidth - 1.
    unsigned Imm = VT.getSizeInBits() - 1;
    // If this is BSWAP rather than BITREVERSE, clear the lower 3 bits.
    if (Op.getOpcode() == ISD::BSWAP)
      Imm &= ~0x7U;
    return DAG.getNode(RISCVISD::GREV, DL, VT, Op.getOperand(0),
                       DAG.getConstant(Imm, DL, VT));
  }
  case ISD::FSHL:
  case ISD::FSHR: {
    MVT VT = Op.getSimpleValueType();
    assert(VT == Subtarget.getXLenVT() && "Unexpected custom legalization");
    SDLoc DL(Op);
    if (Op.getOperand(2).getOpcode() == ISD::Constant)
      return Op;
    // FSL/FSR take a log2(XLen)+1 bit shift amount but XLenVT FSHL/FSHR only
    // use log(XLen) bits. Mask the shift amount accordingly.
    unsigned ShAmtWidth = Subtarget.getXLen() - 1;
    SDValue ShAmt = DAG.getNode(ISD::AND, DL, VT, Op.getOperand(2),
                                DAG.getConstant(ShAmtWidth, DL, VT));
    unsigned Opc = Op.getOpcode() == ISD::FSHL ? RISCVISD::FSL : RISCVISD::FSR;
    return DAG.getNode(Opc, DL, VT, Op.getOperand(0), Op.getOperand(1), ShAmt);
  }
  case ISD::TRUNCATE: {
    SDLoc DL(Op);
    MVT VT = Op.getSimpleValueType();
    // Only custom-lower vector truncates
    if (!VT.isVector())
      return Op;

    // Truncates to mask types are handled differently
    if (VT.getVectorElementType() == MVT::i1)
      return lowerVectorMaskTrunc(Op, DAG);

    // RVV only has truncates which operate from SEW*2->SEW, so lower arbitrary
    // truncates as a series of "RISCVISD::TRUNCATE_VECTOR_VL" nodes which
    // truncate by one power of two at a time.
    MVT DstEltVT = VT.getVectorElementType();

    SDValue Src = Op.getOperand(0);
    MVT SrcVT = Src.getSimpleValueType();
    MVT SrcEltVT = SrcVT.getVectorElementType();

    assert(DstEltVT.bitsLT(SrcEltVT) &&
           isPowerOf2_64(DstEltVT.getSizeInBits()) &&
           isPowerOf2_64(SrcEltVT.getSizeInBits()) &&
           "Unexpected vector truncate lowering");

    MVT ContainerVT = SrcVT;
    if (SrcVT.isFixedLengthVector()) {
      ContainerVT = getContainerForFixedLengthVector(SrcVT);
      Src = convertToScalableVector(ContainerVT, Src, DAG, Subtarget);
    }

    SDValue Result = Src;
    SDValue Mask, VL;
    std::tie(Mask, VL) =
        getDefaultVLOps(SrcVT, ContainerVT, DL, DAG, Subtarget);
    LLVMContext &Context = *DAG.getContext();
    const ElementCount Count = ContainerVT.getVectorElementCount();
    do {
      SrcEltVT = MVT::getIntegerVT(SrcEltVT.getSizeInBits() / 2);
      EVT ResultVT = EVT::getVectorVT(Context, SrcEltVT, Count);
      Result = DAG.getNode(RISCVISD::TRUNCATE_VECTOR_VL, DL, ResultVT, Result,
                           Mask, VL);
    } while (SrcEltVT != DstEltVT);

    if (SrcVT.isFixedLengthVector())
      Result = convertFromScalableVector(VT, Result, DAG, Subtarget);

    return Result;
  }
  case ISD::ANY_EXTEND:
  case ISD::ZERO_EXTEND:
    if (Op.getOperand(0).getValueType().isVector() &&
        Op.getOperand(0).getValueType().getVectorElementType() == MVT::i1)
      return lowerVectorMaskExt(Op, DAG, /*ExtVal*/ 1);
    return lowerFixedLengthVectorExtendToRVV(Op, DAG, RISCVISD::VZEXT_VL);
  case ISD::SIGN_EXTEND:
    if (Op.getOperand(0).getValueType().isVector() &&
        Op.getOperand(0).getValueType().getVectorElementType() == MVT::i1)
      return lowerVectorMaskExt(Op, DAG, /*ExtVal*/ -1);
    return lowerFixedLengthVectorExtendToRVV(Op, DAG, RISCVISD::VSEXT_VL);
  case ISD::SPLAT_VECTOR_PARTS:
    return lowerSPLAT_VECTOR_PARTS(Op, DAG);
  case ISD::INSERT_VECTOR_ELT:
    return lowerINSERT_VECTOR_ELT(Op, DAG);
  case ISD::EXTRACT_VECTOR_ELT:
    return lowerEXTRACT_VECTOR_ELT(Op, DAG);
  case ISD::VSCALE: {
    MVT VT = Op.getSimpleValueType();
    SDLoc DL(Op);
    SDValue VLENB = DAG.getNode(RISCVISD::READ_VLENB, DL, VT);
    // We define our scalable vector types for lmul=1 to use a 64 bit known
    // minimum size. e.g. <vscale x 2 x i32>. VLENB is in bytes so we calculate
    // vscale as VLENB / 8.
    assert(RISCV::RVVBitsPerBlock == 64 && "Unexpected bits per block!");
    SDValue VScale = DAG.getNode(ISD::SRL, DL, VT, VLENB,
                                 DAG.getConstant(3, DL, VT));
    return DAG.getNode(ISD::MUL, DL, VT, VScale, Op.getOperand(0));
  }
  case ISD::FP_EXTEND: {
    // RVV can only do fp_extend to types double the size as the source. We
    // custom-lower f16->f64 extensions to two hops of ISD::FP_EXTEND, going
    // via f32.
    SDLoc DL(Op);
    MVT VT = Op.getSimpleValueType();
    SDValue Src = Op.getOperand(0);
    MVT SrcVT = Src.getSimpleValueType();

    // Prepare any fixed-length vector operands.
    MVT ContainerVT = VT;
    if (SrcVT.isFixedLengthVector()) {
      ContainerVT = getContainerForFixedLengthVector(VT);
      MVT SrcContainerVT =
          ContainerVT.changeVectorElementType(SrcVT.getVectorElementType());
      Src = convertToScalableVector(SrcContainerVT, Src, DAG, Subtarget);
    }

    if (!VT.isVector() || VT.getVectorElementType() != MVT::f64 ||
        SrcVT.getVectorElementType() != MVT::f16) {
      // For scalable vectors, we only need to close the gap between
      // vXf16->vXf64.
      if (!VT.isFixedLengthVector())
        return Op;
      // For fixed-length vectors, lower the FP_EXTEND to a custom "VL" version.
      Src = getRVVFPExtendOrRound(Src, VT, ContainerVT, DL, DAG, Subtarget);
      return convertFromScalableVector(VT, Src, DAG, Subtarget);
    }

    MVT InterVT = VT.changeVectorElementType(MVT::f32);
    MVT InterContainerVT = ContainerVT.changeVectorElementType(MVT::f32);
    SDValue IntermediateExtend = getRVVFPExtendOrRound(
        Src, InterVT, InterContainerVT, DL, DAG, Subtarget);

    SDValue Extend = getRVVFPExtendOrRound(IntermediateExtend, VT, ContainerVT,
                                           DL, DAG, Subtarget);
    if (VT.isFixedLengthVector())
      return convertFromScalableVector(VT, Extend, DAG, Subtarget);
    return Extend;
  }
  case ISD::FP_ROUND: {
    // RVV can only do fp_round to types half the size as the source. We
    // custom-lower f64->f16 rounds via RVV's round-to-odd float
    // conversion instruction.
    SDLoc DL(Op);
    MVT VT = Op.getSimpleValueType();
    SDValue Src = Op.getOperand(0);
    MVT SrcVT = Src.getSimpleValueType();

    // Prepare any fixed-length vector operands.
    MVT ContainerVT = VT;
    if (VT.isFixedLengthVector()) {
      MVT SrcContainerVT = getContainerForFixedLengthVector(SrcVT);
      ContainerVT =
          SrcContainerVT.changeVectorElementType(VT.getVectorElementType());
      Src = convertToScalableVector(SrcContainerVT, Src, DAG, Subtarget);
    }

    if (!VT.isVector() || VT.getVectorElementType() != MVT::f16 ||
        SrcVT.getVectorElementType() != MVT::f64) {
      // For scalable vectors, we only need to close the gap between
      // vXf64<->vXf16.
      if (!VT.isFixedLengthVector())
        return Op;
      // For fixed-length vectors, lower the FP_ROUND to a custom "VL" version.
      Src = getRVVFPExtendOrRound(Src, VT, ContainerVT, DL, DAG, Subtarget);
      return convertFromScalableVector(VT, Src, DAG, Subtarget);
    }

    SDValue Mask, VL;
    std::tie(Mask, VL) = getDefaultVLOps(VT, ContainerVT, DL, DAG, Subtarget);

    MVT InterVT = ContainerVT.changeVectorElementType(MVT::f32);
    SDValue IntermediateRound =
        DAG.getNode(RISCVISD::VFNCVT_ROD_VL, DL, InterVT, Src, Mask, VL);
    SDValue Round = getRVVFPExtendOrRound(IntermediateRound, VT, ContainerVT,
                                          DL, DAG, Subtarget);

    if (VT.isFixedLengthVector())
      return convertFromScalableVector(VT, Round, DAG, Subtarget);
    return Round;
  }
  case ISD::FP_TO_SINT:
  case ISD::FP_TO_UINT:
  case ISD::SINT_TO_FP:
  case ISD::UINT_TO_FP: {
    // RVV can only do fp<->int conversions to types half/double the size as
    // the source. We custom-lower any conversions that do two hops into
    // sequences.
    MVT VT = Op.getSimpleValueType();
    if (!VT.isVector())
      return Op;
    SDLoc DL(Op);
    SDValue Src = Op.getOperand(0);
    MVT EltVT = VT.getVectorElementType();
    MVT SrcVT = Src.getSimpleValueType();
    MVT SrcEltVT = SrcVT.getVectorElementType();
    unsigned EltSize = EltVT.getSizeInBits();
    unsigned SrcEltSize = SrcEltVT.getSizeInBits();
    assert(isPowerOf2_32(EltSize) && isPowerOf2_32(SrcEltSize) &&
           "Unexpected vector element types");

    bool IsInt2FP = SrcEltVT.isInteger();
    // Widening conversions
    if (EltSize > SrcEltSize && (EltSize / SrcEltSize >= 4)) {
      if (IsInt2FP) {
        // Do a regular integer sign/zero extension then convert to float.
        MVT IVecVT = MVT::getVectorVT(MVT::getIntegerVT(EltVT.getSizeInBits()),
                                      VT.getVectorElementCount());
        unsigned ExtOpcode = Op.getOpcode() == ISD::UINT_TO_FP
                                 ? ISD::ZERO_EXTEND
                                 : ISD::SIGN_EXTEND;
        SDValue Ext = DAG.getNode(ExtOpcode, DL, IVecVT, Src);
        return DAG.getNode(Op.getOpcode(), DL, VT, Ext);
      }
      // FP2Int
      assert(SrcEltVT == MVT::f16 && "Unexpected FP_TO_[US]INT lowering");
      // Do one doubling fp_extend then complete the operation by converting
      // to int.
      MVT InterimFVT = MVT::getVectorVT(MVT::f32, VT.getVectorElementCount());
      SDValue FExt = DAG.getFPExtendOrRound(Src, DL, InterimFVT);
      return DAG.getNode(Op.getOpcode(), DL, VT, FExt);
    }

    // Narrowing conversions
    if (SrcEltSize > EltSize && (SrcEltSize / EltSize >= 4)) {
      if (IsInt2FP) {
        // One narrowing int_to_fp, then an fp_round.
        assert(EltVT == MVT::f16 && "Unexpected [US]_TO_FP lowering");
        MVT InterimFVT = MVT::getVectorVT(MVT::f32, VT.getVectorElementCount());
        SDValue Int2FP = DAG.getNode(Op.getOpcode(), DL, InterimFVT, Src);
        return DAG.getFPExtendOrRound(Int2FP, DL, VT);
      }
      // FP2Int
      // One narrowing fp_to_int, then truncate the integer. If the float isn't
      // representable by the integer, the result is poison.
      MVT IVecVT =
          MVT::getVectorVT(MVT::getIntegerVT(SrcEltVT.getSizeInBits() / 2),
                           VT.getVectorElementCount());
      SDValue FP2Int = DAG.getNode(Op.getOpcode(), DL, IVecVT, Src);
      return DAG.getNode(ISD::TRUNCATE, DL, VT, FP2Int);
    }

    // Scalable vectors can exit here. Patterns will handle equally-sized
    // conversions halving/doubling ones.
    if (!VT.isFixedLengthVector())
      return Op;

    // For fixed-length vectors we lower to a custom "VL" node.
    unsigned RVVOpc = 0;
    switch (Op.getOpcode()) {
    default:
      llvm_unreachable("Impossible opcode");
    case ISD::FP_TO_SINT:
      RVVOpc = RISCVISD::FP_TO_SINT_VL;
      break;
    case ISD::FP_TO_UINT:
      RVVOpc = RISCVISD::FP_TO_UINT_VL;
      break;
    case ISD::SINT_TO_FP:
      RVVOpc = RISCVISD::SINT_TO_FP_VL;
      break;
    case ISD::UINT_TO_FP:
      RVVOpc = RISCVISD::UINT_TO_FP_VL;
      break;
    }

    MVT ContainerVT, SrcContainerVT;
    // Derive the reference container type from the larger vector type.
    if (SrcEltSize > EltSize) {
      SrcContainerVT = getContainerForFixedLengthVector(SrcVT);
      ContainerVT =
          SrcContainerVT.changeVectorElementType(VT.getVectorElementType());
    } else {
      ContainerVT = getContainerForFixedLengthVector(VT);
      SrcContainerVT = ContainerVT.changeVectorElementType(SrcEltVT);
    }

    SDValue Mask, VL;
    std::tie(Mask, VL) = getDefaultVLOps(VT, ContainerVT, DL, DAG, Subtarget);

    Src = convertToScalableVector(SrcContainerVT, Src, DAG, Subtarget);
    Src = DAG.getNode(RVVOpc, DL, ContainerVT, Src, Mask, VL);
    return convertFromScalableVector(VT, Src, DAG, Subtarget);
  }
  case ISD::VECREDUCE_ADD:
  case ISD::VECREDUCE_UMAX:
  case ISD::VECREDUCE_SMAX:
  case ISD::VECREDUCE_UMIN:
  case ISD::VECREDUCE_SMIN:
    return lowerVECREDUCE(Op, DAG);
  case ISD::VECREDUCE_AND:
  case ISD::VECREDUCE_OR:
  case ISD::VECREDUCE_XOR:
    if (Op.getOperand(0).getValueType().getVectorElementType() == MVT::i1)
      return lowerVectorMaskVECREDUCE(Op, DAG);
    return lowerVECREDUCE(Op, DAG);
  case ISD::VECREDUCE_FADD:
  case ISD::VECREDUCE_SEQ_FADD:
    return lowerFPVECREDUCE(Op, DAG);
  case ISD::INSERT_SUBVECTOR:
    return lowerINSERT_SUBVECTOR(Op, DAG);
  case ISD::EXTRACT_SUBVECTOR:
    return lowerEXTRACT_SUBVECTOR(Op, DAG);
  case ISD::STEP_VECTOR:
    return lowerSTEP_VECTOR(Op, DAG);
  case ISD::VECTOR_REVERSE:
    return lowerVECTOR_REVERSE(Op, DAG);
  case ISD::BUILD_VECTOR:
    return lowerBUILD_VECTOR(Op, DAG, Subtarget);
  case ISD::SPLAT_VECTOR:
    return lowerSPLAT_VECTOR(Op, DAG, Subtarget);
  case ISD::VECTOR_SHUFFLE:
    return lowerVECTOR_SHUFFLE(Op, DAG, Subtarget);
  case ISD::CONCAT_VECTORS: {
    // Split CONCAT_VECTORS into a series of INSERT_SUBVECTOR nodes. This is
    // better than going through the stack, as the default expansion does.
    SDLoc DL(Op);
    MVT VT = Op.getSimpleValueType();
    unsigned NumOpElts =
        Op.getOperand(0).getSimpleValueType().getVectorMinNumElements();
    SDValue Vec = DAG.getUNDEF(VT);
    for (const auto &OpIdx : enumerate(Op->ops()))
      Vec = DAG.getNode(ISD::INSERT_SUBVECTOR, DL, VT, Vec, OpIdx.value(),
                        DAG.getIntPtrConstant(OpIdx.index() * NumOpElts, DL));
    return Vec;
  }
  case ISD::LOAD:
    return lowerFixedLengthVectorLoadToRVV(Op, DAG);
  case ISD::STORE:
    return lowerFixedLengthVectorStoreToRVV(Op, DAG);
  case ISD::MLOAD:
    return lowerMLOAD(Op, DAG);
  case ISD::MSTORE:
    return lowerMSTORE(Op, DAG);
  case ISD::SETCC:
    return lowerFixedLengthVectorSetccToRVV(Op, DAG);
  case ISD::ADD:
    return lowerToScalableOp(Op, DAG, RISCVISD::ADD_VL);
  case ISD::SUB:
    return lowerToScalableOp(Op, DAG, RISCVISD::SUB_VL);
  case ISD::MUL:
    return lowerToScalableOp(Op, DAG, RISCVISD::MUL_VL);
  case ISD::MULHS:
    return lowerToScalableOp(Op, DAG, RISCVISD::MULHS_VL);
  case ISD::MULHU:
    return lowerToScalableOp(Op, DAG, RISCVISD::MULHU_VL);
  case ISD::AND:
    return lowerFixedLengthVectorLogicOpToRVV(Op, DAG, RISCVISD::VMAND_VL,
                                              RISCVISD::AND_VL);
  case ISD::OR:
    return lowerFixedLengthVectorLogicOpToRVV(Op, DAG, RISCVISD::VMOR_VL,
                                              RISCVISD::OR_VL);
  case ISD::XOR:
    return lowerFixedLengthVectorLogicOpToRVV(Op, DAG, RISCVISD::VMXOR_VL,
                                              RISCVISD::XOR_VL);
  case ISD::SDIV:
    return lowerToScalableOp(Op, DAG, RISCVISD::SDIV_VL);
  case ISD::SREM:
    return lowerToScalableOp(Op, DAG, RISCVISD::SREM_VL);
  case ISD::UDIV:
    return lowerToScalableOp(Op, DAG, RISCVISD::UDIV_VL);
  case ISD::UREM:
    return lowerToScalableOp(Op, DAG, RISCVISD::UREM_VL);
  case ISD::SHL:
    return lowerToScalableOp(Op, DAG, RISCVISD::SHL_VL);
  case ISD::SRA:
    return lowerToScalableOp(Op, DAG, RISCVISD::SRA_VL);
  case ISD::SRL:
    return lowerToScalableOp(Op, DAG, RISCVISD::SRL_VL);
  case ISD::FADD:
    return lowerToScalableOp(Op, DAG, RISCVISD::FADD_VL);
  case ISD::FSUB:
    return lowerToScalableOp(Op, DAG, RISCVISD::FSUB_VL);
  case ISD::FMUL:
    return lowerToScalableOp(Op, DAG, RISCVISD::FMUL_VL);
  case ISD::FDIV:
    return lowerToScalableOp(Op, DAG, RISCVISD::FDIV_VL);
  case ISD::FNEG:
    return lowerToScalableOp(Op, DAG, RISCVISD::FNEG_VL);
  case ISD::FABS:
    return lowerToScalableOp(Op, DAG, RISCVISD::FABS_VL);
  case ISD::FSQRT:
    return lowerToScalableOp(Op, DAG, RISCVISD::FSQRT_VL);
  case ISD::FMA:
    return lowerToScalableOp(Op, DAG, RISCVISD::FMA_VL);
  case ISD::SMIN:
    return lowerToScalableOp(Op, DAG, RISCVISD::SMIN_VL);
  case ISD::SMAX:
    return lowerToScalableOp(Op, DAG, RISCVISD::SMAX_VL);
  case ISD::UMIN:
    return lowerToScalableOp(Op, DAG, RISCVISD::UMIN_VL);
  case ISD::UMAX:
    return lowerToScalableOp(Op, DAG, RISCVISD::UMAX_VL);
  case ISD::FMINNUM:
    return lowerToScalableOp(Op, DAG, RISCVISD::FMINNUM_VL);
  case ISD::FMAXNUM:
    return lowerToScalableOp(Op, DAG, RISCVISD::FMAXNUM_VL);
  case ISD::ABS:
    return lowerABS(Op, DAG);
  case ISD::VSELECT:
    return lowerFixedLengthVectorSelectToRVV(Op, DAG);
  case ISD::FCOPYSIGN:
    return lowerFixedLengthVectorFCOPYSIGNToRVV(Op, DAG);
  case ISD::MGATHER:
    return lowerMGATHER(Op, DAG);
  case ISD::MSCATTER:
    return lowerMSCATTER(Op, DAG);
  case ISD::FLT_ROUNDS_:
    return lowerGET_ROUNDING(Op, DAG);
  case ISD::SET_ROUNDING:
    return lowerSET_ROUNDING(Op, DAG);
  }
}

static SDValue getTargetNode(GlobalAddressSDNode *N, SDLoc DL, EVT Ty,
                             SelectionDAG &DAG, unsigned Flags) {
  return DAG.getTargetGlobalAddress(N->getGlobal(), DL, Ty, 0, Flags);
}

static SDValue getTargetNode(BlockAddressSDNode *N, SDLoc DL, EVT Ty,
                             SelectionDAG &DAG, unsigned Flags) {
  return DAG.getTargetBlockAddress(N->getBlockAddress(), Ty, N->getOffset(),
                                   Flags);
}

static SDValue getTargetNode(ConstantPoolSDNode *N, SDLoc DL, EVT Ty,
                             SelectionDAG &DAG, unsigned Flags) {
  return DAG.getTargetConstantPool(N->getConstVal(), Ty, N->getAlign(),
                                   N->getOffset(), Flags);
}

static SDValue getTargetNode(JumpTableSDNode *N, SDLoc DL, EVT Ty,
                             SelectionDAG &DAG, unsigned Flags) {
  return DAG.getTargetJumpTable(N->getIndex(), Ty, Flags);
}

template <class NodeTy>
SDValue RISCVTargetLowering::getAddr(NodeTy *N, SelectionDAG &DAG,
                                     bool IsLocal) const {
  SDLoc DL(N);
  EVT Ty = getPointerTy(DAG.getDataLayout());

  if (isPositionIndependent()) {
    SDValue Addr = getTargetNode(N, DL, Ty, DAG, 0);
    if (IsLocal)
      // Use PC-relative addressing to access the symbol. This generates the
      // pattern (PseudoLLA sym), which expands to (addi (auipc %pcrel_hi(sym))
      // %pcrel_lo(auipc)).
      return SDValue(DAG.getMachineNode(RISCV::PseudoLLA, DL, Ty, Addr), 0);

    // Use PC-relative addressing to access the GOT for this symbol, then load
    // the address from the GOT. This generates the pattern (PseudoLA sym),
    // which expands to (ld (addi (auipc %got_pcrel_hi(sym)) %pcrel_lo(auipc))).
    return SDValue(DAG.getMachineNode(RISCV::PseudoLA, DL, Ty, Addr), 0);
  }

  switch (getTargetMachine().getCodeModel()) {
  default:
    report_fatal_error("Unsupported code model for lowering");
  case CodeModel::Small: {
    // Generate a sequence for accessing addresses within the first 2 GiB of
    // address space. This generates the pattern (addi (lui %hi(sym)) %lo(sym)).
    SDValue AddrHi = getTargetNode(N, DL, Ty, DAG, RISCVII::MO_HI);
    SDValue AddrLo = getTargetNode(N, DL, Ty, DAG, RISCVII::MO_LO);
    SDValue MNHi = SDValue(DAG.getMachineNode(RISCV::LUI, DL, Ty, AddrHi), 0);
    return SDValue(DAG.getMachineNode(RISCV::ADDI, DL, Ty, MNHi, AddrLo), 0);
  }
  case CodeModel::Medium: {
    // Generate a sequence for accessing addresses within any 2GiB range within
    // the address space. This generates the pattern (PseudoLLA sym), which
    // expands to (addi (auipc %pcrel_hi(sym)) %pcrel_lo(auipc)).
    SDValue Addr = getTargetNode(N, DL, Ty, DAG, 0);
    return SDValue(DAG.getMachineNode(RISCV::PseudoLLA, DL, Ty, Addr), 0);
  }
  }
}

SDValue RISCVTargetLowering::lowerGlobalAddress(SDValue Op,
                                                SelectionDAG &DAG) const {
  SDLoc DL(Op);
  EVT Ty = Op.getValueType();
  GlobalAddressSDNode *N = cast<GlobalAddressSDNode>(Op);
  int64_t Offset = N->getOffset();
  MVT XLenVT = Subtarget.getXLenVT();

  const GlobalValue *GV = N->getGlobal();
  bool IsLocal = getTargetMachine().shouldAssumeDSOLocal(*GV->getParent(), GV);
  SDValue Addr = getAddr(N, DAG, IsLocal);

  // In order to maximise the opportunity for common subexpression elimination,
  // emit a separate ADD node for the global address offset instead of folding
  // it in the global address node. Later peephole optimisations may choose to
  // fold it back in when profitable.
  if (Offset != 0)
    return DAG.getNode(ISD::ADD, DL, Ty, Addr,
                       DAG.getConstant(Offset, DL, XLenVT));
  return Addr;
}

SDValue RISCVTargetLowering::lowerBlockAddress(SDValue Op,
                                               SelectionDAG &DAG) const {
  BlockAddressSDNode *N = cast<BlockAddressSDNode>(Op);

  return getAddr(N, DAG);
}

SDValue RISCVTargetLowering::lowerConstantPool(SDValue Op,
                                               SelectionDAG &DAG) const {
  ConstantPoolSDNode *N = cast<ConstantPoolSDNode>(Op);

  return getAddr(N, DAG);
}

SDValue RISCVTargetLowering::lowerJumpTable(SDValue Op,
                                            SelectionDAG &DAG) const {
  JumpTableSDNode *N = cast<JumpTableSDNode>(Op);

  return getAddr(N, DAG);
}

SDValue RISCVTargetLowering::getStaticTLSAddr(GlobalAddressSDNode *N,
                                              SelectionDAG &DAG,
                                              bool UseGOT) const {
  SDLoc DL(N);
  EVT Ty = getPointerTy(DAG.getDataLayout());
  const GlobalValue *GV = N->getGlobal();
  MVT XLenVT = Subtarget.getXLenVT();

  if (UseGOT) {
    // Use PC-relative addressing to access the GOT for this TLS symbol, then
    // load the address from the GOT and add the thread pointer. This generates
    // the pattern (PseudoLA_TLS_IE sym), which expands to
    // (ld (auipc %tls_ie_pcrel_hi(sym)) %pcrel_lo(auipc)).
    SDValue Addr = DAG.getTargetGlobalAddress(GV, DL, Ty, 0, 0);
    SDValue Load =
        SDValue(DAG.getMachineNode(RISCV::PseudoLA_TLS_IE, DL, Ty, Addr), 0);

    // Add the thread pointer.
    SDValue TPReg = DAG.getRegister(RISCV::X4, XLenVT);
    return DAG.getNode(ISD::ADD, DL, Ty, Load, TPReg);
  }

  // Generate a sequence for accessing the address relative to the thread
  // pointer, with the appropriate adjustment for the thread pointer offset.
  // This generates the pattern
  // (add (add_tprel (lui %tprel_hi(sym)) tp %tprel_add(sym)) %tprel_lo(sym))
  SDValue AddrHi =
      DAG.getTargetGlobalAddress(GV, DL, Ty, 0, RISCVII::MO_TPREL_HI);
  SDValue AddrAdd =
      DAG.getTargetGlobalAddress(GV, DL, Ty, 0, RISCVII::MO_TPREL_ADD);
  SDValue AddrLo =
      DAG.getTargetGlobalAddress(GV, DL, Ty, 0, RISCVII::MO_TPREL_LO);

  SDValue MNHi = SDValue(DAG.getMachineNode(RISCV::LUI, DL, Ty, AddrHi), 0);
  SDValue TPReg = DAG.getRegister(RISCV::X4, XLenVT);
  SDValue MNAdd = SDValue(
      DAG.getMachineNode(RISCV::PseudoAddTPRel, DL, Ty, MNHi, TPReg, AddrAdd),
      0);
  return SDValue(DAG.getMachineNode(RISCV::ADDI, DL, Ty, MNAdd, AddrLo), 0);
}

SDValue RISCVTargetLowering::getDynamicTLSAddr(GlobalAddressSDNode *N,
                                               SelectionDAG &DAG) const {
  SDLoc DL(N);
  EVT Ty = getPointerTy(DAG.getDataLayout());
  IntegerType *CallTy = Type::getIntNTy(*DAG.getContext(), Ty.getSizeInBits());
  const GlobalValue *GV = N->getGlobal();

  // Use a PC-relative addressing mode to access the global dynamic GOT address.
  // This generates the pattern (PseudoLA_TLS_GD sym), which expands to
  // (addi (auipc %tls_gd_pcrel_hi(sym)) %pcrel_lo(auipc)).
  SDValue Addr = DAG.getTargetGlobalAddress(GV, DL, Ty, 0, 0);
  SDValue Load =
      SDValue(DAG.getMachineNode(RISCV::PseudoLA_TLS_GD, DL, Ty, Addr), 0);

  // Prepare argument list to generate call.
  ArgListTy Args;
  ArgListEntry Entry;
  Entry.Node = Load;
  Entry.Ty = CallTy;
  Args.push_back(Entry);

  // Setup call to __tls_get_addr.
  TargetLowering::CallLoweringInfo CLI(DAG);
  CLI.setDebugLoc(DL)
      .setChain(DAG.getEntryNode())
      .setLibCallee(CallingConv::C, CallTy,
                    DAG.getExternalSymbol("__tls_get_addr", Ty),
                    std::move(Args));

  return LowerCallTo(CLI).first;
}

SDValue RISCVTargetLowering::lowerGlobalTLSAddress(SDValue Op,
                                                   SelectionDAG &DAG) const {
  SDLoc DL(Op);
  EVT Ty = Op.getValueType();
  GlobalAddressSDNode *N = cast<GlobalAddressSDNode>(Op);
  int64_t Offset = N->getOffset();
  MVT XLenVT = Subtarget.getXLenVT();

  TLSModel::Model Model = getTargetMachine().getTLSModel(N->getGlobal());

  if (DAG.getMachineFunction().getFunction().getCallingConv() ==
      CallingConv::GHC)
    report_fatal_error("In GHC calling convention TLS is not supported");

  SDValue Addr;
  switch (Model) {
  case TLSModel::LocalExec:
    Addr = getStaticTLSAddr(N, DAG, /*UseGOT=*/false);
    break;
  case TLSModel::InitialExec:
    Addr = getStaticTLSAddr(N, DAG, /*UseGOT=*/true);
    break;
  case TLSModel::LocalDynamic:
  case TLSModel::GeneralDynamic:
    Addr = getDynamicTLSAddr(N, DAG);
    break;
  }

  // In order to maximise the opportunity for common subexpression elimination,
  // emit a separate ADD node for the global address offset instead of folding
  // it in the global address node. Later peephole optimisations may choose to
  // fold it back in when profitable.
  if (Offset != 0)
    return DAG.getNode(ISD::ADD, DL, Ty, Addr,
                       DAG.getConstant(Offset, DL, XLenVT));
  return Addr;
}

SDValue RISCVTargetLowering::lowerSELECT(SDValue Op, SelectionDAG &DAG) const {
  SDValue CondV = Op.getOperand(0);
  SDValue TrueV = Op.getOperand(1);
  SDValue FalseV = Op.getOperand(2);
  SDLoc DL(Op);
  MVT XLenVT = Subtarget.getXLenVT();

  // If the result type is XLenVT and CondV is the output of a SETCC node
  // which also operated on XLenVT inputs, then merge the SETCC node into the
  // lowered RISCVISD::SELECT_CC to take advantage of the integer
  // compare+branch instructions. i.e.:
  // (select (setcc lhs, rhs, cc), truev, falsev)
  // -> (riscvisd::select_cc lhs, rhs, cc, truev, falsev)
  if (Op.getSimpleValueType() == XLenVT && CondV.getOpcode() == ISD::SETCC &&
      CondV.getOperand(0).getSimpleValueType() == XLenVT) {
    SDValue LHS = CondV.getOperand(0);
    SDValue RHS = CondV.getOperand(1);
    auto CC = cast<CondCodeSDNode>(CondV.getOperand(2));
    ISD::CondCode CCVal = CC->get();

    // Special case for a select of 2 constants that have a diffence of 1.
    // Normally this is done by DAGCombine, but if the select is introduced by
    // type legalization or op legalization, we miss it. Restricting to SETLT
    // case for now because that is what signed saturating add/sub need.
    // FIXME: We don't need the condition to be SETLT or even a SETCC,
    // but we would probably want to swap the true/false values if the condition
    // is SETGE/SETLE to avoid an XORI.
    if (isa<ConstantSDNode>(TrueV) && isa<ConstantSDNode>(FalseV) &&
        CCVal == ISD::SETLT) {
      const APInt &TrueVal = cast<ConstantSDNode>(TrueV)->getAPIntValue();
      const APInt &FalseVal = cast<ConstantSDNode>(FalseV)->getAPIntValue();
      if (TrueVal - 1 == FalseVal)
        return DAG.getNode(ISD::ADD, DL, Op.getValueType(), CondV, FalseV);
      if (TrueVal + 1 == FalseVal)
        return DAG.getNode(ISD::SUB, DL, Op.getValueType(), FalseV, CondV);
    }

    translateSetCCForBranch(DL, LHS, RHS, CCVal, DAG);

    SDValue TargetCC = DAG.getTargetConstant(CCVal, DL, XLenVT);
    SDValue Ops[] = {LHS, RHS, TargetCC, TrueV, FalseV};
    return DAG.getNode(RISCVISD::SELECT_CC, DL, Op.getValueType(), Ops);
  }

  // Otherwise:
  // (select condv, truev, falsev)
  // -> (riscvisd::select_cc condv, zero, setne, truev, falsev)
  SDValue Zero = DAG.getConstant(0, DL, XLenVT);
  SDValue SetNE = DAG.getTargetConstant(ISD::SETNE, DL, XLenVT);

  SDValue Ops[] = {CondV, Zero, SetNE, TrueV, FalseV};

  return DAG.getNode(RISCVISD::SELECT_CC, DL, Op.getValueType(), Ops);
}

SDValue RISCVTargetLowering::lowerBRCOND(SDValue Op, SelectionDAG &DAG) const {
  SDValue CondV = Op.getOperand(1);
  SDLoc DL(Op);
  MVT XLenVT = Subtarget.getXLenVT();

  if (CondV.getOpcode() == ISD::SETCC &&
      CondV.getOperand(0).getValueType() == XLenVT) {
    SDValue LHS = CondV.getOperand(0);
    SDValue RHS = CondV.getOperand(1);
    ISD::CondCode CCVal = cast<CondCodeSDNode>(CondV.getOperand(2))->get();

    translateSetCCForBranch(DL, LHS, RHS, CCVal, DAG);

    SDValue TargetCC = DAG.getCondCode(CCVal);
    return DAG.getNode(RISCVISD::BR_CC, DL, Op.getValueType(), Op.getOperand(0),
                       LHS, RHS, TargetCC, Op.getOperand(2));
  }

  return DAG.getNode(RISCVISD::BR_CC, DL, Op.getValueType(), Op.getOperand(0),
                     CondV, DAG.getConstant(0, DL, XLenVT),
                     DAG.getCondCode(ISD::SETNE), Op.getOperand(2));
}

SDValue RISCVTargetLowering::lowerVASTART(SDValue Op, SelectionDAG &DAG) const {
  MachineFunction &MF = DAG.getMachineFunction();
  RISCVMachineFunctionInfo *FuncInfo = MF.getInfo<RISCVMachineFunctionInfo>();

  SDLoc DL(Op);
  SDValue FI = DAG.getFrameIndex(FuncInfo->getVarArgsFrameIndex(),
                                 getPointerTy(MF.getDataLayout()));

  // vastart just stores the address of the VarArgsFrameIndex slot into the
  // memory location argument.
  const Value *SV = cast<SrcValueSDNode>(Op.getOperand(2))->getValue();
  return DAG.getStore(Op.getOperand(0), DL, FI, Op.getOperand(1),
                      MachinePointerInfo(SV));
}

SDValue RISCVTargetLowering::lowerFRAMEADDR(SDValue Op,
                                            SelectionDAG &DAG) const {
  const RISCVRegisterInfo &RI = *Subtarget.getRegisterInfo();
  MachineFunction &MF = DAG.getMachineFunction();
  MachineFrameInfo &MFI = MF.getFrameInfo();
  MFI.setFrameAddressIsTaken(true);
  Register FrameReg = RI.getFrameRegister(MF);
  int XLenInBytes = Subtarget.getXLen() / 8;

  EVT VT = Op.getValueType();
  SDLoc DL(Op);
  SDValue FrameAddr = DAG.getCopyFromReg(DAG.getEntryNode(), DL, FrameReg, VT);
  unsigned Depth = cast<ConstantSDNode>(Op.getOperand(0))->getZExtValue();
  while (Depth--) {
    int Offset = -(XLenInBytes * 2);
    SDValue Ptr = DAG.getNode(ISD::ADD, DL, VT, FrameAddr,
                              DAG.getIntPtrConstant(Offset, DL));
    FrameAddr =
        DAG.getLoad(VT, DL, DAG.getEntryNode(), Ptr, MachinePointerInfo());
  }
  return FrameAddr;
}

SDValue RISCVTargetLowering::lowerRETURNADDR(SDValue Op,
                                             SelectionDAG &DAG) const {
  const RISCVRegisterInfo &RI = *Subtarget.getRegisterInfo();
  MachineFunction &MF = DAG.getMachineFunction();
  MachineFrameInfo &MFI = MF.getFrameInfo();
  MFI.setReturnAddressIsTaken(true);
  MVT XLenVT = Subtarget.getXLenVT();
  int XLenInBytes = Subtarget.getXLen() / 8;

  if (verifyReturnAddressArgumentIsConstant(Op, DAG))
    return SDValue();

  EVT VT = Op.getValueType();
  SDLoc DL(Op);
  unsigned Depth = cast<ConstantSDNode>(Op.getOperand(0))->getZExtValue();
  if (Depth) {
    int Off = -XLenInBytes;
    SDValue FrameAddr = lowerFRAMEADDR(Op, DAG);
    SDValue Offset = DAG.getConstant(Off, DL, VT);
    return DAG.getLoad(VT, DL, DAG.getEntryNode(),
                       DAG.getNode(ISD::ADD, DL, VT, FrameAddr, Offset),
                       MachinePointerInfo());
  }

  // Return the value of the return address register, marking it an implicit
  // live-in.
  Register Reg = MF.addLiveIn(RI.getRARegister(), getRegClassFor(XLenVT));
  return DAG.getCopyFromReg(DAG.getEntryNode(), DL, Reg, XLenVT);
}

SDValue RISCVTargetLowering::lowerShiftLeftParts(SDValue Op,
                                                 SelectionDAG &DAG) const {
  SDLoc DL(Op);
  SDValue Lo = Op.getOperand(0);
  SDValue Hi = Op.getOperand(1);
  SDValue Shamt = Op.getOperand(2);
  EVT VT = Lo.getValueType();

  // if Shamt-XLEN < 0: // Shamt < XLEN
  //   Lo = Lo << Shamt
  //   Hi = (Hi << Shamt) | ((Lo >>u 1) >>u (XLEN-1 - Shamt))
  // else:
  //   Lo = 0
  //   Hi = Lo << (Shamt-XLEN)

  SDValue Zero = DAG.getConstant(0, DL, VT);
  SDValue One = DAG.getConstant(1, DL, VT);
  SDValue MinusXLen = DAG.getConstant(-(int)Subtarget.getXLen(), DL, VT);
  SDValue XLenMinus1 = DAG.getConstant(Subtarget.getXLen() - 1, DL, VT);
  SDValue ShamtMinusXLen = DAG.getNode(ISD::ADD, DL, VT, Shamt, MinusXLen);
  SDValue XLenMinus1Shamt = DAG.getNode(ISD::SUB, DL, VT, XLenMinus1, Shamt);

  SDValue LoTrue = DAG.getNode(ISD::SHL, DL, VT, Lo, Shamt);
  SDValue ShiftRight1Lo = DAG.getNode(ISD::SRL, DL, VT, Lo, One);
  SDValue ShiftRightLo =
      DAG.getNode(ISD::SRL, DL, VT, ShiftRight1Lo, XLenMinus1Shamt);
  SDValue ShiftLeftHi = DAG.getNode(ISD::SHL, DL, VT, Hi, Shamt);
  SDValue HiTrue = DAG.getNode(ISD::OR, DL, VT, ShiftLeftHi, ShiftRightLo);
  SDValue HiFalse = DAG.getNode(ISD::SHL, DL, VT, Lo, ShamtMinusXLen);

  SDValue CC = DAG.getSetCC(DL, VT, ShamtMinusXLen, Zero, ISD::SETLT);

  Lo = DAG.getNode(ISD::SELECT, DL, VT, CC, LoTrue, Zero);
  Hi = DAG.getNode(ISD::SELECT, DL, VT, CC, HiTrue, HiFalse);

  SDValue Parts[2] = {Lo, Hi};
  return DAG.getMergeValues(Parts, DL);
}

SDValue RISCVTargetLowering::lowerShiftRightParts(SDValue Op, SelectionDAG &DAG,
                                                  bool IsSRA) const {
  SDLoc DL(Op);
  SDValue Lo = Op.getOperand(0);
  SDValue Hi = Op.getOperand(1);
  SDValue Shamt = Op.getOperand(2);
  EVT VT = Lo.getValueType();

  // SRA expansion:
  //   if Shamt-XLEN < 0: // Shamt < XLEN
  //     Lo = (Lo >>u Shamt) | ((Hi << 1) << (XLEN-1 - Shamt))
  //     Hi = Hi >>s Shamt
  //   else:
  //     Lo = Hi >>s (Shamt-XLEN);
  //     Hi = Hi >>s (XLEN-1)
  //
  // SRL expansion:
  //   if Shamt-XLEN < 0: // Shamt < XLEN
  //     Lo = (Lo >>u Shamt) | ((Hi << 1) << (XLEN-1 - Shamt))
  //     Hi = Hi >>u Shamt
  //   else:
  //     Lo = Hi >>u (Shamt-XLEN);
  //     Hi = 0;

  unsigned ShiftRightOp = IsSRA ? ISD::SRA : ISD::SRL;

  SDValue Zero = DAG.getConstant(0, DL, VT);
  SDValue One = DAG.getConstant(1, DL, VT);
  SDValue MinusXLen = DAG.getConstant(-(int)Subtarget.getXLen(), DL, VT);
  SDValue XLenMinus1 = DAG.getConstant(Subtarget.getXLen() - 1, DL, VT);
  SDValue ShamtMinusXLen = DAG.getNode(ISD::ADD, DL, VT, Shamt, MinusXLen);
  SDValue XLenMinus1Shamt = DAG.getNode(ISD::SUB, DL, VT, XLenMinus1, Shamt);

  SDValue ShiftRightLo = DAG.getNode(ISD::SRL, DL, VT, Lo, Shamt);
  SDValue ShiftLeftHi1 = DAG.getNode(ISD::SHL, DL, VT, Hi, One);
  SDValue ShiftLeftHi =
      DAG.getNode(ISD::SHL, DL, VT, ShiftLeftHi1, XLenMinus1Shamt);
  SDValue LoTrue = DAG.getNode(ISD::OR, DL, VT, ShiftRightLo, ShiftLeftHi);
  SDValue HiTrue = DAG.getNode(ShiftRightOp, DL, VT, Hi, Shamt);
  SDValue LoFalse = DAG.getNode(ShiftRightOp, DL, VT, Hi, ShamtMinusXLen);
  SDValue HiFalse =
      IsSRA ? DAG.getNode(ISD::SRA, DL, VT, Hi, XLenMinus1) : Zero;

  SDValue CC = DAG.getSetCC(DL, VT, ShamtMinusXLen, Zero, ISD::SETLT);

  Lo = DAG.getNode(ISD::SELECT, DL, VT, CC, LoTrue, LoFalse);
  Hi = DAG.getNode(ISD::SELECT, DL, VT, CC, HiTrue, HiFalse);

  SDValue Parts[2] = {Lo, Hi};
  return DAG.getMergeValues(Parts, DL);
}

// Custom-lower a SPLAT_VECTOR_PARTS where XLEN<SEW, as the SEW element type is
// illegal (currently only vXi64 RV32).
// FIXME: We could also catch non-constant sign-extended i32 values and lower
// them to SPLAT_VECTOR_I64
SDValue RISCVTargetLowering::lowerSPLAT_VECTOR_PARTS(SDValue Op,
                                                     SelectionDAG &DAG) const {
  SDLoc DL(Op);
  MVT VecVT = Op.getSimpleValueType();
  assert(!Subtarget.is64Bit() && VecVT.getVectorElementType() == MVT::i64 &&
         "Unexpected SPLAT_VECTOR_PARTS lowering");

  assert(Op.getNumOperands() == 2 && "Unexpected number of operands!");
  SDValue Lo = Op.getOperand(0);
  SDValue Hi = Op.getOperand(1);

  if (VecVT.isFixedLengthVector()) {
    MVT ContainerVT = getContainerForFixedLengthVector(VecVT);
    SDLoc DL(Op);
    SDValue Mask, VL;
    std::tie(Mask, VL) =
        getDefaultVLOps(VecVT, ContainerVT, DL, DAG, Subtarget);

    SDValue Res = splatPartsI64WithVL(DL, ContainerVT, Lo, Hi, VL, DAG);
    return convertFromScalableVector(VecVT, Res, DAG, Subtarget);
  }

  if (isa<ConstantSDNode>(Lo) && isa<ConstantSDNode>(Hi)) {
    int32_t LoC = cast<ConstantSDNode>(Lo)->getSExtValue();
    int32_t HiC = cast<ConstantSDNode>(Hi)->getSExtValue();
    // If Hi constant is all the same sign bit as Lo, lower this as a custom
    // node in order to try and match RVV vector/scalar instructions.
    if ((LoC >> 31) == HiC)
      return DAG.getNode(RISCVISD::SPLAT_VECTOR_I64, DL, VecVT, Lo);
  }

  // Detect cases where Hi is (SRA Lo, 31) which means Hi is Lo sign extended.
  if (Hi.getOpcode() == ISD::SRA && Hi.getOperand(0) == Lo &&
      isa<ConstantSDNode>(Hi.getOperand(1)) &&
      Hi.getConstantOperandVal(1) == 31)
    return DAG.getNode(RISCVISD::SPLAT_VECTOR_I64, DL, VecVT, Lo);
<<<<<<< HEAD

  // Else, on RV32 we lower an i64-element SPLAT_VECTOR thus, being careful not
  // to accidentally sign-extend the 32-bit halves to the e64 SEW:
  // vmv.v.x vX, hi
  // vsll.vx vX, vX, /*32*/
  // vmv.v.x vY, lo
  // vsll.vx vY, vY, /*32*/
  // vsrl.vx vY, vY, /*32*/
  // vor.vv vX, vX, vY
  SDValue ThirtyTwoV = DAG.getConstant(32, DL, VecVT);

  Lo = DAG.getNode(RISCVISD::SPLAT_VECTOR_I64, DL, VecVT, Lo);
  Lo = DAG.getNode(ISD::SHL, DL, VecVT, Lo, ThirtyTwoV);
  Lo = DAG.getNode(ISD::SRL, DL, VecVT, Lo, ThirtyTwoV);
=======
>>>>>>> 11299179

  // Fall back to use a stack store and stride x0 vector load. Use X0 as VL.
  return splatPartsI64ThroughStack(DL, VecVT, Lo, Hi,
                                   DAG.getRegister(RISCV::X0, MVT::i64), DAG);
}

// Custom-lower extensions from mask vectors by using a vselect either with 1
// for zero/any-extension or -1 for sign-extension:
//   (vXiN = (s|z)ext vXi1:vmask) -> (vXiN = vselect vmask, (-1 or 1), 0)
// Note that any-extension is lowered identically to zero-extension.
SDValue RISCVTargetLowering::lowerVectorMaskExt(SDValue Op, SelectionDAG &DAG,
                                                int64_t ExtTrueVal) const {
  SDLoc DL(Op);
  MVT VecVT = Op.getSimpleValueType();
  SDValue Src = Op.getOperand(0);
  // Only custom-lower extensions from mask types
  assert(Src.getValueType().isVector() &&
         Src.getValueType().getVectorElementType() == MVT::i1);

  MVT XLenVT = Subtarget.getXLenVT();
  SDValue SplatZero = DAG.getConstant(0, DL, XLenVT);
  SDValue SplatTrueVal = DAG.getConstant(ExtTrueVal, DL, XLenVT);

  if (VecVT.isScalableVector()) {
    // Be careful not to introduce illegal scalar types at this stage, and be
    // careful also about splatting constants as on RV32, vXi64 SPLAT_VECTOR is
    // illegal and must be expanded. Since we know that the constants are
    // sign-extended 32-bit values, we use SPLAT_VECTOR_I64 directly.
    bool IsRV32E64 =
        !Subtarget.is64Bit() && VecVT.getVectorElementType() == MVT::i64;

    if (!IsRV32E64) {
      SplatZero = DAG.getSplatVector(VecVT, DL, SplatZero);
      SplatTrueVal = DAG.getSplatVector(VecVT, DL, SplatTrueVal);
    } else {
      SplatZero = DAG.getNode(RISCVISD::SPLAT_VECTOR_I64, DL, VecVT, SplatZero);
      SplatTrueVal =
          DAG.getNode(RISCVISD::SPLAT_VECTOR_I64, DL, VecVT, SplatTrueVal);
    }

    return DAG.getNode(ISD::VSELECT, DL, VecVT, Src, SplatTrueVal, SplatZero);
  }

  MVT ContainerVT = getContainerForFixedLengthVector(VecVT);
  MVT I1ContainerVT =
      MVT::getVectorVT(MVT::i1, ContainerVT.getVectorElementCount());

  SDValue CC = convertToScalableVector(I1ContainerVT, Src, DAG, Subtarget);

  SDValue Mask, VL;
  std::tie(Mask, VL) = getDefaultVLOps(VecVT, ContainerVT, DL, DAG, Subtarget);

  SplatZero = DAG.getNode(RISCVISD::VMV_V_X_VL, DL, ContainerVT, SplatZero, VL);
  SplatTrueVal =
      DAG.getNode(RISCVISD::VMV_V_X_VL, DL, ContainerVT, SplatTrueVal, VL);
  SDValue Select = DAG.getNode(RISCVISD::VSELECT_VL, DL, ContainerVT, CC,
                               SplatTrueVal, SplatZero, VL);

  return convertFromScalableVector(VecVT, Select, DAG, Subtarget);
}

SDValue RISCVTargetLowering::lowerFixedLengthVectorExtendToRVV(
    SDValue Op, SelectionDAG &DAG, unsigned ExtendOpc) const {
  MVT ExtVT = Op.getSimpleValueType();
  // Only custom-lower extensions from fixed-length vector types.
  if (!ExtVT.isFixedLengthVector())
    return Op;
  MVT VT = Op.getOperand(0).getSimpleValueType();
  // Grab the canonical container type for the extended type. Infer the smaller
  // type from that to ensure the same number of vector elements, as we know
  // the LMUL will be sufficient to hold the smaller type.
  MVT ContainerExtVT = getContainerForFixedLengthVector(ExtVT);
  // Get the extended container type manually to ensure the same number of
  // vector elements between source and dest.
  MVT ContainerVT = MVT::getVectorVT(VT.getVectorElementType(),
                                     ContainerExtVT.getVectorElementCount());

  SDValue Op1 =
      convertToScalableVector(ContainerVT, Op.getOperand(0), DAG, Subtarget);

  SDLoc DL(Op);
  SDValue Mask, VL;
  std::tie(Mask, VL) = getDefaultVLOps(VT, ContainerVT, DL, DAG, Subtarget);

  SDValue Ext = DAG.getNode(ExtendOpc, DL, ContainerExtVT, Op1, Mask, VL);

  return convertFromScalableVector(ExtVT, Ext, DAG, Subtarget);
}

// Custom-lower truncations from vectors to mask vectors by using a mask and a
// setcc operation:
//   (vXi1 = trunc vXiN vec) -> (vXi1 = setcc (and vec, 1), 0, ne)
SDValue RISCVTargetLowering::lowerVectorMaskTrunc(SDValue Op,
                                                  SelectionDAG &DAG) const {
  SDLoc DL(Op);
  EVT MaskVT = Op.getValueType();
  // Only expect to custom-lower truncations to mask types
  assert(MaskVT.isVector() && MaskVT.getVectorElementType() == MVT::i1 &&
         "Unexpected type for vector mask lowering");
  SDValue Src = Op.getOperand(0);
  MVT VecVT = Src.getSimpleValueType();

  // If this is a fixed vector, we need to convert it to a scalable vector.
  MVT ContainerVT = VecVT;
  if (VecVT.isFixedLengthVector()) {
    ContainerVT = getContainerForFixedLengthVector(VecVT);
    Src = convertToScalableVector(ContainerVT, Src, DAG, Subtarget);
  }

  SDValue SplatOne = DAG.getConstant(1, DL, Subtarget.getXLenVT());
  SDValue SplatZero = DAG.getConstant(0, DL, Subtarget.getXLenVT());

  SplatOne = DAG.getNode(RISCVISD::VMV_V_X_VL, DL, ContainerVT, SplatOne);
  SplatZero = DAG.getNode(RISCVISD::VMV_V_X_VL, DL, ContainerVT, SplatZero);

  if (VecVT.isScalableVector()) {
    SDValue Trunc = DAG.getNode(ISD::AND, DL, VecVT, Src, SplatOne);
    return DAG.getSetCC(DL, MaskVT, Trunc, SplatZero, ISD::SETNE);
  }

  SDValue Mask, VL;
  std::tie(Mask, VL) = getDefaultVLOps(VecVT, ContainerVT, DL, DAG, Subtarget);

  MVT MaskContainerVT = ContainerVT.changeVectorElementType(MVT::i1);
  SDValue Trunc =
      DAG.getNode(RISCVISD::AND_VL, DL, ContainerVT, Src, SplatOne, Mask, VL);
  Trunc = DAG.getNode(RISCVISD::SETCC_VL, DL, MaskContainerVT, Trunc, SplatZero,
                      DAG.getCondCode(ISD::SETNE), Mask, VL);
  return convertFromScalableVector(MaskVT, Trunc, DAG, Subtarget);
}

// Custom-legalize INSERT_VECTOR_ELT so that the value is inserted into the
// first position of a vector, and that vector is slid up to the insert index.
// By limiting the active vector length to index+1 and merging with the
// original vector (with an undisturbed tail policy for elements >= VL), we
// achieve the desired result of leaving all elements untouched except the one
// at VL-1, which is replaced with the desired value.
SDValue RISCVTargetLowering::lowerINSERT_VECTOR_ELT(SDValue Op,
                                                    SelectionDAG &DAG) const {
  SDLoc DL(Op);
  MVT VecVT = Op.getSimpleValueType();
  SDValue Vec = Op.getOperand(0);
  SDValue Val = Op.getOperand(1);
  SDValue Idx = Op.getOperand(2);

  MVT ContainerVT = VecVT;
  // If the operand is a fixed-length vector, convert to a scalable one.
  if (VecVT.isFixedLengthVector()) {
    ContainerVT = getContainerForFixedLengthVector(VecVT);
    Vec = convertToScalableVector(ContainerVT, Vec, DAG, Subtarget);
  }

  MVT XLenVT = Subtarget.getXLenVT();

  SDValue Zero = DAG.getConstant(0, DL, XLenVT);
  bool IsLegalInsert = Subtarget.is64Bit() || Val.getValueType() != MVT::i64;
  // Even i64-element vectors on RV32 can be lowered without scalar
  // legalization if the most-significant 32 bits of the value are not affected
  // by the sign-extension of the lower 32 bits.
  // TODO: We could also catch sign extensions of a 32-bit value.
  if (!IsLegalInsert && isa<ConstantSDNode>(Val)) {
    const auto *CVal = cast<ConstantSDNode>(Val);
    if (isInt<32>(CVal->getSExtValue())) {
      IsLegalInsert = true;
      Val = DAG.getConstant(CVal->getSExtValue(), DL, MVT::i32);
    }
  }

  SDValue Mask, VL;
  std::tie(Mask, VL) = getDefaultVLOps(VecVT, ContainerVT, DL, DAG, Subtarget);

  SDValue ValInVec;

  if (IsLegalInsert) {
    unsigned Opc =
        VecVT.isFloatingPoint() ? RISCVISD::VFMV_S_F_VL : RISCVISD::VMV_S_X_VL;
    if (isNullConstant(Idx)) {
      Vec = DAG.getNode(Opc, DL, ContainerVT, Vec, Val, VL);
      if (!VecVT.isFixedLengthVector())
        return Vec;
      return convertFromScalableVector(VecVT, Vec, DAG, Subtarget);
    }
    ValInVec =
        DAG.getNode(Opc, DL, ContainerVT, DAG.getUNDEF(ContainerVT), Val, VL);
  } else {
    // On RV32, i64-element vectors must be specially handled to place the
    // value at element 0, by using two vslide1up instructions in sequence on
    // the i32 split lo/hi value. Use an equivalently-sized i32 vector for
    // this.
    SDValue One = DAG.getConstant(1, DL, XLenVT);
    SDValue ValLo = DAG.getNode(ISD::EXTRACT_ELEMENT, DL, MVT::i32, Val, Zero);
    SDValue ValHi = DAG.getNode(ISD::EXTRACT_ELEMENT, DL, MVT::i32, Val, One);
    MVT I32ContainerVT =
        MVT::getVectorVT(MVT::i32, ContainerVT.getVectorElementCount() * 2);
    SDValue I32Mask =
        getDefaultScalableVLOps(I32ContainerVT, DL, DAG, Subtarget).first;
    // Limit the active VL to two.
    SDValue InsertI64VL = DAG.getConstant(2, DL, XLenVT);
    // Note: We can't pass a UNDEF to the first VSLIDE1UP_VL since an untied
    // undef doesn't obey the earlyclobber constraint. Just splat a zero value.
    ValInVec = DAG.getNode(RISCVISD::VMV_V_X_VL, DL, I32ContainerVT, Zero,
                           InsertI64VL);
    // First slide in the hi value, then the lo in underneath it.
    ValInVec = DAG.getNode(RISCVISD::VSLIDE1UP_VL, DL, I32ContainerVT, ValInVec,
                           ValHi, I32Mask, InsertI64VL);
    ValInVec = DAG.getNode(RISCVISD::VSLIDE1UP_VL, DL, I32ContainerVT, ValInVec,
                           ValLo, I32Mask, InsertI64VL);
    // Bitcast back to the right container type.
    ValInVec = DAG.getBitcast(ContainerVT, ValInVec);
  }

  // Now that the value is in a vector, slide it into position.
  SDValue InsertVL =
      DAG.getNode(ISD::ADD, DL, XLenVT, Idx, DAG.getConstant(1, DL, XLenVT));
  SDValue Slideup = DAG.getNode(RISCVISD::VSLIDEUP_VL, DL, ContainerVT, Vec,
                                ValInVec, Idx, Mask, InsertVL);
  if (!VecVT.isFixedLengthVector())
    return Slideup;
  return convertFromScalableVector(VecVT, Slideup, DAG, Subtarget);
}

// Custom-lower EXTRACT_VECTOR_ELT operations to slide the vector down, then
// extract the first element: (extractelt (slidedown vec, idx), 0). For integer
// types this is done using VMV_X_S to allow us to glean information about the
// sign bits of the result.
SDValue RISCVTargetLowering::lowerEXTRACT_VECTOR_ELT(SDValue Op,
                                                     SelectionDAG &DAG) const {
  SDLoc DL(Op);
  SDValue Idx = Op.getOperand(1);
  SDValue Vec = Op.getOperand(0);
  EVT EltVT = Op.getValueType();
  MVT VecVT = Vec.getSimpleValueType();
  MVT XLenVT = Subtarget.getXLenVT();

  if (VecVT.getVectorElementType() == MVT::i1) {
    // FIXME: For now we just promote to an i8 vector and extract from that,
    // but this is probably not optimal.
    MVT WideVT = MVT::getVectorVT(MVT::i8, VecVT.getVectorElementCount());
    Vec = DAG.getNode(ISD::ZERO_EXTEND, DL, WideVT, Vec);
    return DAG.getNode(ISD::EXTRACT_VECTOR_ELT, DL, EltVT, Vec, Idx);
  }

  // If this is a fixed vector, we need to convert it to a scalable vector.
  MVT ContainerVT = VecVT;
  if (VecVT.isFixedLengthVector()) {
    ContainerVT = getContainerForFixedLengthVector(VecVT);
    Vec = convertToScalableVector(ContainerVT, Vec, DAG, Subtarget);
  }

  // If the index is 0, the vector is already in the right position.
  if (!isNullConstant(Idx)) {
    // Use a VL of 1 to avoid processing more elements than we need.
    SDValue VL = DAG.getConstant(1, DL, XLenVT);
    MVT MaskVT = MVT::getVectorVT(MVT::i1, ContainerVT.getVectorElementCount());
    SDValue Mask = DAG.getNode(RISCVISD::VMSET_VL, DL, MaskVT, VL);
    Vec = DAG.getNode(RISCVISD::VSLIDEDOWN_VL, DL, ContainerVT,
                      DAG.getUNDEF(ContainerVT), Vec, Idx, Mask, VL);
  }

  if (!EltVT.isInteger()) {
    // Floating-point extracts are handled in TableGen.
    return DAG.getNode(ISD::EXTRACT_VECTOR_ELT, DL, EltVT, Vec,
                       DAG.getConstant(0, DL, XLenVT));
  }

  SDValue Elt0 = DAG.getNode(RISCVISD::VMV_X_S, DL, XLenVT, Vec);
  return DAG.getNode(ISD::TRUNCATE, DL, EltVT, Elt0);
}

// Some RVV intrinsics may claim that they want an integer operand to be
// promoted or expanded.
static SDValue lowerVectorIntrinsicSplats(SDValue Op, SelectionDAG &DAG,
                                          const RISCVSubtarget &Subtarget) {
  assert((Op.getOpcode() == ISD::INTRINSIC_WO_CHAIN ||
          Op.getOpcode() == ISD::INTRINSIC_W_CHAIN) &&
         "Unexpected opcode");

  if (!Subtarget.hasStdExtV())
    return SDValue();

  bool HasChain = Op.getOpcode() == ISD::INTRINSIC_W_CHAIN;
  unsigned IntNo = Op.getConstantOperandVal(HasChain ? 1 : 0);
  SDLoc DL(Op);

  const RISCVVIntrinsicsTable::RISCVVIntrinsicInfo *II =
      RISCVVIntrinsicsTable::getRISCVVIntrinsicInfo(IntNo);
  if (!II || !II->SplatOperand)
    return SDValue();

  unsigned SplatOp = II->SplatOperand + HasChain;
  assert(SplatOp < Op.getNumOperands());

  SmallVector<SDValue, 8> Operands(Op->op_begin(), Op->op_end());
  SDValue &ScalarOp = Operands[SplatOp];
  MVT OpVT = ScalarOp.getSimpleValueType();
  MVT XLenVT = Subtarget.getXLenVT();

  // If this isn't a scalar, or its type is XLenVT we're done.
  if (!OpVT.isScalarInteger() || OpVT == XLenVT)
    return SDValue();

  // Simplest case is that the operand needs to be promoted to XLenVT.
  if (OpVT.bitsLT(XLenVT)) {
    // If the operand is a constant, sign extend to increase our chances
    // of being able to use a .vi instruction. ANY_EXTEND would become a
    // a zero extend and the simm5 check in isel would fail.
    // FIXME: Should we ignore the upper bits in isel instead?
    unsigned ExtOpc =
        isa<ConstantSDNode>(ScalarOp) ? ISD::SIGN_EXTEND : ISD::ANY_EXTEND;
    ScalarOp = DAG.getNode(ExtOpc, DL, XLenVT, ScalarOp);
    return DAG.getNode(Op->getOpcode(), DL, Op->getVTList(), Operands);
  }

  // Use the previous operand to get the vXi64 VT. The result might be a mask
  // VT for compares. Using the previous operand assumes that the previous
  // operand will never have a smaller element size than a scalar operand and
  // that a widening operation never uses SEW=64.
  // NOTE: If this fails the below assert, we can probably just find the
  // element count from any operand or result and use it to construct the VT.
  assert(II->SplatOperand > 1 && "Unexpected splat operand!");
  MVT VT = Op.getOperand(SplatOp - 1).getSimpleValueType();

  // The more complex case is when the scalar is larger than XLenVT.
  assert(XLenVT == MVT::i32 && OpVT == MVT::i64 &&
         VT.getVectorElementType() == MVT::i64 && "Unexpected VTs!");

  // If this is a sign-extended 32-bit constant, we can truncate it and rely
  // on the instruction to sign-extend since SEW>XLEN.
  if (auto *CVal = dyn_cast<ConstantSDNode>(ScalarOp)) {
    if (isInt<32>(CVal->getSExtValue())) {
      ScalarOp = DAG.getConstant(CVal->getSExtValue(), DL, MVT::i32);
      return DAG.getNode(Op->getOpcode(), DL, Op->getVTList(), Operands);
    }
  }

  // We need to convert the scalar to a splat vector.
  // FIXME: Can we implicitly truncate the scalar if it is known to
  // be sign extended?
  // VL should be the last operand.
  SDValue VL = Op.getOperand(Op.getNumOperands() - 1);
  assert(VL.getValueType() == XLenVT);
  ScalarOp = splatSplitI64WithVL(DL, VT, ScalarOp, VL, DAG, Subtarget);
  return DAG.getNode(Op->getOpcode(), DL, Op->getVTList(), Operands);
}

SDValue RISCVTargetLowering::LowerINTRINSIC_WO_CHAIN(SDValue Op,
                                                     SelectionDAG &DAG) const {
  unsigned IntNo = Op.getConstantOperandVal(0);
  SDLoc DL(Op);
  MVT XLenVT = Subtarget.getXLenVT();

  switch (IntNo) {
  default:
    break; // Don't custom lower most intrinsics.
  case Intrinsic::thread_pointer: {
    EVT PtrVT = getPointerTy(DAG.getDataLayout());
    return DAG.getRegister(RISCV::X4, PtrVT);
  }
  case Intrinsic::riscv_orc_b:
    // Lower to the GORCI encoding for orc.b.
    return DAG.getNode(RISCVISD::GORC, DL, XLenVT, Op.getOperand(1),
                       DAG.getConstant(7, DL, XLenVT));
  case Intrinsic::riscv_grev:
  case Intrinsic::riscv_gorc: {
    unsigned Opc =
        IntNo == Intrinsic::riscv_grev ? RISCVISD::GREV : RISCVISD::GORC;
    return DAG.getNode(Opc, DL, XLenVT, Op.getOperand(1), Op.getOperand(2));
  }
  case Intrinsic::riscv_shfl:
  case Intrinsic::riscv_unshfl: {
    unsigned Opc =
        IntNo == Intrinsic::riscv_shfl ? RISCVISD::SHFL : RISCVISD::UNSHFL;
    return DAG.getNode(Opc, DL, XLenVT, Op.getOperand(1), Op.getOperand(2));
  }
<<<<<<< HEAD
=======
  case Intrinsic::riscv_bcompress:
  case Intrinsic::riscv_bdecompress: {
    unsigned Opc = IntNo == Intrinsic::riscv_bcompress ? RISCVISD::BCOMPRESS
                                                       : RISCVISD::BDECOMPRESS;
    return DAG.getNode(Opc, DL, XLenVT, Op.getOperand(1), Op.getOperand(2));
  }
>>>>>>> 11299179
  case Intrinsic::riscv_vmv_x_s:
    assert(Op.getValueType() == XLenVT && "Unexpected VT!");
    return DAG.getNode(RISCVISD::VMV_X_S, DL, Op.getValueType(),
                       Op.getOperand(1));
  case Intrinsic::riscv_vmv_v_x:
    return lowerScalarSplat(Op.getOperand(1), Op.getOperand(2),
                            Op.getSimpleValueType(), DL, DAG, Subtarget);
  case Intrinsic::riscv_vfmv_v_f:
    return DAG.getNode(RISCVISD::VFMV_V_F_VL, DL, Op.getValueType(),
                       Op.getOperand(1), Op.getOperand(2));
  case Intrinsic::riscv_vmv_s_x: {
    SDValue Scalar = Op.getOperand(2);

    if (Scalar.getValueType().bitsLE(XLenVT)) {
      Scalar = DAG.getNode(ISD::ANY_EXTEND, DL, XLenVT, Scalar);
      return DAG.getNode(RISCVISD::VMV_S_X_VL, DL, Op.getValueType(),
                         Op.getOperand(1), Scalar, Op.getOperand(3));
    }

    assert(Scalar.getValueType() == MVT::i64 && "Unexpected scalar VT!");

    // This is an i64 value that lives in two scalar registers. We have to
    // insert this in a convoluted way. First we build vXi64 splat containing
    // the/ two values that we assemble using some bit math. Next we'll use
    // vid.v and vmseq to build a mask with bit 0 set. Then we'll use that mask
    // to merge element 0 from our splat into the source vector.
    // FIXME: This is probably not the best way to do this, but it is
    // consistent with INSERT_VECTOR_ELT lowering so it is a good starting
    // point.
    //   sw lo, (a0)
    //   sw hi, 4(a0)
    //   vlse vX, (a0)
    //
    //   vid.v      vVid
    //   vmseq.vx   mMask, vVid, 0
    //   vmerge.vvm vDest, vSrc, vVal, mMask
    MVT VT = Op.getSimpleValueType();
    SDValue Vec = Op.getOperand(1);
    SDValue VL = Op.getOperand(3);

    SDValue SplattedVal =
        splatSplitI64WithVL(DL, VT, Scalar, VL, DAG, Subtarget);
    SDValue SplattedIdx = DAG.getNode(RISCVISD::VMV_V_X_VL, DL, VT,
                                      DAG.getConstant(0, DL, MVT::i32), VL);

    MVT MaskVT = MVT::getVectorVT(MVT::i1, VT.getVectorElementCount());
    SDValue Mask = DAG.getNode(RISCVISD::VMSET_VL, DL, MaskVT, VL);
    SDValue VID = DAG.getNode(RISCVISD::VID_VL, DL, VT, Mask, VL);
    SDValue SelectCond =
        DAG.getNode(RISCVISD::SETCC_VL, DL, MaskVT, VID, SplattedIdx,
                    DAG.getCondCode(ISD::SETEQ), Mask, VL);
    return DAG.getNode(RISCVISD::VSELECT_VL, DL, VT, SelectCond, SplattedVal,
                       Vec, VL);
  }
  case Intrinsic::riscv_vslide1up:
  case Intrinsic::riscv_vslide1down:
  case Intrinsic::riscv_vslide1up_mask:
  case Intrinsic::riscv_vslide1down_mask: {
    // We need to special case these when the scalar is larger than XLen.
    unsigned NumOps = Op.getNumOperands();
    bool IsMasked = NumOps == 6;
    unsigned OpOffset = IsMasked ? 1 : 0;
    SDValue Scalar = Op.getOperand(2 + OpOffset);
    if (Scalar.getValueType().bitsLE(XLenVT))
      break;

    // Splatting a sign extended constant is fine.
    if (auto *CVal = dyn_cast<ConstantSDNode>(Scalar))
      if (isInt<32>(CVal->getSExtValue()))
        break;

    MVT VT = Op.getSimpleValueType();
    assert(VT.getVectorElementType() == MVT::i64 &&
           Scalar.getValueType() == MVT::i64 && "Unexpected VTs");

    // Convert the vector source to the equivalent nxvXi32 vector.
    MVT I32VT = MVT::getVectorVT(MVT::i32, VT.getVectorElementCount() * 2);
    SDValue Vec = DAG.getBitcast(I32VT, Op.getOperand(1 + OpOffset));

    SDValue ScalarLo = DAG.getNode(ISD::EXTRACT_ELEMENT, DL, MVT::i32, Scalar,
                                   DAG.getConstant(0, DL, XLenVT));
    SDValue ScalarHi = DAG.getNode(ISD::EXTRACT_ELEMENT, DL, MVT::i32, Scalar,
                                   DAG.getConstant(1, DL, XLenVT));

    // Double the VL since we halved SEW.
    SDValue VL = Op.getOperand(NumOps - 1);
    SDValue I32VL =
        DAG.getNode(ISD::SHL, DL, XLenVT, VL, DAG.getConstant(1, DL, XLenVT));

    MVT I32MaskVT = MVT::getVectorVT(MVT::i1, I32VT.getVectorElementCount());
    SDValue I32Mask = DAG.getNode(RISCVISD::VMSET_VL, DL, I32MaskVT, VL);

    // Shift the two scalar parts in using SEW=32 slide1up/slide1down
    // instructions.
    if (IntNo == Intrinsic::riscv_vslide1up ||
        IntNo == Intrinsic::riscv_vslide1up_mask) {
      Vec = DAG.getNode(RISCVISD::VSLIDE1UP_VL, DL, I32VT, Vec, ScalarHi,
                        I32Mask, I32VL);
      Vec = DAG.getNode(RISCVISD::VSLIDE1UP_VL, DL, I32VT, Vec, ScalarLo,
                        I32Mask, I32VL);
    } else {
      Vec = DAG.getNode(RISCVISD::VSLIDE1DOWN_VL, DL, I32VT, Vec, ScalarLo,
                        I32Mask, I32VL);
      Vec = DAG.getNode(RISCVISD::VSLIDE1DOWN_VL, DL, I32VT, Vec, ScalarHi,
                        I32Mask, I32VL);
    }

    // Convert back to nxvXi64.
    Vec = DAG.getBitcast(VT, Vec);

    if (!IsMasked)
      return Vec;

    // Apply mask after the operation.
    SDValue Mask = Op.getOperand(NumOps - 2);
    SDValue MaskedOff = Op.getOperand(1);
    return DAG.getNode(RISCVISD::VSELECT_VL, DL, VT, Mask, Vec, MaskedOff, VL);
  }
  }

  return lowerVectorIntrinsicSplats(Op, DAG, Subtarget);
}

SDValue RISCVTargetLowering::LowerINTRINSIC_W_CHAIN(SDValue Op,
                                                    SelectionDAG &DAG) const {
  return lowerVectorIntrinsicSplats(Op, DAG, Subtarget);
}

static MVT getLMUL1VT(MVT VT) {
  assert(VT.getVectorElementType().getSizeInBits() <= 64 &&
         "Unexpected vector MVT");
  return MVT::getScalableVectorVT(
      VT.getVectorElementType(),
      RISCV::RVVBitsPerBlock / VT.getVectorElementType().getSizeInBits());
}

static unsigned getRVVReductionOp(unsigned ISDOpcode) {
  switch (ISDOpcode) {
  default:
    llvm_unreachable("Unhandled reduction");
  case ISD::VECREDUCE_ADD:
    return RISCVISD::VECREDUCE_ADD_VL;
  case ISD::VECREDUCE_UMAX:
    return RISCVISD::VECREDUCE_UMAX_VL;
  case ISD::VECREDUCE_SMAX:
    return RISCVISD::VECREDUCE_SMAX_VL;
  case ISD::VECREDUCE_UMIN:
    return RISCVISD::VECREDUCE_UMIN_VL;
  case ISD::VECREDUCE_SMIN:
    return RISCVISD::VECREDUCE_SMIN_VL;
  case ISD::VECREDUCE_AND:
    return RISCVISD::VECREDUCE_AND_VL;
  case ISD::VECREDUCE_OR:
    return RISCVISD::VECREDUCE_OR_VL;
  case ISD::VECREDUCE_XOR:
    return RISCVISD::VECREDUCE_XOR_VL;
  }
}

SDValue RISCVTargetLowering::lowerVectorMaskVECREDUCE(SDValue Op,
                                                      SelectionDAG &DAG) const {
  SDLoc DL(Op);
  SDValue Vec = Op.getOperand(0);
  MVT VecVT = Vec.getSimpleValueType();
  assert((Op.getOpcode() == ISD::VECREDUCE_AND ||
          Op.getOpcode() == ISD::VECREDUCE_OR ||
          Op.getOpcode() == ISD::VECREDUCE_XOR) &&
         "Unexpected reduction lowering");

  MVT XLenVT = Subtarget.getXLenVT();
  assert(Op.getValueType() == XLenVT &&
         "Expected reduction output to be legalized to XLenVT");

  MVT ContainerVT = VecVT;
  if (VecVT.isFixedLengthVector()) {
    ContainerVT = getContainerForFixedLengthVector(VecVT);
    Vec = convertToScalableVector(ContainerVT, Vec, DAG, Subtarget);
  }

  SDValue Mask, VL;
  std::tie(Mask, VL) = getDefaultVLOps(VecVT, ContainerVT, DL, DAG, Subtarget);
  SDValue Zero = DAG.getConstant(0, DL, XLenVT);

  switch (Op.getOpcode()) {
  default:
    llvm_unreachable("Unhandled reduction");
  case ISD::VECREDUCE_AND:
    // vpopc ~x == 0
    Vec = DAG.getNode(RISCVISD::VMXOR_VL, DL, ContainerVT, Vec, Mask, VL);
    Vec = DAG.getNode(RISCVISD::VPOPC_VL, DL, XLenVT, Vec, Mask, VL);
    return DAG.getSetCC(DL, XLenVT, Vec, Zero, ISD::SETEQ);
  case ISD::VECREDUCE_OR:
    // vpopc x != 0
    Vec = DAG.getNode(RISCVISD::VPOPC_VL, DL, XLenVT, Vec, Mask, VL);
    return DAG.getSetCC(DL, XLenVT, Vec, Zero, ISD::SETNE);
  case ISD::VECREDUCE_XOR: {
    // ((vpopc x) & 1) != 0
    SDValue One = DAG.getConstant(1, DL, XLenVT);
    Vec = DAG.getNode(RISCVISD::VPOPC_VL, DL, XLenVT, Vec, Mask, VL);
    Vec = DAG.getNode(ISD::AND, DL, XLenVT, Vec, One);
    return DAG.getSetCC(DL, XLenVT, Vec, Zero, ISD::SETNE);
  }
  }
}

SDValue RISCVTargetLowering::lowerVECREDUCE(SDValue Op,
                                            SelectionDAG &DAG) const {
  SDLoc DL(Op);
  SDValue Vec = Op.getOperand(0);
  EVT VecEVT = Vec.getValueType();

  unsigned BaseOpc = ISD::getVecReduceBaseOpcode(Op.getOpcode());

  // Due to ordering in legalize types we may have a vector type that needs to
  // be split. Do that manually so we can get down to a legal type.
  while (getTypeAction(*DAG.getContext(), VecEVT) ==
         TargetLowering::TypeSplitVector) {
    SDValue Lo, Hi;
    std::tie(Lo, Hi) = DAG.SplitVector(Vec, DL);
    VecEVT = Lo.getValueType();
    Vec = DAG.getNode(BaseOpc, DL, VecEVT, Lo, Hi);
  }

  // TODO: The type may need to be widened rather than split. Or widened before
  // it can be split.
  if (!isTypeLegal(VecEVT))
    return SDValue();

  MVT VecVT = VecEVT.getSimpleVT();
  MVT VecEltVT = VecVT.getVectorElementType();
  unsigned RVVOpcode = getRVVReductionOp(Op.getOpcode());

  MVT ContainerVT = VecVT;
  if (VecVT.isFixedLengthVector()) {
    ContainerVT = getContainerForFixedLengthVector(VecVT);
    Vec = convertToScalableVector(ContainerVT, Vec, DAG, Subtarget);
  }

  MVT M1VT = getLMUL1VT(ContainerVT);

  SDValue Mask, VL;
  std::tie(Mask, VL) = getDefaultVLOps(VecVT, ContainerVT, DL, DAG, Subtarget);

  // FIXME: This is a VLMAX splat which might be too large and can prevent
  // vsetvli removal.
  SDValue NeutralElem =
      DAG.getNeutralElement(BaseOpc, DL, VecEltVT, SDNodeFlags());
  SDValue IdentitySplat = DAG.getSplatVector(M1VT, DL, NeutralElem);
  SDValue Reduction =
      DAG.getNode(RVVOpcode, DL, M1VT, Vec, IdentitySplat, Mask, VL);
  SDValue Elt0 = DAG.getNode(ISD::EXTRACT_VECTOR_ELT, DL, VecEltVT, Reduction,
                             DAG.getConstant(0, DL, Subtarget.getXLenVT()));
  return DAG.getSExtOrTrunc(Elt0, DL, Op.getValueType());
}

// Given a reduction op, this function returns the matching reduction opcode,
// the vector SDValue and the scalar SDValue required to lower this to a
// RISCVISD node.
static std::tuple<unsigned, SDValue, SDValue>
getRVVFPReductionOpAndOperands(SDValue Op, SelectionDAG &DAG, EVT EltVT) {
  SDLoc DL(Op);
  switch (Op.getOpcode()) {
  default:
    llvm_unreachable("Unhandled reduction");
  case ISD::VECREDUCE_FADD:
    return std::make_tuple(RISCVISD::VECREDUCE_FADD_VL, Op.getOperand(0),
                           DAG.getConstantFP(0.0, DL, EltVT));
  case ISD::VECREDUCE_SEQ_FADD:
    return std::make_tuple(RISCVISD::VECREDUCE_SEQ_FADD_VL, Op.getOperand(1),
                           Op.getOperand(0));
  }
}

SDValue RISCVTargetLowering::lowerFPVECREDUCE(SDValue Op,
                                              SelectionDAG &DAG) const {
  SDLoc DL(Op);
  MVT VecEltVT = Op.getSimpleValueType();

  unsigned RVVOpcode;
  SDValue VectorVal, ScalarVal;
  std::tie(RVVOpcode, VectorVal, ScalarVal) =
      getRVVFPReductionOpAndOperands(Op, DAG, VecEltVT);
  MVT VecVT = VectorVal.getSimpleValueType();

  MVT ContainerVT = VecVT;
  if (VecVT.isFixedLengthVector()) {
    ContainerVT = getContainerForFixedLengthVector(VecVT);
    VectorVal = convertToScalableVector(ContainerVT, VectorVal, DAG, Subtarget);
  }

  MVT M1VT = getLMUL1VT(VectorVal.getSimpleValueType());

  SDValue Mask, VL;
  std::tie(Mask, VL) = getDefaultVLOps(VecVT, ContainerVT, DL, DAG, Subtarget);

  // FIXME: This is a VLMAX splat which might be too large and can prevent
  // vsetvli removal.
  SDValue ScalarSplat = DAG.getSplatVector(M1VT, DL, ScalarVal);
  SDValue Reduction =
      DAG.getNode(RVVOpcode, DL, M1VT, VectorVal, ScalarSplat, Mask, VL);
  return DAG.getNode(ISD::EXTRACT_VECTOR_ELT, DL, VecEltVT, Reduction,
                     DAG.getConstant(0, DL, Subtarget.getXLenVT()));
}

SDValue RISCVTargetLowering::lowerINSERT_SUBVECTOR(SDValue Op,
                                                   SelectionDAG &DAG) const {
  SDValue Vec = Op.getOperand(0);
  SDValue SubVec = Op.getOperand(1);
  MVT VecVT = Vec.getSimpleValueType();
  MVT SubVecVT = SubVec.getSimpleValueType();

  SDLoc DL(Op);
  MVT XLenVT = Subtarget.getXLenVT();
  unsigned OrigIdx = Op.getConstantOperandVal(2);
  const RISCVRegisterInfo *TRI = Subtarget.getRegisterInfo();

  // We don't have the ability to slide mask vectors up indexed by their i1
  // elements; the smallest we can do is i8. Often we are able to bitcast to
  // equivalent i8 vectors. Note that when inserting a fixed-length vector
  // into a scalable one, we might not necessarily have enough scalable
  // elements to safely divide by 8: nxv1i1 = insert nxv1i1, v4i1 is valid.
  if (SubVecVT.getVectorElementType() == MVT::i1 &&
      (OrigIdx != 0 || !Vec.isUndef())) {
    if (VecVT.getVectorMinNumElements() >= 8 &&
        SubVecVT.getVectorMinNumElements() >= 8) {
      assert(OrigIdx % 8 == 0 && "Invalid index");
      assert(VecVT.getVectorMinNumElements() % 8 == 0 &&
             SubVecVT.getVectorMinNumElements() % 8 == 0 &&
             "Unexpected mask vector lowering");
      OrigIdx /= 8;
      SubVecVT =
          MVT::getVectorVT(MVT::i8, SubVecVT.getVectorMinNumElements() / 8,
                           SubVecVT.isScalableVector());
      VecVT = MVT::getVectorVT(MVT::i8, VecVT.getVectorMinNumElements() / 8,
                               VecVT.isScalableVector());
      Vec = DAG.getBitcast(VecVT, Vec);
      SubVec = DAG.getBitcast(SubVecVT, SubVec);
    } else {
      // We can't slide this mask vector up indexed by its i1 elements.
      // This poses a problem when we wish to insert a scalable vector which
      // can't be re-expressed as a larger type. Just choose the slow path and
      // extend to a larger type, then truncate back down.
      MVT ExtVecVT = VecVT.changeVectorElementType(MVT::i8);
      MVT ExtSubVecVT = SubVecVT.changeVectorElementType(MVT::i8);
      Vec = DAG.getNode(ISD::ZERO_EXTEND, DL, ExtVecVT, Vec);
      SubVec = DAG.getNode(ISD::ZERO_EXTEND, DL, ExtSubVecVT, SubVec);
      Vec = DAG.getNode(ISD::INSERT_SUBVECTOR, DL, ExtVecVT, Vec, SubVec,
                        Op.getOperand(2));
      SDValue SplatZero = DAG.getConstant(0, DL, ExtVecVT);
      return DAG.getSetCC(DL, VecVT, Vec, SplatZero, ISD::SETNE);
    }
  }

  // If the subvector vector is a fixed-length type, we cannot use subregister
  // manipulation to simplify the codegen; we don't know which register of a
  // LMUL group contains the specific subvector as we only know the minimum
  // register size. Therefore we must slide the vector group up the full
  // amount.
  if (SubVecVT.isFixedLengthVector()) {
    if (OrigIdx == 0 && Vec.isUndef())
      return Op;
    MVT ContainerVT = VecVT;
    if (VecVT.isFixedLengthVector()) {
      ContainerVT = getContainerForFixedLengthVector(VecVT);
      Vec = convertToScalableVector(ContainerVT, Vec, DAG, Subtarget);
    }
    SubVec = DAG.getNode(ISD::INSERT_SUBVECTOR, DL, ContainerVT,
                         DAG.getUNDEF(ContainerVT), SubVec,
                         DAG.getConstant(0, DL, XLenVT));
    SDValue Mask =
        getDefaultVLOps(VecVT, ContainerVT, DL, DAG, Subtarget).first;
    // Set the vector length to only the number of elements we care about. Note
    // that for slideup this includes the offset.
    SDValue VL =
        DAG.getConstant(OrigIdx + SubVecVT.getVectorNumElements(), DL, XLenVT);
    SDValue SlideupAmt = DAG.getConstant(OrigIdx, DL, XLenVT);
    SDValue Slideup = DAG.getNode(RISCVISD::VSLIDEUP_VL, DL, ContainerVT, Vec,
                                  SubVec, SlideupAmt, Mask, VL);
    if (VecVT.isFixedLengthVector())
      Slideup = convertFromScalableVector(VecVT, Slideup, DAG, Subtarget);
    return DAG.getBitcast(Op.getValueType(), Slideup);
  }

  unsigned SubRegIdx, RemIdx;
  std::tie(SubRegIdx, RemIdx) =
      RISCVTargetLowering::decomposeSubvectorInsertExtractToSubRegs(
          VecVT, SubVecVT, OrigIdx, TRI);

  RISCVVLMUL SubVecLMUL = RISCVTargetLowering::getLMUL(SubVecVT);
  bool IsSubVecPartReg = SubVecLMUL == RISCVVLMUL::LMUL_F2 ||
                         SubVecLMUL == RISCVVLMUL::LMUL_F4 ||
                         SubVecLMUL == RISCVVLMUL::LMUL_F8;

  // 1. If the Idx has been completely eliminated and this subvector's size is
  // a vector register or a multiple thereof, or the surrounding elements are
  // undef, then this is a subvector insert which naturally aligns to a vector
  // register. These can easily be handled using subregister manipulation.
  // 2. If the subvector is smaller than a vector register, then the insertion
  // must preserve the undisturbed elements of the register. We do this by
  // lowering to an EXTRACT_SUBVECTOR grabbing the nearest LMUL=1 vector type
  // (which resolves to a subregister copy), performing a VSLIDEUP to place the
  // subvector within the vector register, and an INSERT_SUBVECTOR of that
  // LMUL=1 type back into the larger vector (resolving to another subregister
  // operation). See below for how our VSLIDEUP works. We go via a LMUL=1 type
  // to avoid allocating a large register group to hold our subvector.
  if (RemIdx == 0 && (!IsSubVecPartReg || Vec.isUndef()))
    return Op;

  // VSLIDEUP works by leaving elements 0<i<OFFSET undisturbed, elements
  // OFFSET<=i<VL set to the "subvector" and vl<=i<VLMAX set to the tail policy
  // (in our case undisturbed). This means we can set up a subvector insertion
  // where OFFSET is the insertion offset, and the VL is the OFFSET plus the
  // size of the subvector.
  MVT InterSubVT = VecVT;
  SDValue AlignedExtract = Vec;
  unsigned AlignedIdx = OrigIdx - RemIdx;
  if (VecVT.bitsGT(getLMUL1VT(VecVT))) {
    InterSubVT = getLMUL1VT(VecVT);
    // Extract a subvector equal to the nearest full vector register type. This
    // should resolve to a EXTRACT_SUBREG instruction.
    AlignedExtract = DAG.getNode(ISD::EXTRACT_SUBVECTOR, DL, InterSubVT, Vec,
                                 DAG.getConstant(AlignedIdx, DL, XLenVT));
  }

  SDValue SlideupAmt = DAG.getConstant(RemIdx, DL, XLenVT);
  // For scalable vectors this must be further multiplied by vscale.
  SlideupAmt = DAG.getNode(ISD::VSCALE, DL, XLenVT, SlideupAmt);

  SDValue Mask, VL;
  std::tie(Mask, VL) = getDefaultScalableVLOps(VecVT, DL, DAG, Subtarget);

  // Construct the vector length corresponding to RemIdx + length(SubVecVT).
  VL = DAG.getConstant(SubVecVT.getVectorMinNumElements(), DL, XLenVT);
  VL = DAG.getNode(ISD::VSCALE, DL, XLenVT, VL);
  VL = DAG.getNode(ISD::ADD, DL, XLenVT, SlideupAmt, VL);

  SubVec = DAG.getNode(ISD::INSERT_SUBVECTOR, DL, InterSubVT,
                       DAG.getUNDEF(InterSubVT), SubVec,
                       DAG.getConstant(0, DL, XLenVT));

  SDValue Slideup = DAG.getNode(RISCVISD::VSLIDEUP_VL, DL, InterSubVT,
                                AlignedExtract, SubVec, SlideupAmt, Mask, VL);

  // If required, insert this subvector back into the correct vector register.
  // This should resolve to an INSERT_SUBREG instruction.
  if (VecVT.bitsGT(InterSubVT))
    Slideup = DAG.getNode(ISD::INSERT_SUBVECTOR, DL, VecVT, Vec, Slideup,
                          DAG.getConstant(AlignedIdx, DL, XLenVT));

  // We might have bitcast from a mask type: cast back to the original type if
  // required.
  return DAG.getBitcast(Op.getSimpleValueType(), Slideup);
}

SDValue RISCVTargetLowering::lowerEXTRACT_SUBVECTOR(SDValue Op,
                                                    SelectionDAG &DAG) const {
  SDValue Vec = Op.getOperand(0);
  MVT SubVecVT = Op.getSimpleValueType();
  MVT VecVT = Vec.getSimpleValueType();

  SDLoc DL(Op);
  MVT XLenVT = Subtarget.getXLenVT();
  unsigned OrigIdx = Op.getConstantOperandVal(1);
  const RISCVRegisterInfo *TRI = Subtarget.getRegisterInfo();

  // We don't have the ability to slide mask vectors down indexed by their i1
  // elements; the smallest we can do is i8. Often we are able to bitcast to
  // equivalent i8 vectors. Note that when extracting a fixed-length vector
  // from a scalable one, we might not necessarily have enough scalable
  // elements to safely divide by 8: v8i1 = extract nxv1i1 is valid.
  if (SubVecVT.getVectorElementType() == MVT::i1 && OrigIdx != 0) {
    if (VecVT.getVectorMinNumElements() >= 8 &&
        SubVecVT.getVectorMinNumElements() >= 8) {
      assert(OrigIdx % 8 == 0 && "Invalid index");
      assert(VecVT.getVectorMinNumElements() % 8 == 0 &&
             SubVecVT.getVectorMinNumElements() % 8 == 0 &&
             "Unexpected mask vector lowering");
      OrigIdx /= 8;
      SubVecVT =
          MVT::getVectorVT(MVT::i8, SubVecVT.getVectorMinNumElements() / 8,
                           SubVecVT.isScalableVector());
      VecVT = MVT::getVectorVT(MVT::i8, VecVT.getVectorMinNumElements() / 8,
                               VecVT.isScalableVector());
      Vec = DAG.getBitcast(VecVT, Vec);
    } else {
      // We can't slide this mask vector down, indexed by its i1 elements.
      // This poses a problem when we wish to extract a scalable vector which
      // can't be re-expressed as a larger type. Just choose the slow path and
      // extend to a larger type, then truncate back down.
      // TODO: We could probably improve this when extracting certain fixed
      // from fixed, where we can extract as i8 and shift the correct element
      // right to reach the desired subvector?
      MVT ExtVecVT = VecVT.changeVectorElementType(MVT::i8);
      MVT ExtSubVecVT = SubVecVT.changeVectorElementType(MVT::i8);
      Vec = DAG.getNode(ISD::ZERO_EXTEND, DL, ExtVecVT, Vec);
      Vec = DAG.getNode(ISD::EXTRACT_SUBVECTOR, DL, ExtSubVecVT, Vec,
                        Op.getOperand(1));
      SDValue SplatZero = DAG.getConstant(0, DL, ExtSubVecVT);
      return DAG.getSetCC(DL, SubVecVT, Vec, SplatZero, ISD::SETNE);
    }
  }

  // If the subvector vector is a fixed-length type, we cannot use subregister
  // manipulation to simplify the codegen; we don't know which register of a
  // LMUL group contains the specific subvector as we only know the minimum
  // register size. Therefore we must slide the vector group down the full
  // amount.
  if (SubVecVT.isFixedLengthVector()) {
    // With an index of 0 this is a cast-like subvector, which can be performed
    // with subregister operations.
    if (OrigIdx == 0)
      return Op;
    MVT ContainerVT = VecVT;
    if (VecVT.isFixedLengthVector()) {
      ContainerVT = getContainerForFixedLengthVector(VecVT);
      Vec = convertToScalableVector(ContainerVT, Vec, DAG, Subtarget);
    }
    SDValue Mask =
        getDefaultVLOps(VecVT, ContainerVT, DL, DAG, Subtarget).first;
    // Set the vector length to only the number of elements we care about. This
    // avoids sliding down elements we're going to discard straight away.
    SDValue VL = DAG.getConstant(SubVecVT.getVectorNumElements(), DL, XLenVT);
    SDValue SlidedownAmt = DAG.getConstant(OrigIdx, DL, XLenVT);
    SDValue Slidedown =
        DAG.getNode(RISCVISD::VSLIDEDOWN_VL, DL, ContainerVT,
                    DAG.getUNDEF(ContainerVT), Vec, SlidedownAmt, Mask, VL);
    // Now we can use a cast-like subvector extract to get the result.
    Slidedown = DAG.getNode(ISD::EXTRACT_SUBVECTOR, DL, SubVecVT, Slidedown,
                            DAG.getConstant(0, DL, XLenVT));
    return DAG.getBitcast(Op.getValueType(), Slidedown);
  }

  unsigned SubRegIdx, RemIdx;
  std::tie(SubRegIdx, RemIdx) =
      RISCVTargetLowering::decomposeSubvectorInsertExtractToSubRegs(
          VecVT, SubVecVT, OrigIdx, TRI);

  // If the Idx has been completely eliminated then this is a subvector extract
  // which naturally aligns to a vector register. These can easily be handled
  // using subregister manipulation.
  if (RemIdx == 0)
    return Op;

  // Else we must shift our vector register directly to extract the subvector.
  // Do this using VSLIDEDOWN.

  // If the vector type is an LMUL-group type, extract a subvector equal to the
  // nearest full vector register type. This should resolve to a EXTRACT_SUBREG
  // instruction.
  MVT InterSubVT = VecVT;
  if (VecVT.bitsGT(getLMUL1VT(VecVT))) {
    InterSubVT = getLMUL1VT(VecVT);
    Vec = DAG.getNode(ISD::EXTRACT_SUBVECTOR, DL, InterSubVT, Vec,
                      DAG.getConstant(OrigIdx - RemIdx, DL, XLenVT));
  }

  // Slide this vector register down by the desired number of elements in order
  // to place the desired subvector starting at element 0.
  SDValue SlidedownAmt = DAG.getConstant(RemIdx, DL, XLenVT);
  // For scalable vectors this must be further multiplied by vscale.
  SlidedownAmt = DAG.getNode(ISD::VSCALE, DL, XLenVT, SlidedownAmt);

  SDValue Mask, VL;
  std::tie(Mask, VL) = getDefaultScalableVLOps(InterSubVT, DL, DAG, Subtarget);
  SDValue Slidedown =
      DAG.getNode(RISCVISD::VSLIDEDOWN_VL, DL, InterSubVT,
                  DAG.getUNDEF(InterSubVT), Vec, SlidedownAmt, Mask, VL);

  // Now the vector is in the right position, extract our final subvector. This
  // should resolve to a COPY.
  Slidedown = DAG.getNode(ISD::EXTRACT_SUBVECTOR, DL, SubVecVT, Slidedown,
                          DAG.getConstant(0, DL, XLenVT));

  // We might have bitcast from a mask type: cast back to the original type if
  // required.
  return DAG.getBitcast(Op.getSimpleValueType(), Slidedown);
}

// Lower step_vector to the vid instruction. Any non-identity step value must
// be accounted for my manual expansion.
SDValue RISCVTargetLowering::lowerSTEP_VECTOR(SDValue Op,
                                              SelectionDAG &DAG) const {
  SDLoc DL(Op);
  MVT VT = Op.getSimpleValueType();
  MVT XLenVT = Subtarget.getXLenVT();
  SDValue Mask, VL;
  std::tie(Mask, VL) = getDefaultScalableVLOps(VT, DL, DAG, Subtarget);
  SDValue StepVec = DAG.getNode(RISCVISD::VID_VL, DL, VT, Mask, VL);
  uint64_t StepValImm = Op.getConstantOperandVal(0);
  if (StepValImm != 1) {
    assert(Op.getOperand(0).getValueType() == XLenVT &&
           "Unexpected step value type");
    if (isPowerOf2_64(StepValImm)) {
      SDValue StepVal =
          DAG.getNode(RISCVISD::VMV_V_X_VL, DL, VT,
                      DAG.getConstant(Log2_64(StepValImm), DL, XLenVT));
      StepVec = DAG.getNode(ISD::SHL, DL, VT, StepVec, StepVal);
    } else {
      SDValue StepVal =
          DAG.getNode(RISCVISD::VMV_V_X_VL, DL, VT, Op.getOperand(0));
      StepVec = DAG.getNode(ISD::MUL, DL, VT, StepVec, StepVal);
    }
  }
  return StepVec;
}

// Implement vector_reverse using vrgather.vv with indices determined by
// subtracting the id of each element from (VLMAX-1). This will convert
// the indices like so:
// (0, 1,..., VLMAX-2, VLMAX-1) -> (VLMAX-1, VLMAX-2,..., 1, 0).
// TODO: This code assumes VLMAX <= 65536 for LMUL=8 SEW=16.
SDValue RISCVTargetLowering::lowerVECTOR_REVERSE(SDValue Op,
                                                 SelectionDAG &DAG) const {
  SDLoc DL(Op);
  MVT VecVT = Op.getSimpleValueType();
  unsigned EltSize = VecVT.getScalarSizeInBits();
  unsigned MinSize = VecVT.getSizeInBits().getKnownMinValue();

  unsigned MaxVLMAX = 0;
  unsigned VectorBitsMax = Subtarget.getMaxRVVVectorSizeInBits();
  if (VectorBitsMax != 0)
    MaxVLMAX = ((VectorBitsMax / EltSize) * MinSize) / RISCV::RVVBitsPerBlock;

  unsigned GatherOpc = RISCVISD::VRGATHER_VV_VL;
  MVT IntVT = VecVT.changeVectorElementTypeToInteger();

  // If this is SEW=8 and VLMAX is unknown or more than 256, we need
  // to use vrgatherei16.vv.
  // TODO: It's also possible to use vrgatherei16.vv for other types to
  // decrease register width for the index calculation.
  if ((MaxVLMAX == 0 || MaxVLMAX > 256) && EltSize == 8) {
    // If this is LMUL=8, we have to split before can use vrgatherei16.vv.
    // Reverse each half, then reassemble them in reverse order.
    // NOTE: It's also possible that after splitting that VLMAX no longer
    // requires vrgatherei16.vv.
    if (MinSize == (8 * RISCV::RVVBitsPerBlock)) {
      SDValue Lo, Hi;
      std::tie(Lo, Hi) = DAG.SplitVectorOperand(Op.getNode(), 0);
      EVT LoVT, HiVT;
      std::tie(LoVT, HiVT) = DAG.GetSplitDestVTs(VecVT);
      Lo = DAG.getNode(ISD::VECTOR_REVERSE, DL, LoVT, Lo);
      Hi = DAG.getNode(ISD::VECTOR_REVERSE, DL, HiVT, Hi);
      // Reassemble the low and high pieces reversed.
      // FIXME: This is a CONCAT_VECTORS.
      SDValue Res =
          DAG.getNode(ISD::INSERT_SUBVECTOR, DL, VecVT, DAG.getUNDEF(VecVT), Hi,
                      DAG.getIntPtrConstant(0, DL));
      return DAG.getNode(
          ISD::INSERT_SUBVECTOR, DL, VecVT, Res, Lo,
          DAG.getIntPtrConstant(LoVT.getVectorMinNumElements(), DL));
    }

    // Just promote the int type to i16 which will double the LMUL.
    IntVT = MVT::getVectorVT(MVT::i16, VecVT.getVectorElementCount());
    GatherOpc = RISCVISD::VRGATHEREI16_VV_VL;
  }

  MVT XLenVT = Subtarget.getXLenVT();
  SDValue Mask, VL;
  std::tie(Mask, VL) = getDefaultScalableVLOps(VecVT, DL, DAG, Subtarget);

  // Calculate VLMAX-1 for the desired SEW.
  unsigned MinElts = VecVT.getVectorMinNumElements();
  SDValue VLMax = DAG.getNode(ISD::VSCALE, DL, XLenVT,
                              DAG.getConstant(MinElts, DL, XLenVT));
  SDValue VLMinus1 =
      DAG.getNode(ISD::SUB, DL, XLenVT, VLMax, DAG.getConstant(1, DL, XLenVT));

  // Splat VLMAX-1 taking care to handle SEW==64 on RV32.
  bool IsRV32E64 =
      !Subtarget.is64Bit() && IntVT.getVectorElementType() == MVT::i64;
  SDValue SplatVL;
  if (!IsRV32E64)
    SplatVL = DAG.getSplatVector(IntVT, DL, VLMinus1);
  else
    SplatVL = DAG.getNode(RISCVISD::SPLAT_VECTOR_I64, DL, IntVT, VLMinus1);

  SDValue VID = DAG.getNode(RISCVISD::VID_VL, DL, IntVT, Mask, VL);
  SDValue Indices =
      DAG.getNode(RISCVISD::SUB_VL, DL, IntVT, SplatVL, VID, Mask, VL);

  return DAG.getNode(GatherOpc, DL, VecVT, Op.getOperand(0), Indices, Mask, VL);
}

SDValue
RISCVTargetLowering::lowerFixedLengthVectorLoadToRVV(SDValue Op,
                                                     SelectionDAG &DAG) const {
  auto *Load = cast<LoadSDNode>(Op);

  SDLoc DL(Op);
  MVT VT = Op.getSimpleValueType();
  MVT ContainerVT = getContainerForFixedLengthVector(VT);

  SDValue VL =
      DAG.getConstant(VT.getVectorNumElements(), DL, Subtarget.getXLenVT());

  SDVTList VTs = DAG.getVTList({ContainerVT, MVT::Other});
  SDValue NewLoad = DAG.getMemIntrinsicNode(
      RISCVISD::VLE_VL, DL, VTs, {Load->getChain(), Load->getBasePtr(), VL},
      Load->getMemoryVT(), Load->getMemOperand());

  SDValue Result = convertFromScalableVector(VT, NewLoad, DAG, Subtarget);
  return DAG.getMergeValues({Result, Load->getChain()}, DL);
}

SDValue
RISCVTargetLowering::lowerFixedLengthVectorStoreToRVV(SDValue Op,
                                                      SelectionDAG &DAG) const {
  auto *Store = cast<StoreSDNode>(Op);

  SDLoc DL(Op);
  SDValue StoreVal = Store->getValue();
  MVT VT = StoreVal.getSimpleValueType();

  // If the size less than a byte, we need to pad with zeros to make a byte.
  if (VT.getVectorElementType() == MVT::i1 && VT.getVectorNumElements() < 8) {
    VT = MVT::v8i1;
    StoreVal = DAG.getNode(ISD::INSERT_SUBVECTOR, DL, VT,
                           DAG.getConstant(0, DL, VT), StoreVal,
                           DAG.getIntPtrConstant(0, DL));
  }

  MVT ContainerVT = getContainerForFixedLengthVector(VT);

  SDValue VL =
      DAG.getConstant(VT.getVectorNumElements(), DL, Subtarget.getXLenVT());

  SDValue NewValue =
      convertToScalableVector(ContainerVT, StoreVal, DAG, Subtarget);
  return DAG.getMemIntrinsicNode(
      RISCVISD::VSE_VL, DL, DAG.getVTList(MVT::Other),
      {Store->getChain(), NewValue, Store->getBasePtr(), VL},
      Store->getMemoryVT(), Store->getMemOperand());
}

SDValue RISCVTargetLowering::lowerMLOAD(SDValue Op, SelectionDAG &DAG) const {
  auto *Load = cast<MaskedLoadSDNode>(Op);

  SDLoc DL(Op);
  MVT VT = Op.getSimpleValueType();
  MVT XLenVT = Subtarget.getXLenVT();

  SDValue Mask = Load->getMask();
  SDValue PassThru = Load->getPassThru();
  SDValue VL;

  MVT ContainerVT = VT;
  if (VT.isFixedLengthVector()) {
    ContainerVT = getContainerForFixedLengthVector(VT);
    MVT MaskVT = MVT::getVectorVT(MVT::i1, ContainerVT.getVectorElementCount());

    Mask = convertToScalableVector(MaskVT, Mask, DAG, Subtarget);
    PassThru = convertToScalableVector(ContainerVT, PassThru, DAG, Subtarget);
    VL = DAG.getConstant(VT.getVectorNumElements(), DL, XLenVT);
  } else
    VL = DAG.getRegister(RISCV::X0, XLenVT);

  SDVTList VTs = DAG.getVTList({ContainerVT, MVT::Other});
  SDValue IntID = DAG.getTargetConstant(Intrinsic::riscv_vle_mask, DL, XLenVT);
  SDValue Ops[] = {Load->getChain(),   IntID, PassThru,
                   Load->getBasePtr(), Mask,  VL};
  SDValue Result =
      DAG.getMemIntrinsicNode(ISD::INTRINSIC_W_CHAIN, DL, VTs, Ops,
                              Load->getMemoryVT(), Load->getMemOperand());
  SDValue Chain = Result.getValue(1);

  if (VT.isFixedLengthVector())
    Result = convertFromScalableVector(VT, Result, DAG, Subtarget);

  return DAG.getMergeValues({Result, Chain}, DL);
}

SDValue RISCVTargetLowering::lowerMSTORE(SDValue Op, SelectionDAG &DAG) const {
  auto *Store = cast<MaskedStoreSDNode>(Op);

  SDLoc DL(Op);
  SDValue Val = Store->getValue();
  SDValue Mask = Store->getMask();
  MVT VT = Val.getSimpleValueType();
  MVT XLenVT = Subtarget.getXLenVT();
  SDValue VL;

  MVT ContainerVT = VT;
  if (VT.isFixedLengthVector()) {
    ContainerVT = getContainerForFixedLengthVector(VT);
    MVT MaskVT = MVT::getVectorVT(MVT::i1, ContainerVT.getVectorElementCount());

    Val = convertToScalableVector(ContainerVT, Val, DAG, Subtarget);
    Mask = convertToScalableVector(MaskVT, Mask, DAG, Subtarget);
    VL = DAG.getConstant(VT.getVectorNumElements(), DL, XLenVT);
  } else
    VL = DAG.getRegister(RISCV::X0, XLenVT);

  SDValue IntID = DAG.getTargetConstant(Intrinsic::riscv_vse_mask, DL, XLenVT);
  return DAG.getMemIntrinsicNode(
      ISD::INTRINSIC_VOID, DL, DAG.getVTList(MVT::Other),
      {Store->getChain(), IntID, Val, Store->getBasePtr(), Mask, VL},
      Store->getMemoryVT(), Store->getMemOperand());
}

SDValue
RISCVTargetLowering::lowerFixedLengthVectorSetccToRVV(SDValue Op,
                                                      SelectionDAG &DAG) const {
  MVT InVT = Op.getOperand(0).getSimpleValueType();
  MVT ContainerVT = getContainerForFixedLengthVector(InVT);

  MVT VT = Op.getSimpleValueType();

  SDValue Op1 =
      convertToScalableVector(ContainerVT, Op.getOperand(0), DAG, Subtarget);
  SDValue Op2 =
      convertToScalableVector(ContainerVT, Op.getOperand(1), DAG, Subtarget);

  SDLoc DL(Op);
  SDValue VL =
      DAG.getConstant(VT.getVectorNumElements(), DL, Subtarget.getXLenVT());

  MVT MaskVT = MVT::getVectorVT(MVT::i1, ContainerVT.getVectorElementCount());
  SDValue Mask = DAG.getNode(RISCVISD::VMSET_VL, DL, MaskVT, VL);

  SDValue Cmp = DAG.getNode(RISCVISD::SETCC_VL, DL, MaskVT, Op1, Op2,
                            Op.getOperand(2), Mask, VL);

  return convertFromScalableVector(VT, Cmp, DAG, Subtarget);
}

SDValue RISCVTargetLowering::lowerFixedLengthVectorLogicOpToRVV(
    SDValue Op, SelectionDAG &DAG, unsigned MaskOpc, unsigned VecOpc) const {
  MVT VT = Op.getSimpleValueType();

  if (VT.getVectorElementType() == MVT::i1)
    return lowerToScalableOp(Op, DAG, MaskOpc, /*HasMask*/ false);

  return lowerToScalableOp(Op, DAG, VecOpc, /*HasMask*/ true);
}

// Lower vector ABS to smax(X, sub(0, X)).
SDValue RISCVTargetLowering::lowerABS(SDValue Op, SelectionDAG &DAG) const {
  SDLoc DL(Op);
  MVT VT = Op.getSimpleValueType();
  SDValue X = Op.getOperand(0);

  assert(VT.isFixedLengthVector() && "Unexpected type");

  MVT ContainerVT = getContainerForFixedLengthVector(VT);
  X = convertToScalableVector(ContainerVT, X, DAG, Subtarget);

  SDValue Mask, VL;
  std::tie(Mask, VL) = getDefaultVLOps(VT, ContainerVT, DL, DAG, Subtarget);

  SDValue SplatZero =
      DAG.getNode(RISCVISD::VMV_V_X_VL, DL, ContainerVT,
                  DAG.getConstant(0, DL, Subtarget.getXLenVT()));
  SDValue NegX =
      DAG.getNode(RISCVISD::SUB_VL, DL, ContainerVT, SplatZero, X, Mask, VL);
  SDValue Max =
      DAG.getNode(RISCVISD::SMAX_VL, DL, ContainerVT, X, NegX, Mask, VL);

  return convertFromScalableVector(VT, Max, DAG, Subtarget);
}

SDValue RISCVTargetLowering::lowerFixedLengthVectorFCOPYSIGNToRVV(
    SDValue Op, SelectionDAG &DAG) const {
  SDLoc DL(Op);
  MVT VT = Op.getSimpleValueType();
  SDValue Mag = Op.getOperand(0);
  SDValue Sign = Op.getOperand(1);
  assert(Mag.getValueType() == Sign.getValueType() &&
         "Can only handle COPYSIGN with matching types.");

  MVT ContainerVT = getContainerForFixedLengthVector(VT);
  Mag = convertToScalableVector(ContainerVT, Mag, DAG, Subtarget);
  Sign = convertToScalableVector(ContainerVT, Sign, DAG, Subtarget);

  SDValue Mask, VL;
  std::tie(Mask, VL) = getDefaultVLOps(VT, ContainerVT, DL, DAG, Subtarget);

  SDValue CopySign =
      DAG.getNode(RISCVISD::FCOPYSIGN_VL, DL, ContainerVT, Mag, Sign, Mask, VL);

  return convertFromScalableVector(VT, CopySign, DAG, Subtarget);
}

SDValue RISCVTargetLowering::lowerFixedLengthVectorSelectToRVV(
    SDValue Op, SelectionDAG &DAG) const {
  MVT VT = Op.getSimpleValueType();
  MVT ContainerVT = getContainerForFixedLengthVector(VT);

  MVT I1ContainerVT =
      MVT::getVectorVT(MVT::i1, ContainerVT.getVectorElementCount());

  SDValue CC =
      convertToScalableVector(I1ContainerVT, Op.getOperand(0), DAG, Subtarget);
  SDValue Op1 =
      convertToScalableVector(ContainerVT, Op.getOperand(1), DAG, Subtarget);
  SDValue Op2 =
      convertToScalableVector(ContainerVT, Op.getOperand(2), DAG, Subtarget);

  SDLoc DL(Op);
  SDValue Mask, VL;
  std::tie(Mask, VL) = getDefaultVLOps(VT, ContainerVT, DL, DAG, Subtarget);

  SDValue Select =
      DAG.getNode(RISCVISD::VSELECT_VL, DL, ContainerVT, CC, Op1, Op2, VL);

  return convertFromScalableVector(VT, Select, DAG, Subtarget);
}

SDValue RISCVTargetLowering::lowerToScalableOp(SDValue Op, SelectionDAG &DAG,
                                               unsigned NewOpc,
                                               bool HasMask) const {
  MVT VT = Op.getSimpleValueType();
  MVT ContainerVT = getContainerForFixedLengthVector(VT);

  // Create list of operands by converting existing ones to scalable types.
  SmallVector<SDValue, 6> Ops;
  for (const SDValue &V : Op->op_values()) {
    assert(!isa<VTSDNode>(V) && "Unexpected VTSDNode node!");

    // Pass through non-vector operands.
    if (!V.getValueType().isVector()) {
      Ops.push_back(V);
      continue;
    }

    // "cast" fixed length vector to a scalable vector.
    assert(useRVVForFixedLengthVectorVT(V.getSimpleValueType()) &&
           "Only fixed length vectors are supported!");
    Ops.push_back(convertToScalableVector(ContainerVT, V, DAG, Subtarget));
  }

  SDLoc DL(Op);
  SDValue Mask, VL;
  std::tie(Mask, VL) = getDefaultVLOps(VT, ContainerVT, DL, DAG, Subtarget);
  if (HasMask)
    Ops.push_back(Mask);
  Ops.push_back(VL);

  SDValue ScalableRes = DAG.getNode(NewOpc, DL, ContainerVT, Ops);
  return convertFromScalableVector(VT, ScalableRes, DAG, Subtarget);
}

// Custom lower MGATHER to a legalized form for RVV. It will then be matched to
// a RVV indexed load. The RVV indexed load instructions only support the
// "unsigned unscaled" addressing mode; indices are implicitly zero-extended or
// truncated to XLEN and are treated as byte offsets. Any signed or scaled
// indexing is extended to the XLEN value type and scaled accordingly.
SDValue RISCVTargetLowering::lowerMGATHER(SDValue Op, SelectionDAG &DAG) const {
  auto *MGN = cast<MaskedGatherSDNode>(Op.getNode());
  SDLoc DL(Op);

  SDValue Index = MGN->getIndex();
  SDValue Mask = MGN->getMask();
  SDValue PassThru = MGN->getPassThru();

  MVT VT = Op.getSimpleValueType();
  MVT IndexVT = Index.getSimpleValueType();
  MVT XLenVT = Subtarget.getXLenVT();

  assert(VT.getVectorElementCount() == IndexVT.getVectorElementCount() &&
         "Unexpected VTs!");
  assert(MGN->getBasePtr().getSimpleValueType() == XLenVT &&
         "Unexpected pointer type");
  // Targets have to explicitly opt-in for extending vector loads.
  assert(MGN->getExtensionType() == ISD::NON_EXTLOAD &&
         "Unexpected extending MGATHER");

  // If the mask is known to be all ones, optimize to an unmasked intrinsic;
  // the selection of the masked intrinsics doesn't do this for us.
  bool IsUnmasked = ISD::isConstantSplatVectorAllOnes(Mask.getNode());

  SDValue VL;
  MVT ContainerVT = VT;
  if (VT.isFixedLengthVector()) {
    // We need to use the larger of the result and index type to determine the
    // scalable type to use so we don't increase LMUL for any operand/result.
    if (VT.bitsGE(IndexVT)) {
      ContainerVT = getContainerForFixedLengthVector(VT);
      IndexVT = MVT::getVectorVT(IndexVT.getVectorElementType(),
                                 ContainerVT.getVectorElementCount());
    } else {
      IndexVT = getContainerForFixedLengthVector(IndexVT);
      ContainerVT = MVT::getVectorVT(ContainerVT.getVectorElementType(),
                                     IndexVT.getVectorElementCount());
    }

    Index = convertToScalableVector(IndexVT, Index, DAG, Subtarget);

    if (!IsUnmasked) {
      MVT MaskVT =
          MVT::getVectorVT(MVT::i1, ContainerVT.getVectorElementCount());
      Mask = convertToScalableVector(MaskVT, Mask, DAG, Subtarget);
      PassThru = convertToScalableVector(ContainerVT, PassThru, DAG, Subtarget);
    }

    VL = DAG.getConstant(VT.getVectorNumElements(), DL, XLenVT);
  } else
    VL = DAG.getRegister(RISCV::X0, XLenVT);

  unsigned IntID =
      IsUnmasked ? Intrinsic::riscv_vloxei : Intrinsic::riscv_vloxei_mask;
  SmallVector<SDValue, 8> Ops{MGN->getChain(),
                              DAG.getTargetConstant(IntID, DL, XLenVT)};
  if (!IsUnmasked)
    Ops.push_back(PassThru);
  Ops.push_back(MGN->getBasePtr());
  Ops.push_back(Index);
  if (!IsUnmasked)
    Ops.push_back(Mask);
  Ops.push_back(VL);

  SDVTList VTs = DAG.getVTList({ContainerVT, MVT::Other});
  SDValue Result =
      DAG.getMemIntrinsicNode(ISD::INTRINSIC_W_CHAIN, DL, VTs, Ops,
                              MGN->getMemoryVT(), MGN->getMemOperand());
  SDValue Chain = Result.getValue(1);

  if (VT.isFixedLengthVector())
    Result = convertFromScalableVector(VT, Result, DAG, Subtarget);

  return DAG.getMergeValues({Result, Chain}, DL);
}

// Custom lower MSCATTER to a legalized form for RVV. It will then be matched to
// a RVV indexed store. The RVV indexed store instructions only support the
// "unsigned unscaled" addressing mode; indices are implicitly zero-extended or
// truncated to XLEN and are treated as byte offsets. Any signed or scaled
// indexing is extended to the XLEN value type and scaled accordingly.
SDValue RISCVTargetLowering::lowerMSCATTER(SDValue Op,
                                           SelectionDAG &DAG) const {
  auto *MSN = cast<MaskedScatterSDNode>(Op.getNode());
  SDLoc DL(Op);
  SDValue Index = MSN->getIndex();
  SDValue Mask = MSN->getMask();
  SDValue Val = MSN->getValue();

  MVT VT = Val.getSimpleValueType();
  MVT IndexVT = Index.getSimpleValueType();
  MVT XLenVT = Subtarget.getXLenVT();

  assert(VT.getVectorElementCount() == IndexVT.getVectorElementCount() &&
         "Unexpected VTs!");
  assert(MSN->getBasePtr().getSimpleValueType() == XLenVT &&
         "Unexpected pointer type");
  // Targets have to explicitly opt-in for extending vector loads and
  // truncating vector stores.
  assert(!MSN->isTruncatingStore() && "Unexpected extending MSCATTER");

  // If the mask is known to be all ones, optimize to an unmasked intrinsic;
  // the selection of the masked intrinsics doesn't do this for us.
  bool IsUnmasked = ISD::isConstantSplatVectorAllOnes(Mask.getNode());

  SDValue VL;
  if (VT.isFixedLengthVector()) {
    // We need to use the larger of the value and index type to determine the
    // scalable type to use so we don't increase LMUL for any operand/result.
    if (VT.bitsGE(IndexVT)) {
      VT = getContainerForFixedLengthVector(VT);
      IndexVT = MVT::getVectorVT(IndexVT.getVectorElementType(),
                                 VT.getVectorElementCount());
    } else {
      IndexVT = getContainerForFixedLengthVector(IndexVT);
      VT = MVT::getVectorVT(VT.getVectorElementType(),
                            IndexVT.getVectorElementCount());
    }

    Index = convertToScalableVector(IndexVT, Index, DAG, Subtarget);
    Val = convertToScalableVector(VT, Val, DAG, Subtarget);

    if (!IsUnmasked) {
      MVT MaskVT = MVT::getVectorVT(MVT::i1, VT.getVectorElementCount());
      Mask = convertToScalableVector(MaskVT, Mask, DAG, Subtarget);
    }

    VL = DAG.getConstant(VT.getVectorNumElements(), DL, XLenVT);
  } else
    VL = DAG.getRegister(RISCV::X0, XLenVT);

  unsigned IntID =
      IsUnmasked ? Intrinsic::riscv_vsoxei : Intrinsic::riscv_vsoxei_mask;
  SmallVector<SDValue, 8> Ops{MSN->getChain(),
                              DAG.getTargetConstant(IntID, DL, XLenVT)};
  Ops.push_back(Val);
  Ops.push_back(MSN->getBasePtr());
  Ops.push_back(Index);
  if (!IsUnmasked)
    Ops.push_back(Mask);
  Ops.push_back(VL);

  return DAG.getMemIntrinsicNode(ISD::INTRINSIC_VOID, DL, MSN->getVTList(), Ops,
                                 MSN->getMemoryVT(), MSN->getMemOperand());
}

SDValue RISCVTargetLowering::lowerGET_ROUNDING(SDValue Op,
                                               SelectionDAG &DAG) const {
  const MVT XLenVT = Subtarget.getXLenVT();
  SDLoc DL(Op);
  SDValue Chain = Op->getOperand(0);
  SDValue SysRegNo = DAG.getConstant(
      RISCVSysReg::lookupSysRegByName("FRM")->Encoding, DL, XLenVT);
  SDVTList VTs = DAG.getVTList(XLenVT, MVT::Other);
  SDValue RM = DAG.getNode(RISCVISD::READ_CSR, DL, VTs, Chain, SysRegNo);

  // Encoding used for rounding mode in RISCV differs from that used in
  // FLT_ROUNDS. To convert it the RISCV rounding mode is used as an index in a
  // table, which consists of a sequence of 4-bit fields, each representing
  // corresponding FLT_ROUNDS mode.
  static const int Table =
      (int(RoundingMode::NearestTiesToEven) << 4 * RISCVFPRndMode::RNE) |
      (int(RoundingMode::TowardZero) << 4 * RISCVFPRndMode::RTZ) |
      (int(RoundingMode::TowardNegative) << 4 * RISCVFPRndMode::RDN) |
      (int(RoundingMode::TowardPositive) << 4 * RISCVFPRndMode::RUP) |
      (int(RoundingMode::NearestTiesToAway) << 4 * RISCVFPRndMode::RMM);

  SDValue Shift =
      DAG.getNode(ISD::SHL, DL, XLenVT, RM, DAG.getConstant(2, DL, XLenVT));
  SDValue Shifted = DAG.getNode(ISD::SRL, DL, XLenVT,
                                DAG.getConstant(Table, DL, XLenVT), Shift);
  SDValue Masked = DAG.getNode(ISD::AND, DL, XLenVT, Shifted,
                               DAG.getConstant(7, DL, XLenVT));

  return DAG.getMergeValues({Masked, Chain}, DL);
}

SDValue RISCVTargetLowering::lowerSET_ROUNDING(SDValue Op,
                                               SelectionDAG &DAG) const {
  const MVT XLenVT = Subtarget.getXLenVT();
  SDLoc DL(Op);
  SDValue Chain = Op->getOperand(0);
  SDValue RMValue = Op->getOperand(1);
  SDValue SysRegNo = DAG.getConstant(
      RISCVSysReg::lookupSysRegByName("FRM")->Encoding, DL, XLenVT);

  // Encoding used for rounding mode in RISCV differs from that used in
  // FLT_ROUNDS. To convert it the C rounding mode is used as an index in
  // a table, which consists of a sequence of 4-bit fields, each representing
  // corresponding RISCV mode.
  static const unsigned Table =
      (RISCVFPRndMode::RNE << 4 * int(RoundingMode::NearestTiesToEven)) |
      (RISCVFPRndMode::RTZ << 4 * int(RoundingMode::TowardZero)) |
      (RISCVFPRndMode::RDN << 4 * int(RoundingMode::TowardNegative)) |
      (RISCVFPRndMode::RUP << 4 * int(RoundingMode::TowardPositive)) |
      (RISCVFPRndMode::RMM << 4 * int(RoundingMode::NearestTiesToAway));

  SDValue Shift = DAG.getNode(ISD::SHL, DL, XLenVT, RMValue,
                              DAG.getConstant(2, DL, XLenVT));
  SDValue Shifted = DAG.getNode(ISD::SRL, DL, XLenVT,
                                DAG.getConstant(Table, DL, XLenVT), Shift);
  RMValue = DAG.getNode(ISD::AND, DL, XLenVT, Shifted,
                        DAG.getConstant(0x7, DL, XLenVT));
  return DAG.getNode(RISCVISD::WRITE_CSR, DL, MVT::Other, Chain, SysRegNo,
                     RMValue);
}

// Returns the opcode of the target-specific SDNode that implements the 32-bit
// form of the given Opcode.
static RISCVISD::NodeType getRISCVWOpcode(unsigned Opcode) {
  switch (Opcode) {
  default:
    llvm_unreachable("Unexpected opcode");
  case ISD::SHL:
    return RISCVISD::SLLW;
  case ISD::SRA:
    return RISCVISD::SRAW;
  case ISD::SRL:
    return RISCVISD::SRLW;
  case ISD::SDIV:
    return RISCVISD::DIVW;
  case ISD::UDIV:
    return RISCVISD::DIVUW;
  case ISD::UREM:
    return RISCVISD::REMUW;
  case ISD::ROTL:
    return RISCVISD::ROLW;
  case ISD::ROTR:
    return RISCVISD::RORW;
  case RISCVISD::GREV:
    return RISCVISD::GREVW;
  case RISCVISD::GORC:
    return RISCVISD::GORCW;
  }
}

// Converts the given 32-bit operation to a target-specific SelectionDAG node.
// Because i32 isn't a legal type for RV64, these operations would otherwise
// be promoted to i64, making it difficult to select the SLLW/DIVUW/.../*W
// later one because the fact the operation was originally of type i32 is
// lost.
static SDValue customLegalizeToWOp(SDNode *N, SelectionDAG &DAG,
                                   unsigned ExtOpc = ISD::ANY_EXTEND) {
  SDLoc DL(N);
  RISCVISD::NodeType WOpcode = getRISCVWOpcode(N->getOpcode());
  SDValue NewOp0 = DAG.getNode(ExtOpc, DL, MVT::i64, N->getOperand(0));
  SDValue NewOp1 = DAG.getNode(ExtOpc, DL, MVT::i64, N->getOperand(1));
  SDValue NewRes = DAG.getNode(WOpcode, DL, MVT::i64, NewOp0, NewOp1);
  // ReplaceNodeResults requires we maintain the same type for the return value.
  return DAG.getNode(ISD::TRUNCATE, DL, N->getValueType(0), NewRes);
}

// Converts the given 32-bit operation to a i64 operation with signed extension
// semantic to reduce the signed extension instructions.
static SDValue customLegalizeToWOpWithSExt(SDNode *N, SelectionDAG &DAG) {
  SDLoc DL(N);
  SDValue NewOp0 = DAG.getNode(ISD::ANY_EXTEND, DL, MVT::i64, N->getOperand(0));
  SDValue NewOp1 = DAG.getNode(ISD::ANY_EXTEND, DL, MVT::i64, N->getOperand(1));
  SDValue NewWOp = DAG.getNode(N->getOpcode(), DL, MVT::i64, NewOp0, NewOp1);
  SDValue NewRes = DAG.getNode(ISD::SIGN_EXTEND_INREG, DL, MVT::i64, NewWOp,
                               DAG.getValueType(MVT::i32));
  return DAG.getNode(ISD::TRUNCATE, DL, MVT::i32, NewRes);
}

void RISCVTargetLowering::ReplaceNodeResults(SDNode *N,
                                             SmallVectorImpl<SDValue> &Results,
                                             SelectionDAG &DAG) const {
  SDLoc DL(N);
  switch (N->getOpcode()) {
  default:
    llvm_unreachable("Don't know how to custom type legalize this operation!");
  case ISD::STRICT_FP_TO_SINT:
  case ISD::STRICT_FP_TO_UINT:
  case ISD::FP_TO_SINT:
  case ISD::FP_TO_UINT: {
    bool IsStrict = N->isStrictFPOpcode();
    assert(N->getValueType(0) == MVT::i32 && Subtarget.is64Bit() &&
           "Unexpected custom legalisation");
    SDValue Op0 = IsStrict ? N->getOperand(1) : N->getOperand(0);
    // If the FP type needs to be softened, emit a library call using the 'si'
    // version. If we left it to default legalization we'd end up with 'di'. If
    // the FP type doesn't need to be softened just let generic type
    // legalization promote the result type.
    if (getTypeAction(*DAG.getContext(), Op0.getValueType()) !=
        TargetLowering::TypeSoftenFloat)
      return;
    RTLIB::Libcall LC;
    if (N->getOpcode() == ISD::FP_TO_SINT ||
        N->getOpcode() == ISD::STRICT_FP_TO_SINT)
      LC = RTLIB::getFPTOSINT(Op0.getValueType(), N->getValueType(0));
    else
      LC = RTLIB::getFPTOUINT(Op0.getValueType(), N->getValueType(0));
    MakeLibCallOptions CallOptions;
    EVT OpVT = Op0.getValueType();
    CallOptions.setTypeListBeforeSoften(OpVT, N->getValueType(0), true);
    SDValue Chain = IsStrict ? N->getOperand(0) : SDValue();
    SDValue Result;
    std::tie(Result, Chain) =
        makeLibCall(DAG, LC, N->getValueType(0), Op0, CallOptions, DL, Chain);
    Results.push_back(Result);
    if (IsStrict)
      Results.push_back(Chain);
    break;
  }
  case ISD::READCYCLECOUNTER: {
    assert(!Subtarget.is64Bit() &&
           "READCYCLECOUNTER only has custom type legalization on riscv32");

    SDVTList VTs = DAG.getVTList(MVT::i32, MVT::i32, MVT::Other);
    SDValue RCW =
        DAG.getNode(RISCVISD::READ_CYCLE_WIDE, DL, VTs, N->getOperand(0));

    Results.push_back(
        DAG.getNode(ISD::BUILD_PAIR, DL, MVT::i64, RCW, RCW.getValue(1)));
    Results.push_back(RCW.getValue(2));
    break;
  }
  case ISD::MUL: {
    unsigned Size = N->getSimpleValueType(0).getSizeInBits();
    unsigned XLen = Subtarget.getXLen();
    // This multiply needs to be expanded, try to use MULHSU+MUL if possible.
    if (Size > XLen) {
      assert(Size == (XLen * 2) && "Unexpected custom legalisation");
      SDValue LHS = N->getOperand(0);
      SDValue RHS = N->getOperand(1);
      APInt HighMask = APInt::getHighBitsSet(Size, XLen);

      bool LHSIsU = DAG.MaskedValueIsZero(LHS, HighMask);
      bool RHSIsU = DAG.MaskedValueIsZero(RHS, HighMask);
      // We need exactly one side to be unsigned.
      if (LHSIsU == RHSIsU)
        return;

      auto MakeMULPair = [&](SDValue S, SDValue U) {
        MVT XLenVT = Subtarget.getXLenVT();
        S = DAG.getNode(ISD::TRUNCATE, DL, XLenVT, S);
        U = DAG.getNode(ISD::TRUNCATE, DL, XLenVT, U);
        SDValue Lo = DAG.getNode(ISD::MUL, DL, XLenVT, S, U);
        SDValue Hi = DAG.getNode(RISCVISD::MULHSU, DL, XLenVT, S, U);
        return DAG.getNode(ISD::BUILD_PAIR, DL, N->getValueType(0), Lo, Hi);
      };

      bool LHSIsS = DAG.ComputeNumSignBits(LHS) > XLen;
      bool RHSIsS = DAG.ComputeNumSignBits(RHS) > XLen;

      // The other operand should be signed, but still prefer MULH when
      // possible.
      if (RHSIsU && LHSIsS && !RHSIsS)
        Results.push_back(MakeMULPair(LHS, RHS));
      else if (LHSIsU && RHSIsS && !LHSIsS)
        Results.push_back(MakeMULPair(RHS, LHS));

      return;
    }
    LLVM_FALLTHROUGH;
  }
  case ISD::ADD:
  case ISD::SUB:
    assert(N->getValueType(0) == MVT::i32 && Subtarget.is64Bit() &&
           "Unexpected custom legalisation");
    if (N->getOperand(1).getOpcode() == ISD::Constant)
      return;
    Results.push_back(customLegalizeToWOpWithSExt(N, DAG));
    break;
  case ISD::SHL:
  case ISD::SRA:
  case ISD::SRL:
    assert(N->getValueType(0) == MVT::i32 && Subtarget.is64Bit() &&
           "Unexpected custom legalisation");
    if (N->getOperand(1).getOpcode() == ISD::Constant)
      return;
    Results.push_back(customLegalizeToWOp(N, DAG));
    break;
  case ISD::ROTL:
  case ISD::ROTR:
    assert(N->getValueType(0) == MVT::i32 && Subtarget.is64Bit() &&
           "Unexpected custom legalisation");
    Results.push_back(customLegalizeToWOp(N, DAG));
    break;
  case ISD::CTTZ:
  case ISD::CTTZ_ZERO_UNDEF:
  case ISD::CTLZ:
  case ISD::CTLZ_ZERO_UNDEF: {
    assert(N->getValueType(0) == MVT::i32 && Subtarget.is64Bit() &&
           "Unexpected custom legalisation");

    SDValue NewOp0 =
        DAG.getNode(ISD::ANY_EXTEND, DL, MVT::i64, N->getOperand(0));
    bool IsCTZ =
        N->getOpcode() == ISD::CTTZ || N->getOpcode() == ISD::CTTZ_ZERO_UNDEF;
    unsigned Opc = IsCTZ ? RISCVISD::CTZW : RISCVISD::CLZW;
    SDValue Res = DAG.getNode(Opc, DL, MVT::i64, NewOp0);
    Results.push_back(DAG.getNode(ISD::TRUNCATE, DL, MVT::i32, Res));
    return;
  }
  case ISD::SDIV:
  case ISD::UDIV:
  case ISD::UREM: {
    MVT VT = N->getSimpleValueType(0);
    assert((VT == MVT::i8 || VT == MVT::i16 || VT == MVT::i32) &&
           Subtarget.is64Bit() && Subtarget.hasStdExtM() &&
           "Unexpected custom legalisation");
    if (N->getOperand(0).getOpcode() == ISD::Constant ||
        N->getOperand(1).getOpcode() == ISD::Constant)
      return;

    // If the input is i32, use ANY_EXTEND since the W instructions don't read
    // the upper 32 bits. For other types we need to sign or zero extend
    // based on the opcode.
    unsigned ExtOpc = ISD::ANY_EXTEND;
    if (VT != MVT::i32)
      ExtOpc = N->getOpcode() == ISD::SDIV ? ISD::SIGN_EXTEND
                                           : ISD::ZERO_EXTEND;

    Results.push_back(customLegalizeToWOp(N, DAG, ExtOpc));
    break;
  }
  case ISD::UADDO:
  case ISD::USUBO: {
    assert(N->getValueType(0) == MVT::i32 && Subtarget.is64Bit() &&
           "Unexpected custom legalisation");
    bool IsAdd = N->getOpcode() == ISD::UADDO;
    // Create an ADDW or SUBW.
    SDValue LHS = DAG.getNode(ISD::ANY_EXTEND, DL, MVT::i64, N->getOperand(0));
    SDValue RHS = DAG.getNode(ISD::ANY_EXTEND, DL, MVT::i64, N->getOperand(1));
    SDValue Res =
        DAG.getNode(IsAdd ? ISD::ADD : ISD::SUB, DL, MVT::i64, LHS, RHS);
    Res = DAG.getNode(ISD::SIGN_EXTEND_INREG, DL, MVT::i64, Res,
                      DAG.getValueType(MVT::i32));

    // Sign extend the LHS and perform an unsigned compare with the ADDW result.
    // Since the inputs are sign extended from i32, this is equivalent to
    // comparing the lower 32 bits.
    LHS = DAG.getNode(ISD::SIGN_EXTEND, DL, MVT::i64, N->getOperand(0));
    SDValue Overflow = DAG.getSetCC(DL, N->getValueType(1), Res, LHS,
                                    IsAdd ? ISD::SETULT : ISD::SETUGT);

    Results.push_back(DAG.getNode(ISD::TRUNCATE, DL, MVT::i32, Res));
    Results.push_back(Overflow);
    return;
  }
  case ISD::UADDSAT:
  case ISD::USUBSAT: {
    assert(N->getValueType(0) == MVT::i32 && Subtarget.is64Bit() &&
           "Unexpected custom legalisation");
    if (Subtarget.hasStdExtZbb()) {
      // With Zbb we can sign extend and let LegalizeDAG use minu/maxu. Using
      // sign extend allows overflow of the lower 32 bits to be detected on
      // the promoted size.
      SDValue LHS =
          DAG.getNode(ISD::SIGN_EXTEND, DL, MVT::i64, N->getOperand(0));
      SDValue RHS =
          DAG.getNode(ISD::SIGN_EXTEND, DL, MVT::i64, N->getOperand(1));
      SDValue Res = DAG.getNode(N->getOpcode(), DL, MVT::i64, LHS, RHS);
      Results.push_back(DAG.getNode(ISD::TRUNCATE, DL, MVT::i32, Res));
      return;
    }

    // Without Zbb, expand to UADDO/USUBO+select which will trigger our custom
    // promotion for UADDO/USUBO.
    Results.push_back(expandAddSubSat(N, DAG));
    return;
  }
  case ISD::BITCAST: {
    EVT VT = N->getValueType(0);
    assert(VT.isInteger() && !VT.isVector() && "Unexpected VT!");
    SDValue Op0 = N->getOperand(0);
    EVT Op0VT = Op0.getValueType();
    MVT XLenVT = Subtarget.getXLenVT();
    if (VT == MVT::i16 && Op0VT == MVT::f16 && Subtarget.hasStdExtZfh()) {
      SDValue FPConv = DAG.getNode(RISCVISD::FMV_X_ANYEXTH, DL, XLenVT, Op0);
      Results.push_back(DAG.getNode(ISD::TRUNCATE, DL, MVT::i16, FPConv));
    } else if (VT == MVT::i32 && Op0VT == MVT::f32 && Subtarget.is64Bit() &&
               Subtarget.hasStdExtF()) {
      SDValue FPConv =
          DAG.getNode(RISCVISD::FMV_X_ANYEXTW_RV64, DL, MVT::i64, Op0);
      Results.push_back(DAG.getNode(ISD::TRUNCATE, DL, MVT::i32, FPConv));
    } else if (!VT.isVector() && Op0VT.isFixedLengthVector() &&
               isTypeLegal(Op0VT)) {
      // Custom-legalize bitcasts from fixed-length vector types to illegal
      // scalar types in order to improve codegen. Bitcast the vector to a
      // one-element vector type whose element type is the same as the result
      // type, and extract the first element.
      LLVMContext &Context = *DAG.getContext();
      SDValue BVec = DAG.getBitcast(EVT::getVectorVT(Context, VT, 1), Op0);
      Results.push_back(DAG.getNode(ISD::EXTRACT_VECTOR_ELT, DL, VT, BVec,
                                    DAG.getConstant(0, DL, XLenVT)));
    }
    break;
  }
  case RISCVISD::GREV:
  case RISCVISD::GORC: {
    assert(N->getValueType(0) == MVT::i32 && Subtarget.is64Bit() &&
           "Unexpected custom legalisation");
    assert(isa<ConstantSDNode>(N->getOperand(1)) && "Expected constant");
    // This is similar to customLegalizeToWOp, except that we pass the second
    // operand (a TargetConstant) straight through: it is already of type
    // XLenVT.
    RISCVISD::NodeType WOpcode = getRISCVWOpcode(N->getOpcode());
    SDValue NewOp0 =
        DAG.getNode(ISD::ANY_EXTEND, DL, MVT::i64, N->getOperand(0));
    SDValue NewOp1 =
        DAG.getNode(ISD::ANY_EXTEND, DL, MVT::i64, N->getOperand(1));
    SDValue NewRes = DAG.getNode(WOpcode, DL, MVT::i64, NewOp0, NewOp1);
    // ReplaceNodeResults requires we maintain the same type for the return
    // value.
    Results.push_back(DAG.getNode(ISD::TRUNCATE, DL, MVT::i32, NewRes));
    break;
  }
  case RISCVISD::SHFL: {
    // There is no SHFLIW instruction, but we can just promote the operation.
    assert(N->getValueType(0) == MVT::i32 && Subtarget.is64Bit() &&
           "Unexpected custom legalisation");
    assert(isa<ConstantSDNode>(N->getOperand(1)) && "Expected constant");
    SDValue NewOp0 =
        DAG.getNode(ISD::ANY_EXTEND, DL, MVT::i64, N->getOperand(0));
    SDValue NewOp1 =
        DAG.getNode(ISD::ANY_EXTEND, DL, MVT::i64, N->getOperand(1));
    SDValue NewRes = DAG.getNode(RISCVISD::SHFL, DL, MVT::i64, NewOp0, NewOp1);
    // ReplaceNodeResults requires we maintain the same type for the return
    // value.
    Results.push_back(DAG.getNode(ISD::TRUNCATE, DL, MVT::i32, NewRes));
    break;
  }
  case ISD::BSWAP:
  case ISD::BITREVERSE: {
    assert(N->getValueType(0) == MVT::i32 && Subtarget.is64Bit() &&
           Subtarget.hasStdExtZbp() && "Unexpected custom legalisation");
    SDValue NewOp0 = DAG.getNode(ISD::ANY_EXTEND, DL, MVT::i64,
                                 N->getOperand(0));
    unsigned Imm = N->getOpcode() == ISD::BITREVERSE ? 31 : 24;
    SDValue GREVIW = DAG.getNode(RISCVISD::GREVW, DL, MVT::i64, NewOp0,
                                 DAG.getConstant(Imm, DL, MVT::i64));
    // ReplaceNodeResults requires we maintain the same type for the return
    // value.
    Results.push_back(DAG.getNode(ISD::TRUNCATE, DL, MVT::i32, GREVIW));
    break;
  }
  case ISD::FSHL:
  case ISD::FSHR: {
    assert(N->getValueType(0) == MVT::i32 && Subtarget.is64Bit() &&
           Subtarget.hasStdExtZbt() && "Unexpected custom legalisation");
    SDValue NewOp0 =
        DAG.getNode(ISD::ANY_EXTEND, DL, MVT::i64, N->getOperand(0));
    SDValue NewOp1 =
        DAG.getNode(ISD::ANY_EXTEND, DL, MVT::i64, N->getOperand(1));
    SDValue NewOp2 =
        DAG.getNode(ISD::ANY_EXTEND, DL, MVT::i64, N->getOperand(2));
    // FSLW/FSRW take a 6 bit shift amount but i32 FSHL/FSHR only use 5 bits.
    // Mask the shift amount to 5 bits.
    NewOp2 = DAG.getNode(ISD::AND, DL, MVT::i64, NewOp2,
                         DAG.getConstant(0x1f, DL, MVT::i64));
    unsigned Opc =
        N->getOpcode() == ISD::FSHL ? RISCVISD::FSLW : RISCVISD::FSRW;
    SDValue NewOp = DAG.getNode(Opc, DL, MVT::i64, NewOp0, NewOp1, NewOp2);
    Results.push_back(DAG.getNode(ISD::TRUNCATE, DL, MVT::i32, NewOp));
    break;
  }
  case ISD::EXTRACT_VECTOR_ELT: {
    // Custom-legalize an EXTRACT_VECTOR_ELT where XLEN<SEW, as the SEW element
    // type is illegal (currently only vXi64 RV32).
    // With vmv.x.s, when SEW > XLEN, only the least-significant XLEN bits are
    // transferred to the destination register. We issue two of these from the
    // upper- and lower- halves of the SEW-bit vector element, slid down to the
    // first element.
    SDValue Vec = N->getOperand(0);
    SDValue Idx = N->getOperand(1);

    // The vector type hasn't been legalized yet so we can't issue target
    // specific nodes if it needs legalization.
    // FIXME: We would manually legalize if it's important.
    if (!isTypeLegal(Vec.getValueType()))
      return;

    MVT VecVT = Vec.getSimpleValueType();

    assert(!Subtarget.is64Bit() && N->getValueType(0) == MVT::i64 &&
           VecVT.getVectorElementType() == MVT::i64 &&
           "Unexpected EXTRACT_VECTOR_ELT legalization");

    // If this is a fixed vector, we need to convert it to a scalable vector.
    MVT ContainerVT = VecVT;
    if (VecVT.isFixedLengthVector()) {
      ContainerVT = getContainerForFixedLengthVector(VecVT);
      Vec = convertToScalableVector(ContainerVT, Vec, DAG, Subtarget);
    }

    MVT XLenVT = Subtarget.getXLenVT();

    // Use a VL of 1 to avoid processing more elements than we need.
    MVT MaskVT = MVT::getVectorVT(MVT::i1, VecVT.getVectorElementCount());
    SDValue VL = DAG.getConstant(1, DL, XLenVT);
    SDValue Mask = DAG.getNode(RISCVISD::VMSET_VL, DL, MaskVT, VL);

    // Unless the index is known to be 0, we must slide the vector down to get
    // the desired element into index 0.
    if (!isNullConstant(Idx)) {
      Vec = DAG.getNode(RISCVISD::VSLIDEDOWN_VL, DL, ContainerVT,
                        DAG.getUNDEF(ContainerVT), Vec, Idx, Mask, VL);
    }

    // Extract the lower XLEN bits of the correct vector element.
    SDValue EltLo = DAG.getNode(RISCVISD::VMV_X_S, DL, XLenVT, Vec);

    // To extract the upper XLEN bits of the vector element, shift the first
    // element right by 32 bits and re-extract the lower XLEN bits.
    SDValue ThirtyTwoV = DAG.getNode(RISCVISD::VMV_V_X_VL, DL, ContainerVT,
                                     DAG.getConstant(32, DL, XLenVT), VL);
    SDValue LShr32 = DAG.getNode(RISCVISD::SRL_VL, DL, ContainerVT, Vec,
                                 ThirtyTwoV, Mask, VL);

    SDValue EltHi = DAG.getNode(RISCVISD::VMV_X_S, DL, XLenVT, LShr32);

    Results.push_back(DAG.getNode(ISD::BUILD_PAIR, DL, MVT::i64, EltLo, EltHi));
    break;
  }
  case ISD::INTRINSIC_WO_CHAIN: {
    unsigned IntNo = cast<ConstantSDNode>(N->getOperand(0))->getZExtValue();
    switch (IntNo) {
    default:
      llvm_unreachable(
          "Don't know how to custom type legalize this intrinsic!");
    case Intrinsic::riscv_orc_b: {
      // Lower to the GORCI encoding for orc.b with the operand extended.
      SDValue NewOp =
          DAG.getNode(ISD::ANY_EXTEND, DL, MVT::i64, N->getOperand(1));
      // If Zbp is enabled, use GORCIW which will sign extend the result.
      unsigned Opc =
          Subtarget.hasStdExtZbp() ? RISCVISD::GORCW : RISCVISD::GORC;
      SDValue Res = DAG.getNode(Opc, DL, MVT::i64, NewOp,
                                DAG.getConstant(7, DL, MVT::i64));
      Results.push_back(DAG.getNode(ISD::TRUNCATE, DL, MVT::i32, Res));
      return;
    }
    case Intrinsic::riscv_grev:
    case Intrinsic::riscv_gorc: {
      assert(N->getValueType(0) == MVT::i32 && Subtarget.is64Bit() &&
             "Unexpected custom legalisation");
      SDValue NewOp1 =
          DAG.getNode(ISD::ANY_EXTEND, DL, MVT::i64, N->getOperand(1));
      SDValue NewOp2 =
          DAG.getNode(ISD::ANY_EXTEND, DL, MVT::i64, N->getOperand(2));
      unsigned Opc =
          IntNo == Intrinsic::riscv_grev ? RISCVISD::GREVW : RISCVISD::GORCW;
      SDValue Res = DAG.getNode(Opc, DL, MVT::i64, NewOp1, NewOp2);
      Results.push_back(DAG.getNode(ISD::TRUNCATE, DL, MVT::i32, Res));
      break;
    }
    case Intrinsic::riscv_shfl:
    case Intrinsic::riscv_unshfl: {
      assert(N->getValueType(0) == MVT::i32 && Subtarget.is64Bit() &&
             "Unexpected custom legalisation");
      SDValue NewOp1 =
          DAG.getNode(ISD::ANY_EXTEND, DL, MVT::i64, N->getOperand(1));
      SDValue NewOp2 =
          DAG.getNode(ISD::ANY_EXTEND, DL, MVT::i64, N->getOperand(2));
      unsigned Opc =
          IntNo == Intrinsic::riscv_shfl ? RISCVISD::SHFLW : RISCVISD::UNSHFLW;
      if (isa<ConstantSDNode>(N->getOperand(2))) {
        NewOp2 = DAG.getNode(ISD::AND, DL, MVT::i64, NewOp2,
                             DAG.getConstant(0xf, DL, MVT::i64));
        Opc =
            IntNo == Intrinsic::riscv_shfl ? RISCVISD::SHFL : RISCVISD::UNSHFL;
      }
      SDValue Res = DAG.getNode(Opc, DL, MVT::i64, NewOp1, NewOp2);
      Results.push_back(DAG.getNode(ISD::TRUNCATE, DL, MVT::i32, Res));
      break;
    }
<<<<<<< HEAD
=======
    case Intrinsic::riscv_bcompress:
    case Intrinsic::riscv_bdecompress: {
      assert(N->getValueType(0) == MVT::i32 && Subtarget.is64Bit() &&
             "Unexpected custom legalisation");
      SDValue NewOp1 =
          DAG.getNode(ISD::ANY_EXTEND, DL, MVT::i64, N->getOperand(1));
      SDValue NewOp2 =
          DAG.getNode(ISD::ANY_EXTEND, DL, MVT::i64, N->getOperand(2));
      unsigned Opc = IntNo == Intrinsic::riscv_bcompress
                         ? RISCVISD::BCOMPRESSW
                         : RISCVISD::BDECOMPRESSW;
      SDValue Res = DAG.getNode(Opc, DL, MVT::i64, NewOp1, NewOp2);
      Results.push_back(DAG.getNode(ISD::TRUNCATE, DL, MVT::i32, Res));
      break;
    }
>>>>>>> 11299179
    case Intrinsic::riscv_vmv_x_s: {
      EVT VT = N->getValueType(0);
      MVT XLenVT = Subtarget.getXLenVT();
      if (VT.bitsLT(XLenVT)) {
        // Simple case just extract using vmv.x.s and truncate.
        SDValue Extract = DAG.getNode(RISCVISD::VMV_X_S, DL,
                                      Subtarget.getXLenVT(), N->getOperand(1));
        Results.push_back(DAG.getNode(ISD::TRUNCATE, DL, VT, Extract));
        return;
      }

      assert(VT == MVT::i64 && !Subtarget.is64Bit() &&
             "Unexpected custom legalization");

      // We need to do the move in two steps.
      SDValue Vec = N->getOperand(1);
      MVT VecVT = Vec.getSimpleValueType();

      // First extract the lower XLEN bits of the element.
      SDValue EltLo = DAG.getNode(RISCVISD::VMV_X_S, DL, XLenVT, Vec);

      // To extract the upper XLEN bits of the vector element, shift the first
      // element right by 32 bits and re-extract the lower XLEN bits.
      SDValue VL = DAG.getConstant(1, DL, XLenVT);
      MVT MaskVT = MVT::getVectorVT(MVT::i1, VecVT.getVectorElementCount());
      SDValue Mask = DAG.getNode(RISCVISD::VMSET_VL, DL, MaskVT, VL);
      SDValue ThirtyTwoV = DAG.getNode(RISCVISD::VMV_V_X_VL, DL, VecVT,
                                       DAG.getConstant(32, DL, XLenVT), VL);
      SDValue LShr32 =
          DAG.getNode(RISCVISD::SRL_VL, DL, VecVT, Vec, ThirtyTwoV, Mask, VL);
      SDValue EltHi = DAG.getNode(RISCVISD::VMV_X_S, DL, XLenVT, LShr32);

      Results.push_back(
          DAG.getNode(ISD::BUILD_PAIR, DL, MVT::i64, EltLo, EltHi));
      break;
    }
    }
    break;
  }
  case ISD::VECREDUCE_ADD:
  case ISD::VECREDUCE_AND:
  case ISD::VECREDUCE_OR:
  case ISD::VECREDUCE_XOR:
  case ISD::VECREDUCE_SMAX:
  case ISD::VECREDUCE_UMAX:
  case ISD::VECREDUCE_SMIN:
  case ISD::VECREDUCE_UMIN:
    if (SDValue V = lowerVECREDUCE(SDValue(N, 0), DAG))
      Results.push_back(V);
    break;
  case ISD::FLT_ROUNDS_: {
    SDVTList VTs = DAG.getVTList(Subtarget.getXLenVT(), MVT::Other);
    SDValue Res = DAG.getNode(ISD::FLT_ROUNDS_, DL, VTs, N->getOperand(0));
    Results.push_back(Res.getValue(0));
    Results.push_back(Res.getValue(1));
    break;
  }
  }
}

// A structure to hold one of the bit-manipulation patterns below. Together, a
// SHL and non-SHL pattern may form a bit-manipulation pair on a single source:
//   (or (and (shl x, 1), 0xAAAAAAAA),
//       (and (srl x, 1), 0x55555555))
struct RISCVBitmanipPat {
  SDValue Op;
  unsigned ShAmt;
  bool IsSHL;

  bool formsPairWith(const RISCVBitmanipPat &Other) const {
    return Op == Other.Op && ShAmt == Other.ShAmt && IsSHL != Other.IsSHL;
  }
};

// Matches patterns of the form
//   (and (shl x, C2), (C1 << C2))
//   (and (srl x, C2), C1)
//   (shl (and x, C1), C2)
//   (srl (and x, (C1 << C2)), C2)
// Where C2 is a power of 2 and C1 has at least that many leading zeroes.
// The expected masks for each shift amount are specified in BitmanipMasks where
// BitmanipMasks[log2(C2)] specifies the expected C1 value.
// The max allowed shift amount is either XLen/2 or XLen/4 determined by whether
// BitmanipMasks contains 6 or 5 entries assuming that the maximum possible
// XLen is 64.
static Optional<RISCVBitmanipPat>
matchRISCVBitmanipPat(SDValue Op, ArrayRef<uint64_t> BitmanipMasks) {
  assert((BitmanipMasks.size() == 5 || BitmanipMasks.size() == 6) &&
         "Unexpected number of masks");
  Optional<uint64_t> Mask;
  // Optionally consume a mask around the shift operation.
  if (Op.getOpcode() == ISD::AND && isa<ConstantSDNode>(Op.getOperand(1))) {
    Mask = Op.getConstantOperandVal(1);
    Op = Op.getOperand(0);
  }
  if (Op.getOpcode() != ISD::SHL && Op.getOpcode() != ISD::SRL)
    return None;
  bool IsSHL = Op.getOpcode() == ISD::SHL;

  if (!isa<ConstantSDNode>(Op.getOperand(1)))
    return None;
  uint64_t ShAmt = Op.getConstantOperandVal(1);

  unsigned Width = Op.getValueType() == MVT::i64 ? 64 : 32;
  if (ShAmt >= Width && !isPowerOf2_64(ShAmt))
    return None;
  // If we don't have enough masks for 64 bit, then we must be trying to
  // match SHFL so we're only allowed to shift 1/4 of the width.
  if (BitmanipMasks.size() == 5 && ShAmt >= (Width / 2))
    return None;

  SDValue Src = Op.getOperand(0);

  // The expected mask is shifted left when the AND is found around SHL
  // patterns.
  //   ((x >> 1) & 0x55555555)
  //   ((x << 1) & 0xAAAAAAAA)
  bool SHLExpMask = IsSHL;

  if (!Mask) {
    // Sometimes LLVM keeps the mask as an operand of the shift, typically when
    // the mask is all ones: consume that now.
    if (Src.getOpcode() == ISD::AND && isa<ConstantSDNode>(Src.getOperand(1))) {
      Mask = Src.getConstantOperandVal(1);
      Src = Src.getOperand(0);
      // The expected mask is now in fact shifted left for SRL, so reverse the
      // decision.
      //   ((x & 0xAAAAAAAA) >> 1)
      //   ((x & 0x55555555) << 1)
      SHLExpMask = !SHLExpMask;
    } else {
      // Use a default shifted mask of all-ones if there's no AND, truncated
      // down to the expected width. This simplifies the logic later on.
      Mask = maskTrailingOnes<uint64_t>(Width);
      *Mask &= (IsSHL ? *Mask << ShAmt : *Mask >> ShAmt);
    }
  }

  unsigned MaskIdx = Log2_32(ShAmt);
  uint64_t ExpMask = BitmanipMasks[MaskIdx] & maskTrailingOnes<uint64_t>(Width);

  if (SHLExpMask)
    ExpMask <<= ShAmt;

  if (Mask != ExpMask)
    return None;

  return RISCVBitmanipPat{Src, (unsigned)ShAmt, IsSHL};
}

// Matches any of the following bit-manipulation patterns:
//   (and (shl x, 1), (0x55555555 << 1))
//   (and (srl x, 1), 0x55555555)
//   (shl (and x, 0x55555555), 1)
//   (srl (and x, (0x55555555 << 1)), 1)
// where the shift amount and mask may vary thus:
//   [1]  = 0x55555555 / 0xAAAAAAAA
//   [2]  = 0x33333333 / 0xCCCCCCCC
//   [4]  = 0x0F0F0F0F / 0xF0F0F0F0
//   [8]  = 0x00FF00FF / 0xFF00FF00
//   [16] = 0x0000FFFF / 0xFFFFFFFF
//   [32] = 0x00000000FFFFFFFF / 0xFFFFFFFF00000000 (for RV64)
static Optional<RISCVBitmanipPat> matchGREVIPat(SDValue Op) {
  // These are the unshifted masks which we use to match bit-manipulation
  // patterns. They may be shifted left in certain circumstances.
  static const uint64_t BitmanipMasks[] = {
      0x5555555555555555ULL, 0x3333333333333333ULL, 0x0F0F0F0F0F0F0F0FULL,
      0x00FF00FF00FF00FFULL, 0x0000FFFF0000FFFFULL, 0x00000000FFFFFFFFULL};

  return matchRISCVBitmanipPat(Op, BitmanipMasks);
}

// Match the following pattern as a GREVI(W) operation
//   (or (BITMANIP_SHL x), (BITMANIP_SRL x))
static SDValue combineORToGREV(SDValue Op, SelectionDAG &DAG,
                               const RISCVSubtarget &Subtarget) {
  assert(Subtarget.hasStdExtZbp() && "Expected Zbp extenson");
  EVT VT = Op.getValueType();

  if (VT == Subtarget.getXLenVT() || (Subtarget.is64Bit() && VT == MVT::i32)) {
    auto LHS = matchGREVIPat(Op.getOperand(0));
    auto RHS = matchGREVIPat(Op.getOperand(1));
    if (LHS && RHS && LHS->formsPairWith(*RHS)) {
      SDLoc DL(Op);
      return DAG.getNode(RISCVISD::GREV, DL, VT, LHS->Op,
                         DAG.getConstant(LHS->ShAmt, DL, VT));
    }
  }
  return SDValue();
}

// Matches any the following pattern as a GORCI(W) operation
// 1.  (or (GREVI x, shamt), x) if shamt is a power of 2
// 2.  (or x, (GREVI x, shamt)) if shamt is a power of 2
// 3.  (or (or (BITMANIP_SHL x), x), (BITMANIP_SRL x))
// Note that with the variant of 3.,
//     (or (or (BITMANIP_SHL x), (BITMANIP_SRL x)), x)
// the inner pattern will first be matched as GREVI and then the outer
// pattern will be matched to GORC via the first rule above.
// 4.  (or (rotl/rotr x, bitwidth/2), x)
static SDValue combineORToGORC(SDValue Op, SelectionDAG &DAG,
                               const RISCVSubtarget &Subtarget) {
  assert(Subtarget.hasStdExtZbp() && "Expected Zbp extenson");
  EVT VT = Op.getValueType();

  if (VT == Subtarget.getXLenVT() || (Subtarget.is64Bit() && VT == MVT::i32)) {
    SDLoc DL(Op);
    SDValue Op0 = Op.getOperand(0);
    SDValue Op1 = Op.getOperand(1);

    auto MatchOROfReverse = [&](SDValue Reverse, SDValue X) {
      if (Reverse.getOpcode() == RISCVISD::GREV && Reverse.getOperand(0) == X &&
          isa<ConstantSDNode>(Reverse.getOperand(1)) &&
          isPowerOf2_32(Reverse.getConstantOperandVal(1)))
        return DAG.getNode(RISCVISD::GORC, DL, VT, X, Reverse.getOperand(1));
      // We can also form GORCI from ROTL/ROTR by half the bitwidth.
      if ((Reverse.getOpcode() == ISD::ROTL ||
           Reverse.getOpcode() == ISD::ROTR) &&
          Reverse.getOperand(0) == X &&
          isa<ConstantSDNode>(Reverse.getOperand(1))) {
        uint64_t RotAmt = Reverse.getConstantOperandVal(1);
        if (RotAmt == (VT.getSizeInBits() / 2))
          return DAG.getNode(RISCVISD::GORC, DL, VT, X,
                             DAG.getConstant(RotAmt, DL, VT));
      }
      return SDValue();
    };

    // Check for either commutable permutation of (or (GREVI x, shamt), x)
    if (SDValue V = MatchOROfReverse(Op0, Op1))
      return V;
    if (SDValue V = MatchOROfReverse(Op1, Op0))
      return V;

    // OR is commutable so canonicalize its OR operand to the left
    if (Op0.getOpcode() != ISD::OR && Op1.getOpcode() == ISD::OR)
      std::swap(Op0, Op1);
    if (Op0.getOpcode() != ISD::OR)
      return SDValue();
    SDValue OrOp0 = Op0.getOperand(0);
    SDValue OrOp1 = Op0.getOperand(1);
    auto LHS = matchGREVIPat(OrOp0);
    // OR is commutable so swap the operands and try again: x might have been
    // on the left
    if (!LHS) {
      std::swap(OrOp0, OrOp1);
      LHS = matchGREVIPat(OrOp0);
    }
    auto RHS = matchGREVIPat(Op1);
    if (LHS && RHS && LHS->formsPairWith(*RHS) && LHS->Op == OrOp1) {
      return DAG.getNode(RISCVISD::GORC, DL, VT, LHS->Op,
                         DAG.getConstant(LHS->ShAmt, DL, VT));
    }
  }
  return SDValue();
}

// Matches any of the following bit-manipulation patterns:
//   (and (shl x, 1), (0x22222222 << 1))
//   (and (srl x, 1), 0x22222222)
//   (shl (and x, 0x22222222), 1)
//   (srl (and x, (0x22222222 << 1)), 1)
// where the shift amount and mask may vary thus:
//   [1]  = 0x22222222 / 0x44444444
//   [2]  = 0x0C0C0C0C / 0x3C3C3C3C
//   [4]  = 0x00F000F0 / 0x0F000F00
//   [8]  = 0x0000FF00 / 0x00FF0000
//   [16] = 0x00000000FFFF0000 / 0x0000FFFF00000000 (for RV64)
static Optional<RISCVBitmanipPat> matchSHFLPat(SDValue Op) {
  // These are the unshifted masks which we use to match bit-manipulation
  // patterns. They may be shifted left in certain circumstances.
  static const uint64_t BitmanipMasks[] = {
      0x2222222222222222ULL, 0x0C0C0C0C0C0C0C0CULL, 0x00F000F000F000F0ULL,
      0x0000FF000000FF00ULL, 0x00000000FFFF0000ULL};

  return matchRISCVBitmanipPat(Op, BitmanipMasks);
}

// Match (or (or (SHFL_SHL x), (SHFL_SHR x)), (SHFL_AND x)
static SDValue combineORToSHFL(SDValue Op, SelectionDAG &DAG,
                               const RISCVSubtarget &Subtarget) {
  assert(Subtarget.hasStdExtZbp() && "Expected Zbp extenson");
  EVT VT = Op.getValueType();

  if (VT != MVT::i32 && VT != Subtarget.getXLenVT())
    return SDValue();

  SDValue Op0 = Op.getOperand(0);
  SDValue Op1 = Op.getOperand(1);

  // Or is commutable so canonicalize the second OR to the LHS.
  if (Op0.getOpcode() != ISD::OR)
    std::swap(Op0, Op1);
  if (Op0.getOpcode() != ISD::OR)
    return SDValue();

  // We found an inner OR, so our operands are the operands of the inner OR
  // and the other operand of the outer OR.
  SDValue A = Op0.getOperand(0);
  SDValue B = Op0.getOperand(1);
  SDValue C = Op1;

  auto Match1 = matchSHFLPat(A);
  auto Match2 = matchSHFLPat(B);

  // If neither matched, we failed.
  if (!Match1 && !Match2)
    return SDValue();

  // We had at least one match. if one failed, try the remaining C operand.
  if (!Match1) {
    std::swap(A, C);
    Match1 = matchSHFLPat(A);
    if (!Match1)
      return SDValue();
  } else if (!Match2) {
    std::swap(B, C);
    Match2 = matchSHFLPat(B);
    if (!Match2)
      return SDValue();
  }
  assert(Match1 && Match2);

  // Make sure our matches pair up.
  if (!Match1->formsPairWith(*Match2))
    return SDValue();

  // All the remains is to make sure C is an AND with the same input, that masks
  // out the bits that are being shuffled.
  if (C.getOpcode() != ISD::AND || !isa<ConstantSDNode>(C.getOperand(1)) ||
      C.getOperand(0) != Match1->Op)
    return SDValue();

  uint64_t Mask = C.getConstantOperandVal(1);

  static const uint64_t BitmanipMasks[] = {
      0x9999999999999999ULL, 0xC3C3C3C3C3C3C3C3ULL, 0xF00FF00FF00FF00FULL,
      0xFF0000FFFF0000FFULL, 0xFFFF00000000FFFFULL,
  };

  unsigned Width = Op.getValueType() == MVT::i64 ? 64 : 32;
  unsigned MaskIdx = Log2_32(Match1->ShAmt);
  uint64_t ExpMask = BitmanipMasks[MaskIdx] & maskTrailingOnes<uint64_t>(Width);

  if (Mask != ExpMask)
    return SDValue();

  SDLoc DL(Op);
  return DAG.getNode(RISCVISD::SHFL, DL, VT, Match1->Op,
                     DAG.getConstant(Match1->ShAmt, DL, VT));
}

// Combine (GREVI (GREVI x, C2), C1) -> (GREVI x, C1^C2) when C1^C2 is
// non-zero, and to x when it is. Any repeated GREVI stage undoes itself.
// Combine (GORCI (GORCI x, C2), C1) -> (GORCI x, C1|C2). Repeated stage does
// not undo itself, but they are redundant.
static SDValue combineGREVI_GORCI(SDNode *N, SelectionDAG &DAG) {
  SDValue Src = N->getOperand(0);

  if (Src.getOpcode() != N->getOpcode())
    return SDValue();

  if (!isa<ConstantSDNode>(N->getOperand(1)) ||
      !isa<ConstantSDNode>(Src.getOperand(1)))
    return SDValue();

  unsigned ShAmt1 = N->getConstantOperandVal(1);
  unsigned ShAmt2 = Src.getConstantOperandVal(1);
  Src = Src.getOperand(0);

  unsigned CombinedShAmt;
  if (N->getOpcode() == RISCVISD::GORC || N->getOpcode() == RISCVISD::GORCW)
    CombinedShAmt = ShAmt1 | ShAmt2;
  else
    CombinedShAmt = ShAmt1 ^ ShAmt2;

  if (CombinedShAmt == 0)
    return Src;

  SDLoc DL(N);
  return DAG.getNode(
      N->getOpcode(), DL, N->getValueType(0), Src,
      DAG.getConstant(CombinedShAmt, DL, N->getOperand(1).getValueType()));
<<<<<<< HEAD
=======
}

// Combine a constant select operand into its use:
//
// (and (select_cc lhs, rhs, cc, -1, c), x)
//   -> (select_cc lhs, rhs, cc, x, (and, x, c))  [AllOnes=1]
// (or  (select_cc lhs, rhs, cc, 0, c), x)
//   -> (select_cc lhs, rhs, cc, x, (or, x, c))  [AllOnes=0]
// (xor (select_cc lhs, rhs, cc, 0, c), x)
//   -> (select_cc lhs, rhs, cc, x, (xor, x, c))  [AllOnes=0]
static SDValue combineSelectCCAndUse(SDNode *N, SDValue Slct, SDValue OtherOp,
                                     SelectionDAG &DAG, bool AllOnes) {
  EVT VT = N->getValueType(0);

  if (Slct.getOpcode() != RISCVISD::SELECT_CC || !Slct.hasOneUse())
    return SDValue();

  auto isZeroOrAllOnes = [](SDValue N, bool AllOnes) {
    return AllOnes ? isAllOnesConstant(N) : isNullConstant(N);
  };

  bool SwapSelectOps;
  SDValue TrueVal = Slct.getOperand(3);
  SDValue FalseVal = Slct.getOperand(4);
  SDValue NonConstantVal;
  if (isZeroOrAllOnes(TrueVal, AllOnes)) {
    SwapSelectOps = false;
    NonConstantVal = FalseVal;
  } else if (isZeroOrAllOnes(FalseVal, AllOnes)) {
    SwapSelectOps = true;
    NonConstantVal = TrueVal;
  } else
    return SDValue();

  // Slct is now know to be the desired identity constant when CC is true.
  TrueVal = OtherOp;
  FalseVal = DAG.getNode(N->getOpcode(), SDLoc(N), VT, OtherOp, NonConstantVal);
  // Unless SwapSelectOps says CC should be false.
  if (SwapSelectOps)
    std::swap(TrueVal, FalseVal);

  return DAG.getNode(RISCVISD::SELECT_CC, SDLoc(N), VT,
                     {Slct.getOperand(0), Slct.getOperand(1),
                      Slct.getOperand(2), TrueVal, FalseVal});
}

// Attempt combineSelectAndUse on each operand of a commutative operator N.
static SDValue combineSelectCCAndUseCommutative(SDNode *N, SelectionDAG &DAG,
                                                bool AllOnes) {
  SDValue N0 = N->getOperand(0);
  SDValue N1 = N->getOperand(1);
  if (SDValue Result = combineSelectCCAndUse(N, N0, N1, DAG, AllOnes))
    return Result;
  if (SDValue Result = combineSelectCCAndUse(N, N1, N0, DAG, AllOnes))
    return Result;
  return SDValue();
}

static SDValue performANDCombine(SDNode *N,
                                 TargetLowering::DAGCombinerInfo &DCI,
                                 const RISCVSubtarget &Subtarget) {
  SelectionDAG &DAG = DCI.DAG;

  // fold (and (select_cc lhs, rhs, cc, -1, y), x) ->
  //      (select lhs, rhs, cc, x, (and x, y))
  return combineSelectCCAndUseCommutative(N, DAG, true);
}

static SDValue performORCombine(SDNode *N, TargetLowering::DAGCombinerInfo &DCI,
                                const RISCVSubtarget &Subtarget) {
  SelectionDAG &DAG = DCI.DAG;
  if (Subtarget.hasStdExtZbp()) {
    if (auto GREV = combineORToGREV(SDValue(N, 0), DAG, Subtarget))
      return GREV;
    if (auto GORC = combineORToGORC(SDValue(N, 0), DAG, Subtarget))
      return GORC;
    if (auto SHFL = combineORToSHFL(SDValue(N, 0), DAG, Subtarget))
      return SHFL;
  }

  // fold (or (select_cc lhs, rhs, cc, 0, y), x) ->
  //      (select lhs, rhs, cc, x, (or x, y))
  return combineSelectCCAndUseCommutative(N, DAG, false);
}

static SDValue performXORCombine(SDNode *N,
                                 TargetLowering::DAGCombinerInfo &DCI,
                                 const RISCVSubtarget &Subtarget) {
  SelectionDAG &DAG = DCI.DAG;

  // fold (xor (select_cc lhs, rhs, cc, 0, y), x) ->
  //      (select lhs, rhs, cc, x, (xor x, y))
  return combineSelectCCAndUseCommutative(N, DAG, false);
>>>>>>> 11299179
}

SDValue RISCVTargetLowering::PerformDAGCombine(SDNode *N,
                                               DAGCombinerInfo &DCI) const {
  SelectionDAG &DAG = DCI.DAG;

  switch (N->getOpcode()) {
  default:
    break;
  case RISCVISD::SplitF64: {
    SDValue Op0 = N->getOperand(0);
    // If the input to SplitF64 is just BuildPairF64 then the operation is
    // redundant. Instead, use BuildPairF64's operands directly.
    if (Op0->getOpcode() == RISCVISD::BuildPairF64)
      return DCI.CombineTo(N, Op0.getOperand(0), Op0.getOperand(1));

    SDLoc DL(N);

    // It's cheaper to materialise two 32-bit integers than to load a double
    // from the constant pool and transfer it to integer registers through the
    // stack.
    if (ConstantFPSDNode *C = dyn_cast<ConstantFPSDNode>(Op0)) {
      APInt V = C->getValueAPF().bitcastToAPInt();
      SDValue Lo = DAG.getConstant(V.trunc(32), DL, MVT::i32);
      SDValue Hi = DAG.getConstant(V.lshr(32).trunc(32), DL, MVT::i32);
      return DCI.CombineTo(N, Lo, Hi);
    }

    // This is a target-specific version of a DAGCombine performed in
    // DAGCombiner::visitBITCAST. It performs the equivalent of:
    // fold (bitconvert (fneg x)) -> (xor (bitconvert x), signbit)
    // fold (bitconvert (fabs x)) -> (and (bitconvert x), (not signbit))
    if (!(Op0.getOpcode() == ISD::FNEG || Op0.getOpcode() == ISD::FABS) ||
        !Op0.getNode()->hasOneUse())
      break;
    SDValue NewSplitF64 =
        DAG.getNode(RISCVISD::SplitF64, DL, DAG.getVTList(MVT::i32, MVT::i32),
                    Op0.getOperand(0));
    SDValue Lo = NewSplitF64.getValue(0);
    SDValue Hi = NewSplitF64.getValue(1);
    APInt SignBit = APInt::getSignMask(32);
    if (Op0.getOpcode() == ISD::FNEG) {
      SDValue NewHi = DAG.getNode(ISD::XOR, DL, MVT::i32, Hi,
                                  DAG.getConstant(SignBit, DL, MVT::i32));
      return DCI.CombineTo(N, Lo, NewHi);
    }
    assert(Op0.getOpcode() == ISD::FABS);
    SDValue NewHi = DAG.getNode(ISD::AND, DL, MVT::i32, Hi,
                                DAG.getConstant(~SignBit, DL, MVT::i32));
    return DCI.CombineTo(N, Lo, NewHi);
  }
  case RISCVISD::SLLW:
  case RISCVISD::SRAW:
  case RISCVISD::SRLW:
  case RISCVISD::ROLW:
  case RISCVISD::RORW: {
    // Only the lower 32 bits of LHS and lower 5 bits of RHS are read.
    SDValue LHS = N->getOperand(0);
    SDValue RHS = N->getOperand(1);
    APInt LHSMask = APInt::getLowBitsSet(LHS.getValueSizeInBits(), 32);
    APInt RHSMask = APInt::getLowBitsSet(RHS.getValueSizeInBits(), 5);
    if (SimplifyDemandedBits(N->getOperand(0), LHSMask, DCI) ||
        SimplifyDemandedBits(N->getOperand(1), RHSMask, DCI)) {
      if (N->getOpcode() != ISD::DELETED_NODE)
        DCI.AddToWorklist(N);
      return SDValue(N, 0);
    }
    break;
  }
  case RISCVISD::CLZW:
  case RISCVISD::CTZW: {
    // Only the lower 32 bits of the first operand are read
    SDValue Op0 = N->getOperand(0);
    APInt Mask = APInt::getLowBitsSet(Op0.getValueSizeInBits(), 32);
    if (SimplifyDemandedBits(Op0, Mask, DCI)) {
      if (N->getOpcode() != ISD::DELETED_NODE)
        DCI.AddToWorklist(N);
      return SDValue(N, 0);
    }
    break;
  }
  case RISCVISD::FSL:
  case RISCVISD::FSR: {
    // Only the lower log2(Bitwidth)+1 bits of the the shift amount are read.
    SDValue ShAmt = N->getOperand(2);
    unsigned BitWidth = ShAmt.getValueSizeInBits();
    assert(isPowerOf2_32(BitWidth) && "Unexpected bit width");
    APInt ShAmtMask(BitWidth, (BitWidth * 2) - 1);
    if (SimplifyDemandedBits(ShAmt, ShAmtMask, DCI)) {
      if (N->getOpcode() != ISD::DELETED_NODE)
        DCI.AddToWorklist(N);
      return SDValue(N, 0);
    }
    break;
  }
  case RISCVISD::FSLW:
  case RISCVISD::FSRW: {
    // Only the lower 32 bits of Values and lower 6 bits of shift amount are
    // read.
    SDValue Op0 = N->getOperand(0);
    SDValue Op1 = N->getOperand(1);
    SDValue ShAmt = N->getOperand(2);
    APInt OpMask = APInt::getLowBitsSet(Op0.getValueSizeInBits(), 32);
    APInt ShAmtMask = APInt::getLowBitsSet(ShAmt.getValueSizeInBits(), 6);
    if (SimplifyDemandedBits(Op0, OpMask, DCI) ||
        SimplifyDemandedBits(Op1, OpMask, DCI) ||
        SimplifyDemandedBits(ShAmt, ShAmtMask, DCI)) {
      if (N->getOpcode() != ISD::DELETED_NODE)
        DCI.AddToWorklist(N);
      return SDValue(N, 0);
    }
    break;
  }
<<<<<<< HEAD
  case RISCVISD::GREVW:
  case RISCVISD::GORCW: {
    // Only the lower 32 bits of the first operand are read
    SDValue Op0 = N->getOperand(0);
    APInt Mask = APInt::getLowBitsSet(Op0.getValueSizeInBits(), 32);
    if (SimplifyDemandedBits(Op0, Mask, DCI)) {
=======
  case RISCVISD::GREV:
  case RISCVISD::GORC: {
    // Only the lower log2(Bitwidth) bits of the the shift amount are read.
    SDValue ShAmt = N->getOperand(1);
    unsigned BitWidth = ShAmt.getValueSizeInBits();
    assert(isPowerOf2_32(BitWidth) && "Unexpected bit width");
    APInt ShAmtMask(BitWidth, BitWidth - 1);
    if (SimplifyDemandedBits(ShAmt, ShAmtMask, DCI)) {
>>>>>>> 11299179
      if (N->getOpcode() != ISD::DELETED_NODE)
        DCI.AddToWorklist(N);
      return SDValue(N, 0);
    }

    return combineGREVI_GORCI(N, DCI.DAG);
  }
  case RISCVISD::GREVW:
  case RISCVISD::GORCW: {
    // Only the lower 32 bits of LHS and lower 5 bits of RHS are read.
    SDValue LHS = N->getOperand(0);
    SDValue RHS = N->getOperand(1);
    APInt LHSMask = APInt::getLowBitsSet(LHS.getValueSizeInBits(), 32);
    APInt RHSMask = APInt::getLowBitsSet(RHS.getValueSizeInBits(), 5);
    if (SimplifyDemandedBits(LHS, LHSMask, DCI) ||
        SimplifyDemandedBits(RHS, RHSMask, DCI)) {
      if (N->getOpcode() != ISD::DELETED_NODE)
        DCI.AddToWorklist(N);
      return SDValue(N, 0);
    }

    return combineGREVI_GORCI(N, DCI.DAG);
  }
  case RISCVISD::SHFL:
  case RISCVISD::UNSHFL: {
    // Only the lower log2(Bitwidth) bits of the the shift amount are read.
    SDValue ShAmt = N->getOperand(1);
    unsigned BitWidth = ShAmt.getValueSizeInBits();
    assert(isPowerOf2_32(BitWidth) && "Unexpected bit width");
    APInt ShAmtMask(BitWidth, (BitWidth / 2) - 1);
    if (SimplifyDemandedBits(ShAmt, ShAmtMask, DCI)) {
      if (N->getOpcode() != ISD::DELETED_NODE)
        DCI.AddToWorklist(N);
      return SDValue(N, 0);
    }

    break;
  }
  case RISCVISD::SHFLW:
  case RISCVISD::UNSHFLW: {
    // Only the lower 32 bits of LHS and lower 5 bits of RHS are read.
    SDValue LHS = N->getOperand(0);
    SDValue RHS = N->getOperand(1);
    APInt LHSMask = APInt::getLowBitsSet(LHS.getValueSizeInBits(), 32);
    APInt RHSMask = APInt::getLowBitsSet(RHS.getValueSizeInBits(), 4);
    if (SimplifyDemandedBits(LHS, LHSMask, DCI) ||
        SimplifyDemandedBits(RHS, RHSMask, DCI)) {
      if (N->getOpcode() != ISD::DELETED_NODE)
        DCI.AddToWorklist(N);
      return SDValue(N, 0);
    }

    break;
  }
  case RISCVISD::BCOMPRESSW:
  case RISCVISD::BDECOMPRESSW: {
    // Only the lower 32 bits of LHS and RHS are read.
    SDValue LHS = N->getOperand(0);
    SDValue RHS = N->getOperand(1);
    APInt Mask = APInt::getLowBitsSet(LHS.getValueSizeInBits(), 32);
    if (SimplifyDemandedBits(LHS, Mask, DCI) ||
        SimplifyDemandedBits(RHS, Mask, DCI)) {
      if (N->getOpcode() != ISD::DELETED_NODE)
        DCI.AddToWorklist(N);
      return SDValue(N, 0);
    }

    break;
  }
  case RISCVISD::FMV_X_ANYEXTW_RV64: {
    SDLoc DL(N);
    SDValue Op0 = N->getOperand(0);
    // If the input to FMV_X_ANYEXTW_RV64 is just FMV_W_X_RV64 then the
    // conversion is unnecessary and can be replaced with an ANY_EXTEND
    // of the FMV_W_X_RV64 operand.
    if (Op0->getOpcode() == RISCVISD::FMV_W_X_RV64) {
      assert(Op0.getOperand(0).getValueType() == MVT::i64 &&
             "Unexpected value type!");
      return Op0.getOperand(0);
    }

    // This is a target-specific version of a DAGCombine performed in
    // DAGCombiner::visitBITCAST. It performs the equivalent of:
    // fold (bitconvert (fneg x)) -> (xor (bitconvert x), signbit)
    // fold (bitconvert (fabs x)) -> (and (bitconvert x), (not signbit))
    if (!(Op0.getOpcode() == ISD::FNEG || Op0.getOpcode() == ISD::FABS) ||
        !Op0.getNode()->hasOneUse())
      break;
    SDValue NewFMV = DAG.getNode(RISCVISD::FMV_X_ANYEXTW_RV64, DL, MVT::i64,
                                 Op0.getOperand(0));
    APInt SignBit = APInt::getSignMask(32).sext(64);
    if (Op0.getOpcode() == ISD::FNEG)
      return DAG.getNode(ISD::XOR, DL, MVT::i64, NewFMV,
                         DAG.getConstant(SignBit, DL, MVT::i64));

    assert(Op0.getOpcode() == ISD::FABS);
    return DAG.getNode(ISD::AND, DL, MVT::i64, NewFMV,
                       DAG.getConstant(~SignBit, DL, MVT::i64));
  }
<<<<<<< HEAD
  case RISCVISD::GREV:
  case RISCVISD::GORC:
    return combineGREVI_GORCI(N, DCI.DAG);
=======
  case ISD::AND:
    return performANDCombine(N, DCI, Subtarget);
>>>>>>> 11299179
  case ISD::OR:
    return performORCombine(N, DCI, Subtarget);
  case ISD::XOR:
    return performXORCombine(N, DCI, Subtarget);
  case RISCVISD::SELECT_CC: {
    // Transform
    SDValue LHS = N->getOperand(0);
    SDValue RHS = N->getOperand(1);
    auto CCVal = static_cast<ISD::CondCode>(N->getConstantOperandVal(2));
    if (!ISD::isIntEqualitySetCC(CCVal))
      break;

    // Fold (select_cc (setlt X, Y), 0, ne, trueV, falseV) ->
    //      (select_cc X, Y, lt, trueV, falseV)
    // Sometimes the setcc is introduced after select_cc has been formed.
    if (LHS.getOpcode() == ISD::SETCC && isNullConstant(RHS) &&
        LHS.getOperand(0).getValueType() == Subtarget.getXLenVT()) {
      // If we're looking for eq 0 instead of ne 0, we need to invert the
      // condition.
      bool Invert = CCVal == ISD::SETEQ;
      CCVal = cast<CondCodeSDNode>(LHS.getOperand(2))->get();
      if (Invert)
        CCVal = ISD::getSetCCInverse(CCVal, LHS.getValueType());

      SDLoc DL(N);
      RHS = LHS.getOperand(1);
      LHS = LHS.getOperand(0);
      translateSetCCForBranch(DL, LHS, RHS, CCVal, DAG);

      SDValue TargetCC =
          DAG.getTargetConstant(CCVal, DL, Subtarget.getXLenVT());
      return DAG.getNode(
          RISCVISD::SELECT_CC, DL, N->getValueType(0),
          {LHS, RHS, TargetCC, N->getOperand(3), N->getOperand(4)});
    }

    // Fold (select_cc (xor X, Y), 0, eq/ne, trueV, falseV) ->
    //      (select_cc X, Y, eq/ne, trueV, falseV)
    if (LHS.getOpcode() == ISD::XOR && isNullConstant(RHS))
      return DAG.getNode(RISCVISD::SELECT_CC, SDLoc(N), N->getValueType(0),
                         {LHS.getOperand(0), LHS.getOperand(1),
                          N->getOperand(2), N->getOperand(3),
                          N->getOperand(4)});
    // (select_cc X, 1, setne, trueV, falseV) ->
    // (select_cc X, 0, seteq, trueV, falseV) if we can prove X is 0/1.
    // This can occur when legalizing some floating point comparisons.
    APInt Mask = APInt::getBitsSetFrom(LHS.getValueSizeInBits(), 1);
    if (isOneConstant(RHS) && DAG.MaskedValueIsZero(LHS, Mask)) {
      SDLoc DL(N);
      CCVal = ISD::getSetCCInverse(CCVal, LHS.getValueType());
      SDValue TargetCC =
          DAG.getTargetConstant(CCVal, DL, Subtarget.getXLenVT());
      RHS = DAG.getConstant(0, DL, LHS.getValueType());
      return DAG.getNode(
          RISCVISD::SELECT_CC, DL, N->getValueType(0),
          {LHS, RHS, TargetCC, N->getOperand(3), N->getOperand(4)});
    }

    break;
  }
  case RISCVISD::BR_CC: {
    SDValue LHS = N->getOperand(1);
    SDValue RHS = N->getOperand(2);
    ISD::CondCode CCVal = cast<CondCodeSDNode>(N->getOperand(3))->get();
    if (!ISD::isIntEqualitySetCC(CCVal))
      break;

    // Fold (br_cc (setlt X, Y), 0, ne, dest) ->
    //      (br_cc X, Y, lt, dest)
    // Sometimes the setcc is introduced after br_cc has been formed.
    if (LHS.getOpcode() == ISD::SETCC && isNullConstant(RHS) &&
        LHS.getOperand(0).getValueType() == Subtarget.getXLenVT()) {
      // If we're looking for eq 0 instead of ne 0, we need to invert the
      // condition.
      bool Invert = CCVal == ISD::SETEQ;
      CCVal = cast<CondCodeSDNode>(LHS.getOperand(2))->get();
      if (Invert)
        CCVal = ISD::getSetCCInverse(CCVal, LHS.getValueType());

      SDLoc DL(N);
      RHS = LHS.getOperand(1);
      LHS = LHS.getOperand(0);
      translateSetCCForBranch(DL, LHS, RHS, CCVal, DAG);

      return DAG.getNode(RISCVISD::BR_CC, DL, N->getValueType(0),
                         N->getOperand(0), LHS, RHS, DAG.getCondCode(CCVal),
                         N->getOperand(4));
    }

    // Fold (br_cc (xor X, Y), 0, eq/ne, dest) ->
    //      (br_cc X, Y, eq/ne, trueV, falseV)
    if (LHS.getOpcode() == ISD::XOR && isNullConstant(RHS))
      return DAG.getNode(RISCVISD::BR_CC, SDLoc(N), N->getValueType(0),
                         N->getOperand(0), LHS.getOperand(0), LHS.getOperand(1),
                         N->getOperand(3), N->getOperand(4));

    // (br_cc X, 1, setne, br_cc) ->
    // (br_cc X, 0, seteq, br_cc) if we can prove X is 0/1.
    // This can occur when legalizing some floating point comparisons.
    APInt Mask = APInt::getBitsSetFrom(LHS.getValueSizeInBits(), 1);
    if (isOneConstant(RHS) && DAG.MaskedValueIsZero(LHS, Mask)) {
      SDLoc DL(N);
      CCVal = ISD::getSetCCInverse(CCVal, LHS.getValueType());
      SDValue TargetCC = DAG.getCondCode(CCVal);
      RHS = DAG.getConstant(0, DL, LHS.getValueType());
      return DAG.getNode(RISCVISD::BR_CC, DL, N->getValueType(0),
                         N->getOperand(0), LHS, RHS, TargetCC,
                         N->getOperand(4));
    }
    break;
  }
  case ISD::FCOPYSIGN: {
    EVT VT = N->getValueType(0);
    if (!VT.isVector())
      break;
    // There is a form of VFSGNJ which injects the negated sign of its second
    // operand. Try and bubble any FNEG up after the extend/round to produce
    // this optimized pattern. Avoid modifying cases where FP_ROUND and
    // TRUNC=1.
    SDValue In2 = N->getOperand(1);
    // Avoid cases where the extend/round has multiple uses, as duplicating
    // those is typically more expensive than removing a fneg.
    if (!In2.hasOneUse())
      break;
    if (In2.getOpcode() != ISD::FP_EXTEND &&
        (In2.getOpcode() != ISD::FP_ROUND || In2.getConstantOperandVal(1) != 0))
      break;
    In2 = In2.getOperand(0);
    if (In2.getOpcode() != ISD::FNEG)
      break;
    SDLoc DL(N);
    SDValue NewFPExtRound = DAG.getFPExtendOrRound(In2.getOperand(0), DL, VT);
    return DAG.getNode(ISD::FCOPYSIGN, DL, VT, N->getOperand(0),
                       DAG.getNode(ISD::FNEG, DL, VT, NewFPExtRound));
  }
  case ISD::MGATHER:
  case ISD::MSCATTER: {
    if (!DCI.isBeforeLegalize())
      break;
    MaskedGatherScatterSDNode *MGSN = cast<MaskedGatherScatterSDNode>(N);
    SDValue Index = MGSN->getIndex();
    EVT IndexVT = Index.getValueType();
    MVT XLenVT = Subtarget.getXLenVT();
    // RISCV indexed loads only support the "unsigned unscaled" addressing
    // mode, so anything else must be manually legalized.
    bool NeedsIdxLegalization = MGSN->isIndexScaled() ||
                                (MGSN->isIndexSigned() &&
                                 IndexVT.getVectorElementType().bitsLT(XLenVT));
    if (!NeedsIdxLegalization)
      break;

    SDLoc DL(N);

    // Any index legalization should first promote to XLenVT, so we don't lose
    // bits when scaling. This may create an illegal index type so we let
    // LLVM's legalization take care of the splitting.
    if (IndexVT.getVectorElementType().bitsLT(XLenVT)) {
      IndexVT = IndexVT.changeVectorElementType(XLenVT);
      Index = DAG.getNode(MGSN->isIndexSigned() ? ISD::SIGN_EXTEND
                                                : ISD::ZERO_EXTEND,
                          DL, IndexVT, Index);
    }

    unsigned Scale = N->getConstantOperandVal(5);
    if (MGSN->isIndexScaled() && Scale != 1) {
      // Manually scale the indices by the element size.
      // TODO: Sanitize the scale operand here?
      assert(isPowerOf2_32(Scale) && "Expecting power-of-two types");
      SDValue SplatScale = DAG.getConstant(Log2_32(Scale), DL, IndexVT);
      Index = DAG.getNode(ISD::SHL, DL, IndexVT, Index, SplatScale);
    }

    ISD::MemIndexType NewIndexTy = ISD::UNSIGNED_UNSCALED;
    if (const auto *MGN = dyn_cast<MaskedGatherSDNode>(N)) {
      return DAG.getMaskedGather(
          N->getVTList(), MGSN->getMemoryVT(), DL,
          {MGSN->getChain(), MGN->getPassThru(), MGSN->getMask(),
           MGSN->getBasePtr(), Index, MGN->getScale()},
          MGN->getMemOperand(), NewIndexTy, MGN->getExtensionType());
    }
    const auto *MSN = cast<MaskedScatterSDNode>(N);
    return DAG.getMaskedScatter(
        N->getVTList(), MGSN->getMemoryVT(), DL,
        {MGSN->getChain(), MSN->getValue(), MGSN->getMask(), MGSN->getBasePtr(),
         Index, MGSN->getScale()},
        MGSN->getMemOperand(), NewIndexTy, MSN->isTruncatingStore());
  }
  }

  return SDValue();
}

bool RISCVTargetLowering::isDesirableToCommuteWithShift(
    const SDNode *N, CombineLevel Level) const {
  // The following folds are only desirable if `(OP _, c1 << c2)` can be
  // materialised in fewer instructions than `(OP _, c1)`:
  //
  //   (shl (add x, c1), c2) -> (add (shl x, c2), c1 << c2)
  //   (shl (or x, c1), c2) -> (or (shl x, c2), c1 << c2)
  SDValue N0 = N->getOperand(0);
  EVT Ty = N0.getValueType();
  if (Ty.isScalarInteger() &&
      (N0.getOpcode() == ISD::ADD || N0.getOpcode() == ISD::OR)) {
    auto *C1 = dyn_cast<ConstantSDNode>(N0->getOperand(1));
    auto *C2 = dyn_cast<ConstantSDNode>(N->getOperand(1));
    if (C1 && C2) {
      const APInt &C1Int = C1->getAPIntValue();
      APInt ShiftedC1Int = C1Int << C2->getAPIntValue();

      // We can materialise `c1 << c2` into an add immediate, so it's "free",
      // and the combine should happen, to potentially allow further combines
      // later.
      if (ShiftedC1Int.getMinSignedBits() <= 64 &&
          isLegalAddImmediate(ShiftedC1Int.getSExtValue()))
        return true;

      // We can materialise `c1` in an add immediate, so it's "free", and the
      // combine should be prevented.
      if (C1Int.getMinSignedBits() <= 64 &&
          isLegalAddImmediate(C1Int.getSExtValue()))
        return false;

      // Neither constant will fit into an immediate, so find materialisation
      // costs.
      int C1Cost = RISCVMatInt::getIntMatCost(C1Int, Ty.getSizeInBits(),
                                              Subtarget.is64Bit());
      int ShiftedC1Cost = RISCVMatInt::getIntMatCost(
          ShiftedC1Int, Ty.getSizeInBits(), Subtarget.is64Bit());

      // Materialising `c1` is cheaper than materialising `c1 << c2`, so the
      // combine should be prevented.
      if (C1Cost < ShiftedC1Cost)
        return false;
    }
  }
  return true;
}

bool RISCVTargetLowering::targetShrinkDemandedConstant(
    SDValue Op, const APInt &DemandedBits, const APInt &DemandedElts,
    TargetLoweringOpt &TLO) const {
  // Delay this optimization as late as possible.
  if (!TLO.LegalOps)
    return false;

  EVT VT = Op.getValueType();
  if (VT.isVector())
    return false;

  // Only handle AND for now.
  if (Op.getOpcode() != ISD::AND)
    return false;

  ConstantSDNode *C = dyn_cast<ConstantSDNode>(Op.getOperand(1));
  if (!C)
    return false;

  const APInt &Mask = C->getAPIntValue();

  // Clear all non-demanded bits initially.
  APInt ShrunkMask = Mask & DemandedBits;

  // Try to make a smaller immediate by setting undemanded bits.

  APInt ExpandedMask = Mask | ~DemandedBits;

  auto IsLegalMask = [ShrunkMask, ExpandedMask](const APInt &Mask) -> bool {
    return ShrunkMask.isSubsetOf(Mask) && Mask.isSubsetOf(ExpandedMask);
  };
  auto UseMask = [Mask, Op, VT, &TLO](const APInt &NewMask) -> bool {
    if (NewMask == Mask)
      return true;
    SDLoc DL(Op);
    SDValue NewC = TLO.DAG.getConstant(NewMask, DL, VT);
    SDValue NewOp = TLO.DAG.getNode(ISD::AND, DL, VT, Op.getOperand(0), NewC);
    return TLO.CombineTo(Op, NewOp);
  };

  // If the shrunk mask fits in sign extended 12 bits, let the target
  // independent code apply it.
  if (ShrunkMask.isSignedIntN(12))
    return false;

  // Preserve (and X, 0xffff) when zext.h is supported.
  if (Subtarget.hasStdExtZbb() || Subtarget.hasStdExtZbp()) {
    APInt NewMask = APInt(Mask.getBitWidth(), 0xffff);
    if (IsLegalMask(NewMask))
      return UseMask(NewMask);
  }

  // Try to preserve (and X, 0xffffffff), the (zext_inreg X, i32) pattern.
  if (VT == MVT::i64) {
    APInt NewMask = APInt(64, 0xffffffff);
    if (IsLegalMask(NewMask))
      return UseMask(NewMask);
  }

  // For the remaining optimizations, we need to be able to make a negative
  // number through a combination of mask and undemanded bits.
  if (!ExpandedMask.isNegative())
    return false;

  // What is the fewest number of bits we need to represent the negative number.
  unsigned MinSignedBits = ExpandedMask.getMinSignedBits();

  // Try to make a 12 bit negative immediate. If that fails try to make a 32
  // bit negative immediate unless the shrunk immediate already fits in 32 bits.
  APInt NewMask = ShrunkMask;
  if (MinSignedBits <= 12)
    NewMask.setBitsFrom(11);
  else if (MinSignedBits <= 32 && !ShrunkMask.isSignedIntN(32))
    NewMask.setBitsFrom(31);
  else
    return false;

  // Sanity check that our new mask is a subset of the demanded mask.
  assert(IsLegalMask(NewMask));
  return UseMask(NewMask);
}

void RISCVTargetLowering::computeKnownBitsForTargetNode(const SDValue Op,
                                                        KnownBits &Known,
                                                        const APInt &DemandedElts,
                                                        const SelectionDAG &DAG,
                                                        unsigned Depth) const {
  unsigned BitWidth = Known.getBitWidth();
  unsigned Opc = Op.getOpcode();
  assert((Opc >= ISD::BUILTIN_OP_END ||
          Opc == ISD::INTRINSIC_WO_CHAIN ||
          Opc == ISD::INTRINSIC_W_CHAIN ||
          Opc == ISD::INTRINSIC_VOID) &&
         "Should use MaskedValueIsZero if you don't know whether Op"
         " is a target node!");

  Known.resetAll();
  switch (Opc) {
  default: break;
  case RISCVISD::SELECT_CC: {
    Known = DAG.computeKnownBits(Op.getOperand(4), Depth + 1);
    // If we don't know any bits, early out.
    if (Known.isUnknown())
      break;
    KnownBits Known2 = DAG.computeKnownBits(Op.getOperand(3), Depth + 1);

    // Only known if known in both the LHS and RHS.
    Known = KnownBits::commonBits(Known, Known2);
    break;
  }
  case RISCVISD::REMUW: {
    KnownBits Known2;
    Known = DAG.computeKnownBits(Op.getOperand(0), DemandedElts, Depth + 1);
    Known2 = DAG.computeKnownBits(Op.getOperand(1), DemandedElts, Depth + 1);
    // We only care about the lower 32 bits.
    Known = KnownBits::urem(Known.trunc(32), Known2.trunc(32));
    // Restore the original width by sign extending.
    Known = Known.sext(BitWidth);
    break;
  }
  case RISCVISD::DIVUW: {
    KnownBits Known2;
    Known = DAG.computeKnownBits(Op.getOperand(0), DemandedElts, Depth + 1);
    Known2 = DAG.computeKnownBits(Op.getOperand(1), DemandedElts, Depth + 1);
    // We only care about the lower 32 bits.
    Known = KnownBits::udiv(Known.trunc(32), Known2.trunc(32));
    // Restore the original width by sign extending.
    Known = Known.sext(BitWidth);
    break;
  }
  case RISCVISD::CTZW: {
    KnownBits Known2 = DAG.computeKnownBits(Op.getOperand(0), Depth + 1);
    unsigned PossibleTZ = Known2.trunc(32).countMaxTrailingZeros();
    unsigned LowBits = Log2_32(PossibleTZ) + 1;
    Known.Zero.setBitsFrom(LowBits);
    break;
  }
  case RISCVISD::CLZW: {
    KnownBits Known2 = DAG.computeKnownBits(Op.getOperand(0), Depth + 1);
    unsigned PossibleLZ = Known2.trunc(32).countMaxLeadingZeros();
    unsigned LowBits = Log2_32(PossibleLZ) + 1;
    Known.Zero.setBitsFrom(LowBits);
    break;
  }
  case RISCVISD::READ_VLENB:
    // We assume VLENB is at least 16 bytes.
    Known.Zero.setLowBits(4);
    break;
  case ISD::INTRINSIC_W_CHAIN: {
    unsigned IntNo = Op.getConstantOperandVal(1);
    switch (IntNo) {
    default:
      // We can't do anything for most intrinsics.
      break;
    case Intrinsic::riscv_vsetvli:
    case Intrinsic::riscv_vsetvlimax:
      // Assume that VL output is positive and would fit in an int32_t.
      // TODO: VLEN might be capped at 16 bits in a future V spec update.
      if (BitWidth >= 32)
        Known.Zero.setBitsFrom(31);
      break;
    }
    break;
  }
  }
}

unsigned RISCVTargetLowering::ComputeNumSignBitsForTargetNode(
    SDValue Op, const APInt &DemandedElts, const SelectionDAG &DAG,
    unsigned Depth) const {
  switch (Op.getOpcode()) {
  default:
    break;
  case RISCVISD::SLLW:
  case RISCVISD::SRAW:
  case RISCVISD::SRLW:
  case RISCVISD::DIVW:
  case RISCVISD::DIVUW:
  case RISCVISD::REMUW:
  case RISCVISD::ROLW:
  case RISCVISD::RORW:
  case RISCVISD::GREVW:
  case RISCVISD::GORCW:
  case RISCVISD::FSLW:
  case RISCVISD::FSRW:
  case RISCVISD::SHFLW:
  case RISCVISD::UNSHFLW:
<<<<<<< HEAD
=======
  case RISCVISD::BCOMPRESSW:
  case RISCVISD::BDECOMPRESSW:
>>>>>>> 11299179
    // TODO: As the result is sign-extended, this is conservatively correct. A
    // more precise answer could be calculated for SRAW depending on known
    // bits in the shift amount.
    return 33;
  case RISCVISD::SHFL:
  case RISCVISD::UNSHFL: {
    // There is no SHFLIW, but a i64 SHFLI with bit 4 of the control word
    // cleared doesn't affect bit 31. The upper 32 bits will be shuffled, but
    // will stay within the upper 32 bits. If there were more than 32 sign bits
    // before there will be at least 33 sign bits after.
    if (Op.getValueType() == MVT::i64 &&
        isa<ConstantSDNode>(Op.getOperand(1)) &&
        (Op.getConstantOperandVal(1) & 0x10) == 0) {
      unsigned Tmp = DAG.ComputeNumSignBits(Op.getOperand(0), Depth + 1);
      if (Tmp > 32)
        return 33;
    }
    break;
  }
  case RISCVISD::VMV_X_S:
    // The number of sign bits of the scalar result is computed by obtaining the
    // element type of the input vector operand, subtracting its width from the
    // XLEN, and then adding one (sign bit within the element type). If the
    // element type is wider than XLen, the least-significant XLEN bits are
    // taken.
    if (Op.getOperand(0).getScalarValueSizeInBits() > Subtarget.getXLen())
      return 1;
    return Subtarget.getXLen() - Op.getOperand(0).getScalarValueSizeInBits() + 1;
  }

  return 1;
}

static MachineBasicBlock *emitReadCycleWidePseudo(MachineInstr &MI,
                                                  MachineBasicBlock *BB) {
  assert(MI.getOpcode() == RISCV::ReadCycleWide && "Unexpected instruction");

  // To read the 64-bit cycle CSR on a 32-bit target, we read the two halves.
  // Should the count have wrapped while it was being read, we need to try
  // again.
  // ...
  // read:
  // rdcycleh x3 # load high word of cycle
  // rdcycle  x2 # load low word of cycle
  // rdcycleh x4 # load high word of cycle
  // bne x3, x4, read # check if high word reads match, otherwise try again
  // ...

  MachineFunction &MF = *BB->getParent();
  const BasicBlock *LLVM_BB = BB->getBasicBlock();
  MachineFunction::iterator It = ++BB->getIterator();

  MachineBasicBlock *LoopMBB = MF.CreateMachineBasicBlock(LLVM_BB);
  MF.insert(It, LoopMBB);

  MachineBasicBlock *DoneMBB = MF.CreateMachineBasicBlock(LLVM_BB);
  MF.insert(It, DoneMBB);

  // Transfer the remainder of BB and its successor edges to DoneMBB.
  DoneMBB->splice(DoneMBB->begin(), BB,
                  std::next(MachineBasicBlock::iterator(MI)), BB->end());
  DoneMBB->transferSuccessorsAndUpdatePHIs(BB);

  BB->addSuccessor(LoopMBB);

  MachineRegisterInfo &RegInfo = MF.getRegInfo();
  Register ReadAgainReg = RegInfo.createVirtualRegister(&RISCV::GPRRegClass);
  Register LoReg = MI.getOperand(0).getReg();
  Register HiReg = MI.getOperand(1).getReg();
  DebugLoc DL = MI.getDebugLoc();

  const TargetInstrInfo *TII = MF.getSubtarget().getInstrInfo();
  BuildMI(LoopMBB, DL, TII->get(RISCV::CSRRS), HiReg)
      .addImm(RISCVSysReg::lookupSysRegByName("CYCLEH")->Encoding)
      .addReg(RISCV::X0);
  BuildMI(LoopMBB, DL, TII->get(RISCV::CSRRS), LoReg)
      .addImm(RISCVSysReg::lookupSysRegByName("CYCLE")->Encoding)
      .addReg(RISCV::X0);
  BuildMI(LoopMBB, DL, TII->get(RISCV::CSRRS), ReadAgainReg)
      .addImm(RISCVSysReg::lookupSysRegByName("CYCLEH")->Encoding)
      .addReg(RISCV::X0);

  BuildMI(LoopMBB, DL, TII->get(RISCV::BNE))
      .addReg(HiReg)
      .addReg(ReadAgainReg)
      .addMBB(LoopMBB);

  LoopMBB->addSuccessor(LoopMBB);
  LoopMBB->addSuccessor(DoneMBB);

  MI.eraseFromParent();

  return DoneMBB;
}

static MachineBasicBlock *emitSplitF64Pseudo(MachineInstr &MI,
                                             MachineBasicBlock *BB) {
  assert(MI.getOpcode() == RISCV::SplitF64Pseudo && "Unexpected instruction");

  MachineFunction &MF = *BB->getParent();
  DebugLoc DL = MI.getDebugLoc();
  const TargetInstrInfo &TII = *MF.getSubtarget().getInstrInfo();
  const TargetRegisterInfo *RI = MF.getSubtarget().getRegisterInfo();
  Register LoReg = MI.getOperand(0).getReg();
  Register HiReg = MI.getOperand(1).getReg();
  Register SrcReg = MI.getOperand(2).getReg();
  const TargetRegisterClass *SrcRC = &RISCV::FPR64RegClass;
  int FI = MF.getInfo<RISCVMachineFunctionInfo>()->getMoveF64FrameIndex(MF);

  TII.storeRegToStackSlot(*BB, MI, SrcReg, MI.getOperand(2).isKill(), FI, SrcRC,
                          RI);
  MachinePointerInfo MPI = MachinePointerInfo::getFixedStack(MF, FI);
  MachineMemOperand *MMOLo =
      MF.getMachineMemOperand(MPI, MachineMemOperand::MOLoad, 4, Align(8));
  MachineMemOperand *MMOHi = MF.getMachineMemOperand(
      MPI.getWithOffset(4), MachineMemOperand::MOLoad, 4, Align(8));
  BuildMI(*BB, MI, DL, TII.get(RISCV::LW), LoReg)
      .addFrameIndex(FI)
      .addImm(0)
      .addMemOperand(MMOLo);
  BuildMI(*BB, MI, DL, TII.get(RISCV::LW), HiReg)
      .addFrameIndex(FI)
      .addImm(4)
      .addMemOperand(MMOHi);
  MI.eraseFromParent(); // The pseudo instruction is gone now.
  return BB;
}

static MachineBasicBlock *emitBuildPairF64Pseudo(MachineInstr &MI,
                                                 MachineBasicBlock *BB) {
  assert(MI.getOpcode() == RISCV::BuildPairF64Pseudo &&
         "Unexpected instruction");

  MachineFunction &MF = *BB->getParent();
  DebugLoc DL = MI.getDebugLoc();
  const TargetInstrInfo &TII = *MF.getSubtarget().getInstrInfo();
  const TargetRegisterInfo *RI = MF.getSubtarget().getRegisterInfo();
  Register DstReg = MI.getOperand(0).getReg();
  Register LoReg = MI.getOperand(1).getReg();
  Register HiReg = MI.getOperand(2).getReg();
  const TargetRegisterClass *DstRC = &RISCV::FPR64RegClass;
  int FI = MF.getInfo<RISCVMachineFunctionInfo>()->getMoveF64FrameIndex(MF);

  MachinePointerInfo MPI = MachinePointerInfo::getFixedStack(MF, FI);
  MachineMemOperand *MMOLo =
      MF.getMachineMemOperand(MPI, MachineMemOperand::MOStore, 4, Align(8));
  MachineMemOperand *MMOHi = MF.getMachineMemOperand(
      MPI.getWithOffset(4), MachineMemOperand::MOStore, 4, Align(8));
  BuildMI(*BB, MI, DL, TII.get(RISCV::SW))
      .addReg(LoReg, getKillRegState(MI.getOperand(1).isKill()))
      .addFrameIndex(FI)
      .addImm(0)
      .addMemOperand(MMOLo);
  BuildMI(*BB, MI, DL, TII.get(RISCV::SW))
      .addReg(HiReg, getKillRegState(MI.getOperand(2).isKill()))
      .addFrameIndex(FI)
      .addImm(4)
      .addMemOperand(MMOHi);
  TII.loadRegFromStackSlot(*BB, MI, DstReg, FI, DstRC, RI);
  MI.eraseFromParent(); // The pseudo instruction is gone now.
  return BB;
}

static bool isSelectPseudo(MachineInstr &MI) {
  switch (MI.getOpcode()) {
  default:
    return false;
  case RISCV::Select_GPR_Using_CC_GPR:
  case RISCV::Select_FPR16_Using_CC_GPR:
  case RISCV::Select_FPR32_Using_CC_GPR:
  case RISCV::Select_FPR64_Using_CC_GPR:
    return true;
  }
}

static MachineBasicBlock *emitSelectPseudo(MachineInstr &MI,
                                           MachineBasicBlock *BB) {
  // To "insert" Select_* instructions, we actually have to insert the triangle
  // control-flow pattern.  The incoming instructions know the destination vreg
  // to set, the condition code register to branch on, the true/false values to
  // select between, and the condcode to use to select the appropriate branch.
  //
  // We produce the following control flow:
  //     HeadMBB
  //     |  \
  //     |  IfFalseMBB
  //     | /
  //    TailMBB
  //
  // When we find a sequence of selects we attempt to optimize their emission
  // by sharing the control flow. Currently we only handle cases where we have
  // multiple selects with the exact same condition (same LHS, RHS and CC).
  // The selects may be interleaved with other instructions if the other
  // instructions meet some requirements we deem safe:
  // - They are debug instructions. Otherwise,
  // - They do not have side-effects, do not access memory and their inputs do
  //   not depend on the results of the select pseudo-instructions.
  // The TrueV/FalseV operands of the selects cannot depend on the result of
  // previous selects in the sequence.
  // These conditions could be further relaxed. See the X86 target for a
  // related approach and more information.
  Register LHS = MI.getOperand(1).getReg();
  Register RHS = MI.getOperand(2).getReg();
  auto CC = static_cast<ISD::CondCode>(MI.getOperand(3).getImm());

  SmallVector<MachineInstr *, 4> SelectDebugValues;
  SmallSet<Register, 4> SelectDests;
  SelectDests.insert(MI.getOperand(0).getReg());

  MachineInstr *LastSelectPseudo = &MI;

  for (auto E = BB->end(), SequenceMBBI = MachineBasicBlock::iterator(MI);
       SequenceMBBI != E; ++SequenceMBBI) {
    if (SequenceMBBI->isDebugInstr())
      continue;
    else if (isSelectPseudo(*SequenceMBBI)) {
      if (SequenceMBBI->getOperand(1).getReg() != LHS ||
          SequenceMBBI->getOperand(2).getReg() != RHS ||
          SequenceMBBI->getOperand(3).getImm() != CC ||
          SelectDests.count(SequenceMBBI->getOperand(4).getReg()) ||
          SelectDests.count(SequenceMBBI->getOperand(5).getReg()))
        break;
      LastSelectPseudo = &*SequenceMBBI;
      SequenceMBBI->collectDebugValues(SelectDebugValues);
      SelectDests.insert(SequenceMBBI->getOperand(0).getReg());
    } else {
      if (SequenceMBBI->hasUnmodeledSideEffects() ||
          SequenceMBBI->mayLoadOrStore())
        break;
      if (llvm::any_of(SequenceMBBI->operands(), [&](MachineOperand &MO) {
            return MO.isReg() && MO.isUse() && SelectDests.count(MO.getReg());
          }))
        break;
    }
  }

  const TargetInstrInfo &TII = *BB->getParent()->getSubtarget().getInstrInfo();
  const BasicBlock *LLVM_BB = BB->getBasicBlock();
  DebugLoc DL = MI.getDebugLoc();
  MachineFunction::iterator I = ++BB->getIterator();

  MachineBasicBlock *HeadMBB = BB;
  MachineFunction *F = BB->getParent();
  MachineBasicBlock *TailMBB = F->CreateMachineBasicBlock(LLVM_BB);
  MachineBasicBlock *IfFalseMBB = F->CreateMachineBasicBlock(LLVM_BB);

  F->insert(I, IfFalseMBB);
  F->insert(I, TailMBB);

  // Transfer debug instructions associated with the selects to TailMBB.
  for (MachineInstr *DebugInstr : SelectDebugValues) {
    TailMBB->push_back(DebugInstr->removeFromParent());
  }

  // Move all instructions after the sequence to TailMBB.
  TailMBB->splice(TailMBB->end(), HeadMBB,
                  std::next(LastSelectPseudo->getIterator()), HeadMBB->end());
  // Update machine-CFG edges by transferring all successors of the current
  // block to the new block which will contain the Phi nodes for the selects.
  TailMBB->transferSuccessorsAndUpdatePHIs(HeadMBB);
  // Set the successors for HeadMBB.
  HeadMBB->addSuccessor(IfFalseMBB);
  HeadMBB->addSuccessor(TailMBB);

  // Insert appropriate branch.
  unsigned Opcode = getBranchOpcodeForIntCondCode(CC);

  BuildMI(HeadMBB, DL, TII.get(Opcode))
    .addReg(LHS)
    .addReg(RHS)
    .addMBB(TailMBB);

  // IfFalseMBB just falls through to TailMBB.
  IfFalseMBB->addSuccessor(TailMBB);

  // Create PHIs for all of the select pseudo-instructions.
  auto SelectMBBI = MI.getIterator();
  auto SelectEnd = std::next(LastSelectPseudo->getIterator());
  auto InsertionPoint = TailMBB->begin();
  while (SelectMBBI != SelectEnd) {
    auto Next = std::next(SelectMBBI);
    if (isSelectPseudo(*SelectMBBI)) {
      // %Result = phi [ %TrueValue, HeadMBB ], [ %FalseValue, IfFalseMBB ]
      BuildMI(*TailMBB, InsertionPoint, SelectMBBI->getDebugLoc(),
              TII.get(RISCV::PHI), SelectMBBI->getOperand(0).getReg())
          .addReg(SelectMBBI->getOperand(4).getReg())
          .addMBB(HeadMBB)
          .addReg(SelectMBBI->getOperand(5).getReg())
          .addMBB(IfFalseMBB);
      SelectMBBI->eraseFromParent();
    }
    SelectMBBI = Next;
  }

  F->getProperties().reset(MachineFunctionProperties::Property::NoPHIs);
  return TailMBB;
}

static MachineInstr *elideCopies(MachineInstr *MI,
                                 const MachineRegisterInfo &MRI) {
  while (true) {
    if (!MI->isFullCopy())
      return MI;
    if (!Register::isVirtualRegister(MI->getOperand(1).getReg()))
      return nullptr;
    MI = MRI.getVRegDef(MI->getOperand(1).getReg());
    if (!MI)
      return nullptr;
  }
}

static MachineBasicBlock *addVSetVL(MachineInstr &MI, MachineBasicBlock *BB,
                                    int VLIndex, unsigned SEWIndex,
                                    RISCVVLMUL VLMul, bool ForceTailAgnostic) {
  MachineFunction &MF = *BB->getParent();
  DebugLoc DL = MI.getDebugLoc();
  const TargetInstrInfo &TII = *MF.getSubtarget().getInstrInfo();

  unsigned SEW = MI.getOperand(SEWIndex).getImm();
  assert(RISCVVType::isValidSEW(SEW) && "Unexpected SEW");
  RISCVVSEW ElementWidth = static_cast<RISCVVSEW>(Log2_32(SEW / 8));

  MachineRegisterInfo &MRI = MF.getRegInfo();

  auto BuildVSETVLI = [&]() {
    if (VLIndex >= 0) {
      Register DestReg = MRI.createVirtualRegister(&RISCV::GPRRegClass);
      const MachineOperand &VLOp = MI.getOperand(VLIndex);

      // VL can be a register or an immediate.
      if (VLOp.isImm())
        return BuildMI(*BB, MI, DL, TII.get(RISCV::PseudoVSETIVLI))
            .addReg(DestReg, RegState::Define | RegState::Dead)
            .addImm(VLOp.getImm());

      Register VLReg = MI.getOperand(VLIndex).getReg();
      return BuildMI(*BB, MI, DL, TII.get(RISCV::PseudoVSETVLI))
          .addReg(DestReg, RegState::Define | RegState::Dead)
          .addReg(VLReg);
    }

    // With no VL operator in the pseudo, do not modify VL (rd = X0, rs1 = X0).
    return BuildMI(*BB, MI, DL, TII.get(RISCV::PseudoVSETVLI))
        .addReg(RISCV::X0, RegState::Define | RegState::Dead)
        .addReg(RISCV::X0, RegState::Kill);
  };

  MachineInstrBuilder MIB = BuildVSETVLI();

  // Default to tail agnostic unless the destination is tied to a source. In
  // that case the user would have some control over the tail values. The tail
  // policy is also ignored on instructions that only update element 0 like
  // vmv.s.x or reductions so use agnostic there to match the common case.
  // FIXME: This is conservatively correct, but we might want to detect that
  // the input is undefined.
  bool TailAgnostic = true;
  unsigned UseOpIdx;
  if (!ForceTailAgnostic && MI.isRegTiedToUseOperand(0, &UseOpIdx)) {
    TailAgnostic = false;
    // If the tied operand is an IMPLICIT_DEF we can keep TailAgnostic.
    const MachineOperand &UseMO = MI.getOperand(UseOpIdx);
    MachineInstr *UseMI = MRI.getVRegDef(UseMO.getReg());
    if (UseMI) {
      UseMI = elideCopies(UseMI, MRI);
      if (UseMI && UseMI->isImplicitDef())
        TailAgnostic = true;
    }
  }

  // For simplicity we reuse the vtype representation here.
  MIB.addImm(RISCVVType::encodeVTYPE(VLMul, ElementWidth,
                                     /*TailAgnostic*/ TailAgnostic,
                                     /*MaskAgnostic*/ false));

  // Remove (now) redundant operands from pseudo
  if (VLIndex >= 0 && MI.getOperand(VLIndex).isReg()) {
    MI.getOperand(VLIndex).setReg(RISCV::NoRegister);
    MI.getOperand(VLIndex).setIsKill(false);
  }

  return BB;
}

MachineBasicBlock *
RISCVTargetLowering::EmitInstrWithCustomInserter(MachineInstr &MI,
                                                 MachineBasicBlock *BB) const {
  uint64_t TSFlags = MI.getDesc().TSFlags;

  if (TSFlags & RISCVII::HasSEWOpMask) {
    unsigned NumOperands = MI.getNumExplicitOperands();
    int VLIndex = (TSFlags & RISCVII::HasVLOpMask) ? NumOperands - 2 : -1;
    unsigned SEWIndex = NumOperands - 1;
    bool ForceTailAgnostic = TSFlags & RISCVII::ForceTailAgnosticMask;

    RISCVVLMUL VLMul = static_cast<RISCVVLMUL>((TSFlags & RISCVII::VLMulMask) >>
                                               RISCVII::VLMulShift);
    return addVSetVL(MI, BB, VLIndex, SEWIndex, VLMul, ForceTailAgnostic);
  }

  switch (MI.getOpcode()) {
  default:
    llvm_unreachable("Unexpected instr type to insert");
  case RISCV::ReadCycleWide:
    assert(!Subtarget.is64Bit() &&
           "ReadCycleWrite is only to be used on riscv32");
    return emitReadCycleWidePseudo(MI, BB);
  case RISCV::Select_GPR_Using_CC_GPR:
  case RISCV::Select_FPR16_Using_CC_GPR:
  case RISCV::Select_FPR32_Using_CC_GPR:
  case RISCV::Select_FPR64_Using_CC_GPR:
    return emitSelectPseudo(MI, BB);
  case RISCV::BuildPairF64Pseudo:
    return emitBuildPairF64Pseudo(MI, BB);
  case RISCV::SplitF64Pseudo:
    return emitSplitF64Pseudo(MI, BB);
  }
}

// Calling Convention Implementation.
// The expectations for frontend ABI lowering vary from target to target.
// Ideally, an LLVM frontend would be able to avoid worrying about many ABI
// details, but this is a longer term goal. For now, we simply try to keep the
// role of the frontend as simple and well-defined as possible. The rules can
// be summarised as:
// * Never split up large scalar arguments. We handle them here.
// * If a hardfloat calling convention is being used, and the struct may be
// passed in a pair of registers (fp+fp, int+fp), and both registers are
// available, then pass as two separate arguments. If either the GPRs or FPRs
// are exhausted, then pass according to the rule below.
// * If a struct could never be passed in registers or directly in a stack
// slot (as it is larger than 2*XLEN and the floating point rules don't
// apply), then pass it using a pointer with the byval attribute.
// * If a struct is less than 2*XLEN, then coerce to either a two-element
// word-sized array or a 2*XLEN scalar (depending on alignment).
// * The frontend can determine whether a struct is returned by reference or
// not based on its size and fields. If it will be returned by reference, the
// frontend must modify the prototype so a pointer with the sret annotation is
// passed as the first argument. This is not necessary for large scalar
// returns.
// * Struct return values and varargs should be coerced to structs containing
// register-size fields in the same situations they would be for fixed
// arguments.

static const MCPhysReg ArgGPRs[] = {
  RISCV::X10, RISCV::X11, RISCV::X12, RISCV::X13,
  RISCV::X14, RISCV::X15, RISCV::X16, RISCV::X17
};
static const MCPhysReg ArgFPR16s[] = {
  RISCV::F10_H, RISCV::F11_H, RISCV::F12_H, RISCV::F13_H,
  RISCV::F14_H, RISCV::F15_H, RISCV::F16_H, RISCV::F17_H
};
static const MCPhysReg ArgFPR32s[] = {
  RISCV::F10_F, RISCV::F11_F, RISCV::F12_F, RISCV::F13_F,
  RISCV::F14_F, RISCV::F15_F, RISCV::F16_F, RISCV::F17_F
};
static const MCPhysReg ArgFPR64s[] = {
  RISCV::F10_D, RISCV::F11_D, RISCV::F12_D, RISCV::F13_D,
  RISCV::F14_D, RISCV::F15_D, RISCV::F16_D, RISCV::F17_D
};
// This is an interim calling convention and it may be changed in the future.
static const MCPhysReg ArgVRs[] = {
    RISCV::V8,  RISCV::V9,  RISCV::V10, RISCV::V11, RISCV::V12, RISCV::V13,
    RISCV::V14, RISCV::V15, RISCV::V16, RISCV::V17, RISCV::V18, RISCV::V19,
    RISCV::V20, RISCV::V21, RISCV::V22, RISCV::V23};
static const MCPhysReg ArgVRM2s[] = {RISCV::V8M2,  RISCV::V10M2, RISCV::V12M2,
                                     RISCV::V14M2, RISCV::V16M2, RISCV::V18M2,
                                     RISCV::V20M2, RISCV::V22M2};
static const MCPhysReg ArgVRM4s[] = {RISCV::V8M4, RISCV::V12M4, RISCV::V16M4,
                                     RISCV::V20M4};
static const MCPhysReg ArgVRM8s[] = {RISCV::V8M8, RISCV::V16M8};

// Pass a 2*XLEN argument that has been split into two XLEN values through
// registers or the stack as necessary.
static bool CC_RISCVAssign2XLen(unsigned XLen, CCState &State, CCValAssign VA1,
                                ISD::ArgFlagsTy ArgFlags1, unsigned ValNo2,
                                MVT ValVT2, MVT LocVT2,
                                ISD::ArgFlagsTy ArgFlags2) {
  unsigned XLenInBytes = XLen / 8;
  if (Register Reg = State.AllocateReg(ArgGPRs)) {
    // At least one half can be passed via register.
    State.addLoc(CCValAssign::getReg(VA1.getValNo(), VA1.getValVT(), Reg,
                                     VA1.getLocVT(), CCValAssign::Full));
  } else {
    // Both halves must be passed on the stack, with proper alignment.
    Align StackAlign =
        std::max(Align(XLenInBytes), ArgFlags1.getNonZeroOrigAlign());
    State.addLoc(
        CCValAssign::getMem(VA1.getValNo(), VA1.getValVT(),
                            State.AllocateStack(XLenInBytes, StackAlign),
                            VA1.getLocVT(), CCValAssign::Full));
    State.addLoc(CCValAssign::getMem(
        ValNo2, ValVT2, State.AllocateStack(XLenInBytes, Align(XLenInBytes)),
        LocVT2, CCValAssign::Full));
    return false;
  }

  if (Register Reg = State.AllocateReg(ArgGPRs)) {
    // The second half can also be passed via register.
    State.addLoc(
        CCValAssign::getReg(ValNo2, ValVT2, Reg, LocVT2, CCValAssign::Full));
  } else {
    // The second half is passed via the stack, without additional alignment.
    State.addLoc(CCValAssign::getMem(
        ValNo2, ValVT2, State.AllocateStack(XLenInBytes, Align(XLenInBytes)),
        LocVT2, CCValAssign::Full));
  }

  return false;
}

// Implements the RISC-V calling convention. Returns true upon failure.
static bool CC_RISCV(const DataLayout &DL, RISCVABI::ABI ABI, unsigned ValNo,
                     MVT ValVT, MVT LocVT, CCValAssign::LocInfo LocInfo,
                     ISD::ArgFlagsTy ArgFlags, CCState &State, bool IsFixed,
                     bool IsRet, Type *OrigTy, const RISCVTargetLowering &TLI,
                     Optional<unsigned> FirstMaskArgument) {
  unsigned XLen = DL.getLargestLegalIntTypeSizeInBits();
  assert(XLen == 32 || XLen == 64);
  MVT XLenVT = XLen == 32 ? MVT::i32 : MVT::i64;

  // Any return value split in to more than two values can't be returned
  // directly. Vectors are returned via the available vector registers.
  if (!LocVT.isVector() && IsRet && ValNo > 1)
    return true;

  // UseGPRForF16_F32 if targeting one of the soft-float ABIs, if passing a
  // variadic argument, or if no F16/F32 argument registers are available.
  bool UseGPRForF16_F32 = true;
  // UseGPRForF64 if targeting soft-float ABIs or an FLEN=32 ABI, if passing a
  // variadic argument, or if no F64 argument registers are available.
  bool UseGPRForF64 = true;

  switch (ABI) {
  default:
    llvm_unreachable("Unexpected ABI");
  case RISCVABI::ABI_ILP32:
  case RISCVABI::ABI_LP64:
    break;
  case RISCVABI::ABI_ILP32F:
  case RISCVABI::ABI_LP64F:
    UseGPRForF16_F32 = !IsFixed;
    break;
  case RISCVABI::ABI_ILP32D:
  case RISCVABI::ABI_LP64D:
    UseGPRForF16_F32 = !IsFixed;
    UseGPRForF64 = !IsFixed;
    break;
  }

  // FPR16, FPR32, and FPR64 alias each other.
  if (State.getFirstUnallocated(ArgFPR32s) == array_lengthof(ArgFPR32s)) {
    UseGPRForF16_F32 = true;
    UseGPRForF64 = true;
  }

  // From this point on, rely on UseGPRForF16_F32, UseGPRForF64 and
  // similar local variables rather than directly checking against the target
  // ABI.

  if (UseGPRForF16_F32 && (ValVT == MVT::f16 || ValVT == MVT::f32)) {
    LocVT = XLenVT;
    LocInfo = CCValAssign::BCvt;
  } else if (UseGPRForF64 && XLen == 64 && ValVT == MVT::f64) {
    LocVT = MVT::i64;
    LocInfo = CCValAssign::BCvt;
  }

  // If this is a variadic argument, the RISC-V calling convention requires
  // that it is assigned an 'even' or 'aligned' register if it has 8-byte
  // alignment (RV32) or 16-byte alignment (RV64). An aligned register should
  // be used regardless of whether the original argument was split during
  // legalisation or not. The argument will not be passed by registers if the
  // original type is larger than 2*XLEN, so the register alignment rule does
  // not apply.
  unsigned TwoXLenInBytes = (2 * XLen) / 8;
  if (!IsFixed && ArgFlags.getNonZeroOrigAlign() == TwoXLenInBytes &&
      DL.getTypeAllocSize(OrigTy) == TwoXLenInBytes) {
    unsigned RegIdx = State.getFirstUnallocated(ArgGPRs);
    // Skip 'odd' register if necessary.
    if (RegIdx != array_lengthof(ArgGPRs) && RegIdx % 2 == 1)
      State.AllocateReg(ArgGPRs);
  }

  SmallVectorImpl<CCValAssign> &PendingLocs = State.getPendingLocs();
  SmallVectorImpl<ISD::ArgFlagsTy> &PendingArgFlags =
      State.getPendingArgFlags();

  assert(PendingLocs.size() == PendingArgFlags.size() &&
         "PendingLocs and PendingArgFlags out of sync");

  // Handle passing f64 on RV32D with a soft float ABI or when floating point
  // registers are exhausted.
  if (UseGPRForF64 && XLen == 32 && ValVT == MVT::f64) {
    assert(!ArgFlags.isSplit() && PendingLocs.empty() &&
           "Can't lower f64 if it is split");
    // Depending on available argument GPRS, f64 may be passed in a pair of
    // GPRs, split between a GPR and the stack, or passed completely on the
    // stack. LowerCall/LowerFormalArguments/LowerReturn must recognise these
    // cases.
    Register Reg = State.AllocateReg(ArgGPRs);
    LocVT = MVT::i32;
    if (!Reg) {
      unsigned StackOffset = State.AllocateStack(8, Align(8));
      State.addLoc(
          CCValAssign::getMem(ValNo, ValVT, StackOffset, LocVT, LocInfo));
      return false;
    }
    if (!State.AllocateReg(ArgGPRs))
      State.AllocateStack(4, Align(4));
    State.addLoc(CCValAssign::getReg(ValNo, ValVT, Reg, LocVT, LocInfo));
    return false;
  }

  // Fixed-length vectors are located in the corresponding scalable-vector
  // container types.
  if (ValVT.isFixedLengthVector())
    LocVT = TLI.getContainerForFixedLengthVector(LocVT);

  // Split arguments might be passed indirectly, so keep track of the pending
  // values. Split vectors are passed via a mix of registers and indirectly, so
  // treat them as we would any other argument.
  if (!LocVT.isVector() && (ArgFlags.isSplit() || !PendingLocs.empty())) {
    LocVT = XLenVT;
    LocInfo = CCValAssign::Indirect;
    PendingLocs.push_back(
        CCValAssign::getPending(ValNo, ValVT, LocVT, LocInfo));
    PendingArgFlags.push_back(ArgFlags);
    if (!ArgFlags.isSplitEnd()) {
      return false;
    }
  }

  // If the split argument only had two elements, it should be passed directly
  // in registers or on the stack.
  if (!LocVT.isVector() && ArgFlags.isSplitEnd() && PendingLocs.size() <= 2) {
    assert(PendingLocs.size() == 2 && "Unexpected PendingLocs.size()");
    // Apply the normal calling convention rules to the first half of the
    // split argument.
    CCValAssign VA = PendingLocs[0];
    ISD::ArgFlagsTy AF = PendingArgFlags[0];
    PendingLocs.clear();
    PendingArgFlags.clear();
    return CC_RISCVAssign2XLen(XLen, State, VA, AF, ValNo, ValVT, LocVT,
                               ArgFlags);
  }

  // Allocate to a register if possible, or else a stack slot.
  Register Reg;
  if (ValVT == MVT::f16 && !UseGPRForF16_F32)
    Reg = State.AllocateReg(ArgFPR16s);
  else if (ValVT == MVT::f32 && !UseGPRForF16_F32)
    Reg = State.AllocateReg(ArgFPR32s);
  else if (ValVT == MVT::f64 && !UseGPRForF64)
    Reg = State.AllocateReg(ArgFPR64s);
  else if (ValVT.isVector()) {
    const TargetRegisterClass *RC = TLI.getRegClassFor(ValVT);
    if (RC == &RISCV::VRRegClass) {
      // Assign the first mask argument to V0.
      // This is an interim calling convention and it may be changed in the
      // future.
      if (FirstMaskArgument.hasValue() &&
          ValNo == FirstMaskArgument.getValue()) {
        Reg = State.AllocateReg(RISCV::V0);
      } else {
        Reg = State.AllocateReg(ArgVRs);
      }
    } else if (RC == &RISCV::VRM2RegClass) {
      Reg = State.AllocateReg(ArgVRM2s);
    } else if (RC == &RISCV::VRM4RegClass) {
      Reg = State.AllocateReg(ArgVRM4s);
    } else if (RC == &RISCV::VRM8RegClass) {
      Reg = State.AllocateReg(ArgVRM8s);
    } else {
      llvm_unreachable("Unhandled class register for ValueType");
    }
    if (!Reg) {
      // For return values, the vector must be passed fully via registers or
      // via the stack.
      // FIXME: The proposed vector ABI only mandates v8-v15 for return values,
      // but we're using all of them.
      if (IsRet)
        return true;
      LocInfo = CCValAssign::Indirect;
      // Try using a GPR to pass the address
      Reg = State.AllocateReg(ArgGPRs);
      LocVT = XLenVT;
    }
  } else
    Reg = State.AllocateReg(ArgGPRs);
  unsigned StackOffset =
      Reg ? 0 : State.AllocateStack(XLen / 8, Align(XLen / 8));

  // If we reach this point and PendingLocs is non-empty, we must be at the
  // end of a split argument that must be passed indirectly.
  if (!PendingLocs.empty()) {
    assert(ArgFlags.isSplitEnd() && "Expected ArgFlags.isSplitEnd()");
    assert(PendingLocs.size() > 2 && "Unexpected PendingLocs.size()");

    for (auto &It : PendingLocs) {
      if (Reg)
        It.convertToReg(Reg);
      else
        It.convertToMem(StackOffset);
      State.addLoc(It);
    }
    PendingLocs.clear();
    PendingArgFlags.clear();
    return false;
  }

  assert((!UseGPRForF16_F32 || !UseGPRForF64 || LocVT == XLenVT ||
          (TLI.getSubtarget().hasStdExtV() && ValVT.isVector())) &&
         "Expected an XLenVT or vector types at this stage");

  if (Reg) {
    State.addLoc(CCValAssign::getReg(ValNo, ValVT, Reg, LocVT, LocInfo));
    return false;
  }

  // When a floating-point value is passed on the stack, no bit-conversion is
  // needed.
  if (ValVT.isFloatingPoint()) {
    LocVT = ValVT;
    LocInfo = CCValAssign::Full;
  }
  State.addLoc(CCValAssign::getMem(ValNo, ValVT, StackOffset, LocVT, LocInfo));
  return false;
}

template <typename ArgTy>
static Optional<unsigned> preAssignMask(const ArgTy &Args) {
  for (const auto &ArgIdx : enumerate(Args)) {
    MVT ArgVT = ArgIdx.value().VT;
    if (ArgVT.isVector() && ArgVT.getVectorElementType() == MVT::i1)
      return ArgIdx.index();
  }
  return None;
}

void RISCVTargetLowering::analyzeInputArgs(
    MachineFunction &MF, CCState &CCInfo,
    const SmallVectorImpl<ISD::InputArg> &Ins, bool IsRet) const {
  unsigned NumArgs = Ins.size();
  FunctionType *FType = MF.getFunction().getFunctionType();

  Optional<unsigned> FirstMaskArgument;
  if (Subtarget.hasStdExtV())
    FirstMaskArgument = preAssignMask(Ins);

  for (unsigned i = 0; i != NumArgs; ++i) {
    MVT ArgVT = Ins[i].VT;
    ISD::ArgFlagsTy ArgFlags = Ins[i].Flags;

    Type *ArgTy = nullptr;
    if (IsRet)
      ArgTy = FType->getReturnType();
    else if (Ins[i].isOrigArg())
      ArgTy = FType->getParamType(Ins[i].getOrigArgIndex());

    RISCVABI::ABI ABI = MF.getSubtarget<RISCVSubtarget>().getTargetABI();
    if (CC_RISCV(MF.getDataLayout(), ABI, i, ArgVT, ArgVT, CCValAssign::Full,
                 ArgFlags, CCInfo, /*IsFixed=*/true, IsRet, ArgTy, *this,
                 FirstMaskArgument)) {
      LLVM_DEBUG(dbgs() << "InputArg #" << i << " has unhandled type "
                        << EVT(ArgVT).getEVTString() << '\n');
      llvm_unreachable(nullptr);
    }
  }
}

void RISCVTargetLowering::analyzeOutputArgs(
    MachineFunction &MF, CCState &CCInfo,
    const SmallVectorImpl<ISD::OutputArg> &Outs, bool IsRet,
    CallLoweringInfo *CLI) const {
  unsigned NumArgs = Outs.size();

  Optional<unsigned> FirstMaskArgument;
  if (Subtarget.hasStdExtV())
    FirstMaskArgument = preAssignMask(Outs);

  for (unsigned i = 0; i != NumArgs; i++) {
    MVT ArgVT = Outs[i].VT;
    ISD::ArgFlagsTy ArgFlags = Outs[i].Flags;
    Type *OrigTy = CLI ? CLI->getArgs()[Outs[i].OrigArgIndex].Ty : nullptr;

    RISCVABI::ABI ABI = MF.getSubtarget<RISCVSubtarget>().getTargetABI();
    if (CC_RISCV(MF.getDataLayout(), ABI, i, ArgVT, ArgVT, CCValAssign::Full,
                 ArgFlags, CCInfo, Outs[i].IsFixed, IsRet, OrigTy, *this,
                 FirstMaskArgument)) {
      LLVM_DEBUG(dbgs() << "OutputArg #" << i << " has unhandled type "
                        << EVT(ArgVT).getEVTString() << "\n");
      llvm_unreachable(nullptr);
    }
  }
}

// Convert Val to a ValVT. Should not be called for CCValAssign::Indirect
// values.
static SDValue convertLocVTToValVT(SelectionDAG &DAG, SDValue Val,
                                   const CCValAssign &VA, const SDLoc &DL,
                                   const RISCVSubtarget &Subtarget) {
  switch (VA.getLocInfo()) {
  default:
    llvm_unreachable("Unexpected CCValAssign::LocInfo");
  case CCValAssign::Full:
    if (VA.getValVT().isFixedLengthVector() && VA.getLocVT().isScalableVector())
      Val = convertFromScalableVector(VA.getValVT(), Val, DAG, Subtarget);
    break;
  case CCValAssign::BCvt:
    if (VA.getLocVT().isInteger() && VA.getValVT() == MVT::f16)
      Val = DAG.getNode(RISCVISD::FMV_H_X, DL, MVT::f16, Val);
    else if (VA.getLocVT() == MVT::i64 && VA.getValVT() == MVT::f32)
      Val = DAG.getNode(RISCVISD::FMV_W_X_RV64, DL, MVT::f32, Val);
    else
      Val = DAG.getNode(ISD::BITCAST, DL, VA.getValVT(), Val);
    break;
  }
  return Val;
}

// The caller is responsible for loading the full value if the argument is
// passed with CCValAssign::Indirect.
static SDValue unpackFromRegLoc(SelectionDAG &DAG, SDValue Chain,
                                const CCValAssign &VA, const SDLoc &DL,
                                const RISCVTargetLowering &TLI) {
  MachineFunction &MF = DAG.getMachineFunction();
  MachineRegisterInfo &RegInfo = MF.getRegInfo();
  EVT LocVT = VA.getLocVT();
  SDValue Val;
  const TargetRegisterClass *RC = TLI.getRegClassFor(LocVT.getSimpleVT());
  Register VReg = RegInfo.createVirtualRegister(RC);
  RegInfo.addLiveIn(VA.getLocReg(), VReg);
  Val = DAG.getCopyFromReg(Chain, DL, VReg, LocVT);

  if (VA.getLocInfo() == CCValAssign::Indirect)
    return Val;

  return convertLocVTToValVT(DAG, Val, VA, DL, TLI.getSubtarget());
}

static SDValue convertValVTToLocVT(SelectionDAG &DAG, SDValue Val,
                                   const CCValAssign &VA, const SDLoc &DL,
                                   const RISCVSubtarget &Subtarget) {
  EVT LocVT = VA.getLocVT();

  switch (VA.getLocInfo()) {
  default:
    llvm_unreachable("Unexpected CCValAssign::LocInfo");
  case CCValAssign::Full:
    if (VA.getValVT().isFixedLengthVector() && LocVT.isScalableVector())
      Val = convertToScalableVector(LocVT, Val, DAG, Subtarget);
    break;
  case CCValAssign::BCvt:
    if (VA.getLocVT().isInteger() && VA.getValVT() == MVT::f16)
      Val = DAG.getNode(RISCVISD::FMV_X_ANYEXTH, DL, VA.getLocVT(), Val);
    else if (VA.getLocVT() == MVT::i64 && VA.getValVT() == MVT::f32)
      Val = DAG.getNode(RISCVISD::FMV_X_ANYEXTW_RV64, DL, MVT::i64, Val);
    else
      Val = DAG.getNode(ISD::BITCAST, DL, LocVT, Val);
    break;
  }
  return Val;
}

// The caller is responsible for loading the full value if the argument is
// passed with CCValAssign::Indirect.
static SDValue unpackFromMemLoc(SelectionDAG &DAG, SDValue Chain,
                                const CCValAssign &VA, const SDLoc &DL) {
  MachineFunction &MF = DAG.getMachineFunction();
  MachineFrameInfo &MFI = MF.getFrameInfo();
  EVT LocVT = VA.getLocVT();
  EVT ValVT = VA.getValVT();
  EVT PtrVT = MVT::getIntegerVT(DAG.getDataLayout().getPointerSizeInBits(0));
  int FI = MFI.CreateFixedObject(ValVT.getSizeInBits() / 8,
                                 VA.getLocMemOffset(), /*Immutable=*/true);
  SDValue FIN = DAG.getFrameIndex(FI, PtrVT);
  SDValue Val;

  ISD::LoadExtType ExtType;
  switch (VA.getLocInfo()) {
  default:
    llvm_unreachable("Unexpected CCValAssign::LocInfo");
  case CCValAssign::Full:
  case CCValAssign::Indirect:
  case CCValAssign::BCvt:
    ExtType = ISD::NON_EXTLOAD;
    break;
  }
  Val = DAG.getExtLoad(
      ExtType, DL, LocVT, Chain, FIN,
      MachinePointerInfo::getFixedStack(DAG.getMachineFunction(), FI), ValVT);
  return Val;
}

static SDValue unpackF64OnRV32DSoftABI(SelectionDAG &DAG, SDValue Chain,
                                       const CCValAssign &VA, const SDLoc &DL) {
  assert(VA.getLocVT() == MVT::i32 && VA.getValVT() == MVT::f64 &&
         "Unexpected VA");
  MachineFunction &MF = DAG.getMachineFunction();
  MachineFrameInfo &MFI = MF.getFrameInfo();
  MachineRegisterInfo &RegInfo = MF.getRegInfo();

  if (VA.isMemLoc()) {
    // f64 is passed on the stack.
    int FI = MFI.CreateFixedObject(8, VA.getLocMemOffset(), /*Immutable=*/true);
    SDValue FIN = DAG.getFrameIndex(FI, MVT::i32);
    return DAG.getLoad(MVT::f64, DL, Chain, FIN,
                       MachinePointerInfo::getFixedStack(MF, FI));
  }

  assert(VA.isRegLoc() && "Expected register VA assignment");

  Register LoVReg = RegInfo.createVirtualRegister(&RISCV::GPRRegClass);
  RegInfo.addLiveIn(VA.getLocReg(), LoVReg);
  SDValue Lo = DAG.getCopyFromReg(Chain, DL, LoVReg, MVT::i32);
  SDValue Hi;
  if (VA.getLocReg() == RISCV::X17) {
    // Second half of f64 is passed on the stack.
    int FI = MFI.CreateFixedObject(4, 0, /*Immutable=*/true);
    SDValue FIN = DAG.getFrameIndex(FI, MVT::i32);
    Hi = DAG.getLoad(MVT::i32, DL, Chain, FIN,
                     MachinePointerInfo::getFixedStack(MF, FI));
  } else {
    // Second half of f64 is passed in another GPR.
    Register HiVReg = RegInfo.createVirtualRegister(&RISCV::GPRRegClass);
    RegInfo.addLiveIn(VA.getLocReg() + 1, HiVReg);
    Hi = DAG.getCopyFromReg(Chain, DL, HiVReg, MVT::i32);
  }
  return DAG.getNode(RISCVISD::BuildPairF64, DL, MVT::f64, Lo, Hi);
}

// FastCC has less than 1% performance improvement for some particular
// benchmark. But theoretically, it may has benenfit for some cases.
static bool CC_RISCV_FastCC(unsigned ValNo, MVT ValVT, MVT LocVT,
                            CCValAssign::LocInfo LocInfo,
                            ISD::ArgFlagsTy ArgFlags, CCState &State) {

  if (LocVT == MVT::i32 || LocVT == MVT::i64) {
    // X5 and X6 might be used for save-restore libcall.
    static const MCPhysReg GPRList[] = {
        RISCV::X10, RISCV::X11, RISCV::X12, RISCV::X13, RISCV::X14,
        RISCV::X15, RISCV::X16, RISCV::X17, RISCV::X7,  RISCV::X28,
        RISCV::X29, RISCV::X30, RISCV::X31};
    if (unsigned Reg = State.AllocateReg(GPRList)) {
      State.addLoc(CCValAssign::getReg(ValNo, ValVT, Reg, LocVT, LocInfo));
      return false;
    }
  }

  if (LocVT == MVT::f16) {
    static const MCPhysReg FPR16List[] = {
        RISCV::F10_H, RISCV::F11_H, RISCV::F12_H, RISCV::F13_H, RISCV::F14_H,
        RISCV::F15_H, RISCV::F16_H, RISCV::F17_H, RISCV::F0_H,  RISCV::F1_H,
        RISCV::F2_H,  RISCV::F3_H,  RISCV::F4_H,  RISCV::F5_H,  RISCV::F6_H,
        RISCV::F7_H,  RISCV::F28_H, RISCV::F29_H, RISCV::F30_H, RISCV::F31_H};
    if (unsigned Reg = State.AllocateReg(FPR16List)) {
      State.addLoc(CCValAssign::getReg(ValNo, ValVT, Reg, LocVT, LocInfo));
      return false;
    }
  }

  if (LocVT == MVT::f32) {
    static const MCPhysReg FPR32List[] = {
        RISCV::F10_F, RISCV::F11_F, RISCV::F12_F, RISCV::F13_F, RISCV::F14_F,
        RISCV::F15_F, RISCV::F16_F, RISCV::F17_F, RISCV::F0_F,  RISCV::F1_F,
        RISCV::F2_F,  RISCV::F3_F,  RISCV::F4_F,  RISCV::F5_F,  RISCV::F6_F,
        RISCV::F7_F,  RISCV::F28_F, RISCV::F29_F, RISCV::F30_F, RISCV::F31_F};
    if (unsigned Reg = State.AllocateReg(FPR32List)) {
      State.addLoc(CCValAssign::getReg(ValNo, ValVT, Reg, LocVT, LocInfo));
      return false;
    }
  }

  if (LocVT == MVT::f64) {
    static const MCPhysReg FPR64List[] = {
        RISCV::F10_D, RISCV::F11_D, RISCV::F12_D, RISCV::F13_D, RISCV::F14_D,
        RISCV::F15_D, RISCV::F16_D, RISCV::F17_D, RISCV::F0_D,  RISCV::F1_D,
        RISCV::F2_D,  RISCV::F3_D,  RISCV::F4_D,  RISCV::F5_D,  RISCV::F6_D,
        RISCV::F7_D,  RISCV::F28_D, RISCV::F29_D, RISCV::F30_D, RISCV::F31_D};
    if (unsigned Reg = State.AllocateReg(FPR64List)) {
      State.addLoc(CCValAssign::getReg(ValNo, ValVT, Reg, LocVT, LocInfo));
      return false;
    }
  }

  if (LocVT == MVT::i32 || LocVT == MVT::f32) {
    unsigned Offset4 = State.AllocateStack(4, Align(4));
    State.addLoc(CCValAssign::getMem(ValNo, ValVT, Offset4, LocVT, LocInfo));
    return false;
  }

  if (LocVT == MVT::i64 || LocVT == MVT::f64) {
    unsigned Offset5 = State.AllocateStack(8, Align(8));
    State.addLoc(CCValAssign::getMem(ValNo, ValVT, Offset5, LocVT, LocInfo));
    return false;
  }

  return true; // CC didn't match.
}

static bool CC_RISCV_GHC(unsigned ValNo, MVT ValVT, MVT LocVT,
                         CCValAssign::LocInfo LocInfo,
                         ISD::ArgFlagsTy ArgFlags, CCState &State) {

  if (LocVT == MVT::i32 || LocVT == MVT::i64) {
    // Pass in STG registers: Base, Sp, Hp, R1, R2, R3, R4, R5, R6, R7, SpLim
    //                        s1    s2  s3  s4  s5  s6  s7  s8  s9  s10 s11
    static const MCPhysReg GPRList[] = {
        RISCV::X9, RISCV::X18, RISCV::X19, RISCV::X20, RISCV::X21, RISCV::X22,
        RISCV::X23, RISCV::X24, RISCV::X25, RISCV::X26, RISCV::X27};
    if (unsigned Reg = State.AllocateReg(GPRList)) {
      State.addLoc(CCValAssign::getReg(ValNo, ValVT, Reg, LocVT, LocInfo));
      return false;
    }
  }

  if (LocVT == MVT::f32) {
    // Pass in STG registers: F1, ..., F6
    //                        fs0 ... fs5
    static const MCPhysReg FPR32List[] = {RISCV::F8_F, RISCV::F9_F,
                                          RISCV::F18_F, RISCV::F19_F,
                                          RISCV::F20_F, RISCV::F21_F};
    if (unsigned Reg = State.AllocateReg(FPR32List)) {
      State.addLoc(CCValAssign::getReg(ValNo, ValVT, Reg, LocVT, LocInfo));
      return false;
    }
  }

  if (LocVT == MVT::f64) {
    // Pass in STG registers: D1, ..., D6
    //                        fs6 ... fs11
    static const MCPhysReg FPR64List[] = {RISCV::F22_D, RISCV::F23_D,
                                          RISCV::F24_D, RISCV::F25_D,
                                          RISCV::F26_D, RISCV::F27_D};
    if (unsigned Reg = State.AllocateReg(FPR64List)) {
      State.addLoc(CCValAssign::getReg(ValNo, ValVT, Reg, LocVT, LocInfo));
      return false;
    }
  }

  report_fatal_error("No registers left in GHC calling convention");
  return true;
}

// Transform physical registers into virtual registers.
SDValue RISCVTargetLowering::LowerFormalArguments(
    SDValue Chain, CallingConv::ID CallConv, bool IsVarArg,
    const SmallVectorImpl<ISD::InputArg> &Ins, const SDLoc &DL,
    SelectionDAG &DAG, SmallVectorImpl<SDValue> &InVals) const {

  MachineFunction &MF = DAG.getMachineFunction();

  switch (CallConv) {
  default:
    report_fatal_error("Unsupported calling convention");
  case CallingConv::C:
  case CallingConv::Fast:
    break;
  case CallingConv::GHC:
    if (!MF.getSubtarget().getFeatureBits()[RISCV::FeatureStdExtF] ||
        !MF.getSubtarget().getFeatureBits()[RISCV::FeatureStdExtD])
      report_fatal_error(
        "GHC calling convention requires the F and D instruction set extensions");
  }

  const Function &Func = MF.getFunction();
  if (Func.hasFnAttribute("interrupt")) {
    if (!Func.arg_empty())
      report_fatal_error(
        "Functions with the interrupt attribute cannot have arguments!");

    StringRef Kind =
      MF.getFunction().getFnAttribute("interrupt").getValueAsString();

    if (!(Kind == "user" || Kind == "supervisor" || Kind == "machine"))
      report_fatal_error(
        "Function interrupt attribute argument not supported!");
  }

  EVT PtrVT = getPointerTy(DAG.getDataLayout());
  MVT XLenVT = Subtarget.getXLenVT();
  unsigned XLenInBytes = Subtarget.getXLen() / 8;
  // Used with vargs to acumulate store chains.
  std::vector<SDValue> OutChains;

  // Assign locations to all of the incoming arguments.
  SmallVector<CCValAssign, 16> ArgLocs;
  CCState CCInfo(CallConv, IsVarArg, MF, ArgLocs, *DAG.getContext());

  if (CallConv == CallingConv::Fast)
    CCInfo.AnalyzeFormalArguments(Ins, CC_RISCV_FastCC);
  else if (CallConv == CallingConv::GHC)
    CCInfo.AnalyzeFormalArguments(Ins, CC_RISCV_GHC);
  else
    analyzeInputArgs(MF, CCInfo, Ins, /*IsRet=*/false);

  for (unsigned i = 0, e = ArgLocs.size(); i != e; ++i) {
    CCValAssign &VA = ArgLocs[i];
    SDValue ArgValue;
    // Passing f64 on RV32D with a soft float ABI must be handled as a special
    // case.
    if (VA.getLocVT() == MVT::i32 && VA.getValVT() == MVT::f64)
      ArgValue = unpackF64OnRV32DSoftABI(DAG, Chain, VA, DL);
    else if (VA.isRegLoc())
      ArgValue = unpackFromRegLoc(DAG, Chain, VA, DL, *this);
    else
      ArgValue = unpackFromMemLoc(DAG, Chain, VA, DL);

    if (VA.getLocInfo() == CCValAssign::Indirect) {
      // If the original argument was split and passed by reference (e.g. i128
      // on RV32), we need to load all parts of it here (using the same
      // address). Vectors may be partly split to registers and partly to the
      // stack, in which case the base address is partly offset and subsequent
      // stores are relative to that.
      InVals.push_back(DAG.getLoad(VA.getValVT(), DL, Chain, ArgValue,
                                   MachinePointerInfo()));
      unsigned ArgIndex = Ins[i].OrigArgIndex;
      unsigned ArgPartOffset = Ins[i].PartOffset;
      assert(VA.getValVT().isVector() || ArgPartOffset == 0);
      while (i + 1 != e && Ins[i + 1].OrigArgIndex == ArgIndex) {
        CCValAssign &PartVA = ArgLocs[i + 1];
        unsigned PartOffset = Ins[i + 1].PartOffset - ArgPartOffset;
        SDValue Address = DAG.getNode(ISD::ADD, DL, PtrVT, ArgValue,
                                      DAG.getIntPtrConstant(PartOffset, DL));
        InVals.push_back(DAG.getLoad(PartVA.getValVT(), DL, Chain, Address,
                                     MachinePointerInfo()));
        ++i;
      }
      continue;
    }
    InVals.push_back(ArgValue);
  }

  if (IsVarArg) {
    ArrayRef<MCPhysReg> ArgRegs = makeArrayRef(ArgGPRs);
    unsigned Idx = CCInfo.getFirstUnallocated(ArgRegs);
    const TargetRegisterClass *RC = &RISCV::GPRRegClass;
    MachineFrameInfo &MFI = MF.getFrameInfo();
    MachineRegisterInfo &RegInfo = MF.getRegInfo();
    RISCVMachineFunctionInfo *RVFI = MF.getInfo<RISCVMachineFunctionInfo>();

    // Offset of the first variable argument from stack pointer, and size of
    // the vararg save area. For now, the varargs save area is either zero or
    // large enough to hold a0-a7.
    int VaArgOffset, VarArgsSaveSize;

    // If all registers are allocated, then all varargs must be passed on the
    // stack and we don't need to save any argregs.
    if (ArgRegs.size() == Idx) {
      VaArgOffset = CCInfo.getNextStackOffset();
      VarArgsSaveSize = 0;
    } else {
      VarArgsSaveSize = XLenInBytes * (ArgRegs.size() - Idx);
      VaArgOffset = -VarArgsSaveSize;
    }

    // Record the frame index of the first variable argument
    // which is a value necessary to VASTART.
    int FI = MFI.CreateFixedObject(XLenInBytes, VaArgOffset, true);
    RVFI->setVarArgsFrameIndex(FI);

    // If saving an odd number of registers then create an extra stack slot to
    // ensure that the frame pointer is 2*XLEN-aligned, which in turn ensures
    // offsets to even-numbered registered remain 2*XLEN-aligned.
    if (Idx % 2) {
      MFI.CreateFixedObject(XLenInBytes, VaArgOffset - (int)XLenInBytes, true);
      VarArgsSaveSize += XLenInBytes;
    }

    // Copy the integer registers that may have been used for passing varargs
    // to the vararg save area.
    for (unsigned I = Idx; I < ArgRegs.size();
         ++I, VaArgOffset += XLenInBytes) {
      const Register Reg = RegInfo.createVirtualRegister(RC);
      RegInfo.addLiveIn(ArgRegs[I], Reg);
      SDValue ArgValue = DAG.getCopyFromReg(Chain, DL, Reg, XLenVT);
      FI = MFI.CreateFixedObject(XLenInBytes, VaArgOffset, true);
      SDValue PtrOff = DAG.getFrameIndex(FI, getPointerTy(DAG.getDataLayout()));
      SDValue Store = DAG.getStore(Chain, DL, ArgValue, PtrOff,
                                   MachinePointerInfo::getFixedStack(MF, FI));
      cast<StoreSDNode>(Store.getNode())
          ->getMemOperand()
          ->setValue((Value *)nullptr);
      OutChains.push_back(Store);
    }
    RVFI->setVarArgsSaveSize(VarArgsSaveSize);
  }

  // All stores are grouped in one node to allow the matching between
  // the size of Ins and InVals. This only happens for vararg functions.
  if (!OutChains.empty()) {
    OutChains.push_back(Chain);
    Chain = DAG.getNode(ISD::TokenFactor, DL, MVT::Other, OutChains);
  }

  return Chain;
}

/// isEligibleForTailCallOptimization - Check whether the call is eligible
/// for tail call optimization.
/// Note: This is modelled after ARM's IsEligibleForTailCallOptimization.
bool RISCVTargetLowering::isEligibleForTailCallOptimization(
    CCState &CCInfo, CallLoweringInfo &CLI, MachineFunction &MF,
    const SmallVector<CCValAssign, 16> &ArgLocs) const {

  auto &Callee = CLI.Callee;
  auto CalleeCC = CLI.CallConv;
  auto &Outs = CLI.Outs;
  auto &Caller = MF.getFunction();
  auto CallerCC = Caller.getCallingConv();

  // Exception-handling functions need a special set of instructions to
  // indicate a return to the hardware. Tail-calling another function would
  // probably break this.
  // TODO: The "interrupt" attribute isn't currently defined by RISC-V. This
  // should be expanded as new function attributes are introduced.
  if (Caller.hasFnAttribute("interrupt"))
    return false;

  // Do not tail call opt if the stack is used to pass parameters.
  if (CCInfo.getNextStackOffset() != 0)
    return false;

  // Do not tail call opt if any parameters need to be passed indirectly.
  // Since long doubles (fp128) and i128 are larger than 2*XLEN, they are
  // passed indirectly. So the address of the value will be passed in a
  // register, or if not available, then the address is put on the stack. In
  // order to pass indirectly, space on the stack often needs to be allocated
  // in order to store the value. In this case the CCInfo.getNextStackOffset()
  // != 0 check is not enough and we need to check if any CCValAssign ArgsLocs
  // are passed CCValAssign::Indirect.
  for (auto &VA : ArgLocs)
    if (VA.getLocInfo() == CCValAssign::Indirect)
      return false;

  // Do not tail call opt if either caller or callee uses struct return
  // semantics.
  auto IsCallerStructRet = Caller.hasStructRetAttr();
  auto IsCalleeStructRet = Outs.empty() ? false : Outs[0].Flags.isSRet();
  if (IsCallerStructRet || IsCalleeStructRet)
    return false;

  // Externally-defined functions with weak linkage should not be
  // tail-called. The behaviour of branch instructions in this situation (as
  // used for tail calls) is implementation-defined, so we cannot rely on the
  // linker replacing the tail call with a return.
  if (GlobalAddressSDNode *G = dyn_cast<GlobalAddressSDNode>(Callee)) {
    const GlobalValue *GV = G->getGlobal();
    if (GV->hasExternalWeakLinkage())
      return false;
  }

  // The callee has to preserve all registers the caller needs to preserve.
  const RISCVRegisterInfo *TRI = Subtarget.getRegisterInfo();
  const uint32_t *CallerPreserved = TRI->getCallPreservedMask(MF, CallerCC);
  if (CalleeCC != CallerCC) {
    const uint32_t *CalleePreserved = TRI->getCallPreservedMask(MF, CalleeCC);
    if (!TRI->regmaskSubsetEqual(CallerPreserved, CalleePreserved))
      return false;
  }

  // Byval parameters hand the function a pointer directly into the stack area
  // we want to reuse during a tail call. Working around this *is* possible
  // but less efficient and uglier in LowerCall.
  for (auto &Arg : Outs)
    if (Arg.Flags.isByVal())
      return false;

  return true;
}

static Align getPrefTypeAlign(EVT VT, SelectionDAG &DAG) {
  return DAG.getDataLayout().getPrefTypeAlign(
      VT.getTypeForEVT(*DAG.getContext()));
}

// Lower a call to a callseq_start + CALL + callseq_end chain, and add input
// and output parameter nodes.
SDValue RISCVTargetLowering::LowerCall(CallLoweringInfo &CLI,
                                       SmallVectorImpl<SDValue> &InVals) const {
  SelectionDAG &DAG = CLI.DAG;
  SDLoc &DL = CLI.DL;
  SmallVectorImpl<ISD::OutputArg> &Outs = CLI.Outs;
  SmallVectorImpl<SDValue> &OutVals = CLI.OutVals;
  SmallVectorImpl<ISD::InputArg> &Ins = CLI.Ins;
  SDValue Chain = CLI.Chain;
  SDValue Callee = CLI.Callee;
  bool &IsTailCall = CLI.IsTailCall;
  CallingConv::ID CallConv = CLI.CallConv;
  bool IsVarArg = CLI.IsVarArg;
  EVT PtrVT = getPointerTy(DAG.getDataLayout());
  MVT XLenVT = Subtarget.getXLenVT();

  MachineFunction &MF = DAG.getMachineFunction();

  // Analyze the operands of the call, assigning locations to each operand.
  SmallVector<CCValAssign, 16> ArgLocs;
  CCState ArgCCInfo(CallConv, IsVarArg, MF, ArgLocs, *DAG.getContext());

  if (CallConv == CallingConv::Fast)
    ArgCCInfo.AnalyzeCallOperands(Outs, CC_RISCV_FastCC);
  else if (CallConv == CallingConv::GHC)
    ArgCCInfo.AnalyzeCallOperands(Outs, CC_RISCV_GHC);
  else
    analyzeOutputArgs(MF, ArgCCInfo, Outs, /*IsRet=*/false, &CLI);

  // Check if it's really possible to do a tail call.
  if (IsTailCall)
    IsTailCall = isEligibleForTailCallOptimization(ArgCCInfo, CLI, MF, ArgLocs);

  if (IsTailCall)
    ++NumTailCalls;
  else if (CLI.CB && CLI.CB->isMustTailCall())
    report_fatal_error("failed to perform tail call elimination on a call "
                       "site marked musttail");

  // Get a count of how many bytes are to be pushed on the stack.
  unsigned NumBytes = ArgCCInfo.getNextStackOffset();

  // Create local copies for byval args
  SmallVector<SDValue, 8> ByValArgs;
  for (unsigned i = 0, e = Outs.size(); i != e; ++i) {
    ISD::ArgFlagsTy Flags = Outs[i].Flags;
    if (!Flags.isByVal())
      continue;

    SDValue Arg = OutVals[i];
    unsigned Size = Flags.getByValSize();
    Align Alignment = Flags.getNonZeroByValAlign();

    int FI =
        MF.getFrameInfo().CreateStackObject(Size, Alignment, /*isSS=*/false);
    SDValue FIPtr = DAG.getFrameIndex(FI, getPointerTy(DAG.getDataLayout()));
    SDValue SizeNode = DAG.getConstant(Size, DL, XLenVT);

    Chain = DAG.getMemcpy(Chain, DL, FIPtr, Arg, SizeNode, Alignment,
                          /*IsVolatile=*/false,
                          /*AlwaysInline=*/false, IsTailCall,
                          MachinePointerInfo(), MachinePointerInfo());
    ByValArgs.push_back(FIPtr);
  }

  if (!IsTailCall)
    Chain = DAG.getCALLSEQ_START(Chain, NumBytes, 0, CLI.DL);

  // Copy argument values to their designated locations.
  SmallVector<std::pair<Register, SDValue>, 8> RegsToPass;
  SmallVector<SDValue, 8> MemOpChains;
  SDValue StackPtr;
  for (unsigned i = 0, j = 0, e = ArgLocs.size(); i != e; ++i) {
    CCValAssign &VA = ArgLocs[i];
    SDValue ArgValue = OutVals[i];
    ISD::ArgFlagsTy Flags = Outs[i].Flags;

    // Handle passing f64 on RV32D with a soft float ABI as a special case.
    bool IsF64OnRV32DSoftABI =
        VA.getLocVT() == MVT::i32 && VA.getValVT() == MVT::f64;
    if (IsF64OnRV32DSoftABI && VA.isRegLoc()) {
      SDValue SplitF64 = DAG.getNode(
          RISCVISD::SplitF64, DL, DAG.getVTList(MVT::i32, MVT::i32), ArgValue);
      SDValue Lo = SplitF64.getValue(0);
      SDValue Hi = SplitF64.getValue(1);

      Register RegLo = VA.getLocReg();
      RegsToPass.push_back(std::make_pair(RegLo, Lo));

      if (RegLo == RISCV::X17) {
        // Second half of f64 is passed on the stack.
        // Work out the address of the stack slot.
        if (!StackPtr.getNode())
          StackPtr = DAG.getCopyFromReg(Chain, DL, RISCV::X2, PtrVT);
        // Emit the store.
        MemOpChains.push_back(
            DAG.getStore(Chain, DL, Hi, StackPtr, MachinePointerInfo()));
      } else {
        // Second half of f64 is passed in another GPR.
        assert(RegLo < RISCV::X31 && "Invalid register pair");
        Register RegHigh = RegLo + 1;
        RegsToPass.push_back(std::make_pair(RegHigh, Hi));
      }
      continue;
    }

    // IsF64OnRV32DSoftABI && VA.isMemLoc() is handled below in the same way
    // as any other MemLoc.

    // Promote the value if needed.
    // For now, only handle fully promoted and indirect arguments.
    if (VA.getLocInfo() == CCValAssign::Indirect) {
      // Store the argument in a stack slot and pass its address.
      Align StackAlign =
          std::max(getPrefTypeAlign(Outs[i].ArgVT, DAG),
                   getPrefTypeAlign(ArgValue.getValueType(), DAG));
      TypeSize StoredSize = ArgValue.getValueType().getStoreSize();
      // If the original argument was split (e.g. i128), we need
      // to store the required parts of it here (and pass just one address).
      // Vectors may be partly split to registers and partly to the stack, in
      // which case the base address is partly offset and subsequent stores are
      // relative to that.
      unsigned ArgIndex = Outs[i].OrigArgIndex;
      unsigned ArgPartOffset = Outs[i].PartOffset;
      assert(VA.getValVT().isVector() || ArgPartOffset == 0);
      // Calculate the total size to store. We don't have access to what we're
      // actually storing other than performing the loop and collecting the
      // info.
      SmallVector<std::pair<SDValue, unsigned>> Parts;
      while (i + 1 != e && Outs[i + 1].OrigArgIndex == ArgIndex) {
        SDValue PartValue = OutVals[i + 1];
        unsigned PartOffset = Outs[i + 1].PartOffset - ArgPartOffset;
        EVT PartVT = PartValue.getValueType();
        StoredSize += PartVT.getStoreSize();
        StackAlign = std::max(StackAlign, getPrefTypeAlign(PartVT, DAG));
        Parts.push_back(std::make_pair(PartValue, PartOffset));
        ++i;
      }
      SDValue SpillSlot = DAG.CreateStackTemporary(StoredSize, StackAlign);
      int FI = cast<FrameIndexSDNode>(SpillSlot)->getIndex();
      MemOpChains.push_back(
          DAG.getStore(Chain, DL, ArgValue, SpillSlot,
                       MachinePointerInfo::getFixedStack(MF, FI)));
      for (const auto &Part : Parts) {
        SDValue PartValue = Part.first;
        unsigned PartOffset = Part.second;
        SDValue Address = DAG.getNode(ISD::ADD, DL, PtrVT, SpillSlot,
                                      DAG.getIntPtrConstant(PartOffset, DL));
        MemOpChains.push_back(
            DAG.getStore(Chain, DL, PartValue, Address,
                         MachinePointerInfo::getFixedStack(MF, FI)));
      }
      ArgValue = SpillSlot;
    } else {
      ArgValue = convertValVTToLocVT(DAG, ArgValue, VA, DL, Subtarget);
    }

    // Use local copy if it is a byval arg.
    if (Flags.isByVal())
      ArgValue = ByValArgs[j++];

    if (VA.isRegLoc()) {
      // Queue up the argument copies and emit them at the end.
      RegsToPass.push_back(std::make_pair(VA.getLocReg(), ArgValue));
    } else {
      assert(VA.isMemLoc() && "Argument not register or memory");
      assert(!IsTailCall && "Tail call not allowed if stack is used "
                            "for passing parameters");

      // Work out the address of the stack slot.
      if (!StackPtr.getNode())
        StackPtr = DAG.getCopyFromReg(Chain, DL, RISCV::X2, PtrVT);
      SDValue Address =
          DAG.getNode(ISD::ADD, DL, PtrVT, StackPtr,
                      DAG.getIntPtrConstant(VA.getLocMemOffset(), DL));

      // Emit the store.
      MemOpChains.push_back(
          DAG.getStore(Chain, DL, ArgValue, Address, MachinePointerInfo()));
    }
  }

  // Join the stores, which are independent of one another.
  if (!MemOpChains.empty())
    Chain = DAG.getNode(ISD::TokenFactor, DL, MVT::Other, MemOpChains);

  SDValue Glue;

  // Build a sequence of copy-to-reg nodes, chained and glued together.
  for (auto &Reg : RegsToPass) {
    Chain = DAG.getCopyToReg(Chain, DL, Reg.first, Reg.second, Glue);
    Glue = Chain.getValue(1);
  }

  // Validate that none of the argument registers have been marked as
  // reserved, if so report an error. Do the same for the return address if this
  // is not a tailcall.
  validateCCReservedRegs(RegsToPass, MF);
  if (!IsTailCall &&
      MF.getSubtarget<RISCVSubtarget>().isRegisterReservedByUser(RISCV::X1))
    MF.getFunction().getContext().diagnose(DiagnosticInfoUnsupported{
        MF.getFunction(),
        "Return address register required, but has been reserved."});

  // If the callee is a GlobalAddress/ExternalSymbol node, turn it into a
  // TargetGlobalAddress/TargetExternalSymbol node so that legalize won't
  // split it and then direct call can be matched by PseudoCALL.
  if (GlobalAddressSDNode *S = dyn_cast<GlobalAddressSDNode>(Callee)) {
    const GlobalValue *GV = S->getGlobal();

    unsigned OpFlags = RISCVII::MO_CALL;
    if (!getTargetMachine().shouldAssumeDSOLocal(*GV->getParent(), GV))
      OpFlags = RISCVII::MO_PLT;

    Callee = DAG.getTargetGlobalAddress(GV, DL, PtrVT, 0, OpFlags);
  } else if (ExternalSymbolSDNode *S = dyn_cast<ExternalSymbolSDNode>(Callee)) {
    unsigned OpFlags = RISCVII::MO_CALL;

    if (!getTargetMachine().shouldAssumeDSOLocal(*MF.getFunction().getParent(),
                                                 nullptr))
      OpFlags = RISCVII::MO_PLT;

    Callee = DAG.getTargetExternalSymbol(S->getSymbol(), PtrVT, OpFlags);
  }

  // The first call operand is the chain and the second is the target address.
  SmallVector<SDValue, 8> Ops;
  Ops.push_back(Chain);
  Ops.push_back(Callee);

  // Add argument registers to the end of the list so that they are
  // known live into the call.
  for (auto &Reg : RegsToPass)
    Ops.push_back(DAG.getRegister(Reg.first, Reg.second.getValueType()));

  if (!IsTailCall) {
    // Add a register mask operand representing the call-preserved registers.
    const TargetRegisterInfo *TRI = Subtarget.getRegisterInfo();
    const uint32_t *Mask = TRI->getCallPreservedMask(MF, CallConv);
    assert(Mask && "Missing call preserved mask for calling convention");
    Ops.push_back(DAG.getRegisterMask(Mask));
  }

  // Glue the call to the argument copies, if any.
  if (Glue.getNode())
    Ops.push_back(Glue);

  // Emit the call.
  SDVTList NodeTys = DAG.getVTList(MVT::Other, MVT::Glue);

  if (IsTailCall) {
    MF.getFrameInfo().setHasTailCall();
    return DAG.getNode(RISCVISD::TAIL, DL, NodeTys, Ops);
  }

  Chain = DAG.getNode(RISCVISD::CALL, DL, NodeTys, Ops);
  DAG.addNoMergeSiteInfo(Chain.getNode(), CLI.NoMerge);
  Glue = Chain.getValue(1);

  // Mark the end of the call, which is glued to the call itself.
  Chain = DAG.getCALLSEQ_END(Chain,
                             DAG.getConstant(NumBytes, DL, PtrVT, true),
                             DAG.getConstant(0, DL, PtrVT, true),
                             Glue, DL);
  Glue = Chain.getValue(1);

  // Assign locations to each value returned by this call.
  SmallVector<CCValAssign, 16> RVLocs;
  CCState RetCCInfo(CallConv, IsVarArg, MF, RVLocs, *DAG.getContext());
  analyzeInputArgs(MF, RetCCInfo, Ins, /*IsRet=*/true);

  // Copy all of the result registers out of their specified physreg.
  for (auto &VA : RVLocs) {
    // Copy the value out
    SDValue RetValue =
        DAG.getCopyFromReg(Chain, DL, VA.getLocReg(), VA.getLocVT(), Glue);
    // Glue the RetValue to the end of the call sequence
    Chain = RetValue.getValue(1);
    Glue = RetValue.getValue(2);

    if (VA.getLocVT() == MVT::i32 && VA.getValVT() == MVT::f64) {
      assert(VA.getLocReg() == ArgGPRs[0] && "Unexpected reg assignment");
      SDValue RetValue2 =
          DAG.getCopyFromReg(Chain, DL, ArgGPRs[1], MVT::i32, Glue);
      Chain = RetValue2.getValue(1);
      Glue = RetValue2.getValue(2);
      RetValue = DAG.getNode(RISCVISD::BuildPairF64, DL, MVT::f64, RetValue,
                             RetValue2);
    }

    RetValue = convertLocVTToValVT(DAG, RetValue, VA, DL, Subtarget);

    InVals.push_back(RetValue);
  }

  return Chain;
}

bool RISCVTargetLowering::CanLowerReturn(
    CallingConv::ID CallConv, MachineFunction &MF, bool IsVarArg,
    const SmallVectorImpl<ISD::OutputArg> &Outs, LLVMContext &Context) const {
  SmallVector<CCValAssign, 16> RVLocs;
  CCState CCInfo(CallConv, IsVarArg, MF, RVLocs, Context);

  Optional<unsigned> FirstMaskArgument;
  if (Subtarget.hasStdExtV())
    FirstMaskArgument = preAssignMask(Outs);

  for (unsigned i = 0, e = Outs.size(); i != e; ++i) {
    MVT VT = Outs[i].VT;
    ISD::ArgFlagsTy ArgFlags = Outs[i].Flags;
    RISCVABI::ABI ABI = MF.getSubtarget<RISCVSubtarget>().getTargetABI();
    if (CC_RISCV(MF.getDataLayout(), ABI, i, VT, VT, CCValAssign::Full,
                 ArgFlags, CCInfo, /*IsFixed=*/true, /*IsRet=*/true, nullptr,
                 *this, FirstMaskArgument))
      return false;
  }
  return true;
}

SDValue
RISCVTargetLowering::LowerReturn(SDValue Chain, CallingConv::ID CallConv,
                                 bool IsVarArg,
                                 const SmallVectorImpl<ISD::OutputArg> &Outs,
                                 const SmallVectorImpl<SDValue> &OutVals,
                                 const SDLoc &DL, SelectionDAG &DAG) const {
  const MachineFunction &MF = DAG.getMachineFunction();
  const RISCVSubtarget &STI = MF.getSubtarget<RISCVSubtarget>();

  // Stores the assignment of the return value to a location.
  SmallVector<CCValAssign, 16> RVLocs;

  // Info about the registers and stack slot.
  CCState CCInfo(CallConv, IsVarArg, DAG.getMachineFunction(), RVLocs,
                 *DAG.getContext());

  analyzeOutputArgs(DAG.getMachineFunction(), CCInfo, Outs, /*IsRet=*/true,
                    nullptr);

  if (CallConv == CallingConv::GHC && !RVLocs.empty())
    report_fatal_error("GHC functions return void only");

  SDValue Glue;
  SmallVector<SDValue, 4> RetOps(1, Chain);

  // Copy the result values into the output registers.
  for (unsigned i = 0, e = RVLocs.size(); i < e; ++i) {
    SDValue Val = OutVals[i];
    CCValAssign &VA = RVLocs[i];
    assert(VA.isRegLoc() && "Can only return in registers!");

    if (VA.getLocVT() == MVT::i32 && VA.getValVT() == MVT::f64) {
      // Handle returning f64 on RV32D with a soft float ABI.
      assert(VA.isRegLoc() && "Expected return via registers");
      SDValue SplitF64 = DAG.getNode(RISCVISD::SplitF64, DL,
                                     DAG.getVTList(MVT::i32, MVT::i32), Val);
      SDValue Lo = SplitF64.getValue(0);
      SDValue Hi = SplitF64.getValue(1);
      Register RegLo = VA.getLocReg();
      assert(RegLo < RISCV::X31 && "Invalid register pair");
      Register RegHi = RegLo + 1;

      if (STI.isRegisterReservedByUser(RegLo) ||
          STI.isRegisterReservedByUser(RegHi))
        MF.getFunction().getContext().diagnose(DiagnosticInfoUnsupported{
            MF.getFunction(),
            "Return value register required, but has been reserved."});

      Chain = DAG.getCopyToReg(Chain, DL, RegLo, Lo, Glue);
      Glue = Chain.getValue(1);
      RetOps.push_back(DAG.getRegister(RegLo, MVT::i32));
      Chain = DAG.getCopyToReg(Chain, DL, RegHi, Hi, Glue);
      Glue = Chain.getValue(1);
      RetOps.push_back(DAG.getRegister(RegHi, MVT::i32));
    } else {
      // Handle a 'normal' return.
      Val = convertValVTToLocVT(DAG, Val, VA, DL, Subtarget);
      Chain = DAG.getCopyToReg(Chain, DL, VA.getLocReg(), Val, Glue);

      if (STI.isRegisterReservedByUser(VA.getLocReg()))
        MF.getFunction().getContext().diagnose(DiagnosticInfoUnsupported{
            MF.getFunction(),
            "Return value register required, but has been reserved."});

      // Guarantee that all emitted copies are stuck together.
      Glue = Chain.getValue(1);
      RetOps.push_back(DAG.getRegister(VA.getLocReg(), VA.getLocVT()));
    }
  }

  RetOps[0] = Chain; // Update chain.

  // Add the glue node if we have it.
  if (Glue.getNode()) {
    RetOps.push_back(Glue);
  }

  // Interrupt service routines use different return instructions.
  const Function &Func = DAG.getMachineFunction().getFunction();
  if (Func.hasFnAttribute("interrupt")) {
    if (!Func.getReturnType()->isVoidTy())
      report_fatal_error(
          "Functions with the interrupt attribute must have void return type!");

    MachineFunction &MF = DAG.getMachineFunction();
    StringRef Kind =
      MF.getFunction().getFnAttribute("interrupt").getValueAsString();

    unsigned RetOpc;
    if (Kind == "user")
      RetOpc = RISCVISD::URET_FLAG;
    else if (Kind == "supervisor")
      RetOpc = RISCVISD::SRET_FLAG;
    else
      RetOpc = RISCVISD::MRET_FLAG;

    return DAG.getNode(RetOpc, DL, MVT::Other, RetOps);
  }

  return DAG.getNode(RISCVISD::RET_FLAG, DL, MVT::Other, RetOps);
}

void RISCVTargetLowering::validateCCReservedRegs(
    const SmallVectorImpl<std::pair<llvm::Register, llvm::SDValue>> &Regs,
    MachineFunction &MF) const {
  const Function &F = MF.getFunction();
  const RISCVSubtarget &STI = MF.getSubtarget<RISCVSubtarget>();

  if (llvm::any_of(Regs, [&STI](auto Reg) {
        return STI.isRegisterReservedByUser(Reg.first);
      }))
    F.getContext().diagnose(DiagnosticInfoUnsupported{
        F, "Argument register required, but has been reserved."});
}

bool RISCVTargetLowering::mayBeEmittedAsTailCall(const CallInst *CI) const {
  return CI->isTailCall();
}

const char *RISCVTargetLowering::getTargetNodeName(unsigned Opcode) const {
#define NODE_NAME_CASE(NODE)                                                   \
  case RISCVISD::NODE:                                                         \
    return "RISCVISD::" #NODE;
  // clang-format off
  switch ((RISCVISD::NodeType)Opcode) {
  case RISCVISD::FIRST_NUMBER:
    break;
  NODE_NAME_CASE(RET_FLAG)
  NODE_NAME_CASE(URET_FLAG)
  NODE_NAME_CASE(SRET_FLAG)
  NODE_NAME_CASE(MRET_FLAG)
  NODE_NAME_CASE(CALL)
  NODE_NAME_CASE(SELECT_CC)
  NODE_NAME_CASE(BR_CC)
  NODE_NAME_CASE(BuildPairF64)
  NODE_NAME_CASE(SplitF64)
  NODE_NAME_CASE(TAIL)
  NODE_NAME_CASE(MULHSU)
  NODE_NAME_CASE(SLLW)
  NODE_NAME_CASE(SRAW)
  NODE_NAME_CASE(SRLW)
  NODE_NAME_CASE(DIVW)
  NODE_NAME_CASE(DIVUW)
  NODE_NAME_CASE(REMUW)
  NODE_NAME_CASE(ROLW)
  NODE_NAME_CASE(RORW)
  NODE_NAME_CASE(CLZW)
  NODE_NAME_CASE(CTZW)
  NODE_NAME_CASE(FSLW)
  NODE_NAME_CASE(FSRW)
  NODE_NAME_CASE(FSL)
  NODE_NAME_CASE(FSR)
  NODE_NAME_CASE(FMV_H_X)
  NODE_NAME_CASE(FMV_X_ANYEXTH)
  NODE_NAME_CASE(FMV_W_X_RV64)
  NODE_NAME_CASE(FMV_X_ANYEXTW_RV64)
  NODE_NAME_CASE(READ_CYCLE_WIDE)
  NODE_NAME_CASE(GREV)
  NODE_NAME_CASE(GREVW)
  NODE_NAME_CASE(GORC)
  NODE_NAME_CASE(GORCW)
  NODE_NAME_CASE(SHFL)
  NODE_NAME_CASE(SHFLW)
  NODE_NAME_CASE(UNSHFL)
  NODE_NAME_CASE(UNSHFLW)
<<<<<<< HEAD
=======
  NODE_NAME_CASE(BCOMPRESS)
  NODE_NAME_CASE(BCOMPRESSW)
  NODE_NAME_CASE(BDECOMPRESS)
  NODE_NAME_CASE(BDECOMPRESSW)
>>>>>>> 11299179
  NODE_NAME_CASE(VMV_V_X_VL)
  NODE_NAME_CASE(VFMV_V_F_VL)
  NODE_NAME_CASE(VMV_X_S)
  NODE_NAME_CASE(VMV_S_X_VL)
  NODE_NAME_CASE(VFMV_S_F_VL)
  NODE_NAME_CASE(SPLAT_VECTOR_I64)
  NODE_NAME_CASE(READ_VLENB)
  NODE_NAME_CASE(TRUNCATE_VECTOR_VL)
  NODE_NAME_CASE(VLEFF)
  NODE_NAME_CASE(VLEFF_MASK)
  NODE_NAME_CASE(VSLIDEUP_VL)
  NODE_NAME_CASE(VSLIDE1UP_VL)
  NODE_NAME_CASE(VSLIDEDOWN_VL)
  NODE_NAME_CASE(VSLIDE1DOWN_VL)
  NODE_NAME_CASE(VID_VL)
  NODE_NAME_CASE(VFNCVT_ROD_VL)
  NODE_NAME_CASE(VECREDUCE_ADD_VL)
  NODE_NAME_CASE(VECREDUCE_UMAX_VL)
  NODE_NAME_CASE(VECREDUCE_SMAX_VL)
  NODE_NAME_CASE(VECREDUCE_UMIN_VL)
  NODE_NAME_CASE(VECREDUCE_SMIN_VL)
  NODE_NAME_CASE(VECREDUCE_AND_VL)
  NODE_NAME_CASE(VECREDUCE_OR_VL)
  NODE_NAME_CASE(VECREDUCE_XOR_VL)
  NODE_NAME_CASE(VECREDUCE_FADD_VL)
  NODE_NAME_CASE(VECREDUCE_SEQ_FADD_VL)
  NODE_NAME_CASE(ADD_VL)
  NODE_NAME_CASE(AND_VL)
  NODE_NAME_CASE(MUL_VL)
  NODE_NAME_CASE(OR_VL)
  NODE_NAME_CASE(SDIV_VL)
  NODE_NAME_CASE(SHL_VL)
  NODE_NAME_CASE(SREM_VL)
  NODE_NAME_CASE(SRA_VL)
  NODE_NAME_CASE(SRL_VL)
  NODE_NAME_CASE(SUB_VL)
  NODE_NAME_CASE(UDIV_VL)
  NODE_NAME_CASE(UREM_VL)
  NODE_NAME_CASE(XOR_VL)
  NODE_NAME_CASE(FADD_VL)
  NODE_NAME_CASE(FSUB_VL)
  NODE_NAME_CASE(FMUL_VL)
  NODE_NAME_CASE(FDIV_VL)
  NODE_NAME_CASE(FNEG_VL)
  NODE_NAME_CASE(FABS_VL)
  NODE_NAME_CASE(FSQRT_VL)
  NODE_NAME_CASE(FMA_VL)
  NODE_NAME_CASE(FCOPYSIGN_VL)
  NODE_NAME_CASE(SMIN_VL)
  NODE_NAME_CASE(SMAX_VL)
  NODE_NAME_CASE(UMIN_VL)
  NODE_NAME_CASE(UMAX_VL)
  NODE_NAME_CASE(FMINNUM_VL)
  NODE_NAME_CASE(FMAXNUM_VL)
  NODE_NAME_CASE(MULHS_VL)
  NODE_NAME_CASE(MULHU_VL)
  NODE_NAME_CASE(FP_TO_SINT_VL)
  NODE_NAME_CASE(FP_TO_UINT_VL)
  NODE_NAME_CASE(SINT_TO_FP_VL)
  NODE_NAME_CASE(UINT_TO_FP_VL)
  NODE_NAME_CASE(FP_EXTEND_VL)
  NODE_NAME_CASE(FP_ROUND_VL)
  NODE_NAME_CASE(SETCC_VL)
  NODE_NAME_CASE(VSELECT_VL)
  NODE_NAME_CASE(VMAND_VL)
  NODE_NAME_CASE(VMOR_VL)
  NODE_NAME_CASE(VMXOR_VL)
  NODE_NAME_CASE(VMCLR_VL)
  NODE_NAME_CASE(VMSET_VL)
  NODE_NAME_CASE(VRGATHER_VX_VL)
  NODE_NAME_CASE(VRGATHER_VV_VL)
  NODE_NAME_CASE(VRGATHEREI16_VV_VL)
  NODE_NAME_CASE(VSEXT_VL)
  NODE_NAME_CASE(VZEXT_VL)
  NODE_NAME_CASE(VPOPC_VL)
  NODE_NAME_CASE(VLE_VL)
  NODE_NAME_CASE(VSE_VL)
  NODE_NAME_CASE(READ_CSR)
  NODE_NAME_CASE(WRITE_CSR)
  NODE_NAME_CASE(SWAP_CSR)
  }
  // clang-format on
  return nullptr;
#undef NODE_NAME_CASE
}

/// getConstraintType - Given a constraint letter, return the type of
/// constraint it is for this target.
RISCVTargetLowering::ConstraintType
RISCVTargetLowering::getConstraintType(StringRef Constraint) const {
  if (Constraint.size() == 1) {
    switch (Constraint[0]) {
    default:
      break;
    case 'f':
    case 'v':
      return C_RegisterClass;
    case 'I':
    case 'J':
    case 'K':
      return C_Immediate;
    case 'A':
      return C_Memory;
    }
  }
  return TargetLowering::getConstraintType(Constraint);
}

std::pair<unsigned, const TargetRegisterClass *>
RISCVTargetLowering::getRegForInlineAsmConstraint(const TargetRegisterInfo *TRI,
                                                  StringRef Constraint,
                                                  MVT VT) const {
  // First, see if this is a constraint that directly corresponds to a
  // RISCV register class.
  if (Constraint.size() == 1) {
    switch (Constraint[0]) {
    case 'r':
      return std::make_pair(0U, &RISCV::GPRRegClass);
    case 'f':
      if (Subtarget.hasStdExtZfh() && VT == MVT::f16)
        return std::make_pair(0U, &RISCV::FPR16RegClass);
      if (Subtarget.hasStdExtF() && VT == MVT::f32)
        return std::make_pair(0U, &RISCV::FPR32RegClass);
      if (Subtarget.hasStdExtD() && VT == MVT::f64)
        return std::make_pair(0U, &RISCV::FPR64RegClass);
      break;
    case 'v':
      for (const auto *RC :
           {&RISCV::VMRegClass, &RISCV::VRRegClass, &RISCV::VRM2RegClass,
            &RISCV::VRM4RegClass, &RISCV::VRM8RegClass}) {
        if (TRI->isTypeLegalForClass(*RC, VT.SimpleTy))
          return std::make_pair(0U, RC);
      }
      break;
    default:
      break;
    }
  }

  // Clang will correctly decode the usage of register name aliases into their
  // official names. However, other frontends like `rustc` do not. This allows
  // users of these frontends to use the ABI names for registers in LLVM-style
  // register constraints.
  unsigned XRegFromAlias = StringSwitch<unsigned>(Constraint.lower())
                               .Case("{zero}", RISCV::X0)
                               .Case("{ra}", RISCV::X1)
                               .Case("{sp}", RISCV::X2)
                               .Case("{gp}", RISCV::X3)
                               .Case("{tp}", RISCV::X4)
                               .Case("{t0}", RISCV::X5)
                               .Case("{t1}", RISCV::X6)
                               .Case("{t2}", RISCV::X7)
                               .Cases("{s0}", "{fp}", RISCV::X8)
                               .Case("{s1}", RISCV::X9)
                               .Case("{a0}", RISCV::X10)
                               .Case("{a1}", RISCV::X11)
                               .Case("{a2}", RISCV::X12)
                               .Case("{a3}", RISCV::X13)
                               .Case("{a4}", RISCV::X14)
                               .Case("{a5}", RISCV::X15)
                               .Case("{a6}", RISCV::X16)
                               .Case("{a7}", RISCV::X17)
                               .Case("{s2}", RISCV::X18)
                               .Case("{s3}", RISCV::X19)
                               .Case("{s4}", RISCV::X20)
                               .Case("{s5}", RISCV::X21)
                               .Case("{s6}", RISCV::X22)
                               .Case("{s7}", RISCV::X23)
                               .Case("{s8}", RISCV::X24)
                               .Case("{s9}", RISCV::X25)
                               .Case("{s10}", RISCV::X26)
                               .Case("{s11}", RISCV::X27)
                               .Case("{t3}", RISCV::X28)
                               .Case("{t4}", RISCV::X29)
                               .Case("{t5}", RISCV::X30)
                               .Case("{t6}", RISCV::X31)
                               .Default(RISCV::NoRegister);
  if (XRegFromAlias != RISCV::NoRegister)
    return std::make_pair(XRegFromAlias, &RISCV::GPRRegClass);

  // Since TargetLowering::getRegForInlineAsmConstraint uses the name of the
  // TableGen record rather than the AsmName to choose registers for InlineAsm
  // constraints, plus we want to match those names to the widest floating point
  // register type available, manually select floating point registers here.
  //
  // The second case is the ABI name of the register, so that frontends can also
  // use the ABI names in register constraint lists.
  if (Subtarget.hasStdExtF()) {
    unsigned FReg = StringSwitch<unsigned>(Constraint.lower())
                        .Cases("{f0}", "{ft0}", RISCV::F0_F)
                        .Cases("{f1}", "{ft1}", RISCV::F1_F)
                        .Cases("{f2}", "{ft2}", RISCV::F2_F)
                        .Cases("{f3}", "{ft3}", RISCV::F3_F)
                        .Cases("{f4}", "{ft4}", RISCV::F4_F)
                        .Cases("{f5}", "{ft5}", RISCV::F5_F)
                        .Cases("{f6}", "{ft6}", RISCV::F6_F)
                        .Cases("{f7}", "{ft7}", RISCV::F7_F)
                        .Cases("{f8}", "{fs0}", RISCV::F8_F)
                        .Cases("{f9}", "{fs1}", RISCV::F9_F)
                        .Cases("{f10}", "{fa0}", RISCV::F10_F)
                        .Cases("{f11}", "{fa1}", RISCV::F11_F)
                        .Cases("{f12}", "{fa2}", RISCV::F12_F)
                        .Cases("{f13}", "{fa3}", RISCV::F13_F)
                        .Cases("{f14}", "{fa4}", RISCV::F14_F)
                        .Cases("{f15}", "{fa5}", RISCV::F15_F)
                        .Cases("{f16}", "{fa6}", RISCV::F16_F)
                        .Cases("{f17}", "{fa7}", RISCV::F17_F)
                        .Cases("{f18}", "{fs2}", RISCV::F18_F)
                        .Cases("{f19}", "{fs3}", RISCV::F19_F)
                        .Cases("{f20}", "{fs4}", RISCV::F20_F)
                        .Cases("{f21}", "{fs5}", RISCV::F21_F)
                        .Cases("{f22}", "{fs6}", RISCV::F22_F)
                        .Cases("{f23}", "{fs7}", RISCV::F23_F)
                        .Cases("{f24}", "{fs8}", RISCV::F24_F)
                        .Cases("{f25}", "{fs9}", RISCV::F25_F)
                        .Cases("{f26}", "{fs10}", RISCV::F26_F)
                        .Cases("{f27}", "{fs11}", RISCV::F27_F)
                        .Cases("{f28}", "{ft8}", RISCV::F28_F)
                        .Cases("{f29}", "{ft9}", RISCV::F29_F)
                        .Cases("{f30}", "{ft10}", RISCV::F30_F)
                        .Cases("{f31}", "{ft11}", RISCV::F31_F)
                        .Default(RISCV::NoRegister);
    if (FReg != RISCV::NoRegister) {
      assert(RISCV::F0_F <= FReg && FReg <= RISCV::F31_F && "Unknown fp-reg");
      if (Subtarget.hasStdExtD()) {
        unsigned RegNo = FReg - RISCV::F0_F;
        unsigned DReg = RISCV::F0_D + RegNo;
        return std::make_pair(DReg, &RISCV::FPR64RegClass);
      }
      return std::make_pair(FReg, &RISCV::FPR32RegClass);
    }
  }

  if (Subtarget.hasStdExtV()) {
    Register VReg = StringSwitch<Register>(Constraint.lower())
                        .Case("{v0}", RISCV::V0)
                        .Case("{v1}", RISCV::V1)
                        .Case("{v2}", RISCV::V2)
                        .Case("{v3}", RISCV::V3)
                        .Case("{v4}", RISCV::V4)
                        .Case("{v5}", RISCV::V5)
                        .Case("{v6}", RISCV::V6)
                        .Case("{v7}", RISCV::V7)
                        .Case("{v8}", RISCV::V8)
                        .Case("{v9}", RISCV::V9)
                        .Case("{v10}", RISCV::V10)
                        .Case("{v11}", RISCV::V11)
                        .Case("{v12}", RISCV::V12)
                        .Case("{v13}", RISCV::V13)
                        .Case("{v14}", RISCV::V14)
                        .Case("{v15}", RISCV::V15)
                        .Case("{v16}", RISCV::V16)
                        .Case("{v17}", RISCV::V17)
                        .Case("{v18}", RISCV::V18)
                        .Case("{v19}", RISCV::V19)
                        .Case("{v20}", RISCV::V20)
                        .Case("{v21}", RISCV::V21)
                        .Case("{v22}", RISCV::V22)
                        .Case("{v23}", RISCV::V23)
                        .Case("{v24}", RISCV::V24)
                        .Case("{v25}", RISCV::V25)
                        .Case("{v26}", RISCV::V26)
                        .Case("{v27}", RISCV::V27)
                        .Case("{v28}", RISCV::V28)
                        .Case("{v29}", RISCV::V29)
                        .Case("{v30}", RISCV::V30)
                        .Case("{v31}", RISCV::V31)
                        .Default(RISCV::NoRegister);
    if (VReg != RISCV::NoRegister) {
      if (TRI->isTypeLegalForClass(RISCV::VMRegClass, VT.SimpleTy))
        return std::make_pair(VReg, &RISCV::VMRegClass);
      if (TRI->isTypeLegalForClass(RISCV::VRRegClass, VT.SimpleTy))
        return std::make_pair(VReg, &RISCV::VRRegClass);
      for (const auto *RC :
           {&RISCV::VRM2RegClass, &RISCV::VRM4RegClass, &RISCV::VRM8RegClass}) {
        if (TRI->isTypeLegalForClass(*RC, VT.SimpleTy)) {
          VReg = TRI->getMatchingSuperReg(VReg, RISCV::sub_vrm1_0, RC);
          return std::make_pair(VReg, RC);
        }
      }
    }
  }

  return TargetLowering::getRegForInlineAsmConstraint(TRI, Constraint, VT);
}

unsigned
RISCVTargetLowering::getInlineAsmMemConstraint(StringRef ConstraintCode) const {
  // Currently only support length 1 constraints.
  if (ConstraintCode.size() == 1) {
    switch (ConstraintCode[0]) {
    case 'A':
      return InlineAsm::Constraint_A;
    default:
      break;
    }
  }

  return TargetLowering::getInlineAsmMemConstraint(ConstraintCode);
}

void RISCVTargetLowering::LowerAsmOperandForConstraint(
    SDValue Op, std::string &Constraint, std::vector<SDValue> &Ops,
    SelectionDAG &DAG) const {
  // Currently only support length 1 constraints.
  if (Constraint.length() == 1) {
    switch (Constraint[0]) {
    case 'I':
      // Validate & create a 12-bit signed immediate operand.
      if (auto *C = dyn_cast<ConstantSDNode>(Op)) {
        uint64_t CVal = C->getSExtValue();
        if (isInt<12>(CVal))
          Ops.push_back(
              DAG.getTargetConstant(CVal, SDLoc(Op), Subtarget.getXLenVT()));
      }
      return;
    case 'J':
      // Validate & create an integer zero operand.
      if (auto *C = dyn_cast<ConstantSDNode>(Op))
        if (C->getZExtValue() == 0)
          Ops.push_back(
              DAG.getTargetConstant(0, SDLoc(Op), Subtarget.getXLenVT()));
      return;
    case 'K':
      // Validate & create a 5-bit unsigned immediate operand.
      if (auto *C = dyn_cast<ConstantSDNode>(Op)) {
        uint64_t CVal = C->getZExtValue();
        if (isUInt<5>(CVal))
          Ops.push_back(
              DAG.getTargetConstant(CVal, SDLoc(Op), Subtarget.getXLenVT()));
      }
      return;
    default:
      break;
    }
  }
  TargetLowering::LowerAsmOperandForConstraint(Op, Constraint, Ops, DAG);
}

Instruction *RISCVTargetLowering::emitLeadingFence(IRBuilder<> &Builder,
                                                   Instruction *Inst,
                                                   AtomicOrdering Ord) const {
  if (isa<LoadInst>(Inst) && Ord == AtomicOrdering::SequentiallyConsistent)
    return Builder.CreateFence(Ord);
  if (isa<StoreInst>(Inst) && isReleaseOrStronger(Ord))
    return Builder.CreateFence(AtomicOrdering::Release);
  return nullptr;
}

Instruction *RISCVTargetLowering::emitTrailingFence(IRBuilder<> &Builder,
                                                    Instruction *Inst,
                                                    AtomicOrdering Ord) const {
  if (isa<LoadInst>(Inst) && isAcquireOrStronger(Ord))
    return Builder.CreateFence(AtomicOrdering::Acquire);
  return nullptr;
}

TargetLowering::AtomicExpansionKind
RISCVTargetLowering::shouldExpandAtomicRMWInIR(AtomicRMWInst *AI) const {
  // atomicrmw {fadd,fsub} must be expanded to use compare-exchange, as floating
  // point operations can't be used in an lr/sc sequence without breaking the
  // forward-progress guarantee.
  if (AI->isFloatingPointOperation())
    return AtomicExpansionKind::CmpXChg;

  unsigned Size = AI->getType()->getPrimitiveSizeInBits();
  if (Size == 8 || Size == 16)
    return AtomicExpansionKind::MaskedIntrinsic;
  return AtomicExpansionKind::None;
}

static Intrinsic::ID
getIntrinsicForMaskedAtomicRMWBinOp(unsigned XLen, AtomicRMWInst::BinOp BinOp) {
  if (XLen == 32) {
    switch (BinOp) {
    default:
      llvm_unreachable("Unexpected AtomicRMW BinOp");
    case AtomicRMWInst::Xchg:
      return Intrinsic::riscv_masked_atomicrmw_xchg_i32;
    case AtomicRMWInst::Add:
      return Intrinsic::riscv_masked_atomicrmw_add_i32;
    case AtomicRMWInst::Sub:
      return Intrinsic::riscv_masked_atomicrmw_sub_i32;
    case AtomicRMWInst::Nand:
      return Intrinsic::riscv_masked_atomicrmw_nand_i32;
    case AtomicRMWInst::Max:
      return Intrinsic::riscv_masked_atomicrmw_max_i32;
    case AtomicRMWInst::Min:
      return Intrinsic::riscv_masked_atomicrmw_min_i32;
    case AtomicRMWInst::UMax:
      return Intrinsic::riscv_masked_atomicrmw_umax_i32;
    case AtomicRMWInst::UMin:
      return Intrinsic::riscv_masked_atomicrmw_umin_i32;
    }
  }

  if (XLen == 64) {
    switch (BinOp) {
    default:
      llvm_unreachable("Unexpected AtomicRMW BinOp");
    case AtomicRMWInst::Xchg:
      return Intrinsic::riscv_masked_atomicrmw_xchg_i64;
    case AtomicRMWInst::Add:
      return Intrinsic::riscv_masked_atomicrmw_add_i64;
    case AtomicRMWInst::Sub:
      return Intrinsic::riscv_masked_atomicrmw_sub_i64;
    case AtomicRMWInst::Nand:
      return Intrinsic::riscv_masked_atomicrmw_nand_i64;
    case AtomicRMWInst::Max:
      return Intrinsic::riscv_masked_atomicrmw_max_i64;
    case AtomicRMWInst::Min:
      return Intrinsic::riscv_masked_atomicrmw_min_i64;
    case AtomicRMWInst::UMax:
      return Intrinsic::riscv_masked_atomicrmw_umax_i64;
    case AtomicRMWInst::UMin:
      return Intrinsic::riscv_masked_atomicrmw_umin_i64;
    }
  }

  llvm_unreachable("Unexpected XLen\n");
}

Value *RISCVTargetLowering::emitMaskedAtomicRMWIntrinsic(
    IRBuilder<> &Builder, AtomicRMWInst *AI, Value *AlignedAddr, Value *Incr,
    Value *Mask, Value *ShiftAmt, AtomicOrdering Ord) const {
  unsigned XLen = Subtarget.getXLen();
  Value *Ordering =
      Builder.getIntN(XLen, static_cast<uint64_t>(AI->getOrdering()));
  Type *Tys[] = {AlignedAddr->getType()};
  Function *LrwOpScwLoop = Intrinsic::getDeclaration(
      AI->getModule(),
      getIntrinsicForMaskedAtomicRMWBinOp(XLen, AI->getOperation()), Tys);

  if (XLen == 64) {
    Incr = Builder.CreateSExt(Incr, Builder.getInt64Ty());
    Mask = Builder.CreateSExt(Mask, Builder.getInt64Ty());
    ShiftAmt = Builder.CreateSExt(ShiftAmt, Builder.getInt64Ty());
  }

  Value *Result;

  // Must pass the shift amount needed to sign extend the loaded value prior
  // to performing a signed comparison for min/max. ShiftAmt is the number of
  // bits to shift the value into position. Pass XLen-ShiftAmt-ValWidth, which
  // is the number of bits to left+right shift the value in order to
  // sign-extend.
  if (AI->getOperation() == AtomicRMWInst::Min ||
      AI->getOperation() == AtomicRMWInst::Max) {
    const DataLayout &DL = AI->getModule()->getDataLayout();
    unsigned ValWidth =
        DL.getTypeStoreSizeInBits(AI->getValOperand()->getType());
    Value *SextShamt =
        Builder.CreateSub(Builder.getIntN(XLen, XLen - ValWidth), ShiftAmt);
    Result = Builder.CreateCall(LrwOpScwLoop,
                                {AlignedAddr, Incr, Mask, SextShamt, Ordering});
  } else {
    Result =
        Builder.CreateCall(LrwOpScwLoop, {AlignedAddr, Incr, Mask, Ordering});
  }

  if (XLen == 64)
    Result = Builder.CreateTrunc(Result, Builder.getInt32Ty());
  return Result;
}

TargetLowering::AtomicExpansionKind
RISCVTargetLowering::shouldExpandAtomicCmpXchgInIR(
    AtomicCmpXchgInst *CI) const {
  unsigned Size = CI->getCompareOperand()->getType()->getPrimitiveSizeInBits();
  if (Size == 8 || Size == 16)
    return AtomicExpansionKind::MaskedIntrinsic;
  return AtomicExpansionKind::None;
}

Value *RISCVTargetLowering::emitMaskedAtomicCmpXchgIntrinsic(
    IRBuilder<> &Builder, AtomicCmpXchgInst *CI, Value *AlignedAddr,
    Value *CmpVal, Value *NewVal, Value *Mask, AtomicOrdering Ord) const {
  unsigned XLen = Subtarget.getXLen();
  Value *Ordering = Builder.getIntN(XLen, static_cast<uint64_t>(Ord));
  Intrinsic::ID CmpXchgIntrID = Intrinsic::riscv_masked_cmpxchg_i32;
  if (XLen == 64) {
    CmpVal = Builder.CreateSExt(CmpVal, Builder.getInt64Ty());
    NewVal = Builder.CreateSExt(NewVal, Builder.getInt64Ty());
    Mask = Builder.CreateSExt(Mask, Builder.getInt64Ty());
    CmpXchgIntrID = Intrinsic::riscv_masked_cmpxchg_i64;
  }
  Type *Tys[] = {AlignedAddr->getType()};
  Function *MaskedCmpXchg =
      Intrinsic::getDeclaration(CI->getModule(), CmpXchgIntrID, Tys);
  Value *Result = Builder.CreateCall(
      MaskedCmpXchg, {AlignedAddr, CmpVal, NewVal, Mask, Ordering});
  if (XLen == 64)
    Result = Builder.CreateTrunc(Result, Builder.getInt32Ty());
  return Result;
}

bool RISCVTargetLowering::shouldRemoveExtendFromGSIndex(EVT VT) const {
  return false;
}

bool RISCVTargetLowering::isFMAFasterThanFMulAndFAdd(const MachineFunction &MF,
                                                     EVT VT) const {
  VT = VT.getScalarType();

  if (!VT.isSimple())
    return false;

  switch (VT.getSimpleVT().SimpleTy) {
  case MVT::f16:
    return Subtarget.hasStdExtZfh();
  case MVT::f32:
    return Subtarget.hasStdExtF();
  case MVT::f64:
    return Subtarget.hasStdExtD();
  default:
    break;
  }

  return false;
}

Register RISCVTargetLowering::getExceptionPointerRegister(
    const Constant *PersonalityFn) const {
  return RISCV::X10;
}

Register RISCVTargetLowering::getExceptionSelectorRegister(
    const Constant *PersonalityFn) const {
  return RISCV::X11;
}

bool RISCVTargetLowering::shouldExtendTypeInLibCall(EVT Type) const {
  // Return false to suppress the unnecessary extensions if the LibCall
  // arguments or return value is f32 type for LP64 ABI.
  RISCVABI::ABI ABI = Subtarget.getTargetABI();
  if (ABI == RISCVABI::ABI_LP64 && (Type == MVT::f32))
    return false;

  return true;
}

bool RISCVTargetLowering::shouldSignExtendTypeInLibCall(EVT Type, bool IsSigned) const {
  if (Subtarget.is64Bit() && Type == MVT::i32)
    return true;

  return IsSigned;
}

bool RISCVTargetLowering::decomposeMulByConstant(LLVMContext &Context, EVT VT,
                                                 SDValue C) const {
  // Check integral scalar types.
  if (VT.isScalarInteger()) {
    // Omit the optimization if the sub target has the M extension and the data
    // size exceeds XLen.
    if (Subtarget.hasStdExtM() && VT.getSizeInBits() > Subtarget.getXLen())
      return false;
    if (auto *ConstNode = dyn_cast<ConstantSDNode>(C.getNode())) {
      // Break the MUL to a SLLI and an ADD/SUB.
      const APInt &Imm = ConstNode->getAPIntValue();
      if ((Imm + 1).isPowerOf2() || (Imm - 1).isPowerOf2() ||
          (1 - Imm).isPowerOf2() || (-1 - Imm).isPowerOf2())
        return true;
      // Omit the following optimization if the sub target has the M extension
      // and the data size >= XLen.
      if (Subtarget.hasStdExtM() && VT.getSizeInBits() >= Subtarget.getXLen())
        return false;
      // Break the MUL to two SLLI instructions and an ADD/SUB, if Imm needs
      // a pair of LUI/ADDI.
      if (!Imm.isSignedIntN(12) && Imm.countTrailingZeros() < 12) {
        APInt ImmS = Imm.ashr(Imm.countTrailingZeros());
        if ((ImmS + 1).isPowerOf2() || (ImmS - 1).isPowerOf2() ||
            (1 - ImmS).isPowerOf2())
        return true;
      }
    }
  }

  return false;
}

bool RISCVTargetLowering::allowsMisalignedMemoryAccesses(
    EVT VT, unsigned AddrSpace, Align Alignment, MachineMemOperand::Flags Flags,
    bool *Fast) const {
  if (!VT.isScalableVector())
    return false;

  EVT ElemVT = VT.getVectorElementType();
  if (Alignment >= ElemVT.getStoreSize()) {
    if (Fast)
      *Fast = true;
    return true;
  }

  return false;
}

bool RISCVTargetLowering::splitValueIntoRegisterParts(
    SelectionDAG &DAG, const SDLoc &DL, SDValue Val, SDValue *Parts,
    unsigned NumParts, MVT PartVT, Optional<CallingConv::ID> CC) const {
  bool IsABIRegCopy = CC.hasValue();
  EVT ValueVT = Val.getValueType();
  if (IsABIRegCopy && ValueVT == MVT::f16 && PartVT == MVT::f32) {
    // Cast the f16 to i16, extend to i32, pad with ones to make a float nan,
    // and cast to f32.
    Val = DAG.getNode(ISD::BITCAST, DL, MVT::i16, Val);
    Val = DAG.getNode(ISD::ANY_EXTEND, DL, MVT::i32, Val);
    Val = DAG.getNode(ISD::OR, DL, MVT::i32, Val,
                      DAG.getConstant(0xFFFF0000, DL, MVT::i32));
    Val = DAG.getNode(ISD::BITCAST, DL, MVT::f32, Val);
    Parts[0] = Val;
    return true;
  }

  if (ValueVT.isScalableVector() && PartVT.isScalableVector()) {
    LLVMContext &Context = *DAG.getContext();
    EVT ValueEltVT = ValueVT.getVectorElementType();
    EVT PartEltVT = PartVT.getVectorElementType();
    unsigned ValueVTBitSize = ValueVT.getSizeInBits().getKnownMinSize();
    unsigned PartVTBitSize = PartVT.getSizeInBits().getKnownMinSize();
    if (PartVTBitSize % ValueVTBitSize == 0) {
      // If the element types are different, bitcast to the same element type of
      // PartVT first.
      if (ValueEltVT != PartEltVT) {
        unsigned Count = ValueVTBitSize / PartEltVT.getSizeInBits();
        assert(Count != 0 && "The number of element should not be zero.");
        EVT SameEltTypeVT =
            EVT::getVectorVT(Context, PartEltVT, Count, /*IsScalable=*/true);
        Val = DAG.getNode(ISD::BITCAST, DL, SameEltTypeVT, Val);
      }
      Val = DAG.getNode(ISD::INSERT_SUBVECTOR, DL, PartVT, DAG.getUNDEF(PartVT),
                        Val, DAG.getConstant(0, DL, Subtarget.getXLenVT()));
      Parts[0] = Val;
      return true;
    }
  }
  return false;
}

SDValue RISCVTargetLowering::joinRegisterPartsIntoValue(
    SelectionDAG &DAG, const SDLoc &DL, const SDValue *Parts, unsigned NumParts,
    MVT PartVT, EVT ValueVT, Optional<CallingConv::ID> CC) const {
  bool IsABIRegCopy = CC.hasValue();
  if (IsABIRegCopy && ValueVT == MVT::f16 && PartVT == MVT::f32) {
    SDValue Val = Parts[0];

    // Cast the f32 to i32, truncate to i16, and cast back to f16.
    Val = DAG.getNode(ISD::BITCAST, DL, MVT::i32, Val);
    Val = DAG.getNode(ISD::TRUNCATE, DL, MVT::i16, Val);
    Val = DAG.getNode(ISD::BITCAST, DL, MVT::f16, Val);
    return Val;
  }

  if (ValueVT.isScalableVector() && PartVT.isScalableVector()) {
    LLVMContext &Context = *DAG.getContext();
    SDValue Val = Parts[0];
    EVT ValueEltVT = ValueVT.getVectorElementType();
    EVT PartEltVT = PartVT.getVectorElementType();
    unsigned ValueVTBitSize = ValueVT.getSizeInBits().getKnownMinSize();
    unsigned PartVTBitSize = PartVT.getSizeInBits().getKnownMinSize();
    if (PartVTBitSize % ValueVTBitSize == 0) {
      EVT SameEltTypeVT = ValueVT;
      // If the element types are different, convert it to the same element type
      // of PartVT.
      if (ValueEltVT != PartEltVT) {
        unsigned Count = ValueVTBitSize / PartEltVT.getSizeInBits();
        assert(Count != 0 && "The number of element should not be zero.");
        SameEltTypeVT =
            EVT::getVectorVT(Context, PartEltVT, Count, /*IsScalable=*/true);
      }
      Val = DAG.getNode(ISD::EXTRACT_SUBVECTOR, DL, SameEltTypeVT, Val,
                        DAG.getConstant(0, DL, Subtarget.getXLenVT()));
      if (ValueEltVT != PartEltVT)
        Val = DAG.getNode(ISD::BITCAST, DL, ValueVT, Val);
      return Val;
    }
  }
  return SDValue();
}

#define GET_REGISTER_MATCHER
#include "RISCVGenAsmMatcher.inc"

Register
RISCVTargetLowering::getRegisterByName(const char *RegName, LLT VT,
                                       const MachineFunction &MF) const {
  Register Reg = MatchRegisterAltName(RegName);
  if (Reg == RISCV::NoRegister)
    Reg = MatchRegisterName(RegName);
  if (Reg == RISCV::NoRegister)
    report_fatal_error(
        Twine("Invalid register name \"" + StringRef(RegName) + "\"."));
  BitVector ReservedRegs = Subtarget.getRegisterInfo()->getReservedRegs(MF);
  if (!ReservedRegs.test(Reg) && !Subtarget.isRegisterReservedByUser(Reg))
    report_fatal_error(Twine("Trying to obtain non-reserved register \"" +
                             StringRef(RegName) + "\"."));
  return Reg;
}

namespace llvm {
namespace RISCVVIntrinsicsTable {

#define GET_RISCVVIntrinsicsTable_IMPL
#include "RISCVGenSearchableTables.inc"

} // namespace RISCVVIntrinsicsTable

} // namespace llvm<|MERGE_RESOLUTION|>--- conflicted
+++ resolved
@@ -256,7 +256,6 @@
     if (Subtarget.is64Bit()) {
       setOperationAction(ISD::BITREVERSE, MVT::i32, Custom);
       setOperationAction(ISD::BSWAP, MVT::i32, Custom);
-      setOperationAction(ISD::INTRINSIC_WO_CHAIN, MVT::i32, Custom);
     }
   } else {
     // With Zbb we have an XLen rev8 instruction, but not GREVI. So we'll
@@ -1538,20 +1537,6 @@
   return SDValue();
 }
 
-<<<<<<< HEAD
-// Called by type legalization to handle splat of i64 on RV32.
-// FIXME: We can optimize this when the type has sign or zero bits in one
-// of the halves.
-static SDValue splatSplitI64WithVL(const SDLoc &DL, MVT VT, SDValue Scalar,
-                                   SDValue VL, SelectionDAG &DAG,
-                                   const RISCVSubtarget &Subtarget) {
-  SDValue Lo = DAG.getNode(ISD::EXTRACT_ELEMENT, DL, MVT::i32, Scalar,
-                           DAG.getConstant(0, DL, MVT::i32));
-  SDValue Hi = DAG.getNode(ISD::EXTRACT_ELEMENT, DL, MVT::i32, Scalar,
-                           DAG.getConstant(1, DL, MVT::i32));
-
-  // Fall back to a stack store and stride x0 vector load.
-=======
 // Use a stack slot to splat the two i32 values in Lo/Hi to the vector desired
 // vector nxvXi64 VT.
 static SDValue splatPartsI64ThroughStack(const SDLoc &DL, MVT VT, SDValue Lo,
@@ -1560,7 +1545,6 @@
   assert(VT.getVectorElementType() == MVT::i64 && VT.isScalableVector() &&
          Lo.getValueType() == MVT::i32 && Hi.getValueType() == MVT::i32 &&
          "Unexpected VTs!");
->>>>>>> 11299179
   MachineFunction &MF = DAG.getMachineFunction();
   RISCVMachineFunctionInfo *FuncInfo = MF.getInfo<RISCVMachineFunctionInfo>();
 
@@ -1581,25 +1565,15 @@
 
   Chain = DAG.getNode(ISD::TokenFactor, DL, MVT::Other, Lo, Hi);
 
-<<<<<<< HEAD
-  MVT XLenVT = Subtarget.getXLenVT();
-  SDVTList VTs = DAG.getVTList({VT, MVT::Other});
-  SDValue IntID = DAG.getTargetConstant(Intrinsic::riscv_vlse, DL, XLenVT);
-  SDValue Ops[] = {Chain, IntID, StackSlot, DAG.getRegister(RISCV::X0, XLenVT),
-                   VL};
-=======
   SDVTList VTs = DAG.getVTList({VT, MVT::Other});
   SDValue IntID = DAG.getTargetConstant(Intrinsic::riscv_vlse, DL, MVT::i64);
   SDValue Ops[] = {Chain, IntID, StackSlot,
                    DAG.getRegister(RISCV::X0, MVT::i64), VL};
->>>>>>> 11299179
 
   return DAG.getMemIntrinsicNode(ISD::INTRINSIC_W_CHAIN, DL, VTs, Ops, MVT::i64,
                                  MPI, Align(8), MachineMemOperand::MOLoad);
 }
 
-<<<<<<< HEAD
-=======
 static SDValue splatPartsI64WithVL(const SDLoc &DL, MVT VT, SDValue Lo,
                                    SDValue Hi, SDValue VL, SelectionDAG &DAG) {
   if (isa<ConstantSDNode>(Lo) && isa<ConstantSDNode>(Hi)) {
@@ -1628,7 +1602,6 @@
   return splatPartsI64WithVL(DL, VT, Lo, Hi, VL, DAG);
 }
 
->>>>>>> 11299179
 // This function lowers a splat of a scalar operand Splat with the vector
 // length VL. It ensures the final sequence is type legal, which is useful when
 // lowering a splat after type legalization.
@@ -1655,22 +1628,8 @@
   assert(XLenVT == MVT::i32 && Scalar.getValueType() == MVT::i64 &&
          "Unexpected scalar for splat lowering!");
 
-<<<<<<< HEAD
-  // If this is a sign-extended 32-bit constant, we can truncate it and rely
-  // on the instruction to sign-extend since SEW>XLEN.
-  if (auto *CVal = dyn_cast<ConstantSDNode>(Scalar)) {
-    if (isInt<32>(CVal->getSExtValue()))
-      return DAG.getNode(RISCVISD::VMV_V_X_VL, DL, VT,
-                         DAG.getConstant(CVal->getSExtValue(), DL, MVT::i32),
-                         VL);
-  }
-
-  // Otherwise use the more complicated splatting algorithm.
-  return splatSplitI64WithVL(DL, VT, Scalar, VL, DAG, Subtarget);
-=======
   // Otherwise use the more complicated splatting algorithm.
   return splatSplitI64WithVL(DL, VT, Scalar, VL, DAG);
->>>>>>> 11299179
 }
 
 static SDValue lowerVECTOR_SHUFFLE(SDValue Op, SelectionDAG &DAG,
@@ -1683,12 +1642,7 @@
   unsigned NumElts = VT.getVectorNumElements();
   ShuffleVectorSDNode *SVN = cast<ShuffleVectorSDNode>(Op.getNode());
 
-<<<<<<< HEAD
-  MVT ContainerVT =
-      RISCVTargetLowering::getContainerForFixedLengthVector(DAG, VT, Subtarget);
-=======
   MVT ContainerVT = getContainerForFixedLengthVector(DAG, VT, Subtarget);
->>>>>>> 11299179
 
   SDValue TrueMask, VL;
   std::tie(TrueMask, VL) = getDefaultVLOps(VT, ContainerVT, DL, DAG, Subtarget);
@@ -1718,19 +1672,6 @@
         SDValue NewAddr = DAG.getMemBasePlusOffset(Ld->getBasePtr(),
                                                    TypeSize::Fixed(Offset), DL);
 
-<<<<<<< HEAD
-        SDVTList VTs = DAG.getVTList({ContainerVT, MVT::Other});
-        SDValue IntID =
-            DAG.getTargetConstant(Intrinsic::riscv_vlse, DL, XLenVT);
-        SDValue Ops[] = {Ld->getChain(), IntID, NewAddr,
-                         DAG.getRegister(RISCV::X0, XLenVT), VL};
-        SDValue NewLoad = DAG.getMemIntrinsicNode(
-            ISD::INTRINSIC_W_CHAIN, DL, VTs, Ops, SVT,
-            DAG.getMachineFunction().getMachineMemOperand(
-                Ld->getMemOperand(), Offset, SVT.getStoreSize()));
-        DAG.makeEquivalentMemoryOrdering(Ld, NewLoad);
-        return convertFromScalableVector(VT, NewLoad, DAG, Subtarget);
-=======
         // If this is SEW=64 on RV32, use a strided load with a stride of x0.
         if (SVT.isInteger() && SVT.bitsGT(XLenVT)) {
           SDVTList VTs = DAG.getVTList({ContainerVT, MVT::Other});
@@ -1765,7 +1706,6 @@
             VT.isFloatingPoint() ? RISCVISD::VFMV_V_F_VL : RISCVISD::VMV_V_X_VL;
         SDValue Splat = DAG.getNode(Opc, DL, ContainerVT, V, VL);
         return convertFromScalableVector(VT, Splat, DAG, Subtarget);
->>>>>>> 11299179
       }
 
       V1 = convertToScalableVector(ContainerVT, V1, DAG, Subtarget);
@@ -2896,23 +2836,6 @@
       isa<ConstantSDNode>(Hi.getOperand(1)) &&
       Hi.getConstantOperandVal(1) == 31)
     return DAG.getNode(RISCVISD::SPLAT_VECTOR_I64, DL, VecVT, Lo);
-<<<<<<< HEAD
-
-  // Else, on RV32 we lower an i64-element SPLAT_VECTOR thus, being careful not
-  // to accidentally sign-extend the 32-bit halves to the e64 SEW:
-  // vmv.v.x vX, hi
-  // vsll.vx vX, vX, /*32*/
-  // vmv.v.x vY, lo
-  // vsll.vx vY, vY, /*32*/
-  // vsrl.vx vY, vY, /*32*/
-  // vor.vv vX, vX, vY
-  SDValue ThirtyTwoV = DAG.getConstant(32, DL, VecVT);
-
-  Lo = DAG.getNode(RISCVISD::SPLAT_VECTOR_I64, DL, VecVT, Lo);
-  Lo = DAG.getNode(ISD::SHL, DL, VecVT, Lo, ThirtyTwoV);
-  Lo = DAG.getNode(ISD::SRL, DL, VecVT, Lo, ThirtyTwoV);
-=======
->>>>>>> 11299179
 
   // Fall back to use a stack store and stride x0 vector load. Use X0 as VL.
   return splatPartsI64ThroughStack(DL, VecVT, Lo, Hi,
@@ -3254,7 +3177,7 @@
   // VL should be the last operand.
   SDValue VL = Op.getOperand(Op.getNumOperands() - 1);
   assert(VL.getValueType() == XLenVT);
-  ScalarOp = splatSplitI64WithVL(DL, VT, ScalarOp, VL, DAG, Subtarget);
+  ScalarOp = splatSplitI64WithVL(DL, VT, ScalarOp, VL, DAG);
   return DAG.getNode(Op->getOpcode(), DL, Op->getVTList(), Operands);
 }
 
@@ -3287,15 +3210,12 @@
         IntNo == Intrinsic::riscv_shfl ? RISCVISD::SHFL : RISCVISD::UNSHFL;
     return DAG.getNode(Opc, DL, XLenVT, Op.getOperand(1), Op.getOperand(2));
   }
-<<<<<<< HEAD
-=======
   case Intrinsic::riscv_bcompress:
   case Intrinsic::riscv_bdecompress: {
     unsigned Opc = IntNo == Intrinsic::riscv_bcompress ? RISCVISD::BCOMPRESS
                                                        : RISCVISD::BDECOMPRESS;
     return DAG.getNode(Opc, DL, XLenVT, Op.getOperand(1), Op.getOperand(2));
   }
->>>>>>> 11299179
   case Intrinsic::riscv_vmv_x_s:
     assert(Op.getValueType() == XLenVT && "Unexpected VT!");
     return DAG.getNode(RISCVISD::VMV_X_S, DL, Op.getValueType(),
@@ -3336,8 +3256,7 @@
     SDValue Vec = Op.getOperand(1);
     SDValue VL = Op.getOperand(3);
 
-    SDValue SplattedVal =
-        splatSplitI64WithVL(DL, VT, Scalar, VL, DAG, Subtarget);
+    SDValue SplattedVal = splatSplitI64WithVL(DL, VT, Scalar, VL, DAG);
     SDValue SplattedIdx = DAG.getNode(RISCVISD::VMV_V_X_VL, DL, VT,
                                       DAG.getConstant(0, DL, MVT::i32), VL);
 
@@ -4911,8 +4830,6 @@
       Results.push_back(DAG.getNode(ISD::TRUNCATE, DL, MVT::i32, Res));
       break;
     }
-<<<<<<< HEAD
-=======
     case Intrinsic::riscv_bcompress:
     case Intrinsic::riscv_bdecompress: {
       assert(N->getValueType(0) == MVT::i32 && Subtarget.is64Bit() &&
@@ -4928,7 +4845,6 @@
       Results.push_back(DAG.getNode(ISD::TRUNCATE, DL, MVT::i32, Res));
       break;
     }
->>>>>>> 11299179
     case Intrinsic::riscv_vmv_x_s: {
       EVT VT = N->getValueType(0);
       MVT XLenVT = Subtarget.getXLenVT();
@@ -5312,8 +5228,6 @@
   return DAG.getNode(
       N->getOpcode(), DL, N->getValueType(0), Src,
       DAG.getConstant(CombinedShAmt, DL, N->getOperand(1).getValueType()));
-<<<<<<< HEAD
-=======
 }
 
 // Combine a constant select operand into its use:
@@ -5407,7 +5321,6 @@
   // fold (xor (select_cc lhs, rhs, cc, 0, y), x) ->
   //      (select lhs, rhs, cc, x, (xor x, y))
   return combineSelectCCAndUseCommutative(N, DAG, false);
->>>>>>> 11299179
 }
 
 SDValue RISCVTargetLowering::PerformDAGCombine(SDNode *N,
@@ -5521,14 +5434,6 @@
     }
     break;
   }
-<<<<<<< HEAD
-  case RISCVISD::GREVW:
-  case RISCVISD::GORCW: {
-    // Only the lower 32 bits of the first operand are read
-    SDValue Op0 = N->getOperand(0);
-    APInt Mask = APInt::getLowBitsSet(Op0.getValueSizeInBits(), 32);
-    if (SimplifyDemandedBits(Op0, Mask, DCI)) {
-=======
   case RISCVISD::GREV:
   case RISCVISD::GORC: {
     // Only the lower log2(Bitwidth) bits of the the shift amount are read.
@@ -5537,7 +5442,6 @@
     assert(isPowerOf2_32(BitWidth) && "Unexpected bit width");
     APInt ShAmtMask(BitWidth, BitWidth - 1);
     if (SimplifyDemandedBits(ShAmt, ShAmtMask, DCI)) {
->>>>>>> 11299179
       if (N->getOpcode() != ISD::DELETED_NODE)
         DCI.AddToWorklist(N);
       return SDValue(N, 0);
@@ -5637,14 +5541,8 @@
     return DAG.getNode(ISD::AND, DL, MVT::i64, NewFMV,
                        DAG.getConstant(~SignBit, DL, MVT::i64));
   }
-<<<<<<< HEAD
-  case RISCVISD::GREV:
-  case RISCVISD::GORC:
-    return combineGREVI_GORCI(N, DCI.DAG);
-=======
   case ISD::AND:
     return performANDCombine(N, DCI, Subtarget);
->>>>>>> 11299179
   case ISD::OR:
     return performORCombine(N, DCI, Subtarget);
   case ISD::XOR:
@@ -6070,11 +5968,8 @@
   case RISCVISD::FSRW:
   case RISCVISD::SHFLW:
   case RISCVISD::UNSHFLW:
-<<<<<<< HEAD
-=======
   case RISCVISD::BCOMPRESSW:
   case RISCVISD::BDECOMPRESSW:
->>>>>>> 11299179
     // TODO: As the result is sign-extended, this is conservatively correct. A
     // more precise answer could be calculated for SRAW depending on known
     // bits in the shift amount.
@@ -7837,13 +7732,10 @@
   NODE_NAME_CASE(SHFLW)
   NODE_NAME_CASE(UNSHFL)
   NODE_NAME_CASE(UNSHFLW)
-<<<<<<< HEAD
-=======
   NODE_NAME_CASE(BCOMPRESS)
   NODE_NAME_CASE(BCOMPRESSW)
   NODE_NAME_CASE(BDECOMPRESS)
   NODE_NAME_CASE(BDECOMPRESSW)
->>>>>>> 11299179
   NODE_NAME_CASE(VMV_V_X_VL)
   NODE_NAME_CASE(VFMV_V_F_VL)
   NODE_NAME_CASE(VMV_X_S)
