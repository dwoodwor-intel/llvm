; NOTE: Assertions have been autogenerated by utils/update_llc_test_checks.py
; RUN: llc < %s -mtriple=x86_64-unknown-unknown -mattr=+sse2    | FileCheck %s --check-prefixes=SSE,SSE2
; RUN: llc < %s -mtriple=x86_64-unknown-unknown -mattr=+sse4.1  | FileCheck %s --check-prefixes=SSE,SSE41
; RUN: llc < %s -mtriple=x86_64-unknown-unknown -mattr=+avx     | FileCheck %s --check-prefixes=AVX1

define float @trunc_unsigned_f32(float %x) #0 {
; SSE2-LABEL: trunc_unsigned_f32:
; SSE2:       # %bb.0:
; SSE2-NEXT:    cvttss2si %xmm0, %rax
; SSE2-NEXT:    movl %eax, %eax
; SSE2-NEXT:    xorps %xmm0, %xmm0
; SSE2-NEXT:    cvtsi2ss %rax, %xmm0
; SSE2-NEXT:    retq
;
; SSE41-LABEL: trunc_unsigned_f32:
; SSE41:       # %bb.0:
; SSE41-NEXT:    roundss $11, %xmm0, %xmm0
; SSE41-NEXT:    retq
;
; AVX1-LABEL: trunc_unsigned_f32:
; AVX1:       # %bb.0:
; AVX1-NEXT:    vroundss $11, %xmm0, %xmm0, %xmm0
; AVX1-NEXT:    retq
  %i = fptoui float %x to i32
  %r = uitofp i32 %i to float
  ret float %r
}

define double @trunc_unsigned_f64(double %x) #0 {
; SSE2-LABEL: trunc_unsigned_f64:
; SSE2:       # %bb.0:
; SSE2-NEXT:    movsd {{.*#+}} xmm1 = mem[0],zero
; SSE2-NEXT:    movapd %xmm0, %xmm2
; SSE2-NEXT:    subsd %xmm1, %xmm2
; SSE2-NEXT:    cvttsd2si %xmm2, %rax
; SSE2-NEXT:    movabsq $-9223372036854775808, %rcx # imm = 0x8000000000000000
; SSE2-NEXT:    xorq %rax, %rcx
; SSE2-NEXT:    cvttsd2si %xmm0, %rax
; SSE2-NEXT:    ucomisd %xmm1, %xmm0
; SSE2-NEXT:    cmovaeq %rcx, %rax
; SSE2-NEXT:    movq %rax, %xmm1
; SSE2-NEXT:    punpckldq {{.*#+}} xmm1 = xmm1[0],mem[0],xmm1[1],mem[1]
; SSE2-NEXT:    subpd {{.*}}(%rip), %xmm1
; SSE2-NEXT:    movapd %xmm1, %xmm0
; SSE2-NEXT:    unpckhpd {{.*#+}} xmm0 = xmm0[1],xmm1[1]
; SSE2-NEXT:    addsd %xmm1, %xmm0
; SSE2-NEXT:    retq
;
; SSE41-LABEL: trunc_unsigned_f64:
; SSE41:       # %bb.0:
; SSE41-NEXT:    roundsd $11, %xmm0, %xmm0
; SSE41-NEXT:    retq
;
; AVX1-LABEL: trunc_unsigned_f64:
; AVX1:       # %bb.0:
; AVX1-NEXT:    vroundsd $11, %xmm0, %xmm0, %xmm0
; AVX1-NEXT:    retq
  %i = fptoui double %x to i64
  %r = uitofp i64 %i to double
  ret double %r
}

define <4 x float> @trunc_unsigned_v4f32(<4 x float> %x) #0 {
; SSE2-LABEL: trunc_unsigned_v4f32:
; SSE2:       # %bb.0:
; SSE2-NEXT:    movaps {{.*#+}} xmm2 = [2.14748365E+9,2.14748365E+9,2.14748365E+9,2.14748365E+9]
; SSE2-NEXT:    movaps %xmm0, %xmm1
; SSE2-NEXT:    cmpltps %xmm2, %xmm1
; SSE2-NEXT:    cvttps2dq %xmm0, %xmm3
; SSE2-NEXT:    subps %xmm2, %xmm0
; SSE2-NEXT:    cvttps2dq %xmm0, %xmm0
; SSE2-NEXT:    xorps {{.*}}(%rip), %xmm0
; SSE2-NEXT:    andps %xmm1, %xmm3
; SSE2-NEXT:    andnps %xmm0, %xmm1
; SSE2-NEXT:    orps %xmm3, %xmm1
; SSE2-NEXT:    movaps {{.*#+}} xmm0 = [65535,65535,65535,65535]
; SSE2-NEXT:    andps %xmm1, %xmm0
; SSE2-NEXT:    orps {{.*}}(%rip), %xmm0
; SSE2-NEXT:    psrld $16, %xmm1
; SSE2-NEXT:    por {{.*}}(%rip), %xmm1
; SSE2-NEXT:    subps {{.*}}(%rip), %xmm1
; SSE2-NEXT:    addps %xmm0, %xmm1
; SSE2-NEXT:    movaps %xmm1, %xmm0
; SSE2-NEXT:    retq
;
; SSE41-LABEL: trunc_unsigned_v4f32:
; SSE41:       # %bb.0:
; SSE41-NEXT:    roundps $11, %xmm0, %xmm0
; SSE41-NEXT:    retq
;
; AVX1-LABEL: trunc_unsigned_v4f32:
; AVX1:       # %bb.0:
; AVX1-NEXT:    vroundps $11, %xmm0, %xmm0
; AVX1-NEXT:    retq
  %i = fptoui <4 x float> %x to <4 x i32>
  %r = uitofp <4 x i32> %i to <4 x float>
  ret <4 x float> %r
}

define <2 x double> @trunc_unsigned_v2f64(<2 x double> %x) #0 {
; SSE2-LABEL: trunc_unsigned_v2f64:
; SSE2:       # %bb.0:
; SSE2-NEXT:    movsd {{.*#+}} xmm2 = mem[0],zero
; SSE2-NEXT:    movapd %xmm0, %xmm1
; SSE2-NEXT:    subsd %xmm2, %xmm1
; SSE2-NEXT:    cvttsd2si %xmm1, %rax
; SSE2-NEXT:    movabsq $-9223372036854775808, %rcx # imm = 0x8000000000000000
; SSE2-NEXT:    xorq %rcx, %rax
; SSE2-NEXT:    cvttsd2si %xmm0, %rdx
; SSE2-NEXT:    ucomisd %xmm2, %xmm0
; SSE2-NEXT:    cmovaeq %rax, %rdx
; SSE2-NEXT:    movq %rdx, %xmm1
; SSE2-NEXT:    unpckhpd {{.*#+}} xmm0 = xmm0[1,1]
; SSE2-NEXT:    movapd %xmm0, %xmm3
; SSE2-NEXT:    subsd %xmm2, %xmm3
; SSE2-NEXT:    cvttsd2si %xmm3, %rax
; SSE2-NEXT:    xorq %rcx, %rax
; SSE2-NEXT:    cvttsd2si %xmm0, %rcx
; SSE2-NEXT:    ucomisd %xmm2, %xmm0
; SSE2-NEXT:    cmovaeq %rax, %rcx
; SSE2-NEXT:    movq %rcx, %xmm0
; SSE2-NEXT:    punpcklqdq {{.*#+}} xmm1 = xmm1[0],xmm0[0]
; SSE2-NEXT:    movdqa {{.*#+}} xmm0 = [4294967295,4294967295]
; SSE2-NEXT:    pand %xmm1, %xmm0
; SSE2-NEXT:    por {{.*}}(%rip), %xmm0
; SSE2-NEXT:    psrlq $32, %xmm1
; SSE2-NEXT:    por {{.*}}(%rip), %xmm1
; SSE2-NEXT:    subpd {{.*}}(%rip), %xmm1
; SSE2-NEXT:    addpd %xmm0, %xmm1
; SSE2-NEXT:    movapd %xmm1, %xmm0
; SSE2-NEXT:    retq
;
; SSE41-LABEL: trunc_unsigned_v2f64:
; SSE41:       # %bb.0:
; SSE41-NEXT:    roundpd $11, %xmm0, %xmm0
; SSE41-NEXT:    retq
;
; AVX1-LABEL: trunc_unsigned_v2f64:
; AVX1:       # %bb.0:
; AVX1-NEXT:    vroundpd $11, %xmm0, %xmm0
; AVX1-NEXT:    retq
  %i = fptoui <2 x double> %x to <2 x i64>
  %r = uitofp <2 x i64> %i to <2 x double>
  ret <2 x double> %r
}

define <4 x double> @trunc_unsigned_v4f64(<4 x double> %x) #0 {
; SSE2-LABEL: trunc_unsigned_v4f64:
; SSE2:       # %bb.0:
; SSE2-NEXT:    movapd %xmm1, %xmm2
; SSE2-NEXT:    movsd {{.*#+}} xmm3 = mem[0],zero
; SSE2-NEXT:    subsd %xmm3, %xmm1
; SSE2-NEXT:    cvttsd2si %xmm1, %rcx
; SSE2-NEXT:    movabsq $-9223372036854775808, %rax # imm = 0x8000000000000000
; SSE2-NEXT:    xorq %rax, %rcx
; SSE2-NEXT:    cvttsd2si %xmm2, %rdx
; SSE2-NEXT:    ucomisd %xmm3, %xmm2
; SSE2-NEXT:    cmovaeq %rcx, %rdx
; SSE2-NEXT:    movq %rdx, %xmm1
; SSE2-NEXT:    unpckhpd {{.*#+}} xmm2 = xmm2[1,1]
; SSE2-NEXT:    movapd %xmm2, %xmm4
; SSE2-NEXT:    subsd %xmm3, %xmm4
; SSE2-NEXT:    cvttsd2si %xmm4, %rcx
; SSE2-NEXT:    xorq %rax, %rcx
; SSE2-NEXT:    cvttsd2si %xmm2, %rdx
; SSE2-NEXT:    ucomisd %xmm3, %xmm2
; SSE2-NEXT:    cmovaeq %rcx, %rdx
; SSE2-NEXT:    movq %rdx, %xmm2
; SSE2-NEXT:    punpcklqdq {{.*#+}} xmm1 = xmm1[0],xmm2[0]
; SSE2-NEXT:    movapd %xmm0, %xmm2
; SSE2-NEXT:    subsd %xmm3, %xmm2
; SSE2-NEXT:    cvttsd2si %xmm2, %rcx
; SSE2-NEXT:    xorq %rax, %rcx
; SSE2-NEXT:    cvttsd2si %xmm0, %rdx
; SSE2-NEXT:    ucomisd %xmm3, %xmm0
; SSE2-NEXT:    cmovaeq %rcx, %rdx
; SSE2-NEXT:    movq %rdx, %xmm2
; SSE2-NEXT:    unpckhpd {{.*#+}} xmm0 = xmm0[1,1]
; SSE2-NEXT:    movapd %xmm0, %xmm4
; SSE2-NEXT:    subsd %xmm3, %xmm4
; SSE2-NEXT:    cvttsd2si %xmm4, %rcx
; SSE2-NEXT:    xorq %rax, %rcx
; SSE2-NEXT:    cvttsd2si %xmm0, %rax
; SSE2-NEXT:    ucomisd %xmm3, %xmm0
; SSE2-NEXT:    cmovaeq %rcx, %rax
; SSE2-NEXT:    movq %rax, %xmm0
; SSE2-NEXT:    punpcklqdq {{.*#+}} xmm2 = xmm2[0],xmm0[0]
; SSE2-NEXT:    movdqa {{.*#+}} xmm0 = [4294967295,4294967295]
; SSE2-NEXT:    movdqa %xmm2, %xmm3
; SSE2-NEXT:    pand %xmm0, %xmm3
; SSE2-NEXT:    movdqa {{.*#+}} xmm4 = [4841369599423283200,4841369599423283200]
; SSE2-NEXT:    por %xmm4, %xmm3
; SSE2-NEXT:    psrlq $32, %xmm2
; SSE2-NEXT:    movdqa {{.*#+}} xmm5 = [4985484787499139072,4985484787499139072]
; SSE2-NEXT:    por %xmm5, %xmm2
; SSE2-NEXT:    movapd {{.*#+}} xmm6 = [1.9342813118337666E+25,1.9342813118337666E+25]
; SSE2-NEXT:    subpd %xmm6, %xmm2
; SSE2-NEXT:    addpd %xmm3, %xmm2
; SSE2-NEXT:    pand %xmm1, %xmm0
; SSE2-NEXT:    por %xmm4, %xmm0
; SSE2-NEXT:    psrlq $32, %xmm1
; SSE2-NEXT:    por %xmm5, %xmm1
; SSE2-NEXT:    subpd %xmm6, %xmm1
; SSE2-NEXT:    addpd %xmm0, %xmm1
; SSE2-NEXT:    movapd %xmm2, %xmm0
; SSE2-NEXT:    retq
;
; SSE41-LABEL: trunc_unsigned_v4f64:
; SSE41:       # %bb.0:
; SSE41-NEXT:    roundpd $11, %xmm0, %xmm0
; SSE41-NEXT:    roundpd $11, %xmm1, %xmm1
; SSE41-NEXT:    retq
;
; AVX1-LABEL: trunc_unsigned_v4f64:
; AVX1:       # %bb.0:
; AVX1-NEXT:    vroundpd $11, %ymm0, %ymm0
; AVX1-NEXT:    retq
  %i = fptoui <4 x double> %x to <4 x i64>
  %r = uitofp <4 x i64> %i to <4 x double>
  ret <4 x double> %r
}

define float @trunc_signed_f32_no_fast_math(float %x) {
; SSE-LABEL: trunc_signed_f32_no_fast_math:
; SSE:       # %bb.0:
; SSE-NEXT:    cvttps2dq %xmm0, %xmm0
; SSE-NEXT:    cvtdq2ps %xmm0, %xmm0
; SSE-NEXT:    retq
;
; AVX1-LABEL: trunc_signed_f32_no_fast_math:
; AVX1:       # %bb.0:
; AVX1-NEXT:    vcvttps2dq %xmm0, %xmm0
; AVX1-NEXT:    vcvtdq2ps %xmm0, %xmm0
; AVX1-NEXT:    retq
  %i = fptosi float %x to i32
  %r = sitofp i32 %i to float
  ret float %r
}

; Without -0.0, it is ok to use roundss if it is available.

define float @trunc_signed_f32_nsz(float %x) #0 {
; SSE2-LABEL: trunc_signed_f32_nsz:
; SSE2:       # %bb.0:
; SSE2-NEXT:    cvttps2dq %xmm0, %xmm0
; SSE2-NEXT:    cvtdq2ps %xmm0, %xmm0
; SSE2-NEXT:    retq
;
; SSE41-LABEL: trunc_signed_f32_nsz:
; SSE41:       # %bb.0:
; SSE41-NEXT:    roundss $11, %xmm0, %xmm0
; SSE41-NEXT:    retq
;
; AVX1-LABEL: trunc_signed_f32_nsz:
; AVX1:       # %bb.0:
; AVX1-NEXT:    vroundss $11, %xmm0, %xmm0, %xmm0
; AVX1-NEXT:    retq
  %i = fptosi float %x to i32
  %r = sitofp i32 %i to float
  ret float %r
}

define double @trunc_signed32_f64_no_fast_math(double %x) {
; SSE-LABEL: trunc_signed32_f64_no_fast_math:
; SSE:       # %bb.0:
<<<<<<< HEAD
; SSE-NEXT:    cvttsd2si %xmm0, %eax
; SSE-NEXT:    xorps %xmm0, %xmm0
; SSE-NEXT:    cvtsi2sd %eax, %xmm0
=======
; SSE-NEXT:    cvttpd2dq %xmm0, %xmm0
; SSE-NEXT:    cvtdq2pd %xmm0, %xmm0
>>>>>>> a34309b7
; SSE-NEXT:    retq
;
; AVX1-LABEL: trunc_signed32_f64_no_fast_math:
; AVX1:       # %bb.0:
<<<<<<< HEAD
; AVX1-NEXT:    vcvttsd2si %xmm0, %eax
; AVX1-NEXT:    vcvtsi2sd %eax, %xmm1, %xmm0
=======
; AVX1-NEXT:    vcvttpd2dq %xmm0, %xmm0
; AVX1-NEXT:    vcvtdq2pd %xmm0, %xmm0
>>>>>>> a34309b7
; AVX1-NEXT:    retq
  %i = fptosi double %x to i32
  %r = sitofp i32 %i to double
  ret double %r
}

define double @trunc_signed32_f64_nsz(double %x) #0 {
; SSE2-LABEL: trunc_signed32_f64_nsz:
; SSE2:       # %bb.0:
<<<<<<< HEAD
; SSE2-NEXT:    cvttsd2si %xmm0, %eax
; SSE2-NEXT:    xorps %xmm0, %xmm0
; SSE2-NEXT:    cvtsi2sd %eax, %xmm0
=======
; SSE2-NEXT:    cvttpd2dq %xmm0, %xmm0
; SSE2-NEXT:    cvtdq2pd %xmm0, %xmm0
>>>>>>> a34309b7
; SSE2-NEXT:    retq
;
; SSE41-LABEL: trunc_signed32_f64_nsz:
; SSE41:       # %bb.0:
; SSE41-NEXT:    roundsd $11, %xmm0, %xmm0
; SSE41-NEXT:    retq
;
; AVX1-LABEL: trunc_signed32_f64_nsz:
; AVX1:       # %bb.0:
; AVX1-NEXT:    vroundsd $11, %xmm0, %xmm0, %xmm0
; AVX1-NEXT:    retq
  %i = fptosi double %x to i32
  %r = sitofp i32 %i to double
  ret double %r
}

<<<<<<< HEAD
=======
define double @trunc_f32_signed32_f64_no_fast_math(float %x) {
; SSE-LABEL: trunc_f32_signed32_f64_no_fast_math:
; SSE:       # %bb.0:
; SSE-NEXT:    cvttps2dq %xmm0, %xmm0
; SSE-NEXT:    cvtdq2pd %xmm0, %xmm0
; SSE-NEXT:    retq
;
; AVX1-LABEL: trunc_f32_signed32_f64_no_fast_math:
; AVX1:       # %bb.0:
; AVX1-NEXT:    vcvttps2dq %xmm0, %xmm0
; AVX1-NEXT:    vcvtdq2pd %xmm0, %xmm0
; AVX1-NEXT:    retq
  %i = fptosi float %x to i32
  %r = sitofp i32 %i to double
  ret double %r
}

define double @trunc_f32_signed32_f64_nsz(float %x) #0 {
; SSE-LABEL: trunc_f32_signed32_f64_nsz:
; SSE:       # %bb.0:
; SSE-NEXT:    cvttps2dq %xmm0, %xmm0
; SSE-NEXT:    cvtdq2pd %xmm0, %xmm0
; SSE-NEXT:    retq
;
; AVX1-LABEL: trunc_f32_signed32_f64_nsz:
; AVX1:       # %bb.0:
; AVX1-NEXT:    vcvttps2dq %xmm0, %xmm0
; AVX1-NEXT:    vcvtdq2pd %xmm0, %xmm0
; AVX1-NEXT:    retq
  %i = fptosi float %x to i32
  %r = sitofp i32 %i to double
  ret double %r
}

define float @trunc_f64_signed32_f32_no_fast_math(double %x) {
; SSE-LABEL: trunc_f64_signed32_f32_no_fast_math:
; SSE:       # %bb.0:
; SSE-NEXT:    cvttpd2dq %xmm0, %xmm0
; SSE-NEXT:    cvtdq2ps %xmm0, %xmm0
; SSE-NEXT:    retq
;
; AVX1-LABEL: trunc_f64_signed32_f32_no_fast_math:
; AVX1:       # %bb.0:
; AVX1-NEXT:    vcvttpd2dq %xmm0, %xmm0
; AVX1-NEXT:    vcvtdq2ps %xmm0, %xmm0
; AVX1-NEXT:    retq
  %i = fptosi double %x to i32
  %r = sitofp i32 %i to float
  ret float %r
}

define float @trunc_f64_signed32_f32_nsz(double %x) #0 {
; SSE-LABEL: trunc_f64_signed32_f32_nsz:
; SSE:       # %bb.0:
; SSE-NEXT:    cvttpd2dq %xmm0, %xmm0
; SSE-NEXT:    cvtdq2ps %xmm0, %xmm0
; SSE-NEXT:    retq
;
; AVX1-LABEL: trunc_f64_signed32_f32_nsz:
; AVX1:       # %bb.0:
; AVX1-NEXT:    vcvttpd2dq %xmm0, %xmm0
; AVX1-NEXT:    vcvtdq2ps %xmm0, %xmm0
; AVX1-NEXT:    retq
  %i = fptosi double %x to i32
  %r = sitofp i32 %i to float
  ret float %r
}

>>>>>>> a34309b7
define double @trunc_signed_f64_no_fast_math(double %x) {
; SSE-LABEL: trunc_signed_f64_no_fast_math:
; SSE:       # %bb.0:
; SSE-NEXT:    cvttsd2si %xmm0, %rax
; SSE-NEXT:    xorps %xmm0, %xmm0
; SSE-NEXT:    cvtsi2sd %rax, %xmm0
; SSE-NEXT:    retq
;
; AVX1-LABEL: trunc_signed_f64_no_fast_math:
; AVX1:       # %bb.0:
; AVX1-NEXT:    vcvttsd2si %xmm0, %rax
; AVX1-NEXT:    vcvtsi2sd %rax, %xmm1, %xmm0
; AVX1-NEXT:    retq
  %i = fptosi double %x to i64
  %r = sitofp i64 %i to double
  ret double %r
}

define double @trunc_signed_f64_nsz(double %x) #0 {
; SSE2-LABEL: trunc_signed_f64_nsz:
; SSE2:       # %bb.0:
; SSE2-NEXT:    cvttsd2si %xmm0, %rax
; SSE2-NEXT:    xorps %xmm0, %xmm0
; SSE2-NEXT:    cvtsi2sd %rax, %xmm0
; SSE2-NEXT:    retq
;
; SSE41-LABEL: trunc_signed_f64_nsz:
; SSE41:       # %bb.0:
; SSE41-NEXT:    roundsd $11, %xmm0, %xmm0
; SSE41-NEXT:    retq
;
; AVX1-LABEL: trunc_signed_f64_nsz:
; AVX1:       # %bb.0:
; AVX1-NEXT:    vroundsd $11, %xmm0, %xmm0, %xmm0
; AVX1-NEXT:    retq
  %i = fptosi double %x to i64
  %r = sitofp i64 %i to double
  ret double %r
}

define <4 x float> @trunc_signed_v4f32_nsz(<4 x float> %x) #0 {
; SSE2-LABEL: trunc_signed_v4f32_nsz:
; SSE2:       # %bb.0:
; SSE2-NEXT:    cvttps2dq %xmm0, %xmm0
; SSE2-NEXT:    cvtdq2ps %xmm0, %xmm0
; SSE2-NEXT:    retq
;
; SSE41-LABEL: trunc_signed_v4f32_nsz:
; SSE41:       # %bb.0:
; SSE41-NEXT:    roundps $11, %xmm0, %xmm0
; SSE41-NEXT:    retq
;
; AVX1-LABEL: trunc_signed_v4f32_nsz:
; AVX1:       # %bb.0:
; AVX1-NEXT:    vroundps $11, %xmm0, %xmm0
; AVX1-NEXT:    retq
  %i = fptosi <4 x float> %x to <4 x i32>
  %r = sitofp <4 x i32> %i to <4 x float>
  ret <4 x float> %r
}

define <2 x double> @trunc_signed_v2f64_nsz(<2 x double> %x) #0 {
; SSE2-LABEL: trunc_signed_v2f64_nsz:
; SSE2:       # %bb.0:
; SSE2-NEXT:    cvttsd2si %xmm0, %rax
; SSE2-NEXT:    unpckhpd {{.*#+}} xmm0 = xmm0[1,1]
; SSE2-NEXT:    cvttsd2si %xmm0, %rcx
; SSE2-NEXT:    xorps %xmm0, %xmm0
; SSE2-NEXT:    cvtsi2sd %rax, %xmm0
; SSE2-NEXT:    cvtsi2sd %rcx, %xmm1
; SSE2-NEXT:    unpcklpd {{.*#+}} xmm0 = xmm0[0],xmm1[0]
; SSE2-NEXT:    retq
;
; SSE41-LABEL: trunc_signed_v2f64_nsz:
; SSE41:       # %bb.0:
; SSE41-NEXT:    roundpd $11, %xmm0, %xmm0
; SSE41-NEXT:    retq
;
; AVX1-LABEL: trunc_signed_v2f64_nsz:
; AVX1:       # %bb.0:
; AVX1-NEXT:    vroundpd $11, %xmm0, %xmm0
; AVX1-NEXT:    retq
  %i = fptosi <2 x double> %x to <2 x i64>
  %r = sitofp <2 x i64> %i to <2 x double>
  ret <2 x double> %r
}

define <4 x double> @trunc_signed_v4f64_nsz(<4 x double> %x) #0 {
; SSE2-LABEL: trunc_signed_v4f64_nsz:
; SSE2:       # %bb.0:
; SSE2-NEXT:    cvttsd2si %xmm1, %rax
; SSE2-NEXT:    unpckhpd {{.*#+}} xmm1 = xmm1[1,1]
; SSE2-NEXT:    cvttsd2si %xmm1, %rcx
; SSE2-NEXT:    cvttsd2si %xmm0, %rdx
; SSE2-NEXT:    unpckhpd {{.*#+}} xmm0 = xmm0[1,1]
; SSE2-NEXT:    cvttsd2si %xmm0, %rsi
; SSE2-NEXT:    xorps %xmm0, %xmm0
; SSE2-NEXT:    cvtsi2sd %rdx, %xmm0
; SSE2-NEXT:    xorps %xmm1, %xmm1
; SSE2-NEXT:    cvtsi2sd %rsi, %xmm1
; SSE2-NEXT:    unpcklpd {{.*#+}} xmm0 = xmm0[0],xmm1[0]
; SSE2-NEXT:    xorps %xmm1, %xmm1
; SSE2-NEXT:    cvtsi2sd %rax, %xmm1
; SSE2-NEXT:    cvtsi2sd %rcx, %xmm2
; SSE2-NEXT:    unpcklpd {{.*#+}} xmm1 = xmm1[0],xmm2[0]
; SSE2-NEXT:    retq
;
; SSE41-LABEL: trunc_signed_v4f64_nsz:
; SSE41:       # %bb.0:
; SSE41-NEXT:    roundpd $11, %xmm0, %xmm0
; SSE41-NEXT:    roundpd $11, %xmm1, %xmm1
; SSE41-NEXT:    retq
;
; AVX1-LABEL: trunc_signed_v4f64_nsz:
; AVX1:       # %bb.0:
; AVX1-NEXT:    vroundpd $11, %ymm0, %ymm0
; AVX1-NEXT:    retq
  %i = fptosi <4 x double> %x to <4 x i64>
  %r = sitofp <4 x i64> %i to <4 x double>
  ret <4 x double> %r
}

; The fold may be guarded to allow existing code to continue
; working based on its assumptions of float->int overflow.

define float @trunc_unsigned_f32_disable_via_attr(float %x) #1 {
; SSE-LABEL: trunc_unsigned_f32_disable_via_attr:
; SSE:       # %bb.0:
; SSE-NEXT:    cvttss2si %xmm0, %rax
; SSE-NEXT:    movl %eax, %eax
; SSE-NEXT:    xorps %xmm0, %xmm0
; SSE-NEXT:    cvtsi2ss %rax, %xmm0
; SSE-NEXT:    retq
;
; AVX1-LABEL: trunc_unsigned_f32_disable_via_attr:
; AVX1:       # %bb.0:
; AVX1-NEXT:    vcvttss2si %xmm0, %rax
; AVX1-NEXT:    movl %eax, %eax
; AVX1-NEXT:    vcvtsi2ss %rax, %xmm1, %xmm0
; AVX1-NEXT:    retq
  %i = fptoui float %x to i32
  %r = uitofp i32 %i to float
  ret float %r
}

define double @trunc_signed_f64_disable_via_attr(double %x) #1 {
; SSE-LABEL: trunc_signed_f64_disable_via_attr:
; SSE:       # %bb.0:
; SSE-NEXT:    cvttsd2si %xmm0, %rax
; SSE-NEXT:    xorps %xmm0, %xmm0
; SSE-NEXT:    cvtsi2sd %rax, %xmm0
; SSE-NEXT:    retq
;
; AVX1-LABEL: trunc_signed_f64_disable_via_attr:
; AVX1:       # %bb.0:
; AVX1-NEXT:    vcvttsd2si %xmm0, %rax
; AVX1-NEXT:    vcvtsi2sd %rax, %xmm1, %xmm0
; AVX1-NEXT:    retq
  %i = fptosi double %x to i64
  %r = sitofp i64 %i to double
  ret double %r
}

attributes #0 = { nounwind "no-signed-zeros-fp-math"="true" }
attributes #1 = { nounwind "no-signed-zeros-fp-math"="true" "strict-float-cast-overflow"="false" }<|MERGE_RESOLUTION|>--- conflicted
+++ resolved
@@ -263,25 +263,14 @@
 define double @trunc_signed32_f64_no_fast_math(double %x) {
 ; SSE-LABEL: trunc_signed32_f64_no_fast_math:
 ; SSE:       # %bb.0:
-<<<<<<< HEAD
-; SSE-NEXT:    cvttsd2si %xmm0, %eax
-; SSE-NEXT:    xorps %xmm0, %xmm0
-; SSE-NEXT:    cvtsi2sd %eax, %xmm0
-=======
 ; SSE-NEXT:    cvttpd2dq %xmm0, %xmm0
 ; SSE-NEXT:    cvtdq2pd %xmm0, %xmm0
->>>>>>> a34309b7
 ; SSE-NEXT:    retq
 ;
 ; AVX1-LABEL: trunc_signed32_f64_no_fast_math:
 ; AVX1:       # %bb.0:
-<<<<<<< HEAD
-; AVX1-NEXT:    vcvttsd2si %xmm0, %eax
-; AVX1-NEXT:    vcvtsi2sd %eax, %xmm1, %xmm0
-=======
 ; AVX1-NEXT:    vcvttpd2dq %xmm0, %xmm0
 ; AVX1-NEXT:    vcvtdq2pd %xmm0, %xmm0
->>>>>>> a34309b7
 ; AVX1-NEXT:    retq
   %i = fptosi double %x to i32
   %r = sitofp i32 %i to double
@@ -291,14 +280,8 @@
 define double @trunc_signed32_f64_nsz(double %x) #0 {
 ; SSE2-LABEL: trunc_signed32_f64_nsz:
 ; SSE2:       # %bb.0:
-<<<<<<< HEAD
-; SSE2-NEXT:    cvttsd2si %xmm0, %eax
-; SSE2-NEXT:    xorps %xmm0, %xmm0
-; SSE2-NEXT:    cvtsi2sd %eax, %xmm0
-=======
 ; SSE2-NEXT:    cvttpd2dq %xmm0, %xmm0
 ; SSE2-NEXT:    cvtdq2pd %xmm0, %xmm0
->>>>>>> a34309b7
 ; SSE2-NEXT:    retq
 ;
 ; SSE41-LABEL: trunc_signed32_f64_nsz:
@@ -315,8 +298,6 @@
   ret double %r
 }
 
-<<<<<<< HEAD
-=======
 define double @trunc_f32_signed32_f64_no_fast_math(float %x) {
 ; SSE-LABEL: trunc_f32_signed32_f64_no_fast_math:
 ; SSE:       # %bb.0:
@@ -385,7 +366,6 @@
   ret float %r
 }
 
->>>>>>> a34309b7
 define double @trunc_signed_f64_no_fast_math(double %x) {
 ; SSE-LABEL: trunc_signed_f64_no_fast_math:
 ; SSE:       # %bb.0:
