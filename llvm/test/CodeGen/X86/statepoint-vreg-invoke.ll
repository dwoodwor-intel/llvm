--- conflicted
+++ resolved
@@ -66,65 +66,35 @@
   ; CHECK-NEXT:   successors: %bb.1(0x40000000), %bb.3(0x40000000)
   ; CHECK-NEXT:   liveins: $edi, $rcx, $rdx, $rsi
   ; CHECK-NEXT: {{  $}}
-<<<<<<< HEAD
-  ; CHECK-NEXT:   renamable $rbx = COPY $rcx
-  ; CHECK-NEXT:   renamable $rbp = COPY $rdx
-  ; CHECK-NEXT:   renamable $r14d = COPY $edi
-  ; CHECK-NEXT:   TEST8ri renamable $r14b, 1, implicit-def $eflags
-=======
   ; CHECK-NEXT:   renamable $r14 = COPY $rcx
   ; CHECK-NEXT:   renamable $r15 = COPY $rdx
   ; CHECK-NEXT:   renamable $ebx = COPY $edi
   ; CHECK-NEXT:   TEST8ri renamable $bl, 1, implicit-def $eflags
->>>>>>> f788a4d7
   ; CHECK-NEXT:   JCC_1 %bb.3, 4, implicit killed $eflags
   ; CHECK-NEXT:   JMP_1 %bb.1
   ; CHECK-NEXT: {{  $}}
   ; CHECK-NEXT: bb.1.left:
   ; CHECK-NEXT:   successors: %bb.2(0x7ffff800), %bb.6(0x00000800)
-<<<<<<< HEAD
-  ; CHECK-NEXT:   liveins: $rbp, $rsi, $r14d
-=======
   ; CHECK-NEXT:   liveins: $ebx, $rsi, $r15
->>>>>>> f788a4d7
   ; CHECK-NEXT: {{  $}}
   ; CHECK-NEXT:   MOV64mr %stack.0, 1, $noreg, 0, $noreg, renamable $rsi :: (store (s64) into %stack.0)
   ; CHECK-NEXT:   EH_LABEL <mcsymbol >
   ; CHECK-NEXT:   ADJCALLSTACKDOWN64 0, 0, 0, implicit-def dead $rsp, implicit-def dead $eflags, implicit-def dead $ssp, implicit $rsp, implicit $ssp
   ; CHECK-NEXT:   $rdi = COPY killed renamable $rsi
-<<<<<<< HEAD
-  ; CHECK-NEXT:   renamable $rbp = STATEPOINT 0, 0, 1, @some_call, $rdi, 2, 0, 2, 0, 2, 0, 2, 2, killed renamable $rbp(tied-def 0), 1, 8, %stack.0, 0, 2, 0, 2, 2, 0, 0, 1, 1, csr_64, implicit-def $rsp, implicit-def $ssp :: (volatile load store (s64) on %stack.0)
-=======
   ; CHECK-NEXT:   renamable $r15 = STATEPOINT 0, 0, 1, @some_call, $rdi, 2, 0, 2, 0, 2, 0, 2, 2, killed renamable $r15(tied-def 0), 1, 8, %stack.0, 0, 2, 0, 2, 2, 0, 0, 1, 1, csr_64, implicit-def $rsp, implicit-def $ssp :: (volatile load store (s64) on %stack.0)
->>>>>>> f788a4d7
   ; CHECK-NEXT:   ADJCALLSTACKUP64 0, 0, implicit-def dead $rsp, implicit-def dead $eflags, implicit-def dead $ssp, implicit $rsp, implicit $ssp
   ; CHECK-NEXT:   EH_LABEL <mcsymbol >
   ; CHECK-NEXT:   JMP_1 %bb.2
   ; CHECK-NEXT: {{  $}}
   ; CHECK-NEXT: bb.2.left.relocs:
   ; CHECK-NEXT:   successors: %bb.5(0x80000000)
-<<<<<<< HEAD
-  ; CHECK-NEXT:   liveins: $rbp, $r14d
-  ; CHECK-NEXT: {{  $}}
-  ; CHECK-NEXT:   renamable $rbx = MOV64rm %stack.0, 1, $noreg, 0, $noreg :: (load (s64) from %stack.0)
-=======
   ; CHECK-NEXT:   liveins: $ebx, $r15
   ; CHECK-NEXT: {{  $}}
   ; CHECK-NEXT:   renamable $r14 = MOV64rm %stack.0, 1, $noreg, 0, $noreg :: (load (s64) from %stack.0)
->>>>>>> f788a4d7
   ; CHECK-NEXT:   JMP_1 %bb.5
   ; CHECK-NEXT: {{  $}}
   ; CHECK-NEXT: bb.3.right:
   ; CHECK-NEXT:   successors: %bb.4(0x7ffff800), %bb.7(0x00000800)
-<<<<<<< HEAD
-  ; CHECK-NEXT:   liveins: $rbp, $rbx, $rsi, $r14d
-  ; CHECK-NEXT: {{  $}}
-  ; CHECK-NEXT:   MOV64mr %stack.0, 1, $noreg, 0, $noreg, killed renamable $rbp :: (store (s64) into %stack.0)
-  ; CHECK-NEXT:   EH_LABEL <mcsymbol >
-  ; CHECK-NEXT:   ADJCALLSTACKDOWN64 0, 0, 0, implicit-def dead $rsp, implicit-def dead $eflags, implicit-def dead $ssp, implicit $rsp, implicit $ssp
-  ; CHECK-NEXT:   $rdi = COPY killed renamable $rsi
-  ; CHECK-NEXT:   renamable $rbx = STATEPOINT 0, 0, 1, @some_call, $rdi, 2, 0, 2, 0, 2, 0, 2, 2, killed renamable $rbx(tied-def 0), 1, 8, %stack.0, 0, 2, 0, 2, 2, 0, 0, 1, 1, csr_64, implicit-def $rsp, implicit-def $ssp :: (volatile load store (s64) on %stack.0)
-=======
   ; CHECK-NEXT:   liveins: $ebx, $rsi, $r14, $r15
   ; CHECK-NEXT: {{  $}}
   ; CHECK-NEXT:   MOV64mr %stack.0, 1, $noreg, 0, $noreg, killed renamable $r15 :: (store (s64) into %stack.0)
@@ -132,25 +102,12 @@
   ; CHECK-NEXT:   ADJCALLSTACKDOWN64 0, 0, 0, implicit-def dead $rsp, implicit-def dead $eflags, implicit-def dead $ssp, implicit $rsp, implicit $ssp
   ; CHECK-NEXT:   $rdi = COPY killed renamable $rsi
   ; CHECK-NEXT:   renamable $r14 = STATEPOINT 0, 0, 1, @some_call, $rdi, 2, 0, 2, 0, 2, 0, 2, 2, killed renamable $r14(tied-def 0), 1, 8, %stack.0, 0, 2, 0, 2, 2, 0, 0, 1, 1, csr_64, implicit-def $rsp, implicit-def $ssp :: (volatile load store (s64) on %stack.0)
->>>>>>> f788a4d7
   ; CHECK-NEXT:   ADJCALLSTACKUP64 0, 0, implicit-def dead $rsp, implicit-def dead $eflags, implicit-def dead $ssp, implicit $rsp, implicit $ssp
   ; CHECK-NEXT:   EH_LABEL <mcsymbol >
   ; CHECK-NEXT:   JMP_1 %bb.4
   ; CHECK-NEXT: {{  $}}
   ; CHECK-NEXT: bb.4.right.relocs:
   ; CHECK-NEXT:   successors: %bb.5(0x80000000)
-<<<<<<< HEAD
-  ; CHECK-NEXT:   liveins: $rbx, $r14d
-  ; CHECK-NEXT: {{  $}}
-  ; CHECK-NEXT:   renamable $rbp = MOV64rm %stack.0, 1, $noreg, 0, $noreg :: (load (s64) from %stack.0)
-  ; CHECK-NEXT: {{  $}}
-  ; CHECK-NEXT: bb.5.normal_return:
-  ; CHECK-NEXT:   liveins: $rbp, $rbx, $r14d
-  ; CHECK-NEXT: {{  $}}
-  ; CHECK-NEXT:   TEST8ri renamable $r14b, 1, implicit-def $eflags, implicit killed $r14d
-  ; CHECK-NEXT:   renamable $rbx = CMOV64rr killed renamable $rbx, killed renamable $rbp, 4, implicit killed $eflags
-  ; CHECK-NEXT:   $rax = COPY killed renamable $rbx
-=======
   ; CHECK-NEXT:   liveins: $ebx, $r14
   ; CHECK-NEXT: {{  $}}
   ; CHECK-NEXT:   renamable $r15 = MOV64rm %stack.0, 1, $noreg, 0, $noreg :: (load (s64) from %stack.0)
@@ -161,7 +118,6 @@
   ; CHECK-NEXT:   TEST8ri renamable $bl, 1, implicit-def $eflags, implicit killed $ebx
   ; CHECK-NEXT:   renamable $r14 = CMOV64rr killed renamable $r14, killed renamable $r15, 4, implicit killed $eflags
   ; CHECK-NEXT:   $rax = COPY killed renamable $r14
->>>>>>> f788a4d7
   ; CHECK-NEXT:   RET 0, $rax
   ; CHECK-NEXT: {{  $}}
   ; CHECK-NEXT: bb.6.exceptional_return.left (landing-pad):
