--- conflicted
+++ resolved
@@ -1,12 +1,7 @@
 ; Test upgrade of llvm.annotation intrinsics.
 ;
-<<<<<<< HEAD
-; RUN: llvm-as < %s | llvm-dis | FileCheck %s
-; RUN: llvm-dis < %s.bc | FileCheck %s
-=======
 ; RUN: llvm-as < %s | llvm-dis -opaque-pointers | FileCheck %s
 ; RUN: llvm-dis -opaque-pointers < %s.bc | FileCheck %s
->>>>>>> 4afeea5c
 
 
 ; TYPED: define i32 @f(i32 [[ARG0:%.*]], ptr [[ARG1:%.*]], ptr [[ARG2:%.*]], i32 [[ARG3:%.*]])
