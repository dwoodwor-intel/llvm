; NOTE: Assertions have been autogenerated by utils/update_analyze_test_checks.py
; RUN: opt -analyze -enable-new-pm=0 -scalar-evolution < %s | FileCheck %s
; RUN: opt -disable-output "-passes=print<scalar-evolution>" < %s 2>&1 | FileCheck %s

define void @test_lshr() {
; CHECK-LABEL: 'test_lshr'
; CHECK-NEXT:  Classifying expressions for: @test_lshr
; CHECK-NEXT:    %iv.lshr = phi i64 [ 1023, %entry ], [ %iv.lshr.next, %loop ]
; CHECK-NEXT:    --> %iv.lshr U: [0,1024) S: [0,1024) Exits: <<Unknown>> LoopDispositions: { %loop: Variant }
; CHECK-NEXT:    %iv.lshr.next = lshr i64 %iv.lshr, 1
; CHECK-NEXT:    --> (%iv.lshr /u 2) U: [0,512) S: [0,512) Exits: <<Unknown>> LoopDispositions: { %loop: Variant }
; CHECK-NEXT:  Determining loop execution counts for: @test_lshr
; CHECK-NEXT:  Loop %loop: Unpredictable backedge-taken count.
; CHECK-NEXT:  Loop %loop: Unpredictable max backedge-taken count.
; CHECK-NEXT:  Loop %loop: Unpredictable predicated backedge-taken count.
;
entry:
  br label %loop
loop:
  %iv.lshr = phi i64 [1023, %entry], [%iv.lshr.next, %loop]
  %iv.lshr.next = lshr i64 %iv.lshr, 1
  br i1 undef, label %exit, label %loop
exit:
  ret void
}

; Deliberate overflow doesn't change range
define void @test_lshr2() {
; CHECK-LABEL: 'test_lshr2'
; CHECK-NEXT:  Classifying expressions for: @test_lshr2
; CHECK-NEXT:    %iv.lshr = phi i64 [ 1023, %entry ], [ %iv.lshr.next, %loop ]
; CHECK-NEXT:    --> %iv.lshr U: [0,1024) S: [0,1024) Exits: <<Unknown>> LoopDispositions: { %loop: Variant }
; CHECK-NEXT:    %iv.lshr.next = lshr i64 %iv.lshr, 4
; CHECK-NEXT:    --> (%iv.lshr /u 16) U: [0,64) S: [0,64) Exits: <<Unknown>> LoopDispositions: { %loop: Variant }
; CHECK-NEXT:  Determining loop execution counts for: @test_lshr2
; CHECK-NEXT:  Loop %loop: Unpredictable backedge-taken count.
; CHECK-NEXT:  Loop %loop: Unpredictable max backedge-taken count.
; CHECK-NEXT:  Loop %loop: Unpredictable predicated backedge-taken count.
;
entry:
  br label %loop
loop:
  %iv.lshr = phi i64 [1023, %entry], [%iv.lshr.next, %loop]
  %iv.lshr.next = lshr i64 %iv.lshr, 4
  br i1 undef, label %exit, label %loop
exit:
  ret void
}


define void @test_ashr_zeros() {
; CHECK-LABEL: 'test_ashr_zeros'
; CHECK-NEXT:  Classifying expressions for: @test_ashr_zeros
; CHECK-NEXT:    %iv.ashr = phi i64 [ 1023, %entry ], [ %iv.ashr.next, %loop ]
; CHECK-NEXT:    --> %iv.ashr U: [0,1024) S: [0,1024) Exits: <<Unknown>> LoopDispositions: { %loop: Variant }
; CHECK-NEXT:    %iv.ashr.next = ashr i64 %iv.ashr, 1
; CHECK-NEXT:    --> %iv.ashr.next U: [0,512) S: [0,512) Exits: <<Unknown>> LoopDispositions: { %loop: Variant }
; CHECK-NEXT:  Determining loop execution counts for: @test_ashr_zeros
; CHECK-NEXT:  Loop %loop: Unpredictable backedge-taken count.
; CHECK-NEXT:  Loop %loop: Unpredictable max backedge-taken count.
; CHECK-NEXT:  Loop %loop: Unpredictable predicated backedge-taken count.
;
entry:
  br label %loop
loop:
  %iv.ashr = phi i64 [1023, %entry], [%iv.ashr.next, %loop]
  %iv.ashr.next = ashr i64 %iv.ashr, 1
  br i1 undef, label %exit, label %loop
exit:
  ret void
}

define void @test_ashr_ones() {
; CHECK-LABEL: 'test_ashr_ones'
; CHECK-NEXT:  Classifying expressions for: @test_ashr_ones
; CHECK-NEXT:    %iv.ashr = phi i64 [ -1023, %entry ], [ %iv.ashr.next, %loop ]
; CHECK-NEXT:    --> %iv.ashr U: [-1023,0) S: [-1023,0) Exits: <<Unknown>> LoopDispositions: { %loop: Variant }
; CHECK-NEXT:    %iv.ashr.next = ashr i64 %iv.ashr, 1
; CHECK-NEXT:    --> %iv.ashr.next U: [-512,0) S: [-512,0) Exits: <<Unknown>> LoopDispositions: { %loop: Variant }
; CHECK-NEXT:  Determining loop execution counts for: @test_ashr_ones
; CHECK-NEXT:  Loop %loop: Unpredictable backedge-taken count.
; CHECK-NEXT:  Loop %loop: Unpredictable max backedge-taken count.
; CHECK-NEXT:  Loop %loop: Unpredictable predicated backedge-taken count.
;
entry:
  br label %loop
loop:
  %iv.ashr = phi i64 [-1023, %entry], [%iv.ashr.next, %loop]
  %iv.ashr.next = ashr i64 %iv.ashr, 1
  br i1 undef, label %exit, label %loop
exit:
  ret void
}

; Same as previous, but swapped operands to phi
define void @test_ashr_ones2() {
; CHECK-LABEL: 'test_ashr_ones2'
; CHECK-NEXT:  Classifying expressions for: @test_ashr_ones2
; CHECK-NEXT:    %iv.ashr = phi i64 [ %iv.ashr.next, %loop ], [ -1023, %entry ]
; CHECK-NEXT:    --> %iv.ashr U: [-1023,0) S: [-1023,0) Exits: <<Unknown>> LoopDispositions: { %loop: Variant }
; CHECK-NEXT:    %iv.ashr.next = ashr i64 %iv.ashr, 1
; CHECK-NEXT:    --> %iv.ashr.next U: [-512,0) S: [-512,0) Exits: <<Unknown>> LoopDispositions: { %loop: Variant }
; CHECK-NEXT:  Determining loop execution counts for: @test_ashr_ones2
; CHECK-NEXT:  Loop %loop: Unpredictable backedge-taken count.
; CHECK-NEXT:  Loop %loop: Unpredictable max backedge-taken count.
; CHECK-NEXT:  Loop %loop: Unpredictable predicated backedge-taken count.
;
entry:
  br label %loop
loop:
  %iv.ashr = phi i64 [%iv.ashr.next, %loop], [-1023, %entry]
  %iv.ashr.next = ashr i64 %iv.ashr, 1
  br i1 undef, label %exit, label %loop
exit:
  ret void
}


; negative case for when start is unknown
define void @test_ashr_unknown(i64 %start) {
; CHECK-LABEL: 'test_ashr_unknown'
; CHECK-NEXT:  Classifying expressions for: @test_ashr_unknown
; CHECK-NEXT:    %iv.ashr = phi i64 [ %start, %entry ], [ %iv.ashr.next, %loop ]
; CHECK-NEXT:    --> %iv.ashr U: full-set S: full-set Exits: <<Unknown>> LoopDispositions: { %loop: Variant }
; CHECK-NEXT:    %iv.ashr.next = ashr i64 %iv.ashr, 1
; CHECK-NEXT:    --> %iv.ashr.next U: [-4611686018427387904,4611686018427387904) S: [-4611686018427387904,4611686018427387904) Exits: <<Unknown>> LoopDispositions: { %loop: Variant }
; CHECK-NEXT:  Determining loop execution counts for: @test_ashr_unknown
; CHECK-NEXT:  Loop %loop: Unpredictable backedge-taken count.
; CHECK-NEXT:  Loop %loop: Unpredictable max backedge-taken count.
; CHECK-NEXT:  Loop %loop: Unpredictable predicated backedge-taken count.
;
entry:
  br label %loop
loop:
  %iv.ashr = phi i64 [%start, %entry], [%iv.ashr.next, %loop]
  %iv.ashr.next = ashr i64 %iv.ashr, 1
  br i1 undef, label %exit, label %loop
exit:
  ret void
}

; Negative case where we don't have a (shift) recurrence because the operands
; of the ashr are swapped.  (This does end up being a divide recurrence.)
define void @test_ashr_wrong_op(i64 %start) {
; CHECK-LABEL: 'test_ashr_wrong_op'
; CHECK-NEXT:  Classifying expressions for: @test_ashr_wrong_op
; CHECK-NEXT:    %iv.ashr = phi i64 [ %start, %entry ], [ %iv.ashr.next, %loop ]
; CHECK-NEXT:    --> %iv.ashr U: full-set S: full-set Exits: <<Unknown>> LoopDispositions: { %loop: Variant }
; CHECK-NEXT:    %iv.ashr.next = ashr i64 1, %iv.ashr
; CHECK-NEXT:    --> %iv.ashr.next U: [-2,2) S: [-2,2) Exits: <<Unknown>> LoopDispositions: { %loop: Variant }
; CHECK-NEXT:  Determining loop execution counts for: @test_ashr_wrong_op
; CHECK-NEXT:  Loop %loop: Unpredictable backedge-taken count.
; CHECK-NEXT:  Loop %loop: Unpredictable max backedge-taken count.
; CHECK-NEXT:  Loop %loop: Unpredictable predicated backedge-taken count.
;
entry:
  br label %loop
loop:
  %iv.ashr = phi i64 [%start, %entry], [%iv.ashr.next, %loop]
  %iv.ashr.next = ashr i64 1, %iv.ashr
  br i1 undef, label %exit, label %loop
exit:
  ret void
}


define void @test_shl() {
; CHECK-LABEL: 'test_shl'
; CHECK-NEXT:  Classifying expressions for: @test_shl
; CHECK-NEXT:    %iv.shl = phi i64 [ 8, %entry ], [ %iv.shl.next, %loop ]
; CHECK-NEXT:    --> %iv.shl U: [0,-7) S: [-9223372036854775808,9223372036854775793) Exits: <<Unknown>> LoopDispositions: { %loop: Variant }
; CHECK-NEXT:    %iv.shl.next = shl i64 %iv.shl, 1
; CHECK-NEXT:    --> (2 * %iv.shl) U: [0,-15) S: [-9223372036854775808,9223372036854775793) Exits: <<Unknown>> LoopDispositions: { %loop: Variant }
; CHECK-NEXT:  Determining loop execution counts for: @test_shl
; CHECK-NEXT:  Loop %loop: Unpredictable backedge-taken count.
; CHECK-NEXT:  Loop %loop: Unpredictable max backedge-taken count.
; CHECK-NEXT:  Loop %loop: Unpredictable predicated backedge-taken count.
;
entry:
  br label %loop
loop:
  %iv.shl = phi i64 [8, %entry], [%iv.shl.next, %loop]
  %iv.shl.next = shl i64 %iv.shl, 1
  br i1 undef, label %exit, label %loop
exit:
  ret void
}

; use trip count to refine
define void @test_shl2() {
; CHECK-LABEL: 'test_shl2'
; CHECK-NEXT:  Classifying expressions for: @test_shl2
; CHECK-NEXT:    %iv = phi i64 [ 0, %entry ], [ %iv.next, %loop ]
; CHECK-NEXT:    --> {0,+,1}<%loop> U: [0,5) S: [0,5) Exits: 4 LoopDispositions: { %loop: Computable }
; CHECK-NEXT:    %iv.shl = phi i64 [ 4, %entry ], [ %iv.shl.next, %loop ]
; CHECK-NEXT:    --> %iv.shl U: [4,65) S: [4,65) Exits: 64 LoopDispositions: { %loop: Variant }
; CHECK-NEXT:    %iv.next = add i64 %iv, 1
; CHECK-NEXT:    --> {1,+,1}<%loop> U: [1,6) S: [1,6) Exits: 5 LoopDispositions: { %loop: Computable }
; CHECK-NEXT:    %iv.shl.next = shl i64 %iv.shl, 1
; CHECK-NEXT:    --> (2 * %iv.shl)<nuw><nsw> U: [8,129) S: [8,129) Exits: 128 LoopDispositions: { %loop: Variant }
; CHECK-NEXT:  Determining loop execution counts for: @test_shl2
; CHECK-NEXT:  Loop %loop: backedge-taken count is 4
; CHECK-NEXT:  Loop %loop: max backedge-taken count is 4
; CHECK-NEXT:  Loop %loop: Predicated backedge-taken count is 4
; CHECK-NEXT:   Predicates:
; CHECK:       Loop %loop: Trip multiple is 5
;
entry:
  br label %loop
loop:
  %iv = phi i64 [0, %entry], [%iv.next, %loop]
  %iv.shl = phi i64 [4, %entry], [%iv.shl.next, %loop]
  %iv.next = add i64 %iv, 1
  %iv.shl.next = shl i64 %iv.shl, 1
  %cmp = icmp eq i64 %iv, 4
  br i1 %cmp, label %exit, label %loop
exit:
  ret void
}

; Variable shift with a tight upper bound
define void @test_shl3(i1 %c) {
; CHECK-LABEL: 'test_shl3'
; CHECK-NEXT:  Classifying expressions for: @test_shl3
; CHECK-NEXT:    %shiftamt = select i1 %c, i64 1, i64 0
; CHECK-NEXT:    --> %shiftamt U: [0,2) S: [0,2)
; CHECK-NEXT:    %iv = phi i64 [ 0, %entry ], [ %iv.next, %loop ]
; CHECK-NEXT:    --> {0,+,1}<%loop> U: [0,5) S: [0,5) Exits: 4 LoopDispositions: { %loop: Computable }
; CHECK-NEXT:    %iv.shl = phi i64 [ 4, %entry ], [ %iv.shl.next, %loop ]
; CHECK-NEXT:    --> %iv.shl U: [4,65) S: [4,65) Exits: <<Unknown>> LoopDispositions: { %loop: Variant }
; CHECK-NEXT:    %iv.next = add i64 %iv, 1
; CHECK-NEXT:    --> {1,+,1}<%loop> U: [1,6) S: [1,6) Exits: 5 LoopDispositions: { %loop: Computable }
; CHECK-NEXT:    %iv.shl.next = shl i64 %iv.shl, %shiftamt
; CHECK-NEXT:    --> %iv.shl.next U: [0,-3) S: [-9223372036854775808,9223372036854775805) Exits: <<Unknown>> LoopDispositions: { %loop: Variant }
; CHECK-NEXT:  Determining loop execution counts for: @test_shl3
; CHECK-NEXT:  Loop %loop: backedge-taken count is 4
; CHECK-NEXT:  Loop %loop: max backedge-taken count is 4
; CHECK-NEXT:  Loop %loop: Predicated backedge-taken count is 4
; CHECK-NEXT:   Predicates:
; CHECK:       Loop %loop: Trip multiple is 5
;
entry:
  %shiftamt = select i1 %c, i64 1, i64 0
  br label %loop
loop:
  %iv = phi i64 [0, %entry], [%iv.next, %loop]
  %iv.shl = phi i64 [4, %entry], [%iv.shl.next, %loop]
  %iv.next = add i64 %iv, 1
  %iv.shl.next = shl i64 %iv.shl, %shiftamt
  %cmp = icmp eq i64 %iv, 4
  br i1 %cmp, label %exit, label %loop
exit:
  ret void
}

; edge case on max value not overflowing
define void @test_shl4() {
; CHECK-LABEL: 'test_shl4'
; CHECK-NEXT:  Classifying expressions for: @test_shl4
; CHECK-NEXT:    %iv = phi i64 [ 0, %entry ], [ %iv.next, %loop ]
; CHECK-NEXT:    --> {0,+,1}<%loop> U: [0,61) S: [0,61) Exits: 60 LoopDispositions: { %loop: Computable }
; CHECK-NEXT:    %iv.shl = phi i64 [ 4, %entry ], [ %iv.shl.next, %loop ]
; CHECK-NEXT:    --> %iv.shl U: [4,4611686018427387905) S: [4,4611686018427387905) Exits: 4611686018427387904 LoopDispositions: { %loop: Variant }
; CHECK-NEXT:    %iv.next = add i64 %iv, 1
; CHECK-NEXT:    --> {1,+,1}<%loop> U: [1,62) S: [1,62) Exits: 61 LoopDispositions: { %loop: Computable }
; CHECK-NEXT:    %iv.shl.next = shl i64 %iv.shl, 1
; CHECK-NEXT:    --> (2 * %iv.shl)<nuw> U: [8,-9223372036854775807) S: [-9223372036854775808,9223372036854775801) Exits: -9223372036854775808 LoopDispositions: { %loop: Variant }
; CHECK-NEXT:  Determining loop execution counts for: @test_shl4
; CHECK-NEXT:  Loop %loop: backedge-taken count is 60
; CHECK-NEXT:  Loop %loop: max backedge-taken count is 60
; CHECK-NEXT:  Loop %loop: Predicated backedge-taken count is 60
; CHECK-NEXT:   Predicates:
; CHECK:       Loop %loop: Trip multiple is 61
;
entry:
  br label %loop
loop:
  %iv = phi i64 [0, %entry], [%iv.next, %loop]
  %iv.shl = phi i64 [4, %entry], [%iv.shl.next, %loop]
  %iv.next = add i64 %iv, 1
  %iv.shl.next = shl i64 %iv.shl, 1
  %cmp = icmp eq i64 %iv, 60
  br i1 %cmp, label %exit, label %loop
exit:
  ret void
}

; other side of edge case from previous test
define void @test_shl5() {
; CHECK-LABEL: 'test_shl5'
; CHECK-NEXT:  Classifying expressions for: @test_shl5
; CHECK-NEXT:    %iv = phi i64 [ 0, %entry ], [ %iv.next, %loop ]
; CHECK-NEXT:    --> {0,+,1}<%loop> U: [0,62) S: [0,62) Exits: 61 LoopDispositions: { %loop: Computable }
; CHECK-NEXT:    %iv.shl = phi i64 [ 4, %entry ], [ %iv.shl.next, %loop ]
; CHECK-NEXT:    --> %iv.shl U: [0,-3) S: [-9223372036854775808,9223372036854775801) Exits: -9223372036854775808 LoopDispositions: { %loop: Variant }
; CHECK-NEXT:    %iv.next = add i64 %iv, 1
; CHECK-NEXT:    --> {1,+,1}<%loop> U: [1,63) S: [1,63) Exits: 62 LoopDispositions: { %loop: Computable }
; CHECK-NEXT:    %iv.shl.next = shl i64 %iv.shl, 1
; CHECK-NEXT:    --> (2 * %iv.shl) U: [0,-7) S: [-9223372036854775808,9223372036854775801) Exits: 0 LoopDispositions: { %loop: Variant }
; CHECK-NEXT:  Determining loop execution counts for: @test_shl5
; CHECK-NEXT:  Loop %loop: backedge-taken count is 61
; CHECK-NEXT:  Loop %loop: max backedge-taken count is 61
; CHECK-NEXT:  Loop %loop: Predicated backedge-taken count is 61
; CHECK-NEXT:   Predicates:
; CHECK:       Loop %loop: Trip multiple is 62
;
entry:
  br label %loop
loop:
  %iv = phi i64 [0, %entry], [%iv.next, %loop]
  %iv.shl = phi i64 [4, %entry], [%iv.shl.next, %loop]
  %iv.next = add i64 %iv, 1
  %iv.shl.next = shl i64 %iv.shl, 1
  %cmp = icmp eq i64 %iv, 61
  br i1 %cmp, label %exit, label %loop
exit:
  ret void
}

; Loop varying (but tightly bounded) shift amount
define void @test_shl6(i1 %c) {
; CHECK-LABEL: 'test_shl6'
; CHECK-NEXT:  Classifying expressions for: @test_shl6
; CHECK-NEXT:    %iv = phi i64 [ 0, %entry ], [ %iv.next, %loop ]
; CHECK-NEXT:    --> {0,+,1}<%loop> U: [0,5) S: [0,5) Exits: 4 LoopDispositions: { %loop: Computable }
; CHECK-NEXT:    %iv.shl = phi i64 [ 4, %entry ], [ %iv.shl.next, %loop ]
; CHECK-NEXT:    --> %iv.shl U: [4,65) S: [4,65) Exits: 16 LoopDispositions: { %loop: Variant }
; CHECK-NEXT:    %iv.next = add i64 %iv, 1
; CHECK-NEXT:    --> {1,+,1}<%loop> U: [1,6) S: [1,6) Exits: 5 LoopDispositions: { %loop: Computable }
; CHECK-NEXT:    %shiftamt = and i64 %iv, 1
; CHECK-NEXT:    --> (zext i1 {false,+,true}<%loop> to i64) U: [0,2) S: [0,2) Exits: 0 LoopDispositions: { %loop: Computable }
; CHECK-NEXT:    %iv.shl.next = shl i64 %iv.shl, %shiftamt
; CHECK-NEXT:    --> %iv.shl.next U: [0,-3) S: [-9223372036854775808,9223372036854775805) Exits: 16 LoopDispositions: { %loop: Variant }
; CHECK-NEXT:  Determining loop execution counts for: @test_shl6
; CHECK-NEXT:  Loop %loop: backedge-taken count is 4
; CHECK-NEXT:  Loop %loop: max backedge-taken count is 4
; CHECK-NEXT:  Loop %loop: Predicated backedge-taken count is 4
; CHECK-NEXT:   Predicates:
; CHECK:       Loop %loop: Trip multiple is 5
;
entry:
  br label %loop
loop:
  %iv = phi i64 [0, %entry], [%iv.next, %loop]
  %iv.shl = phi i64 [4, %entry], [%iv.shl.next, %loop]
  %iv.next = add i64 %iv, 1
  %shiftamt = and i64 %iv, 1
  %iv.shl.next = shl i64 %iv.shl, %shiftamt
  %cmp = icmp eq i64 %iv, 4
  br i1 %cmp, label %exit, label %loop
exit:
  ret void
}

; Unanalyzeable shift amount
define void @test_shl7(i1 %c, i64 %shiftamt) {
; CHECK-LABEL: 'test_shl7'
; CHECK-NEXT:  Classifying expressions for: @test_shl7
; CHECK-NEXT:    %iv = phi i64 [ 0, %entry ], [ %iv.next, %loop ]
; CHECK-NEXT:    --> {0,+,1}<%loop> U: [0,5) S: [0,5) Exits: 4 LoopDispositions: { %loop: Computable }
; CHECK-NEXT:    %iv.shl = phi i64 [ 4, %entry ], [ %iv.shl.next, %loop ]
; CHECK-NEXT:    --> %iv.shl U: [0,-3) S: [-9223372036854775808,9223372036854775805) Exits: <<Unknown>> LoopDispositions: { %loop: Variant }
; CHECK-NEXT:    %iv.next = add i64 %iv, 1
; CHECK-NEXT:    --> {1,+,1}<%loop> U: [1,6) S: [1,6) Exits: 5 LoopDispositions: { %loop: Computable }
; CHECK-NEXT:    %iv.shl.next = shl i64 %iv.shl, %shiftamt
; CHECK-NEXT:    --> %iv.shl.next U: full-set S: full-set Exits: <<Unknown>> LoopDispositions: { %loop: Variant }
; CHECK-NEXT:  Determining loop execution counts for: @test_shl7
; CHECK-NEXT:  Loop %loop: backedge-taken count is 4
; CHECK-NEXT:  Loop %loop: max backedge-taken count is 4
; CHECK-NEXT:  Loop %loop: Predicated backedge-taken count is 4
; CHECK-NEXT:   Predicates:
; CHECK:       Loop %loop: Trip multiple is 5
;
entry:
  br label %loop
loop:
  %iv = phi i64 [0, %entry], [%iv.next, %loop]
  %iv.shl = phi i64 [4, %entry], [%iv.shl.next, %loop]
  %iv.next = add i64 %iv, 1
  %iv.shl.next = shl i64 %iv.shl, %shiftamt
  %cmp = icmp eq i64 %iv, 4
  br i1 %cmp, label %exit, label %loop
exit:
  ret void
}

; Corner case where phi is not in a loop because it is in unreachable
; code (which loopinfo ignores, but simple recurrence matching does not).
define void @unreachable_phi() {
; CHECK-LABEL: 'unreachable_phi'
; CHECK-NEXT:  Classifying expressions for: @unreachable_phi
; CHECK-NEXT:    %p_58.addr.1 = phi i32 [ undef, %unreachable1 ], [ %sub2629, %unreachable2 ]
; CHECK-NEXT:    --> undef U: full-set S: full-set
; CHECK-NEXT:    %sub2629 = sub i32 %p_58.addr.1, 1
; CHECK-NEXT:    --> undef U: full-set S: full-set
; CHECK-NEXT:  Determining loop execution counts for: @unreachable_phi
;
entry:
  ret void

unreachable1:
  br label %unreachable_nonloop
unreachable2:
  br label %unreachable_nonloop
unreachable_nonloop:
  %p_58.addr.1 = phi i32 [ undef, %unreachable1 ], [ %sub2629, %unreachable2 ]
  %sub2629 = sub i32 %p_58.addr.1, 1
  unreachable
}

; Corner case where phi is not in loop header because binop is in unreachable
; code (which loopinfo ignores, but simple recurrence matching does not).
define void @unreachable_binop() {
; CHECK-LABEL: 'unreachable_binop'
; CHECK-NEXT:  Classifying expressions for: @unreachable_binop
; CHECK-NEXT:    %p_58.addr.1 = phi i32 [ undef, %header ], [ %sub2629, %unreachable ]
; CHECK-NEXT:    --> %p_58.addr.1 U: full-set S: full-set Exits: <<Unknown>> LoopDispositions: { %header: Variant }
; CHECK-NEXT:    %sub2629 = sub i32 %p_58.addr.1, 1
; CHECK-NEXT:    --> undef U: full-set S: full-set
; CHECK-NEXT:  Determining loop execution counts for: @unreachable_binop
; CHECK-NEXT:  Loop %header: Unpredictable backedge-taken count.
; CHECK-NEXT:  Loop %header: Unpredictable max backedge-taken count.
; CHECK-NEXT:  Loop %header: Unpredictable predicated backedge-taken count.
;
entry:
  br label %header

header:
  br label %for.cond2295

for.cond2295:
  %p_58.addr.1 = phi i32 [ undef, %header ], [ %sub2629, %unreachable ]
  br i1 undef, label %if.then2321, label %header

if.then2321:
  ret void

unreachable:
  %sub2629 = sub i32 %p_58.addr.1, 1
  br label %for.cond2295
}

; Was pr49856.  We can match the recurrence without a loop
; since dominance collapses in unreachable code.  Conceptually,
; this is a recurrence which only executes one iteration.
define void @nonloop_recurrence() {
; CHECK-LABEL: 'nonloop_recurrence'
; CHECK-NEXT:  Classifying expressions for: @nonloop_recurrence
; CHECK-NEXT:    %tmp = phi i32 [ 2, %bb ], [ %tmp2, %bb3 ]
; CHECK-NEXT:    --> %tmp U: [1,-2147483648) S: [0,-2147483648)
; CHECK-NEXT:    %tmp2 = add nuw nsw i32 %tmp, 1
; CHECK-NEXT:    --> (1 + %tmp)<nuw> U: [1,-2147483647) S: [1,-2147483647)
; CHECK-NEXT:  Determining loop execution counts for: @nonloop_recurrence
;
bb:
  br label %bb1

bb1:                                              ; preds = %bb3, %bb
  %tmp = phi i32 [ 2, %bb ], [ %tmp2, %bb3 ]
  %tmp2 = add nuw nsw i32 %tmp, 1
  ret void

bb3:                                              ; No predecessors!
  br label %bb1
}

; Tweak of pr49856 test case - analogous, but there is a loop
; it's trip count simply doesn't relate to the single iteration
; "recurrence" we found.
define void @nonloop_recurrence_2() {
; CHECK-LABEL: 'nonloop_recurrence_2'
; CHECK-NEXT:  Classifying expressions for: @nonloop_recurrence_2
; CHECK-NEXT:    %tmp = phi i32 [ 2, %loop ], [ %tmp2, %bb3 ]
; CHECK-NEXT:    --> %tmp U: [1,-2147483648) S: [0,-2147483648) Exits: <<Unknown>> LoopDispositions: { %loop: Variant }
; CHECK-NEXT:    %tmp2 = add nuw nsw i32 %tmp, 1
; CHECK-NEXT:    --> (1 + %tmp)<nuw> U: [1,-2147483647) S: [1,-2147483647) Exits: <<Unknown>> LoopDispositions: { %loop: Variant }
; CHECK-NEXT:  Determining loop execution counts for: @nonloop_recurrence_2
; CHECK-NEXT:  Loop %loop: <multiple exits> Unpredictable backedge-taken count.
; CHECK-NEXT:  Loop %loop: Unpredictable max backedge-taken count.
; CHECK-NEXT:  Loop %loop: Unpredictable predicated backedge-taken count.
;
bb:
  br label %loop

loop:
  br label %bb1
bb1:                                              ; preds = %bb3, %loop
  %tmp = phi i32 [ 2, %loop ], [ %tmp2, %bb3 ]
  %tmp2 = add nuw nsw i32 %tmp, 1
  br label %loop

bb3:                                              ; No predecessors!
  br label %bb1
}


; Next batch of tests show where we can get tighter ranges on ashr/lshr
; by using the trip count information on the loop.

define void @test_ashr_tc_positive() {
; CHECK-LABEL: 'test_ashr_tc_positive'
; CHECK-NEXT:  Classifying expressions for: @test_ashr_tc_positive
; CHECK-NEXT:    %iv = phi i64 [ 0, %entry ], [ %iv.next, %loop ]
; CHECK-NEXT:    --> {0,+,1}<%loop> U: [0,5) S: [0,5) Exits: 4 LoopDispositions: { %loop: Computable }
; CHECK-NEXT:    %iv.ashr = phi i64 [ 1023, %entry ], [ %iv.ashr.next, %loop ]
; CHECK-NEXT:    --> %iv.ashr U: [63,1024) S: [63,1024) Exits: 63 LoopDispositions: { %loop: Variant }
; CHECK-NEXT:    %iv.next = add i64 %iv, 1
; CHECK-NEXT:    --> {1,+,1}<%loop> U: [1,6) S: [1,6) Exits: 5 LoopDispositions: { %loop: Computable }
; CHECK-NEXT:    %iv.ashr.next = ashr i64 %iv.ashr, 1
; CHECK-NEXT:    --> %iv.ashr.next U: [0,512) S: [0,512) Exits: 31 LoopDispositions: { %loop: Variant }
; CHECK-NEXT:  Determining loop execution counts for: @test_ashr_tc_positive
; CHECK-NEXT:  Loop %loop: backedge-taken count is 4
; CHECK-NEXT:  Loop %loop: max backedge-taken count is 4
; CHECK-NEXT:  Loop %loop: Predicated backedge-taken count is 4
; CHECK-NEXT:   Predicates:
; CHECK:       Loop %loop: Trip multiple is 5
;
entry:
  br label %loop
loop:
  %iv = phi i64 [0, %entry], [%iv.next, %loop]
  %iv.ashr = phi i64 [1023, %entry], [%iv.ashr.next, %loop]
  %iv.next = add i64 %iv, 1
  %iv.ashr.next = ashr i64 %iv.ashr, 1
  %cmp = icmp eq i64 %iv, 4
  br i1 %cmp, label %exit, label %loop
exit:
  ret void
}

define void @test_ashr_tc_negative() {
; CHECK-LABEL: 'test_ashr_tc_negative'
; CHECK-NEXT:  Classifying expressions for: @test_ashr_tc_negative
; CHECK-NEXT:    %iv = phi i64 [ 0, %entry ], [ %iv.next, %loop ]
; CHECK-NEXT:    --> {0,+,1}<%loop> U: [0,5) S: [0,5) Exits: 4 LoopDispositions: { %loop: Computable }
; CHECK-NEXT:    %iv.ashr = phi i8 [ -128, %entry ], [ %iv.ashr.next, %loop ]
; CHECK-NEXT:    --> %iv.ashr U: [-128,-7) S: [-128,-7) Exits: -8 LoopDispositions: { %loop: Variant }
; CHECK-NEXT:    %iv.next = add i64 %iv, 1
; CHECK-NEXT:    --> {1,+,1}<%loop> U: [1,6) S: [1,6) Exits: 5 LoopDispositions: { %loop: Computable }
; CHECK-NEXT:    %iv.ashr.next = ashr i8 %iv.ashr, 1
; CHECK-NEXT:    --> %iv.ashr.next U: [-64,0) S: [-64,0) Exits: -4 LoopDispositions: { %loop: Variant }
; CHECK-NEXT:  Determining loop execution counts for: @test_ashr_tc_negative
; CHECK-NEXT:  Loop %loop: backedge-taken count is 4
; CHECK-NEXT:  Loop %loop: max backedge-taken count is 4
; CHECK-NEXT:  Loop %loop: Predicated backedge-taken count is 4
; CHECK-NEXT:   Predicates:
; CHECK:       Loop %loop: Trip multiple is 5
;
entry:
  br label %loop
loop:
  %iv = phi i64 [0, %entry], [%iv.next, %loop]
  %iv.ashr = phi i8 [128, %entry], [%iv.ashr.next, %loop]
  %iv.next = add i64 %iv, 1
  %iv.ashr.next = ashr i8 %iv.ashr, 1
  %cmp = icmp eq i64 %iv, 4
  br i1 %cmp, label %exit, label %loop
exit:
  ret void
}

define void @test_ashr_tc_either(i1 %a) {
; CHECK-LABEL: 'test_ashr_tc_either'
; CHECK-NEXT:  Classifying expressions for: @test_ashr_tc_either
; CHECK-NEXT:    %start = sext i1 %a to i8
; CHECK-NEXT:    --> (sext i1 %a to i8) U: [-1,1) S: [-1,1)
; CHECK-NEXT:    %iv = phi i64 [ 0, %entry ], [ %iv.next, %loop ]
; CHECK-NEXT:    --> {0,+,1}<%loop> U: [0,61) S: [0,61) Exits: 60 LoopDispositions: { %loop: Computable }
; CHECK-NEXT:    %iv.ashr = phi i8 [ %start, %entry ], [ %iv.ashr.next, %loop ]
; CHECK-NEXT:    --> %iv.ashr U: [-16,16) S: [-16,16) Exits: <<Unknown>> LoopDispositions: { %loop: Variant }
; CHECK-NEXT:    %iv.next = add i64 %iv, 1
; CHECK-NEXT:    --> {1,+,1}<%loop> U: [1,62) S: [1,62) Exits: 61 LoopDispositions: { %loop: Computable }
; CHECK-NEXT:    %iv.ashr.next = ashr i8 %iv.ashr, 1
; CHECK-NEXT:    --> %iv.ashr.next U: [-16,16) S: [-16,16) Exits: <<Unknown>> LoopDispositions: { %loop: Variant }
; CHECK-NEXT:  Determining loop execution counts for: @test_ashr_tc_either
; CHECK-NEXT:  Loop %loop: backedge-taken count is 60
; CHECK-NEXT:  Loop %loop: max backedge-taken count is 60
; CHECK-NEXT:  Loop %loop: Predicated backedge-taken count is 60
; CHECK-NEXT:   Predicates:
; CHECK:       Loop %loop: Trip multiple is 61
;
entry:
  %start = sext i1 %a to i8
  br label %loop
loop:
  %iv = phi i64 [0, %entry], [%iv.next, %loop]
  %iv.ashr = phi i8 [%start, %entry], [%iv.ashr.next, %loop]
  %iv.next = add i64 %iv, 1
  %iv.ashr.next = ashr i8 %iv.ashr, 1
  %cmp = icmp eq i64 %iv, 60
  br i1 %cmp, label %exit, label %loop
exit:
  ret void
}

define void @test_ashr_zero_shift() {
; CHECK-LABEL: 'test_ashr_zero_shift'
; CHECK-NEXT:  Classifying expressions for: @test_ashr_zero_shift
; CHECK-NEXT:    %iv = phi i64 [ 0, %entry ], [ %iv.next, %loop ]
; CHECK-NEXT:    --> {0,+,1}<%loop> U: [0,5) S: [0,5) Exits: 4 LoopDispositions: { %loop: Computable }
; CHECK-NEXT:    %iv.ashr = phi i64 [ 1023, %entry ], [ %iv.ashr.next, %loop ]
<<<<<<< HEAD
; CHECK-NEXT:    --> %iv.ashr U: [0,1024) S: [0,1024) Exits: 1023 LoopDispositions: { %loop: Variant }
; CHECK-NEXT:    %iv.next = add i64 %iv, 1
; CHECK-NEXT:    --> {1,+,1}<%loop> U: [1,6) S: [1,6) Exits: 5 LoopDispositions: { %loop: Computable }
; CHECK-NEXT:    %iv.ashr.next = ashr i64 %iv.ashr, 0
; CHECK-NEXT:    --> %iv.ashr U: [0,1024) S: [0,1024) Exits: 1023 LoopDispositions: { %loop: Variant }
=======
; CHECK-NEXT:    --> %iv.ashr U: [1023,1024) S: [1023,1024) Exits: 1023 LoopDispositions: { %loop: Variant }
; CHECK-NEXT:    %iv.next = add i64 %iv, 1
; CHECK-NEXT:    --> {1,+,1}<%loop> U: [1,6) S: [1,6) Exits: 5 LoopDispositions: { %loop: Computable }
; CHECK-NEXT:    %iv.ashr.next = ashr i64 %iv.ashr, 0
; CHECK-NEXT:    --> %iv.ashr U: [1023,1024) S: [1023,1024) Exits: 1023 LoopDispositions: { %loop: Variant }
>>>>>>> 11299179
; CHECK-NEXT:  Determining loop execution counts for: @test_ashr_zero_shift
; CHECK-NEXT:  Loop %loop: backedge-taken count is 4
; CHECK-NEXT:  Loop %loop: max backedge-taken count is 4
; CHECK-NEXT:  Loop %loop: Predicated backedge-taken count is 4
; CHECK-NEXT:   Predicates:
; CHECK:       Loop %loop: Trip multiple is 5
;
entry:
  br label %loop
loop:
  %iv = phi i64 [0, %entry], [%iv.next, %loop]
  %iv.ashr = phi i64 [1023, %entry], [%iv.ashr.next, %loop]
  %iv.next = add i64 %iv, 1
  %iv.ashr.next = ashr i64 %iv.ashr, 0
  %cmp = icmp eq i64 %iv, 4
  br i1 %cmp, label %exit, label %loop
exit:
  ret void
}

define void @test_lshr_tc_positive() {
; CHECK-LABEL: 'test_lshr_tc_positive'
; CHECK-NEXT:  Classifying expressions for: @test_lshr_tc_positive
; CHECK-NEXT:    %iv = phi i64 [ 0, %entry ], [ %iv.next, %loop ]
; CHECK-NEXT:    --> {0,+,1}<%loop> U: [0,5) S: [0,5) Exits: 4 LoopDispositions: { %loop: Computable }
; CHECK-NEXT:    %iv.lshr = phi i64 [ 1023, %entry ], [ %iv.lshr.next, %loop ]
; CHECK-NEXT:    --> %iv.lshr U: [63,1024) S: [63,1024) Exits: 63 LoopDispositions: { %loop: Variant }
; CHECK-NEXT:    %iv.next = add i64 %iv, 1
; CHECK-NEXT:    --> {1,+,1}<%loop> U: [1,6) S: [1,6) Exits: 5 LoopDispositions: { %loop: Computable }
; CHECK-NEXT:    %iv.lshr.next = lshr i64 %iv.lshr, 1
; CHECK-NEXT:    --> (%iv.lshr /u 2) U: [31,512) S: [31,512) Exits: 31 LoopDispositions: { %loop: Variant }
; CHECK-NEXT:  Determining loop execution counts for: @test_lshr_tc_positive
; CHECK-NEXT:  Loop %loop: backedge-taken count is 4
; CHECK-NEXT:  Loop %loop: max backedge-taken count is 4
; CHECK-NEXT:  Loop %loop: Predicated backedge-taken count is 4
; CHECK-NEXT:   Predicates:
; CHECK:       Loop %loop: Trip multiple is 5
;
entry:
  br label %loop
loop:
  %iv = phi i64 [0, %entry], [%iv.next, %loop]
  %iv.lshr = phi i64 [1023, %entry], [%iv.lshr.next, %loop]
  %iv.next = add i64 %iv, 1
  %iv.lshr.next = lshr i64 %iv.lshr, 1
  %cmp = icmp eq i64 %iv, 4
  br i1 %cmp, label %exit, label %loop
exit:
  ret void
}

define void @test_lshr_tc_negative() {
; CHECK-LABEL: 'test_lshr_tc_negative'
; CHECK-NEXT:  Classifying expressions for: @test_lshr_tc_negative
; CHECK-NEXT:    %iv = phi i64 [ 0, %entry ], [ %iv.next, %loop ]
; CHECK-NEXT:    --> {0,+,1}<%loop> U: [0,5) S: [0,5) Exits: 4 LoopDispositions: { %loop: Computable }
; CHECK-NEXT:    %iv.lshr = phi i8 [ -1, %entry ], [ %iv.lshr.next, %loop ]
; CHECK-NEXT:    --> %iv.lshr U: [15,0) S: [-1,-128) Exits: 15 LoopDispositions: { %loop: Variant }
; CHECK-NEXT:    %iv.next = add i64 %iv, 1
; CHECK-NEXT:    --> {1,+,1}<%loop> U: [1,6) S: [1,6) Exits: 5 LoopDispositions: { %loop: Computable }
; CHECK-NEXT:    %iv.lshr.next = lshr i8 %iv.lshr, 1
; CHECK-NEXT:    --> (%iv.lshr /u 2) U: [7,-128) S: [7,-128) Exits: 7 LoopDispositions: { %loop: Variant }
; CHECK-NEXT:  Determining loop execution counts for: @test_lshr_tc_negative
; CHECK-NEXT:  Loop %loop: backedge-taken count is 4
; CHECK-NEXT:  Loop %loop: max backedge-taken count is 4
; CHECK-NEXT:  Loop %loop: Predicated backedge-taken count is 4
; CHECK-NEXT:   Predicates:
; CHECK:       Loop %loop: Trip multiple is 5
;
entry:
  br label %loop
loop:
  %iv = phi i64 [0, %entry], [%iv.next, %loop]
  %iv.lshr = phi i8 [-1, %entry], [%iv.lshr.next, %loop]
  %iv.next = add i64 %iv, 1
  %iv.lshr.next = lshr i8 %iv.lshr, 1
  %cmp = icmp eq i64 %iv, 4
  br i1 %cmp, label %exit, label %loop
exit:
  ret void
}

define void @test_lshr_tc_either(i1 %a) {
; CHECK-LABEL: 'test_lshr_tc_either'
; CHECK-NEXT:  Classifying expressions for: @test_lshr_tc_either
; CHECK-NEXT:    %start = sext i1 %a to i8
; CHECK-NEXT:    --> (sext i1 %a to i8) U: [-1,1) S: [-1,1)
; CHECK-NEXT:    %iv = phi i64 [ 0, %entry ], [ %iv.next, %loop ]
; CHECK-NEXT:    --> {0,+,1}<%loop> U: [0,5) S: [0,5) Exits: 4 LoopDispositions: { %loop: Computable }
; CHECK-NEXT:    %iv.lshr = phi i8 [ %start, %entry ], [ %iv.lshr.next, %loop ]
; CHECK-NEXT:    --> %iv.lshr U: [-1,-128) S: [-1,-128) Exits: <<Unknown>> LoopDispositions: { %loop: Variant }
; CHECK-NEXT:    %iv.next = add i64 %iv, 1
; CHECK-NEXT:    --> {1,+,1}<%loop> U: [1,6) S: [1,6) Exits: 5 LoopDispositions: { %loop: Computable }
; CHECK-NEXT:    %iv.lshr.next = lshr i8 %iv.lshr, 1
; CHECK-NEXT:    --> (%iv.lshr /u 2) U: [0,-128) S: [0,-128) Exits: <<Unknown>> LoopDispositions: { %loop: Variant }
; CHECK-NEXT:  Determining loop execution counts for: @test_lshr_tc_either
; CHECK-NEXT:  Loop %loop: backedge-taken count is 4
; CHECK-NEXT:  Loop %loop: max backedge-taken count is 4
; CHECK-NEXT:  Loop %loop: Predicated backedge-taken count is 4
; CHECK-NEXT:   Predicates:
; CHECK:       Loop %loop: Trip multiple is 5
;
entry:
  %start = sext i1 %a to i8
  br label %loop
loop:
  %iv = phi i64 [0, %entry], [%iv.next, %loop]
  %iv.lshr = phi i8 [%start, %entry], [%iv.lshr.next, %loop]
  %iv.next = add i64 %iv, 1
  %iv.lshr.next = lshr i8 %iv.lshr, 1
  %cmp = icmp eq i64 %iv, 4
  br i1 %cmp, label %exit, label %loop
exit:
  ret void
}

define void @test_lshr_zero_shift() {
; CHECK-LABEL: 'test_lshr_zero_shift'
; CHECK-NEXT:  Classifying expressions for: @test_lshr_zero_shift
; CHECK-NEXT:    %iv = phi i64 [ 0, %entry ], [ %iv.next, %loop ]
; CHECK-NEXT:    --> {0,+,1}<%loop> U: [0,5) S: [0,5) Exits: 4 LoopDispositions: { %loop: Computable }
; CHECK-NEXT:    %iv.lshr = phi i64 [ 1023, %entry ], [ %iv.lshr.next, %loop ]
; CHECK-NEXT:    --> %iv.lshr U: [1023,1024) S: [1023,1024) Exits: 1023 LoopDispositions: { %loop: Variant }
; CHECK-NEXT:    %iv.next = add i64 %iv, 1
; CHECK-NEXT:    --> {1,+,1}<%loop> U: [1,6) S: [1,6) Exits: 5 LoopDispositions: { %loop: Computable }
; CHECK-NEXT:    %iv.lshr.next = lshr i64 %iv.lshr, 0
; CHECK-NEXT:    --> %iv.lshr U: [1023,1024) S: [1023,1024) Exits: 1023 LoopDispositions: { %loop: Variant }
; CHECK-NEXT:  Determining loop execution counts for: @test_lshr_zero_shift
; CHECK-NEXT:  Loop %loop: backedge-taken count is 4
; CHECK-NEXT:  Loop %loop: max backedge-taken count is 4
; CHECK-NEXT:  Loop %loop: Predicated backedge-taken count is 4
; CHECK-NEXT:   Predicates:
; CHECK:       Loop %loop: Trip multiple is 5
;
entry:
  br label %loop
loop:
  %iv = phi i64 [0, %entry], [%iv.next, %loop]
  %iv.lshr = phi i64 [1023, %entry], [%iv.lshr.next, %loop]
  %iv.next = add i64 %iv, 1
  %iv.lshr.next = lshr i64 %iv.lshr, 0
  %cmp = icmp eq i64 %iv, 4
  br i1 %cmp, label %exit, label %loop
exit:
  ret void
}


define void @test_lshr_power_of_2_start() {
; CHECK-LABEL: 'test_lshr_power_of_2_start'
; CHECK-NEXT:  Classifying expressions for: @test_lshr_power_of_2_start
; CHECK-NEXT:    %iv = phi i64 [ 0, %entry ], [ %iv.next, %loop ]
; CHECK-NEXT:    --> {0,+,1}<%loop> U: [0,5) S: [0,5) Exits: 4 LoopDispositions: { %loop: Computable }
; CHECK-NEXT:    %iv.lshr = phi i64 [ 1024, %entry ], [ %iv.lshr.next, %loop ]
; CHECK-NEXT:    --> %iv.lshr U: [4,1025) S: [4,1025) Exits: 4 LoopDispositions: { %loop: Variant }
; CHECK-NEXT:    %iv.next = add i64 %iv, 1
; CHECK-NEXT:    --> {1,+,1}<%loop> U: [1,6) S: [1,6) Exits: 5 LoopDispositions: { %loop: Computable }
; CHECK-NEXT:    %iv.lshr.next = lshr i64 %iv.lshr, 2
; CHECK-NEXT:    --> (%iv.lshr /u 4) U: [1,257) S: [1,257) Exits: 1 LoopDispositions: { %loop: Variant }
; CHECK-NEXT:  Determining loop execution counts for: @test_lshr_power_of_2_start
; CHECK-NEXT:  Loop %loop: backedge-taken count is 4
; CHECK-NEXT:  Loop %loop: max backedge-taken count is 4
; CHECK-NEXT:  Loop %loop: Predicated backedge-taken count is 4
; CHECK-NEXT:   Predicates:
; CHECK:       Loop %loop: Trip multiple is 5
;
entry:
  br label %loop
loop:
  %iv = phi i64 [0, %entry], [%iv.next, %loop]
  %iv.lshr = phi i64 [1024, %entry], [%iv.lshr.next, %loop]
  %iv.next = add i64 %iv, 1
  %iv.lshr.next = lshr i64 %iv.lshr, 2
  %cmp = icmp eq i64 %iv, 4
  br i1 %cmp, label %exit, label %loop
exit:
  ret void
}

; Starting value is chosen not to be near power of 2
define void @test_lshr_arbitrary_start() {
; CHECK-LABEL: 'test_lshr_arbitrary_start'
; CHECK-NEXT:  Classifying expressions for: @test_lshr_arbitrary_start
; CHECK-NEXT:    %iv = phi i64 [ 0, %entry ], [ %iv.next, %loop ]
; CHECK-NEXT:    --> {0,+,1}<%loop> U: [0,5) S: [0,5) Exits: 4 LoopDispositions: { %loop: Computable }
; CHECK-NEXT:    %iv.lshr = phi i64 [ 957, %entry ], [ %iv.lshr.next, %loop ]
; CHECK-NEXT:    --> %iv.lshr U: [3,958) S: [3,958) Exits: 3 LoopDispositions: { %loop: Variant }
; CHECK-NEXT:    %iv.next = add i64 %iv, 1
; CHECK-NEXT:    --> {1,+,1}<%loop> U: [1,6) S: [1,6) Exits: 5 LoopDispositions: { %loop: Computable }
; CHECK-NEXT:    %iv.lshr.next = lshr i64 %iv.lshr, 2
; CHECK-NEXT:    --> (%iv.lshr /u 4) U: [0,240) S: [0,240) Exits: 0 LoopDispositions: { %loop: Variant }
; CHECK-NEXT:  Determining loop execution counts for: @test_lshr_arbitrary_start
; CHECK-NEXT:  Loop %loop: backedge-taken count is 4
; CHECK-NEXT:  Loop %loop: max backedge-taken count is 4
; CHECK-NEXT:  Loop %loop: Predicated backedge-taken count is 4
; CHECK-NEXT:   Predicates:
; CHECK:       Loop %loop: Trip multiple is 5
;
entry:
  br label %loop
loop:
  %iv = phi i64 [0, %entry], [%iv.next, %loop]
  %iv.lshr = phi i64 [957, %entry], [%iv.lshr.next, %loop]
  %iv.next = add i64 %iv, 1
  %iv.lshr.next = lshr i64 %iv.lshr, 2
  %cmp = icmp eq i64 %iv, 4
  br i1 %cmp, label %exit, label %loop
exit:
  ret void
}

define void @test_lshr_start_power_of_2_plus_one() {
; CHECK-LABEL: 'test_lshr_start_power_of_2_plus_one'
; CHECK-NEXT:  Classifying expressions for: @test_lshr_start_power_of_2_plus_one
; CHECK-NEXT:    %iv = phi i64 [ 0, %entry ], [ %iv.next, %loop ]
; CHECK-NEXT:    --> {0,+,1}<%loop> U: [0,5) S: [0,5) Exits: 4 LoopDispositions: { %loop: Computable }
; CHECK-NEXT:    %iv.lshr = phi i64 [ 1025, %entry ], [ %iv.lshr.next, %loop ]
; CHECK-NEXT:    --> %iv.lshr U: [4,1026) S: [4,1026) Exits: 4 LoopDispositions: { %loop: Variant }
; CHECK-NEXT:    %iv.next = add i64 %iv, 1
; CHECK-NEXT:    --> {1,+,1}<%loop> U: [1,6) S: [1,6) Exits: 5 LoopDispositions: { %loop: Computable }
; CHECK-NEXT:    %iv.lshr.next = lshr i64 %iv.lshr, 2
; CHECK-NEXT:    --> (%iv.lshr /u 4) U: [1,257) S: [1,257) Exits: 1 LoopDispositions: { %loop: Variant }
; CHECK-NEXT:  Determining loop execution counts for: @test_lshr_start_power_of_2_plus_one
; CHECK-NEXT:  Loop %loop: backedge-taken count is 4
; CHECK-NEXT:  Loop %loop: max backedge-taken count is 4
; CHECK-NEXT:  Loop %loop: Predicated backedge-taken count is 4
; CHECK-NEXT:   Predicates:
; CHECK:       Loop %loop: Trip multiple is 5
;
entry:
  br label %loop
loop:
  %iv = phi i64 [0, %entry], [%iv.next, %loop]
  %iv.lshr = phi i64 [1025, %entry], [%iv.lshr.next, %loop]
  %iv.next = add i64 %iv, 1
  %iv.lshr.next = lshr i64 %iv.lshr, 2
  %cmp = icmp eq i64 %iv, 4
  br i1 %cmp, label %exit, label %loop
exit:
  ret void
}<|MERGE_RESOLUTION|>--- conflicted
+++ resolved
@@ -599,19 +599,11 @@
 ; CHECK-NEXT:    %iv = phi i64 [ 0, %entry ], [ %iv.next, %loop ]
 ; CHECK-NEXT:    --> {0,+,1}<%loop> U: [0,5) S: [0,5) Exits: 4 LoopDispositions: { %loop: Computable }
 ; CHECK-NEXT:    %iv.ashr = phi i64 [ 1023, %entry ], [ %iv.ashr.next, %loop ]
-<<<<<<< HEAD
-; CHECK-NEXT:    --> %iv.ashr U: [0,1024) S: [0,1024) Exits: 1023 LoopDispositions: { %loop: Variant }
-; CHECK-NEXT:    %iv.next = add i64 %iv, 1
-; CHECK-NEXT:    --> {1,+,1}<%loop> U: [1,6) S: [1,6) Exits: 5 LoopDispositions: { %loop: Computable }
-; CHECK-NEXT:    %iv.ashr.next = ashr i64 %iv.ashr, 0
-; CHECK-NEXT:    --> %iv.ashr U: [0,1024) S: [0,1024) Exits: 1023 LoopDispositions: { %loop: Variant }
-=======
 ; CHECK-NEXT:    --> %iv.ashr U: [1023,1024) S: [1023,1024) Exits: 1023 LoopDispositions: { %loop: Variant }
 ; CHECK-NEXT:    %iv.next = add i64 %iv, 1
 ; CHECK-NEXT:    --> {1,+,1}<%loop> U: [1,6) S: [1,6) Exits: 5 LoopDispositions: { %loop: Computable }
 ; CHECK-NEXT:    %iv.ashr.next = ashr i64 %iv.ashr, 0
 ; CHECK-NEXT:    --> %iv.ashr U: [1023,1024) S: [1023,1024) Exits: 1023 LoopDispositions: { %loop: Variant }
->>>>>>> 11299179
 ; CHECK-NEXT:  Determining loop execution counts for: @test_ashr_zero_shift
 ; CHECK-NEXT:  Loop %loop: backedge-taken count is 4
 ; CHECK-NEXT:  Loop %loop: max backedge-taken count is 4
