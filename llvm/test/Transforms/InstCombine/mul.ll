--- conflicted
+++ resolved
@@ -247,13 +247,8 @@
 
 define <3 x i32> @mul_bools_mixed_ext(<3 x i1> %x, <3 x i1> %y) {
 ; CHECK-LABEL: @mul_bools_mixed_ext(
-<<<<<<< HEAD
-; CHECK-NEXT:    [[NARROW:%.*]] = and <3 x i1> [[X:%.*]], [[Y:%.*]]
-; CHECK-NEXT:    [[R:%.*]] = sext <3 x i1> [[NARROW]] to <3 x i32>
-=======
 ; CHECK-NEXT:    [[MULBOOL:%.*]] = and <3 x i1> [[X:%.*]], [[Y:%.*]]
 ; CHECK-NEXT:    [[R:%.*]] = sext <3 x i1> [[MULBOOL]] to <3 x i32>
->>>>>>> d06f6314
 ; CHECK-NEXT:    ret <3 x i32> [[R]]
 ;
   %zx = zext <3 x i1> %x to <3 x i32>
@@ -266,13 +261,8 @@
 ; CHECK-LABEL: @mul_bools_mixed_ext_use1(
 ; CHECK-NEXT:    [[ZY:%.*]] = zext i1 [[Y:%.*]] to i32
 ; CHECK-NEXT:    call void @use32(i32 [[ZY]])
-<<<<<<< HEAD
-; CHECK-NEXT:    [[NARROW:%.*]] = and i1 [[Y]], [[X:%.*]]
-; CHECK-NEXT:    [[R:%.*]] = sext i1 [[NARROW]] to i32
-=======
 ; CHECK-NEXT:    [[MULBOOL:%.*]] = and i1 [[X:%.*]], [[Y]]
 ; CHECK-NEXT:    [[R:%.*]] = sext i1 [[MULBOOL]] to i32
->>>>>>> d06f6314
 ; CHECK-NEXT:    ret i32 [[R]]
 ;
   %sx = sext i1 %x to i32
@@ -286,12 +276,8 @@
 ; CHECK-LABEL: @mul_bools_mixed_ext_use2(
 ; CHECK-NEXT:    [[SY:%.*]] = sext i1 [[Y:%.*]] to i32
 ; CHECK-NEXT:    call void @use32(i32 [[SY]])
-<<<<<<< HEAD
-; CHECK-NEXT:    [[R:%.*]] = select i1 [[X:%.*]], i32 [[SY]], i32 0
-=======
 ; CHECK-NEXT:    [[MULBOOL:%.*]] = and i1 [[Y]], [[X:%.*]]
 ; CHECK-NEXT:    [[R:%.*]] = sext i1 [[MULBOOL]] to i32
->>>>>>> d06f6314
 ; CHECK-NEXT:    ret i32 [[R]]
 ;
   %zx = zext i1 %x to i32
