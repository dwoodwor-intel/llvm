--- conflicted
+++ resolved
@@ -80,12 +80,7 @@
 
   /// Estimate a cost of Broadcast as an extract and sequence of insert
   /// operations.
-<<<<<<< HEAD
-  unsigned getBroadcastShuffleOverhead(Type *Ty) {
-    auto *VTy = cast<VectorType>(Ty);
-=======
   unsigned getBroadcastShuffleOverhead(VectorType *VTy) {
->>>>>>> a34309b7
     unsigned Cost = 0;
     // Broadcast cost is equal to the cost of extracting the zero'th element
     // plus the cost of inserting it into every element of the result vector.
@@ -101,12 +96,7 @@
 
   /// Estimate a cost of shuffle as a sequence of extract and insert
   /// operations.
-<<<<<<< HEAD
-  unsigned getPermuteShuffleOverhead(Type *Ty) {
-    auto *VTy = cast<VectorType>(Ty);
-=======
   unsigned getPermuteShuffleOverhead(VectorType *VTy) {
->>>>>>> a34309b7
     unsigned Cost = 0;
     // Shuffle cost is equal to the cost of extracting element from its argument
     // plus the cost of inserting them onto the result vector.
@@ -130,11 +120,6 @@
                                        VectorType *SubVTy) {
     assert(VTy && SubVTy &&
            "Can only extract subvectors from vectors");
-<<<<<<< HEAD
-    auto *VTy = cast<VectorType>(Ty);
-    auto *SubVTy = cast<VectorType>(SubTy);
-=======
->>>>>>> a34309b7
     int NumSubElts = SubVTy->getNumElements();
     assert((Index + NumSubElts) <= (int)VTy->getNumElements() &&
            "SK_ExtractSubvector index out of range");
@@ -158,11 +143,6 @@
                                       VectorType *SubVTy) {
     assert(VTy && SubVTy &&
            "Can only insert subvectors into vectors");
-<<<<<<< HEAD
-    auto *VTy = cast<VectorType>(Ty);
-    auto *SubVTy = cast<VectorType>(SubTy);
-=======
->>>>>>> a34309b7
     int NumSubElts = SubVTy->getNumElements();
     assert((Index + NumSubElts) <= (int)VTy->getNumElements() &&
            "SK_InsertSubvector index out of range");
@@ -1344,22 +1324,14 @@
     case Intrinsic::experimental_vector_reduce_fmax:
     case Intrinsic::experimental_vector_reduce_fmin:
       return ConcreteTTI->getMinMaxReductionCost(
-<<<<<<< HEAD
-          Tys[0], CmpInst::makeCmpResultType(Tys[0]), /*IsPairwiseForm=*/false,
-=======
           VecOpTy, cast<VectorType>(CmpInst::makeCmpResultType(VecOpTy)),
           /*IsPairwiseForm=*/false,
->>>>>>> a34309b7
           /*IsUnsigned=*/false);
     case Intrinsic::experimental_vector_reduce_umax:
     case Intrinsic::experimental_vector_reduce_umin:
       return ConcreteTTI->getMinMaxReductionCost(
-<<<<<<< HEAD
-          Tys[0], CmpInst::makeCmpResultType(Tys[0]), /*IsPairwiseForm=*/false,
-=======
           VecOpTy, cast<VectorType>(CmpInst::makeCmpResultType(VecOpTy)),
           /*IsPairwiseForm=*/false,
->>>>>>> a34309b7
           /*IsUnsigned=*/true);
     case Intrinsic::sadd_sat:
     case Intrinsic::ssub_sat: {
@@ -1646,14 +1618,8 @@
   /// vector is reduced on each iteration.
   unsigned getArithmeticReductionCost(unsigned Opcode, VectorType *Ty,
                                       bool IsPairwise) {
-<<<<<<< HEAD
-    assert(Ty->isVectorTy() && "Expect a vector type");
-    Type *ScalarTy = cast<VectorType>(Ty)->getElementType();
-    unsigned NumVecElts = cast<VectorType>(Ty)->getNumElements();
-=======
     Type *ScalarTy = Ty->getElementType();
     unsigned NumVecElts = Ty->getNumElements();
->>>>>>> a34309b7
     unsigned NumReduxLevels = Log2_32(NumVecElts);
     unsigned ArithCost = 0;
     unsigned ShuffleCost = 0;
@@ -1699,20 +1665,11 @@
 
   /// Try to calculate op costs for min/max reduction operations.
   /// \param CondTy Conditional type for the Select instruction.
-<<<<<<< HEAD
-  unsigned getMinMaxReductionCost(Type *Ty, Type *CondTy, bool IsPairwise,
-                                  bool) {
-    assert(Ty->isVectorTy() && "Expect a vector type");
-    Type *ScalarTy = cast<VectorType>(Ty)->getElementType();
-    Type *ScalarCondTy = cast<VectorType>(CondTy)->getElementType();
-    unsigned NumVecElts = cast<VectorType>(Ty)->getNumElements();
-=======
   unsigned getMinMaxReductionCost(VectorType *Ty, VectorType *CondTy,
                                   bool IsPairwise, bool) {
     Type *ScalarTy = Ty->getElementType();
     Type *ScalarCondTy = CondTy->getElementType();
     unsigned NumVecElts = Ty->getNumElements();
->>>>>>> a34309b7
     unsigned NumReduxLevels = Log2_32(NumVecElts);
     unsigned CmpOpcode;
     if (Ty->isFPOrFPVectorTy()) {
