//===--- TargetProcessControlTypes.h -- Shared Core/TPC types ---*- C++ -*-===//
//
// Part of the LLVM Project, under the Apache License v2.0 with LLVM Exceptions.
// See https://llvm.org/LICENSE.txt for license information.
// SPDX-License-Identifier: Apache-2.0 WITH LLVM-exception
//
//===----------------------------------------------------------------------===//
//
// TargetProcessControl types that are used by both the Orc and
// OrcTargetProcess libraries.
//
//===----------------------------------------------------------------------===//

#ifndef LLVM_EXECUTIONENGINE_ORC_SHARED_TARGETPROCESSCONTROLTYPES_H
#define LLVM_EXECUTIONENGINE_ORC_SHARED_TARGETPROCESSCONTROLTYPES_H

#include "llvm/ADT/ArrayRef.h"
#include "llvm/ADT/StringRef.h"
#include "llvm/ExecutionEngine/JITSymbol.h"
#include "llvm/ExecutionEngine/Orc/Shared/AllocationActions.h"
#include "llvm/ExecutionEngine/Orc/Shared/ExecutorAddress.h"
#include "llvm/ExecutionEngine/Orc/Shared/SimplePackedSerialization.h"
#include "llvm/ExecutionEngine/Orc/Shared/WrapperFunctionUtils.h"
#include "llvm/Support/Memory.h"

#include <vector>

namespace llvm {
namespace orc {
namespace tpctypes {

enum WireProtectionFlags : uint8_t {
  WPF_None = 0,
  WPF_Read = 1U << 0,
  WPF_Write = 1U << 1,
  WPF_Exec = 1U << 2,
  LLVM_MARK_AS_BITMASK_ENUM(WPF_Exec)
};

/// Convert from sys::Memory::ProtectionFlags
inline WireProtectionFlags
toWireProtectionFlags(sys::Memory::ProtectionFlags PF) {
  WireProtectionFlags WPF = WPF_None;
  if (PF & sys::Memory::MF_READ)
    WPF |= WPF_Read;
  if (PF & sys::Memory::MF_WRITE)
    WPF |= WPF_Write;
  if (PF & sys::Memory::MF_EXEC)
    WPF |= WPF_Exec;
  return WPF;
}

inline sys::Memory::ProtectionFlags
fromWireProtectionFlags(WireProtectionFlags WPF) {
  int PF = 0;
  if (WPF & WPF_Read)
    PF |= sys::Memory::MF_READ;
  if (WPF & WPF_Write)
    PF |= sys::Memory::MF_WRITE;
  if (WPF & WPF_Exec)
    PF |= sys::Memory::MF_EXEC;
  return static_cast<sys::Memory::ProtectionFlags>(PF);
}

inline std::string getWireProtectionFlagsStr(WireProtectionFlags WPF) {
  std::string Result;
  Result += (WPF & WPF_Read) ? 'R' : '-';
  Result += (WPF & WPF_Write) ? 'W' : '-';
  Result += (WPF & WPF_Exec) ? 'X' : '-';
  return Result;
}

<<<<<<< HEAD
struct WrapperFunctionCall {
  ExecutorAddr Func;
  ExecutorAddrRange ArgData;

  WrapperFunctionCall() = default;
  WrapperFunctionCall(ExecutorAddr Func, ExecutorAddr ArgData,
                      ExecutorAddrDiff ArgSize)
      : Func(Func), ArgData(ArgData, ArgSize) {}
  WrapperFunctionCall(ExecutorAddr Func, ExecutorAddrRange ArgData)
      : Func(Func), ArgData(ArgData) {}

  shared::WrapperFunctionResult run() {
    using FnTy =
        shared::CWrapperFunctionResult(const char *ArgData, size_t ArgSize);
    return shared::WrapperFunctionResult(
        Func.toPtr<FnTy *>()(ArgData.Start.toPtr<const char *>(),
                             static_cast<size_t>(ArgData.size())));
  }

  /// Run call and deserialize result using SPS.
  template <typename SPSRetT, typename RetT> Error runWithSPSRet(RetT &RetVal) {
    auto WFR = run();
    if (const char *ErrMsg = WFR.getOutOfBandError())
      return make_error<StringError>(ErrMsg, inconvertibleErrorCode());
    shared::SPSInputBuffer IB(WFR.data(), WFR.size());
    if (!shared::SPSSerializationTraits<SPSRetT, RetT>::deserialize(IB, RetVal))
      return make_error<StringError>("Could not deserialize result from "
                                     "serialized wrapper function call",
                                     inconvertibleErrorCode());
    return Error::success();
  }

  /// Overload for SPS functions returning void.
  Error runWithSPSRet() {
    shared::SPSEmpty E;
    return runWithSPSRet<shared::SPSEmpty>(E);
  }
};

struct AllocationActionsPair {
  WrapperFunctionCall Finalize;
  WrapperFunctionCall Deallocate;
};

=======
>>>>>>> 1e8336c5
struct SegFinalizeRequest {
  WireProtectionFlags Prot;
  ExecutorAddr Addr;
  uint64_t Size;
  ArrayRef<char> Content;
};

struct FinalizeRequest {
  std::vector<SegFinalizeRequest> Segments;
  shared::AllocActions Actions;
};

template <typename T> struct UIntWrite {
  UIntWrite() = default;
  UIntWrite(ExecutorAddr Addr, T Value) : Addr(Addr), Value(Value) {}

  ExecutorAddr Addr;
  T Value = 0;
};

/// Describes a write to a uint8_t.
using UInt8Write = UIntWrite<uint8_t>;

/// Describes a write to a uint16_t.
using UInt16Write = UIntWrite<uint16_t>;

/// Describes a write to a uint32_t.
using UInt32Write = UIntWrite<uint32_t>;

/// Describes a write to a uint64_t.
using UInt64Write = UIntWrite<uint64_t>;

/// Describes a write to a buffer.
/// For use with TargetProcessControl::MemoryAccess objects.
struct BufferWrite {
  BufferWrite() = default;
  BufferWrite(ExecutorAddr Addr, StringRef Buffer)
      : Addr(Addr), Buffer(Buffer) {}

  ExecutorAddr Addr;
  StringRef Buffer;
};

/// A handle used to represent a loaded dylib in the target process.
using DylibHandle = JITTargetAddress;

using LookupResult = std::vector<JITTargetAddress>;

} // end namespace tpctypes

namespace shared {

class SPSMemoryProtectionFlags {};

using SPSSegFinalizeRequest =
    SPSTuple<SPSMemoryProtectionFlags, SPSExecutorAddr, uint64_t,
             SPSSequence<char>>;

using SPSFinalizeRequest = SPSTuple<SPSSequence<SPSSegFinalizeRequest>,
                                    SPSSequence<SPSAllocActionCallPair>>;

template <typename T>
using SPSMemoryAccessUIntWrite = SPSTuple<SPSExecutorAddr, T>;

using SPSMemoryAccessUInt8Write = SPSMemoryAccessUIntWrite<uint8_t>;
using SPSMemoryAccessUInt16Write = SPSMemoryAccessUIntWrite<uint16_t>;
using SPSMemoryAccessUInt32Write = SPSMemoryAccessUIntWrite<uint32_t>;
using SPSMemoryAccessUInt64Write = SPSMemoryAccessUIntWrite<uint64_t>;

using SPSMemoryAccessBufferWrite = SPSTuple<SPSExecutorAddr, SPSSequence<char>>;

template <>
class SPSSerializationTraits<SPSMemoryProtectionFlags,
                             tpctypes::WireProtectionFlags> {
public:
  static size_t size(const tpctypes::WireProtectionFlags &WPF) {
    return SPSArgList<uint8_t>::size(static_cast<uint8_t>(WPF));
  }

  static bool serialize(SPSOutputBuffer &OB,
                        const tpctypes::WireProtectionFlags &WPF) {
    return SPSArgList<uint8_t>::serialize(OB, static_cast<uint8_t>(WPF));
  }

  static bool deserialize(SPSInputBuffer &IB,
                          tpctypes::WireProtectionFlags &WPF) {
    uint8_t Val;
    if (!SPSArgList<uint8_t>::deserialize(IB, Val))
      return false;
    WPF = static_cast<tpctypes::WireProtectionFlags>(Val);
    return true;
  }
};

template <>
class SPSSerializationTraits<SPSSegFinalizeRequest,
                             tpctypes::SegFinalizeRequest> {
  using SFRAL = SPSSegFinalizeRequest::AsArgList;

public:
  static size_t size(const tpctypes::SegFinalizeRequest &SFR) {
    return SFRAL::size(SFR.Prot, SFR.Addr, SFR.Size, SFR.Content);
  }

  static bool serialize(SPSOutputBuffer &OB,
                        const tpctypes::SegFinalizeRequest &SFR) {
    return SFRAL::serialize(OB, SFR.Prot, SFR.Addr, SFR.Size, SFR.Content);
  }

  static bool deserialize(SPSInputBuffer &IB,
                          tpctypes::SegFinalizeRequest &SFR) {
    return SFRAL::deserialize(IB, SFR.Prot, SFR.Addr, SFR.Size, SFR.Content);
  }
};

template <>
class SPSSerializationTraits<SPSFinalizeRequest, tpctypes::FinalizeRequest> {
  using FRAL = SPSFinalizeRequest::AsArgList;

public:
  static size_t size(const tpctypes::FinalizeRequest &FR) {
    return FRAL::size(FR.Segments, FR.Actions);
  }

  static bool serialize(SPSOutputBuffer &OB,
                        const tpctypes::FinalizeRequest &FR) {
    return FRAL::serialize(OB, FR.Segments, FR.Actions);
  }

  static bool deserialize(SPSInputBuffer &IB, tpctypes::FinalizeRequest &FR) {
    return FRAL::deserialize(IB, FR.Segments, FR.Actions);
  }
};

template <typename T>
class SPSSerializationTraits<SPSMemoryAccessUIntWrite<T>,
                             tpctypes::UIntWrite<T>> {
public:
  static size_t size(const tpctypes::UIntWrite<T> &W) {
    return SPSTuple<SPSExecutorAddr, T>::AsArgList::size(W.Addr, W.Value);
  }

  static bool serialize(SPSOutputBuffer &OB, const tpctypes::UIntWrite<T> &W) {
    return SPSTuple<SPSExecutorAddr, T>::AsArgList::serialize(OB, W.Addr,
                                                              W.Value);
  }

  static bool deserialize(SPSInputBuffer &IB, tpctypes::UIntWrite<T> &W) {
    return SPSTuple<SPSExecutorAddr, T>::AsArgList::deserialize(IB, W.Addr,
                                                                W.Value);
  }
};

template <>
class SPSSerializationTraits<SPSMemoryAccessBufferWrite,
                             tpctypes::BufferWrite> {
public:
  static size_t size(const tpctypes::BufferWrite &W) {
    return SPSTuple<SPSExecutorAddr, SPSSequence<char>>::AsArgList::size(
        W.Addr, W.Buffer);
  }

  static bool serialize(SPSOutputBuffer &OB, const tpctypes::BufferWrite &W) {
    return SPSTuple<SPSExecutorAddr, SPSSequence<char>>::AsArgList ::serialize(
        OB, W.Addr, W.Buffer);
  }

  static bool deserialize(SPSInputBuffer &IB, tpctypes::BufferWrite &W) {
    return SPSTuple<SPSExecutorAddr,
                    SPSSequence<char>>::AsArgList ::deserialize(IB, W.Addr,
                                                                W.Buffer);
  }
};


} // end namespace shared
} // end namespace orc
} // end namespace llvm

#endif // LLVM_EXECUTIONENGINE_ORC_SHARED_TARGETPROCESSCONTROLTYPES_H<|MERGE_RESOLUTION|>--- conflicted
+++ resolved
@@ -70,53 +70,6 @@
   return Result;
 }
 
-<<<<<<< HEAD
-struct WrapperFunctionCall {
-  ExecutorAddr Func;
-  ExecutorAddrRange ArgData;
-
-  WrapperFunctionCall() = default;
-  WrapperFunctionCall(ExecutorAddr Func, ExecutorAddr ArgData,
-                      ExecutorAddrDiff ArgSize)
-      : Func(Func), ArgData(ArgData, ArgSize) {}
-  WrapperFunctionCall(ExecutorAddr Func, ExecutorAddrRange ArgData)
-      : Func(Func), ArgData(ArgData) {}
-
-  shared::WrapperFunctionResult run() {
-    using FnTy =
-        shared::CWrapperFunctionResult(const char *ArgData, size_t ArgSize);
-    return shared::WrapperFunctionResult(
-        Func.toPtr<FnTy *>()(ArgData.Start.toPtr<const char *>(),
-                             static_cast<size_t>(ArgData.size())));
-  }
-
-  /// Run call and deserialize result using SPS.
-  template <typename SPSRetT, typename RetT> Error runWithSPSRet(RetT &RetVal) {
-    auto WFR = run();
-    if (const char *ErrMsg = WFR.getOutOfBandError())
-      return make_error<StringError>(ErrMsg, inconvertibleErrorCode());
-    shared::SPSInputBuffer IB(WFR.data(), WFR.size());
-    if (!shared::SPSSerializationTraits<SPSRetT, RetT>::deserialize(IB, RetVal))
-      return make_error<StringError>("Could not deserialize result from "
-                                     "serialized wrapper function call",
-                                     inconvertibleErrorCode());
-    return Error::success();
-  }
-
-  /// Overload for SPS functions returning void.
-  Error runWithSPSRet() {
-    shared::SPSEmpty E;
-    return runWithSPSRet<shared::SPSEmpty>(E);
-  }
-};
-
-struct AllocationActionsPair {
-  WrapperFunctionCall Finalize;
-  WrapperFunctionCall Deallocate;
-};
-
-=======
->>>>>>> 1e8336c5
 struct SegFinalizeRequest {
   WireProtectionFlags Prot;
   ExecutorAddr Addr;
