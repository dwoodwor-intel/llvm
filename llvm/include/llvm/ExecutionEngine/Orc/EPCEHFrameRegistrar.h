//===-- EPCEHFrameRegistrar.h - EPC based eh-frame registration -*- C++ -*-===//
//
// Part of the LLVM Project, under the Apache License v2.0 with LLVM Exceptions.
// See https://llvm.org/LICENSE.txt for license information.
// SPDX-License-Identifier: Apache-2.0 WITH LLVM-exception
//
//===----------------------------------------------------------------------===//
//
// ExecutorProcessControl based eh-frame registration.
//
//===----------------------------------------------------------------------===//

#ifndef LLVM_EXECUTIONENGINE_ORC_EPCEHFRAMEREGISTRAR_H
#define LLVM_EXECUTIONENGINE_ORC_EPCEHFRAMEREGISTRAR_H

#include "llvm/ExecutionEngine/JITLink/EHFrameSupport.h"
#include "llvm/ExecutionEngine/Orc/Shared/ExecutorAddress.h"

namespace llvm {
namespace orc {

class ExecutionSession;

/// Register/Deregisters EH frames in a remote process via a
/// ExecutorProcessControl instance.
class EPCEHFrameRegistrar : public jitlink::EHFrameRegistrar {
public:
  /// Create from a ExecutorProcessControl instance alone. This will use
  /// the EPC's lookupSymbols method to find the registration/deregistration
  /// funciton addresses by name.
  static Expected<std::unique_ptr<EPCEHFrameRegistrar>>
  Create(ExecutionSession &ES);

  /// Create a EPCEHFrameRegistrar with the given ExecutorProcessControl
  /// object and registration/deregistration function addresses.
  EPCEHFrameRegistrar(ExecutionSession &ES,
                      ExecutorAddr RegisterEHFrameWrapperFnAddr,
                      ExecutorAddr DeregisterEHFRameWrapperFnAddr)
      : ES(ES), RegisterEHFrameWrapperFnAddr(RegisterEHFrameWrapperFnAddr),
        DeregisterEHFrameWrapperFnAddr(DeregisterEHFRameWrapperFnAddr) {}

<<<<<<< HEAD
  Error registerEHFrames(ExecutorAddr EHFrameSectionAddr,
                         size_t EHFrameSectionSize) override;
  Error deregisterEHFrames(ExecutorAddr EHFrameSectionAddr,
                           size_t EHFrameSectionSize) override;
=======
  Error registerEHFrames(ExecutorAddrRange EHFrameSection) override;
  Error deregisterEHFrames(ExecutorAddrRange EHFrameSection) override;
>>>>>>> 1e8336c5

private:
  ExecutionSession &ES;
  ExecutorAddr RegisterEHFrameWrapperFnAddr;
  ExecutorAddr DeregisterEHFrameWrapperFnAddr;
};

} // end namespace orc
} // end namespace llvm

#endif // LLVM_EXECUTIONENGINE_ORC_EPCEHFRAMEREGISTRAR_H<|MERGE_RESOLUTION|>--- conflicted
+++ resolved
@@ -39,15 +39,8 @@
       : ES(ES), RegisterEHFrameWrapperFnAddr(RegisterEHFrameWrapperFnAddr),
         DeregisterEHFrameWrapperFnAddr(DeregisterEHFRameWrapperFnAddr) {}
 
-<<<<<<< HEAD
-  Error registerEHFrames(ExecutorAddr EHFrameSectionAddr,
-                         size_t EHFrameSectionSize) override;
-  Error deregisterEHFrames(ExecutorAddr EHFrameSectionAddr,
-                           size_t EHFrameSectionSize) override;
-=======
   Error registerEHFrames(ExecutorAddrRange EHFrameSection) override;
   Error deregisterEHFrames(ExecutorAddrRange EHFrameSection) override;
->>>>>>> 1e8336c5
 
 private:
   ExecutionSession &ES;
