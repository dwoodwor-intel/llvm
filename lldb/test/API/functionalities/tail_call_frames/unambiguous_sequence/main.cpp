volatile int x;

void __attribute__((noinline)) sink() {
  x++; //% self.filecheck("bt", "main.cpp", "-implicit-check-not=artificial")
  // CHECK: frame #0: 0x{{[0-9a-f]+}} a.out`sink() at main.cpp:[[@LINE-1]]:4
<<<<<<< HEAD
  // CHECK-NEXT: frame #1: 0x{{[0-9a-f]+}} a.out`func3() at main.cpp:16:3
  // CHECK-SAME: [artificial]
  // CHECK-NEXT: frame #2: 0x{{[0-9a-f]+}} a.out`func2()
  // CHECK-NEXT: frame #3: 0x{{[0-9a-f]+}} a.out`func1() at main.cpp:25:3
  // CHECK-SAME: [artificial]
  // CHECK-NEXT: frame #4: 0x{{[0-9a-f]+}} a.out`main
=======
  // CHECK-NEXT: frame #1: 0x{{[0-9a-f]+}} a.out`func3() at main.cpp:26:3
  // CHECK-SAME: [artificial]
  // CHECK-NEXT: frame #2: 0x{{[0-9a-f]+}} a.out`func2()
  // CHECK-NEXT: frame #3: 0x{{[0-9a-f]+}} a.out`func1() at main.cpp:35:3
  // CHECK-SAME: [artificial]
  // CHECK-NEXT: frame #4: 0x{{[0-9a-f]+}} a.out`main
  // In the GNU style, the artificial frames will point after the tail call
  // instruction. In v5 they should point to the instruction itself.
  //% frame1 = self.thread().GetFrameAtIndex(1)
  //% func3 = frame1.GetFunction()
  //% func3_insns = func3.GetInstructions(self.target())
  //% self.trace("func3:\n%s"%func3_insns)
  //% last_insn = func3_insns.GetInstructionAtIndex(func3_insns.GetSize()-1)
  //% addr = last_insn.GetAddress()
  //% if "GNU" in self.name: addr.OffsetAddress(last_insn.GetByteSize())
  //% self.assertEquals(frame1.GetPCAddress(), addr)
>>>>>>> 755e53b4
}

void __attribute__((noinline)) func3() {
  x++;
  sink(); /* tail */
}

void __attribute__((disable_tail_calls, noinline)) func2() {
  func3(); /* regular */
}

void __attribute__((noinline)) func1() {
  x++;
  func2(); /* tail */
}

int __attribute__((disable_tail_calls)) main() {
  // DEBUG: self.runCmd("log enable lldb step -f /tmp/lldbstep.log")
  func1(); /* regular */
  return 0;
}<|MERGE_RESOLUTION|>--- conflicted
+++ resolved
@@ -3,14 +3,6 @@
 void __attribute__((noinline)) sink() {
   x++; //% self.filecheck("bt", "main.cpp", "-implicit-check-not=artificial")
   // CHECK: frame #0: 0x{{[0-9a-f]+}} a.out`sink() at main.cpp:[[@LINE-1]]:4
-<<<<<<< HEAD
-  // CHECK-NEXT: frame #1: 0x{{[0-9a-f]+}} a.out`func3() at main.cpp:16:3
-  // CHECK-SAME: [artificial]
-  // CHECK-NEXT: frame #2: 0x{{[0-9a-f]+}} a.out`func2()
-  // CHECK-NEXT: frame #3: 0x{{[0-9a-f]+}} a.out`func1() at main.cpp:25:3
-  // CHECK-SAME: [artificial]
-  // CHECK-NEXT: frame #4: 0x{{[0-9a-f]+}} a.out`main
-=======
   // CHECK-NEXT: frame #1: 0x{{[0-9a-f]+}} a.out`func3() at main.cpp:26:3
   // CHECK-SAME: [artificial]
   // CHECK-NEXT: frame #2: 0x{{[0-9a-f]+}} a.out`func2()
@@ -27,7 +19,6 @@
   //% addr = last_insn.GetAddress()
   //% if "GNU" in self.name: addr.OffsetAddress(last_insn.GetByteSize())
   //% self.assertEquals(frame1.GetPCAddress(), addr)
->>>>>>> 755e53b4
 }
 
 void __attribute__((noinline)) func3() {
