# This file is licensed under the Apache License v2.0 with LLVM Exceptions.
# See https://llvm.org/LICENSE.txt for license information.
# SPDX-License-Identifier: Apache-2.0 WITH LLVM-exception

load("@bazel_skylib//rules:expand_template.bzl", "expand_template")
load(":tblgen.bzl", "gentbl")
load(":config.bzl", "llvm_config_defines")
load(":targets.bzl", "llvm_targets")
load(":enum_targets_gen.bzl", "enum_targets_gen")
load(":binary_alias.bzl", "binary_alias")

package(default_visibility = ["//visibility:public"])

licenses(["notice"])

exports_files(["LICENSE.TXT"])

# It may be tempting to add compiler flags here, but that should be avoided.
# The necessary warnings and other compile flags should be provided by the
# toolchain or the `.bazelrc` file. This is just a workaround until we have a
# widely available feature to enable unlimited stack frame instead of using
# this `Make` variable.
llvm_copts = [
    "$(STACK_FRAME_UNLIMITED)",
]

enum_targets_gen(
    name = "targets_def_gen",
    src = "include/llvm/Config/Targets.def.in",
    out = "include/llvm/Config/Targets.def",
    macro_name = "TARGET",
    targets = llvm_targets,
)

# Enabled targets with ASM printers.
llvm_target_asm_printers = [
    t
    for t in llvm_targets
    if glob(["lib/Target/{}/*AsmPrinter.cpp".format(t)])
]

enum_targets_gen(
    name = "asm_printers_def_gen",
    src = "include/llvm/Config/AsmPrinters.def.in",
    out = "include/llvm/Config/AsmPrinters.def",
    macro_name = "ASM_PRINTER",
    targets = llvm_target_asm_printers,
)

# Enabled targets with ASM parsers.
llvm_target_asm_parsers = [
    t
    for t in llvm_targets
    if glob(["lib/Target/{}/AsmParser/CMakeLists.txt".format(t)])
]

enum_targets_gen(
    name = "asm_parsers_def_gen",
    src = "include/llvm/Config/AsmParsers.def.in",
    out = "include/llvm/Config/AsmParsers.def",
    macro_name = "ASM_PARSER",
    targets = llvm_target_asm_parsers,
)

# Enabled targets with disassemblers.
llvm_target_disassemblers = [
    t
    for t in llvm_targets
    if glob(["lib/Target/{}/Disassembler/CMakeLists.txt".format(t)])
]

enum_targets_gen(
    name = "disassemblers_def_gen",
    src = "include/llvm/Config/Disassemblers.def.in",
    out = "include/llvm/Config/Disassemblers.def",
    macro_name = "DISASSEMBLER",
    targets = llvm_target_disassemblers,
)

# Enabled targets with MCA.
llvm_target_mcas = [
    t
    for t in llvm_targets
    if glob(["lib/Target/{}/MCA/CMakeLists.txt".format(t)])
]

enum_targets_gen(
    name = "target_mca_def_gen",
    src = "include/llvm/Config/TargetMCAs.def.in",
    out = "include/llvm/Config/TargetMCAs.def",
    macro_name = "TARGETMCA",
    targets = llvm_target_mcas,
)

# Enabled targets with exegesis.
llvm_target_exegesis = [
    t
    for t in llvm_targets
    if glob(["tools/llvm-exegesis/lib/{}/CMakeLists.txt".format(t)])
]

enum_targets_gen(
    name = "target_exegesis_def_gen",
    src = "include/llvm/Config/TargetExegesis.def.in",
    out = "include/llvm/Config/TargetExegesis.def",
    macro_name = "EXEGESIS",
    placeholder_name = "@LLVM_ENUM_EXEGESIS@",
    targets = llvm_target_exegesis,
)

expand_template(
    name = "abi_breaking_h_gen",
    out = "include/llvm/Config/abi-breaking.h",
    substitutions = {
        # Define to enable checks that alter the LLVM C++ ABI
        "#cmakedefine01 LLVM_ENABLE_ABI_BREAKING_CHECKS": "#define LLVM_ENABLE_ABI_BREAKING_CHECKS 0",

        # Define to enable reverse iteration of unordered llvm containers
        "#cmakedefine01 LLVM_ENABLE_REVERSE_ITERATION": "#define LLVM_ENABLE_REVERSE_ITERATION 0",
    },
    template = "include/llvm/Config/abi-breaking.h.cmake",
)

# To enable diff testing out of tree
exports_files([
    "include/llvm/Config/config.h.cmake",
    "include/llvm/Config/llvm-config.h.cmake",
    "include/llvm/Config/abi-breaking.h.cmake",
])

cc_library(
    name = "config",
    hdrs = [
        "include/llvm/Config/abi-breaking.h",
        "include/llvm/Config/llvm-config.h",
    ],
    copts = llvm_copts,
    defines = llvm_config_defines,
    includes = ["include"],
    textual_hdrs = [
        "include/llvm/Config/AsmParsers.def",
        "include/llvm/Config/AsmPrinters.def",
        "include/llvm/Config/Disassemblers.def",
        "include/llvm/Config/Targets.def",
        "include/llvm/Config/TargetExegesis.def",
        "include/llvm/Config/TargetMCAs.def",
        # Needed for include scanner to find execinfo.h
        "include/llvm/Config/config.h",
    ],
)

cc_library(
    name = "Demangle",
    srcs = glob([
        "lib/Demangle/*.cpp",
        "lib/Demangle/*.h",
    ]),
    hdrs = glob([
        "include/llvm/Demangle/*.h",
        "include/llvm/Demangle/*.def",
    ]),
    copts = llvm_copts,
    deps = [":config"],
)

genrule(
    name = "generate_vcs_revision",
    outs = ["include/llvm/Support/VCSRevision.h"],
    cmd = "echo '#undef LLVM_REVISION' >> $@\n" +
          "echo '#undef LLVM_REPOSITORY' >> $@\n",
)

genrule(
    name = "generate_static_extension_registry",
    outs = ["include/llvm/Support/Extension.def"],
    cmd = "echo -e '// extension handlers' >> $@\n" +
          "echo -e '#undef HANDLE_EXTENSION' >> $@\n",
)

cc_library(
    name = "Support",
    srcs = glob([
        "lib/Support/*.c",
        "lib/Support/*.cpp",
        "lib/Support/*.h",
        "lib/Support/*.inc",
        # To avoid a dependency cycle.
        "include/llvm/Option/*.h",
    ]) + select({
        "@bazel_tools//src/conditions:windows": glob([
            "lib/Support/Windows/*.h",
            "lib/Support/Windows/*.inc",
        ]),
        "//conditions:default": glob([
            "lib/Support/Unix/*.h",
            "lib/Support/Unix/*.inc",
        ]),
    }) + [
        "lib/Support/BLAKE3/blake3_impl.h",
        "lib/Support/BLAKE3/blake3.c",
        "lib/Support/BLAKE3/blake3_dispatch.c",
        "lib/Support/BLAKE3/blake3_portable.c",
    ] + select({
        "@platforms//cpu:aarch64": [
            "lib/Support/BLAKE3/blake3_neon.c",
        ],
        "@platforms//cpu:x86_64": [
            "lib/Support/BLAKE3/blake3_sse2_x86-64_unix.S",
            "lib/Support/BLAKE3/blake3_sse41_x86-64_unix.S",
            "lib/Support/BLAKE3/blake3_avx2_x86-64_unix.S",
            "lib/Support/BLAKE3/blake3_avx512_x86-64_unix.S",
        ],
        "//conditions:default": [
        ],
    }),
    hdrs = glob([
        "include/llvm/Support/**/*.h",
        "include/llvm/ADT/*.h",
    ]) + [
        "include/llvm-c/Core.h",
        "include/llvm-c/DataTypes.h",
        "include/llvm-c/Deprecated.h",
        "include/llvm-c/DisassemblerTypes.h",
        "include/llvm-c/Error.h",
        "include/llvm-c/ErrorHandling.h",
        "include/llvm-c/ExternC.h",
        "include/llvm-c/Support.h",
        "include/llvm-c/Types.h",
        "include/llvm-c/blake3.h",
        "include/llvm/ExecutionEngine/JITSymbol.h",
        "include/llvm/Support/Extension.def",
        "include/llvm/Support/VCSRevision.h",
    ],
    copts = llvm_copts,
    defines = select({
        "@platforms//cpu:aarch64": [
        ],
        "//conditions:default": [
            "BLAKE3_USE_NEON=0",
        ],
    }) + select({
        "@platforms//cpu:x86_64": [
        ],
        "//conditions:default": [
            "BLAKE3_NO_AVX2",
            "BLAKE3_NO_AVX512",
            "BLAKE3_NO_SSE2",
            "BLAKE3_NO_SSE41",
        ],
    }),
    includes = ["include"],
    linkopts = select({
        "@bazel_tools//src/conditions:windows": [],
        "@bazel_tools//src/conditions:freebsd": [
            "-pthread",
            "-lexecinfo",
            "-ldl",
            "-lm",
        ],
        "//conditions:default": [
            "-pthread",
            "-ldl",
            "-lm",
        ],
    }),
    textual_hdrs = glob([
        "include/llvm/Support/*.def",
    ]),
    deps = [
        ":config",
        ":Demangle",
        # We unconditionally depend on the custom LLVM terminfo wrapper. This
        # will be an empty library unless terminfo is enabled, in which case it
        # will both provide the necessary dependencies and configuration
        # defines.
        "@llvm_terminfo//:terminfo",
        # We unconditionally depend on the custom LLVM zlib wrapper. This will
        # be an empty library unless zlib is enabled, in which case it will
        # both provide the necessary dependencies and configuration defines.
        "@llvm_zlib//:zlib",
    ],
)

# Note: although FileCheck (the binary) is a test utility, some non-test
# targets depend on the FileCheck library target.
cc_library(
    name = "FileCheckLib",
    srcs = glob([
        "lib/FileCheck/*.cpp",
        "lib/FileCheck/*.h",
    ]),
    hdrs = glob(["include/llvm/FileCheck/*.h"]),
    copts = llvm_copts,
    deps = [":Support"],
)

cc_library(
    name = "LineEditor",
    srcs = glob([
        "lib/LineEditor/*.cpp",
        "lib/LineEditor/*.h",
    ]),
    hdrs = glob(["include/llvm/LineEditor/*.h"]),
    copts = llvm_copts,
    deps = [
        ":Support",
        ":config",
    ],
)

cc_library(
    name = "Option",
    srcs = glob([
        "lib/Option/*.cpp",
        "lib/Option/*.h",
    ]),
    hdrs = glob(["include/llvm/Option/*.h"]),
    copts = llvm_copts,
    deps = [
        ":Support",
        ":config",
    ],
)

cc_library(
    name = "TableGen",
    srcs = glob([
        "lib/TableGen/*.cpp",
        "lib/TableGen/*.h",
    ]),
    hdrs = glob(["include/llvm/TableGen/*.h"]),
    copts = llvm_copts,
    deps = [
        ":Support",
        ":config",
    ],
)

# This exists to avoid circular dependencies.
cc_library(
    name = "ir_headers",
    hdrs = glob(
        [
            "include/llvm/*.h",
            "include/llvm/IR/*.h",
        ],
        exclude = [
            "include/llvm/LinkAllPasses.h",
        ],
    ) + [
        "include/llvm/IR/Value.def",
        "include/llvm-c/Comdat.h",
        "include/llvm-c/DebugInfo.h",
    ],
    copts = llvm_copts,
)

cc_library(
    name = "BinaryFormat",
    srcs = glob([
        "lib/BinaryFormat/*.cpp",
        "lib/BinaryFormat/*.def",
        "lib/BinaryFormat/*.h",
    ]),
    hdrs = glob([
        "include/llvm/BinaryFormat/*.h",
    ]),
    copts = llvm_copts,
    includes = ["include"],
    textual_hdrs = glob([
        "include/llvm/BinaryFormat/*.def",
        "include/llvm/BinaryFormat/ELFRelocs/*.def",
    ]),
    deps = [
        ":Support",
    ],
)

cc_library(
    name = "DebugInfo",
    hdrs = glob(["include/llvm/DebugInfo/*.h"]),
    copts = llvm_copts,
    deps = [
        ":Object",
        ":Support",
    ],
)

cc_library(
    name = "DebugInfoMSF",
    srcs = glob([
        "lib/DebugInfo/MSF/*.cpp",
        "lib/DebugInfo/MSF/*.h",
    ]),
    hdrs = glob(["include/llvm/DebugInfo/MSF/*.h"]),
    copts = llvm_copts,
    deps = [":Support"],
)

cc_library(
    name = "DebugInfoCodeView",
    srcs = glob([
        "lib/DebugInfo/CodeView/*.cpp",
        "lib/DebugInfo/CodeView/*.h",
    ]),
    hdrs = glob([
        "include/llvm/DebugInfo/CodeView/*.h",
    ]),
    copts = llvm_copts,
    textual_hdrs = glob([
        "include/llvm/DebugInfo/CodeView/*.def",
    ]),
    deps = [
        ":BinaryFormat",
        ":DebugInfoMSF",
        ":Support",
    ],
)

cc_library(
    name = "DebugInfoLogicalView",
    srcs = glob([
        "lib/DebugInfo/LogicalView/**/*.cpp",
    ]),
    hdrs = glob([
        "include/llvm/DebugInfo/LogicalView/**/*.h",
    ]),
    copts = llvm_copts,
    deps = [
<<<<<<< HEAD
        ":MC",
=======
        ":DebugInfoDWARF",
        ":DebugInfoPDB",
        ":MC",
        ":MCDisassembler",
>>>>>>> e7aa6127
        ":Object",
        ":Support",
    ],
)

cc_library(
    name = "DebugInfoPDB",
    srcs = glob([
        "lib/DebugInfo/PDB/*.cpp",
        "lib/DebugInfo/PDB/*.h",
        "lib/DebugInfo/PDB/Native/*.cpp",
        "lib/DebugInfo/PDB/Native/*.h",
    ]),
    hdrs = glob([
        "include/llvm/DebugInfo/PDB/*.h",
        "include/llvm/DebugInfo/PDB/Native/*.h",
    ]),
    copts = llvm_copts,
    deps = [
        ":BinaryFormat",
        ":DebugInfo",
        ":DebugInfoCodeView",
        ":DebugInfoMSF",
        ":Object",
        ":Support",
        ":config",
    ],
)

cc_library(
    name = "Debuginfod",
    srcs = glob([
        "lib/Debuginfod/*.cpp",
    ]),
    hdrs = glob([
        "include/llvm/Debuginfod/*.h",
    ]),
    copts = llvm_copts,
    deps = [
        ":BinaryFormat",
        ":DebugInfoDWARF",
        ":Object",
        ":Support",
        ":Symbolize",
    ],
)

cc_library(
    name = "MC",
    srcs = glob([
        "lib/MC/*.cpp",
        "lib/MC/*.h",
    ]),
    hdrs = glob([
        "include/llvm/MC/*.h",
        "include/llvm/MC/*.def",
        "include/llvm/MC/*.inc",
    ]),
    copts = llvm_copts,
    deps = [
        ":BinaryFormat",
        ":DebugInfoCodeView",
        ":Support",
        ":config",
        ":ir_headers",
    ],
)

cc_library(
    name = "DebugInfoDWARF",
    srcs = glob([
        "lib/DebugInfo/DWARF/*.cpp",
        "lib/DebugInfo/DWARF/*.h",
    ]),
    hdrs = glob(["include/llvm/DebugInfo/DWARF/*.h"]),
    copts = llvm_copts,
    deps = [
        ":BinaryFormat",
        ":DebugInfo",
        ":MC",
        ":Object",
        ":Support",
    ],
)

cc_library(
    name = "DebugInfoGSYM",
    srcs = glob([
        "lib/DebugInfo/GSYM/*.cpp",
        "lib/DebugInfo/GSYM/*.h",
    ]),
    hdrs = glob(["include/llvm/DebugInfo/GSYM/*.h"]),
    copts = llvm_copts,
    deps = [
        ":DebugInfoDWARF",
        ":MC",
        ":Object",
        ":Support",
    ],
)

cc_library(
    name = "Symbolize",
    srcs = glob([
        "lib/DebugInfo/Symbolize/*.cpp",
        "lib/DebugInfo/Symbolize/*.h",
    ]),
    hdrs = glob([
        "include/llvm/DebugInfo/Symbolize/*.h",
        "include/llvm/Debuginfod/*.h",
    ]),
    copts = llvm_copts,
    deps = [
        ":BinaryFormat",
        ":DebugInfo",
        ":DebugInfoDWARF",
        ":DebugInfoPDB",
        ":Demangle",
        ":Object",
        ":Support",
    ],
)

cc_library(
    name = "tblgen",
    srcs = glob([
        "utils/TableGen/*.cpp",
        "utils/TableGen/GlobalISel/*.cpp",

        # Some tablegen sources include headers from MC, so these have to be
        # listed here. MC uses headers produced by tablegen, so it cannot be a
        # regular dependency.
        "include/llvm/MC/*.h",

        # We have to include these headers here as well as in the `hdrs` below
        # to allow the `.cpp` files to use file-relative-inclusion to find
        # them, even though consumers of this library use inclusion relative to
        # `utils/TableGen` with the `strip_includes_prefix` of this library.
        # This mixture appears to be incompatible with header modules.
        "utils/TableGen/*.h",
        "utils/TableGen/GlobalISel/*.h",
    ]),
    hdrs = glob([
        "utils/TableGen/*.h",
        "utils/TableGen/GlobalISel/*.h",
    ]),
    copts = llvm_copts,
    features = ["-header_modules"],
    strip_include_prefix = "utils/TableGen",
    deps = [
        ":Support",
        ":TableGen",
        ":config",
    ],
)

cc_binary(
    name = "llvm-tblgen",
    copts = llvm_copts,
    stamp = 0,
    deps = [
        ":tblgen",
    ],
)

gentbl(
    name = "intrinsic_enums_gen",
    tbl_outs = [("-gen-intrinsic-enums", "include/llvm/IR/IntrinsicEnums.inc")],
    tblgen = ":llvm-tblgen",
    td_file = "include/llvm/IR/Intrinsics.td",
    td_srcs = glob([
        "include/llvm/CodeGen/*.td",
        "include/llvm/IR/Intrinsics*.td",
    ]),
)

gentbl(
    name = "intrinsics_impl_gen",
    tbl_outs = [("-gen-intrinsic-impl", "include/llvm/IR/IntrinsicImpl.inc")],
    tblgen = ":llvm-tblgen",
    td_file = "include/llvm/IR/Intrinsics.td",
    td_srcs = glob([
        "include/llvm/CodeGen/*.td",
        "include/llvm/IR/Intrinsics*.td",
    ]),
)

# Note that the intrinsics are not currently set up so they can be pruned for
# disabled targets.
llvm_target_intrinsics_list = [
    {
        "name": "AArch64",
        "intrinsic_prefix": "aarch64",
    },
    {
        "name": "AMDGPU",
        "intrinsic_prefix": "amdgcn",
    },
    {
        "name": "ARM",
        "intrinsic_prefix": "arm",
    },
    {
        "name": "BPF",
        "intrinsic_prefix": "bpf",
    },
    {
        "name": "DirectX",
        "intrinsic_prefix": "dx",
    },
    {
        "name": "Hexagon",
        "intrinsic_prefix": "hexagon",
    },
    {
        "name": "Mips",
        "intrinsic_prefix": "mips",
    },
    {
        "name": "NVPTX",
        "intrinsic_prefix": "nvvm",
    },
    {
        "name": "PowerPC",
        "intrinsic_prefix": "ppc",
    },
    {
        "name": "R600",
        "intrinsic_prefix": "r600",
    },
    {
        "name": "RISCV",
        "intrinsic_prefix": "riscv",
    },
    {
        "name": "S390",
        "intrinsic_prefix": "s390",
    },
    {
        "name": "VE",
        "intrinsic_prefix": "ve",
    },
    {
        "name": "WebAssembly",
        "intrinsic_prefix": "wasm",
    },
    {
        "name": "X86",
        "intrinsic_prefix": "x86",
    },
    {
        "name": "XCore",
        "intrinsic_prefix": "xcore",
    },
]

[[
    gentbl(
        name = "intrinsic_" + target["name"] + "_gen",
        tbl_outs = [(
            "-gen-intrinsic-enums -intrinsic-prefix=" + target["intrinsic_prefix"],
            "include/llvm/IR/Intrinsics" + target["name"] + ".h",
        )],
        tblgen = ":llvm-tblgen",
        td_file = "include/llvm/IR/Intrinsics.td",
        td_srcs = glob([
            "include/llvm/CodeGen/*.td",
            "include/llvm/IR/*.td",
        ]),
    ),
] for target in llvm_target_intrinsics_list]

gentbl(
    name = "attributes_gen",
    tbl_outs = [("-gen-attrs", "include/llvm/IR/Attributes.inc")],
    tblgen = ":llvm-tblgen",
    td_file = "include/llvm/IR/Attributes.td",
    td_srcs = ["include/llvm/IR/Attributes.td"],
)

cc_library(
    name = "BitstreamReader",
    srcs = glob([
        "lib/Bitstream/Reader/*.cpp",
        "lib/Bitstream/Reader/*.h",
    ]),
    hdrs = [
        "include/llvm/Bitstream/BitCodeEnums.h",
        "include/llvm/Bitstream/BitCodes.h",
        "include/llvm/Bitstream/BitstreamReader.h",
    ],
    copts = llvm_copts,
    deps = [
        ":Support",
    ],
)

cc_library(
    name = "BitstreamWriter",
    srcs = glob([
        "lib/Bitstream/Writer/*.h",
    ]),
    hdrs = [
        "include/llvm/Bitstream/BitCodeEnums.h",
        "include/llvm/Bitstream/BitCodes.h",
        "include/llvm/Bitstream/BitstreamWriter.h",
    ],
    copts = llvm_copts,
    deps = [
        ":Support",
    ],
)

cc_library(
    name = "Remarks",
    srcs = glob(
        [
            "lib/Remarks/*.cpp",
            "lib/Remarks/*.h",
        ],
        exclude = ["lib/Remarks/RemarkLinker.cpp"],
    ),
    hdrs = glob(
        [
            "include/llvm/Remarks/*.h",
        ],
        exclude = ["include/llvm/Remarks/RemarkLinker.h"],
    ) + [
        "include/llvm-c/Remarks.h",
    ],
    copts = llvm_copts,
    deps = [
        ":BitstreamReader",
        ":BitstreamWriter",
        ":Support",
    ],
)

cc_library(
    name = "remark_linker",
    srcs = ["lib/Remarks/RemarkLinker.cpp"],
    hdrs = ["include/llvm/Remarks/RemarkLinker.h"],
    copts = llvm_copts,
    deps = [
        ":Object",
        ":Support",
    ],
)

filegroup(
    name = "llvm_intrinsics_headers",
    srcs = [
        "include/llvm/IR/Intrinsics" + target["name"] + ".h"
        for target in llvm_target_intrinsics_list
    ],
)

cc_library(
    name = "Core",
    srcs = glob([
        "lib/IR/*.cpp",
        "lib/IR/*.h",
    ]),
    hdrs = glob(
        [
            "include/llvm/*.h",
            "include/llvm/IR/*.h",
        ],
        exclude = [
            "include/llvm/LinkAllPasses.h",
        ],
    ) + [
        "include/llvm-c/Comdat.h",
        "include/llvm-c/DebugInfo.h",
    ] + [":llvm_intrinsics_headers"],
    copts = llvm_copts,
    textual_hdrs = glob(["include/llvm/IR/*.def"]),
    deps = [
        ":BinaryFormat",
        ":Remarks",
        ":Support",
        ":attributes_gen",
        ":config",
        ":intrinsic_enums_gen",
        ":intrinsics_impl_gen",
    ],
)

cc_library(
    name = "BitReader",
    srcs = glob([
        "lib/Bitcode/Reader/*.cpp",
        "lib/Bitcode/Reader/*.h",
    ]),
    hdrs = [
        "include/llvm-c/BitReader.h",
        "include/llvm/Bitcode/BitcodeAnalyzer.h",
        "include/llvm/Bitcode/BitcodeCommon.h",
        "include/llvm/Bitcode/BitcodeReader.h",
        "include/llvm/Bitcode/LLVMBitCodes.h",
    ],
    copts = llvm_copts,
    deps = [
        ":BitstreamReader",
        ":Core",
        ":Support",
        ":config",
    ],
)

cc_library(
    name = "MCParser",
    srcs = glob([
        "lib/MC/MCParser/*.cpp",
        "lib/MC/MCParser/*.h",
    ]),
    hdrs = glob(["include/llvm/MC/MCParser/*.h"]),
    copts = llvm_copts,
    deps = [
        ":BinaryFormat",
        ":MC",
        ":Support",
        ":config",
    ],
)

cc_library(
    name = "TextAPI",
    srcs = glob([
        "lib/TextAPI/**/*.cpp",
    ]),
    hdrs = glob([
        "include/llvm/TextAPI/**/*.h",
        "include/llvm/TextAPI/**/*.def",
        "lib/TextAPI/**/*.h",
    ]),
    copts = llvm_copts,
    deps = [
        ":BinaryFormat",
        ":Support",
    ],
)

cc_library(
    name = "ObjCopy",
    srcs = glob([
        "lib/ObjCopy/**/*.cpp",
        "lib/ObjCopy/**/*.h",
    ]),
    hdrs = glob([
        "include/llvm/ObjCopy/**/*.h",
    ]),
    copts = llvm_copts,
    includes = ["lib/ObjCopy"],
    deps = [
        ":MC",
        ":Object",
        ":ObjectYAML",
        ":Support",
        ":Target",
        ":intrinsics_impl_gen",
    ],
)

cc_library(
    name = "Object",
    srcs = glob([
        "lib/Object/*.cpp",
        "lib/Object/*.h",
    ]),
    hdrs = glob([
        "include/llvm/Object/*.h",
    ]) + [
        "include/llvm-c/Object.h",
    ],
    copts = llvm_copts,
    deps = [
        ":BinaryFormat",
        ":BitReader",
        ":Core",
        ":IRReader",
        ":MC",
        ":MCParser",
        ":Support",
        ":TextAPI",
        ":config",
    ],
)

cc_library(
    name = "ObjectYAML",
    srcs = glob([
        "lib/ObjectYAML/*.cpp",
        "lib/ObjectYAML/*.h",
    ]),
    hdrs = glob(["include/llvm/ObjectYAML/*.h"]),
    copts = llvm_copts,
    deps = [
        ":BinaryFormat",
        ":DebugInfoCodeView",
        ":Object",
        ":Support",
    ],
)

cc_library(
    name = "ProfileData",
    srcs = glob([
        "lib/ProfileData/*.cpp",
        "lib/ProfileData/*.h",
    ]),
    hdrs = glob([
        "include/llvm/ProfileData/*.h",
        "include/llvm/ProfileData/*.inc",
    ]),
    copts = llvm_copts,
    deps = [
        ":Core",
        ":DebugInfoDWARF",
        ":Support",
        ":Symbolize",
        ":config",
    ],
)

cc_library(
    name = "Coverage",
    srcs = glob([
        "lib/ProfileData/Coverage/*.cpp",
        "lib/ProfileData/Coverage/*.h",
    ]),
    hdrs = glob(["include/llvm/ProfileData/Coverage/*.h"]),
    copts = llvm_copts,
    deps = [
        ":Object",
        ":ProfileData",
        ":Support",
    ],
)

cc_library(
    name = "Analysis",
    srcs = glob(
        [
            "lib/Analysis/*.cpp",
            "lib/Analysis/*.h",
            "lib/Analysis/*.def",
        ],
    ),
    hdrs = glob(
        [
            "include/llvm/Analysis/*.h",
            "include/llvm/Analysis/Utils/*.h",
        ],
    ) + [
        "include/llvm-c/Analysis.h",
        "include/llvm-c/Initialization.h",
    ],
    copts = llvm_copts,
    textual_hdrs = glob([
        "include/llvm/Analysis/*.def",
    ]),
    deps = [
        ":BinaryFormat",
        ":Core",
        ":Object",
        ":ProfileData",
        ":Support",
        ":config",
    ],
)

cc_library(
    name = "BitWriter",
    srcs = glob([
        "lib/Bitcode/Writer/*.cpp",
        "lib/Bitcode/Writer/*.h",
    ]),
    hdrs = [
        "include/llvm-c/BitWriter.h",
        "include/llvm/Bitcode/BitcodeCommon.h",
        "include/llvm/Bitcode/BitcodeWriter.h",
        "include/llvm/Bitcode/BitcodeWriterPass.h",
        "include/llvm/Bitcode/LLVMBitCodes.h",
    ],
    copts = llvm_copts,
    deps = [
        ":Analysis",
        ":BitstreamWriter",
        ":Core",
        ":MC",
        ":Object",
        ":Support",
        ":config",
    ],
)

cc_library(
    name = "Target",
    srcs = glob([
        "lib/Target/*.cpp",
        "lib/Target/*.h",
    ]),
    hdrs = glob([
        "include/llvm/Target/*.h",
    ]) + [
        "include/llvm-c/Target.h",
        "include/llvm-c/TargetMachine.h",
    ],
    copts = llvm_copts,
    deps = [
        ":Analysis",
        ":BinaryFormat",
        ":Core",
        ":MC",
        ":Support",
        ":config",
    ],
)

cc_library(
    name = "DWP",
    srcs = glob([
        "lib/DWP/*.cpp",
        "lib/DWP/*.h",
    ]),
    hdrs = glob(["include/llvm/DWP/*.h"]),
    copts = llvm_copts,
    deps = [
        ":DebugInfoDWARF",
        ":MC",
        ":Object",
        ":Support",
        ":Target",
    ],
)

cc_library(
    name = "TransformUtils",
    srcs = glob([
        "lib/Transforms/Utils/*.cpp",
        "lib/Transforms/Utils/*.h",
    ]),
    hdrs = glob(["include/llvm/Transforms/Utils/*.h"]) + [
        "include/llvm/Transforms/Utils.h",
        "include/llvm-c/Transforms/Utils.h",
    ],
    copts = llvm_copts,
    deps = [
        ":Analysis",
        ":BinaryFormat",
        ":BitWriter",
        ":Core",
        ":Support",
        ":Target",
        ":config",
    ],
)

gentbl(
    name = "InstCombineTableGen",
    strip_include_prefix = "lib/Target/AMDGPU",
    tbl_outs = [(
        "-gen-searchable-tables",
        "lib/Target/AMDGPU/InstCombineTables.inc",
    )],
    tblgen = ":llvm-tblgen",
    td_file = "lib/Target/AMDGPU/InstCombineTables.td",
    td_srcs = glob([
        "include/llvm/CodeGen/*.td",
        "include/llvm/IR/Intrinsics*.td",
    ]) + [
        "lib/Target/AMDGPU/InstCombineTables.td",
        "include/llvm/TableGen/SearchableTable.td",
    ],
)

cc_library(
    name = "InstCombine",
    srcs = glob([
        "lib/Transforms/InstCombine/*.cpp",
        "lib/Transforms/InstCombine/*.h",
    ]),
    hdrs = glob(["include/llvm/Transforms/InstCombine/*.h"]) + [
        "include/llvm-c/Transforms/InstCombine.h",
    ],
    copts = llvm_copts,
    deps = [
        ":Analysis",
        ":Core",
        ":InstCombineTableGen",
        ":Support",
        ":Target",
        ":TransformUtils",
        ":config",
    ],
)

cc_library(
    name = "AggressiveInstCombine",
    srcs = glob([
        "lib/Transforms/AggressiveInstCombine/*.cpp",
        "lib/Transforms/AggressiveInstCombine/*.h",
    ]),
    hdrs = [
        "include/llvm-c/Transforms/AggressiveInstCombine.h",
        "include/llvm/Transforms/AggressiveInstCombine/AggressiveInstCombine.h",
    ],
    copts = llvm_copts,
    deps = [
        ":Analysis",
        ":Core",
        ":Support",
        ":TransformUtils",
    ],
)

cc_library(
    name = "Instrumentation",
    srcs = glob([
        "lib/Transforms/Instrumentation/*.cpp",
        "lib/Transforms/Instrumentation/*.h",
        "lib/Transforms/Instrumentation/*.inc",
    ]),
    hdrs = glob(["include/llvm/Transforms/Instrumentation/*.h"]) + [
        "include/llvm/Transforms/Instrumentation.h",
    ],
    copts = llvm_copts,
    deps = [
        ":Analysis",
        ":BinaryFormat",
        ":Core",
        ":MC",
        ":ProfileData",
        ":Support",
        ":TransformUtils",
        ":config",
    ],
)

cc_library(
    name = "ObjCARC",
    srcs = glob([
        "lib/Transforms/ObjCARC/*.cpp",
        "lib/Transforms/ObjCARC/*.h",
    ]),
    hdrs = ["include/llvm/Transforms/ObjCARC.h"],
    copts = llvm_copts,
    deps = [
        ":Analysis",
        ":Core",
        ":Support",
        ":Target",
        ":TransformUtils",
        ":config",
    ],
)

cc_library(
    name = "Scalar",
    srcs = glob([
        "lib/Transforms/Scalar/*.cpp",
        "lib/Transforms/Scalar/*.h",
    ]),
    hdrs = glob(["include/llvm/Transforms/Scalar/*.h"]) + [
        "include/llvm-c/Transforms/Scalar.h",
        "include/llvm/Transforms/Scalar.h",
    ],
    copts = llvm_copts,
    deps = [
        ":AggressiveInstCombine",
        ":Analysis",
        ":Core",
        ":InstCombine",
        ":ProfileData",
        ":Support",
        ":Target",
        ":TransformUtils",
        ":config",
    ],
)

cc_library(
    name = "Vectorize",
    srcs = glob([
        "lib/Transforms/Vectorize/*.cpp",
        "lib/Transforms/Vectorize/*.h",
    ]),
    hdrs = glob([
        "include/llvm/Transforms/Vectorize/*.h",
    ]) + [
        "include/llvm-c/Transforms/Vectorize.h",
        "include/llvm/Transforms/Vectorize.h",
    ],
    copts = llvm_copts,
    deps = [
        ":Analysis",
        ":Core",
        ":Support",
        ":Target",
        ":TransformUtils",
        ":config",
    ],
)

cc_library(
    name = "FrontendHLSL",
    srcs = glob([
        "lib/Frontend/HLSL/*.cpp",
    ]),
    hdrs = glob([
        "include/llvm/Frontend/HLSL/*.h",
    ]),
    copts = llvm_copts,
    deps = [
        ":Core",
        ":Support",
    ],
)

filegroup(
    name = "omp_td_files",
    srcs = glob([
        "include/llvm/Frontend/OpenMP/*.td",
        "include/llvm/Frontend/Directive/*.td",
    ]),
)

gentbl(
    name = "omp_gen",
    library = False,
    tbl_outs = [
        ("--gen-directive-decl", "include/llvm/Frontend/OpenMP/OMP.h.inc"),
    ],
    tblgen = ":llvm-tblgen",
    td_file = "include/llvm/Frontend/OpenMP/OMP.td",
    td_srcs = [":omp_td_files"],
)

gentbl(
    name = "omp_gen_impl",
    library = False,
    tbl_outs = [
        ("--gen-directive-impl", "include/llvm/Frontend/OpenMP/OMP.inc"),
    ],
    tblgen = ":llvm-tblgen",
    td_file = "include/llvm/Frontend/OpenMP/OMP.td",
    td_srcs = [":omp_td_files"],
)

cc_library(
    name = "FrontendOpenMP",
    srcs = glob([
        "lib/Frontend/OpenMP/*.cpp",
    ]),
    hdrs = glob([
        "include/llvm/Frontend/OpenMP/*.h",
        "include/llvm/Frontend/OpenMP/OMP/*.h",
        "include/llvm/Frontend/*.h",
    ]) + [
        "include/llvm/Frontend/OpenMP/OMP.h.inc",
        "include/llvm/Frontend/OpenMP/OMP.inc",
    ],
    copts = llvm_copts,
    textual_hdrs = glob([
        "include/llvm/Frontend/OpenMP/*.def",
    ]),
    deps = [
        ":Analysis",
        ":Core",
        ":Scalar",
        ":Support",
        ":TransformUtils",
    ],
)

filegroup(
    name = "acc_td_files",
    srcs = glob([
        "include/llvm/Frontend/OpenACC/*.td",
        "include/llvm/Frontend/Directive/*.td",
    ]),
)

gentbl(
    name = "acc_gen",
    library = False,
    tbl_outs = [
        ("--gen-directive-decl", "include/llvm/Frontend/OpenACC/ACC.h.inc"),
    ],
    tblgen = ":llvm-tblgen",
    td_file = "include/llvm/Frontend/OpenACC/ACC.td",
    td_srcs = [":acc_td_files"],
)

gentbl(
    name = "acc_gen_impl",
    library = False,
    tbl_outs = [
        ("--gen-directive-impl", "include/llvm/Frontend/OpenACC/ACC.inc"),
    ],
    tblgen = ":llvm-tblgen",
    td_file = "include/llvm/Frontend/OpenACC/ACC.td",
    td_srcs = [":acc_td_files"],
)

cc_library(
    name = "FrontendOpenACC",
    srcs = glob([
        "lib/Frontend/OpenACC/*.cpp",
    ]) + [
        "include/llvm/Frontend/OpenACC/ACC.inc",
    ],
    hdrs = glob([
        "include/llvm/Frontend/OpenACC/*.h",
    ]) + ["include/llvm/Frontend/OpenACC/ACC.h.inc"],
    copts = llvm_copts,
    deps = [
        ":Analysis",
        ":Core",
        ":Support",
        ":TransformUtils",
    ],
)

cc_library(
    name = "AsmParser",
    srcs = glob([
        "lib/AsmParser/*.cpp",
        "lib/AsmParser/*.h",
    ]),
    hdrs = glob(["include/llvm/AsmParser/*.h"]),
    copts = llvm_copts,
    deps = [
        ":BinaryFormat",
        ":Core",
        ":Support",
    ],
)

cc_library(
    name = "IRReader",
    srcs = glob([
        "lib/IRReader/*.cpp",
        "lib/IRReader/*.h",
    ]),
    hdrs = glob([
        "include/llvm/IRReader/*.h",
    ]) + [
        "include/llvm-c/IRReader.h",
    ],
    copts = llvm_copts,
    deps = [
        ":AsmParser",
        ":BitReader",
        ":Core",
        ":Support",
        ":config",
    ],
)

cc_library(
    name = "Linker",
    srcs = glob([
        "lib/Linker/*.cpp",
        "lib/Linker/*.h",
    ]),
    hdrs = glob([
        "include/llvm/Linker/*.h",
    ]) + [
        "include/llvm-c/Linker.h",
    ],
    copts = llvm_copts,
    deps = [
        ":Core",
        ":Support",
        ":TransformUtils",
        ":config",
    ],
)

cc_library(
    name = "IPO",
    srcs = glob([
        "lib/Transforms/IPO/*.cpp",
        "lib/Transforms/IPO/*.h",
    ]),
    hdrs = glob([
        "include/llvm/Transforms/IPO/*.h",
    ]) + [
        "include/llvm-c/Transforms/IPO.h",
        "include/llvm-c/Transforms/PassManagerBuilder.h",
        "include/llvm/Transforms/IPO.h",
    ],
    copts = llvm_copts,
    deps = [
        ":AggressiveInstCombine",
        ":Analysis",
        ":BinaryFormat",
        ":BitReader",
        ":BitWriter",
        ":Core",
        ":FrontendOpenMP",
        ":IRReader",
        ":InstCombine",
        ":Instrumentation",
        ":Linker",
        ":ObjCARC",
        ":Object",
        ":ProfileData",
        ":Scalar",
        ":Support",
        ":Target",
        ":TransformUtils",
        ":Vectorize",
        ":config",
    ],
)

cc_library(
    name = "CFGuard",
    srcs = glob([
        "lib/Transforms/CFGuard/*.cpp",
        "lib/Transforms/CFGuard/*.h",
    ]),
    hdrs = ["include/llvm/Transforms/CFGuard.h"],
    copts = llvm_copts,
    deps = [
        ":Core",
        ":Support",
    ],
)

cc_library(
    name = "Coroutines",
    srcs = glob([
        "lib/Transforms/Coroutines/*.cpp",
        "lib/Transforms/Coroutines/*.h",
    ]),
    hdrs = glob(["include/llvm/Transforms/Coroutines/*.h"]),
    copts = llvm_copts,
    deps = [
        ":Analysis",
        ":Core",
        ":IPO",
        ":Scalar",
        ":Support",
        ":TransformUtils",
        ":config",
    ],
)

# Meta-target for clients which depend on all of the transforms libraries.
cc_library(
    name = "common_transforms",
    deps = [
        ":AggressiveInstCombine",
        ":CFGuard",
        ":Coroutines",
        ":IPO",
        ":InstCombine",
        ":Instrumentation",
        ":ObjCARC",
        ":Scalar",
        ":Vectorize",
    ],
)

cc_library(
    name = "asm_printer_defs",
    copts = llvm_copts,
    textual_hdrs = glob(["lib/CodeGen/AsmPrinter/*.def"]),
)

cc_library(
    name = "CodeGen",
    srcs = glob(
        [
            "lib/CodeGen/**/*.cpp",
            "lib/CodeGen/**/*.h",
            "lib/CodeGen/SelectionDAG/*.cpp",
            "lib/CodeGen/SelectionDAG/*.h",
        ],
    ),
    hdrs = [
        "include/llvm/LinkAllPasses.h",
    ] + glob(
        [
            "include/llvm/CodeGen/**/*.h",
        ],
    ),
    copts = llvm_copts,
    textual_hdrs = glob([
        "include/llvm/CodeGen/**/*.def",
        "include/llvm/CodeGen/**/*.inc",
    ]),
    deps = [
        ":Analysis",
        ":AsmParser",
        ":BinaryFormat",
        ":BitReader",
        ":BitWriter",
        ":Core",
        ":DebugInfoCodeView",
        ":DebugInfoDWARF",
        ":IPO",
        ":MC",
        ":MCParser",
        ":ProfileData",
        ":Remarks",
        ":Scalar",
        ":Support",
        ":Target",
        ":TransformUtils",
        ":asm_printer_defs",
        ":config",
    ],
)

cc_library(
    name = "MCDisassembler",
    srcs = glob([
        "lib/MC/MCDisassembler/*.cpp",
        "lib/MC/MCDisassembler/*.h",
    ]),
    hdrs = glob([
        "include/llvm/MC/MCDisassembler/*.h",
    ]) + [
        "include/llvm-c/Disassembler.h",
    ],
    copts = llvm_copts,
    deps = [
        ":MC",
        ":Support",
        ":config",
    ],
)

llvm_target_lib_list = [lib for lib in [
    {
        "name": "AArch64",
        "short_name": "AArch64",
        "tbl_outs": [
            ("-gen-register-bank", "lib/Target/AArch64/AArch64GenRegisterBank.inc"),
            ("-gen-register-info", "lib/Target/AArch64/AArch64GenRegisterInfo.inc"),
            ("-gen-instr-info", "lib/Target/AArch64/AArch64GenInstrInfo.inc"),
            ("-gen-emitter", "lib/Target/AArch64/AArch64GenMCCodeEmitter.inc"),
            ("-gen-pseudo-lowering", "lib/Target/AArch64/AArch64GenMCPseudoLowering.inc"),
            ("-gen-asm-writer", "lib/Target/AArch64/AArch64GenAsmWriter.inc"),
            ("-gen-asm-writer -asmwriternum=1", "lib/Target/AArch64/AArch64GenAsmWriter1.inc"),
            ("-gen-asm-matcher", "lib/Target/AArch64/AArch64GenAsmMatcher.inc"),
            ("-gen-dag-isel", "lib/Target/AArch64/AArch64GenDAGISel.inc"),
            ("-gen-fast-isel", "lib/Target/AArch64/AArch64GenFastISel.inc"),
            ("-gen-global-isel", "lib/Target/AArch64/AArch64GenGlobalISel.inc"),
            ("-gen-global-isel-combiner -combiners=AArch64O0PreLegalizerCombinerHelper", "lib/Target/AArch64/AArch64GenO0PreLegalizeGICombiner.inc"),
            ("-gen-global-isel-combiner -combiners=AArch64PreLegalizerCombinerHelper", "lib/Target/AArch64/AArch64GenPreLegalizeGICombiner.inc"),
            ("-gen-global-isel-combiner -combiners=AArch64PostLegalizerCombinerHelper", "lib/Target/AArch64/AArch64GenPostLegalizeGICombiner.inc"),
            ("-gen-global-isel-combiner -combiners=AArch64PostLegalizerLoweringHelper", "lib/Target/AArch64/AArch64GenPostLegalizeGILowering.inc"),
            ("-gen-callingconv", "lib/Target/AArch64/AArch64GenCallingConv.inc"),
            ("-gen-subtarget", "lib/Target/AArch64/AArch64GenSubtargetInfo.inc"),
            ("-gen-disassembler", "lib/Target/AArch64/AArch64GenDisassemblerTables.inc"),
            ("-gen-searchable-tables", "lib/Target/AArch64/AArch64GenSystemOperands.inc"),
            ("-gen-exegesis", "lib/Target/AArch64/AArch64GenExegesis.inc"),
        ],
    },
    {
        "name": "ARM",
        "short_name": "ARM",
        "tbl_outs": [
            ("-gen-register-bank", "lib/Target/ARM/ARMGenRegisterBank.inc"),
            ("-gen-register-info", "lib/Target/ARM/ARMGenRegisterInfo.inc"),
            ("-gen-searchable-tables", "lib/Target/ARM/ARMGenSystemRegister.inc"),
            ("-gen-instr-info", "lib/Target/ARM/ARMGenInstrInfo.inc"),
            ("-gen-emitter", "lib/Target/ARM/ARMGenMCCodeEmitter.inc"),
            ("-gen-pseudo-lowering", "lib/Target/ARM/ARMGenMCPseudoLowering.inc"),
            ("-gen-asm-writer", "lib/Target/ARM/ARMGenAsmWriter.inc"),
            ("-gen-asm-matcher", "lib/Target/ARM/ARMGenAsmMatcher.inc"),
            ("-gen-dag-isel", "lib/Target/ARM/ARMGenDAGISel.inc"),
            ("-gen-fast-isel", "lib/Target/ARM/ARMGenFastISel.inc"),
            ("-gen-global-isel", "lib/Target/ARM/ARMGenGlobalISel.inc"),
            ("-gen-callingconv", "lib/Target/ARM/ARMGenCallingConv.inc"),
            ("-gen-subtarget", "lib/Target/ARM/ARMGenSubtargetInfo.inc"),
            ("-gen-disassembler", "lib/Target/ARM/ARMGenDisassemblerTables.inc"),
        ],
    },
    {
        "name": "AMDGPU",
        "short_name": "AMDGPU",
        "tbl_outs": [
            ("-gen-register-bank", "lib/Target/AMDGPU/AMDGPUGenRegisterBank.inc"),
            ("-gen-register-info", "lib/Target/AMDGPU/AMDGPUGenRegisterInfo.inc"),
            ("-gen-instr-info", "lib/Target/AMDGPU/AMDGPUGenInstrInfo.inc"),
            ("-gen-emitter", "lib/Target/AMDGPU/AMDGPUGenMCCodeEmitter.inc"),
            ("-gen-pseudo-lowering", "lib/Target/AMDGPU/AMDGPUGenMCPseudoLowering.inc"),
            ("-gen-asm-writer", "lib/Target/AMDGPU/AMDGPUGenAsmWriter.inc"),
            ("-gen-asm-matcher", "lib/Target/AMDGPU/AMDGPUGenAsmMatcher.inc"),
            ("-gen-dag-isel", "lib/Target/AMDGPU/AMDGPUGenDAGISel.inc"),
            ("-gen-callingconv", "lib/Target/AMDGPU/AMDGPUGenCallingConv.inc"),
            ("-gen-subtarget", "lib/Target/AMDGPU/AMDGPUGenSubtargetInfo.inc"),
            ("-gen-disassembler", "lib/Target/AMDGPU/AMDGPUGenDisassemblerTables.inc"),
            ("-gen-searchable-tables", "lib/Target/AMDGPU/AMDGPUGenSearchableTables.inc"),
        ],
        "tbl_deps": [
            ":amdgpu_isel_target_gen",
            ":r600_target_gen",
        ],
    },
    {
        "name": "AVR",
        "short_name": "AVR",
        "tbl_outs": [
            ("-gen-asm-matcher", "lib/Target/AVR/AVRGenAsmMatcher.inc"),
            ("-gen-asm-writer", "lib/Target/AVR/AVRGenAsmWriter.inc"),
            ("-gen-callingconv", "lib/Target/AVR/AVRGenCallingConv.inc"),
            ("-gen-dag-isel", "lib/Target/AVR/AVRGenDAGISel.inc"),
            ("-gen-disassembler", "lib/Target/AVR/AVRGenDisassemblerTables.inc"),
            ("-gen-emitter", "lib/Target/AVR/AVRGenMCCodeEmitter.inc"),
            ("-gen-instr-info", "lib/Target/AVR/AVRGenInstrInfo.inc"),
            ("-gen-register-info", "lib/Target/AVR/AVRGenRegisterInfo.inc"),
            ("-gen-subtarget", "lib/Target/AVR/AVRGenSubtargetInfo.inc"),
        ],
    },
    {
        "name": "BPF",
        "short_name": "BPF",
        "tbl_outs": [
            ("-gen-asm-writer", "lib/Target/BPF/BPFGenAsmWriter.inc"),
            ("-gen-asm-matcher", "lib/Target/BPF/BPFGenAsmMatcher.inc"),
            ("-gen-callingconv", "lib/Target/BPF/BPFGenCallingConv.inc"),
            ("-gen-dag-isel", "lib/Target/BPF/BPFGenDAGISel.inc"),
            ("-gen-disassembler", "lib/Target/BPF/BPFGenDisassemblerTables.inc"),
            ("-gen-emitter", "lib/Target/BPF/BPFGenMCCodeEmitter.inc"),
            ("-gen-instr-info", "lib/Target/BPF/BPFGenInstrInfo.inc"),
            ("-gen-register-info", "lib/Target/BPF/BPFGenRegisterInfo.inc"),
            ("-gen-subtarget", "lib/Target/BPF/BPFGenSubtargetInfo.inc"),
        ],
    },
    {
        "name": "Hexagon",
        "short_name": "Hexagon",
        "tbl_outs": [
            ("-gen-asm-matcher", "lib/Target/Hexagon/HexagonGenAsmMatcher.inc"),
            ("-gen-asm-writer", "lib/Target/Hexagon/HexagonGenAsmWriter.inc"),
            ("-gen-callingconv", "lib/Target/Hexagon/HexagonGenCallingConv.inc"),
            ("-gen-dag-isel", "lib/Target/Hexagon/HexagonGenDAGISel.inc"),
            ("-gen-dfa-packetizer", "lib/Target/Hexagon/HexagonGenDFAPacketizer.inc"),
            ("-gen-disassembler", "lib/Target/Hexagon/HexagonGenDisassemblerTables.inc"),
            ("-gen-instr-info", "lib/Target/Hexagon/HexagonGenInstrInfo.inc"),
            ("-gen-emitter", "lib/Target/Hexagon/HexagonGenMCCodeEmitter.inc"),
            ("-gen-register-info", "lib/Target/Hexagon/HexagonGenRegisterInfo.inc"),
            ("-gen-subtarget", "lib/Target/Hexagon/HexagonGenSubtargetInfo.inc"),
        ],
    },
    {
        "name": "Lanai",
        "short_name": "Lanai",
        "tbl_outs": [
            ("-gen-asm-matcher", "lib/Target/Lanai/LanaiGenAsmMatcher.inc"),
            ("-gen-asm-writer", "lib/Target/Lanai/LanaiGenAsmWriter.inc"),
            ("-gen-callingconv", "lib/Target/Lanai/LanaiGenCallingConv.inc"),
            ("-gen-dag-isel", "lib/Target/Lanai/LanaiGenDAGISel.inc"),
            ("-gen-disassembler", "lib/Target/Lanai/LanaiGenDisassemblerTables.inc"),
            ("-gen-emitter", "lib/Target/Lanai/LanaiGenMCCodeEmitter.inc"),
            ("-gen-instr-info", "lib/Target/Lanai/LanaiGenInstrInfo.inc"),
            ("-gen-register-info", "lib/Target/Lanai/LanaiGenRegisterInfo.inc"),
            ("-gen-subtarget", "lib/Target/Lanai/LanaiGenSubtargetInfo.inc"),
        ],
    },
    {
        "name": "Mips",
        "short_name": "Mips",
        "tbl_outs": [
            ("-gen-asm-matcher", "lib/Target/Mips/MipsGenAsmMatcher.inc"),
            ("-gen-asm-writer", "lib/Target/Mips/MipsGenAsmWriter.inc"),
            ("-gen-callingconv", "lib/Target/Mips/MipsGenCallingConv.inc"),
            ("-gen-dag-isel", "lib/Target/Mips/MipsGenDAGISel.inc"),
            ("-gen-disassembler", "lib/Target/Mips/MipsGenDisassemblerTables.inc"),
            ("-gen-emitter", "lib/Target/Mips/MipsGenMCCodeEmitter.inc"),
            ("-gen-exegesis", "lib/Target/Mips/MipsGenExegesis.inc"),
            ("-gen-fast-isel", "lib/Target/Mips/MipsGenFastISel.inc"),
            ("-gen-global-isel", "lib/Target/Mips/MipsGenGlobalISel.inc"),
            ("-gen-global-isel-combiner -combiners=MipsPostLegalizerCombinerHelper", "lib/Target/Mips/MipsGenPostLegalizeGICombiner.inc"),
            ("-gen-instr-info", "lib/Target/Mips/MipsGenInstrInfo.inc"),
            ("-gen-pseudo-lowering", "lib/Target/Mips/MipsGenMCPseudoLowering.inc"),
            ("-gen-register-bank", "lib/Target/Mips/MipsGenRegisterBank.inc"),
            ("-gen-register-info", "lib/Target/Mips/MipsGenRegisterInfo.inc"),
            ("-gen-subtarget", "lib/Target/Mips/MipsGenSubtargetInfo.inc"),
        ],
    },
    {
        "name": "MSP430",
        "short_name": "MSP430",
        "tbl_outs": [
            ("-gen-asm-matcher", "lib/Target/MSP430/MSP430GenAsmMatcher.inc"),
            ("-gen-asm-writer", "lib/Target/MSP430/MSP430GenAsmWriter.inc"),
            ("-gen-callingconv", "lib/Target/MSP430/MSP430GenCallingConv.inc"),
            ("-gen-dag-isel", "lib/Target/MSP430/MSP430GenDAGISel.inc"),
            ("-gen-disassembler", "lib/Target/MSP430/MSP430GenDisassemblerTables.inc"),
            ("-gen-emitter", "lib/Target/MSP430/MSP430GenMCCodeEmitter.inc"),
            ("-gen-instr-info", "lib/Target/MSP430/MSP430GenInstrInfo.inc"),
            ("-gen-register-info", "lib/Target/MSP430/MSP430GenRegisterInfo.inc"),
            ("-gen-subtarget", "lib/Target/MSP430/MSP430GenSubtargetInfo.inc"),
        ],
    },
    {
        "name": "NVPTX",
        "short_name": "NVPTX",
        "tbl_outs": [
            ("-gen-register-info", "lib/Target/NVPTX/NVPTXGenRegisterInfo.inc"),
            ("-gen-instr-info", "lib/Target/NVPTX/NVPTXGenInstrInfo.inc"),
            ("-gen-asm-writer", "lib/Target/NVPTX/NVPTXGenAsmWriter.inc"),
            ("-gen-dag-isel", "lib/Target/NVPTX/NVPTXGenDAGISel.inc"),
            ("-gen-subtarget", "lib/Target/NVPTX/NVPTXGenSubtargetInfo.inc"),
        ],
    },
    {
        "name": "PowerPC",
        "short_name": "PPC",
        "tbl_outs": [
            ("-gen-asm-writer", "lib/Target/PowerPC/PPCGenAsmWriter.inc"),
            ("-gen-asm-matcher", "lib/Target/PowerPC/PPCGenAsmMatcher.inc"),
            ("-gen-emitter", "lib/Target/PowerPC/PPCGenMCCodeEmitter.inc"),
            ("-gen-register-info", "lib/Target/PowerPC/PPCGenRegisterInfo.inc"),
            ("-gen-instr-info", "lib/Target/PowerPC/PPCGenInstrInfo.inc"),
            ("-gen-dag-isel", "lib/Target/PowerPC/PPCGenDAGISel.inc"),
            ("-gen-fast-isel", "lib/Target/PowerPC/PPCGenFastISel.inc"),
            ("-gen-callingconv", "lib/Target/PowerPC/PPCGenCallingConv.inc"),
            ("-gen-subtarget", "lib/Target/PowerPC/PPCGenSubtargetInfo.inc"),
            ("-gen-disassembler", "lib/Target/PowerPC/PPCGenDisassemblerTables.inc"),
            ("-gen-register-bank", "lib/Target/PowerPC/PPCGenRegisterBank.inc"),
            ("-gen-global-isel", "lib/Target/PowerPC/PPCGenGlobalISel.inc"),
            ("-gen-exegesis", "lib/Target/PowerPC/PPCGenExegesis.inc"),
        ],
    },
    {
        "name": "Sparc",
        "short_name": "Sparc",
        "tbl_outs": [
            ("-gen-asm-writer", "lib/Target/Sparc/SparcGenAsmWriter.inc"),
            ("-gen-asm-matcher", "lib/Target/Sparc/SparcGenAsmMatcher.inc"),
            ("-gen-emitter", "lib/Target/Sparc/SparcGenMCCodeEmitter.inc"),
            ("-gen-register-info", "lib/Target/Sparc/SparcGenRegisterInfo.inc"),
            ("-gen-instr-info", "lib/Target/Sparc/SparcGenInstrInfo.inc"),
            ("-gen-dag-isel", "lib/Target/Sparc/SparcGenDAGISel.inc"),
            ("-gen-callingconv", "lib/Target/Sparc/SparcGenCallingConv.inc"),
            ("-gen-subtarget", "lib/Target/Sparc/SparcGenSubtargetInfo.inc"),
            ("-gen-disassembler", "lib/Target/Sparc/SparcGenDisassemblerTables.inc"),
        ],
    },
    {
        "name": "SystemZ",
        "short_name": "SystemZ",
        "tbl_outs": [
            ("-gen-asm-matcher", "lib/Target/SystemZ/SystemZGenAsmMatcher.inc"),
            ("-gen-asm-writer", "lib/Target/SystemZ/SystemZGenAsmWriter.inc"),
            ("-gen-callingconv", "lib/Target/SystemZ/SystemZGenCallingConv.inc"),
            ("-gen-dag-isel", "lib/Target/SystemZ/SystemZGenDAGISel.inc"),
            ("-gen-disassembler", "lib/Target/SystemZ/SystemZGenDisassemblerTables.inc"),
            ("-gen-emitter", "lib/Target/SystemZ/SystemZGenMCCodeEmitter.inc"),
            ("-gen-instr-info", "lib/Target/SystemZ/SystemZGenInstrInfo.inc"),
            ("-gen-register-info", "lib/Target/SystemZ/SystemZGenRegisterInfo.inc"),
            ("-gen-subtarget", "lib/Target/SystemZ/SystemZGenSubtargetInfo.inc"),
        ],
    },
    {
        "name": "RISCV",
        "short_name": "RISCV",
        "tbl_outs": [
            ("-gen-asm-matcher", "lib/Target/RISCV/RISCVGenAsmMatcher.inc"),
            ("-gen-asm-writer", "lib/Target/RISCV/RISCVGenAsmWriter.inc"),
            ("-gen-compress-inst-emitter", "lib/Target/RISCV/RISCVGenCompressInstEmitter.inc"),
            ("-gen-dag-isel", "lib/Target/RISCV/RISCVGenDAGISel.inc"),
            ("-gen-disassembler", "lib/Target/RISCV/RISCVGenDisassemblerTables.inc"),
            ("-gen-global-isel", "lib/Target/RISCV/RISCVGenGlobalISel.inc"),
            ("-gen-instr-info", "lib/Target/RISCV/RISCVGenInstrInfo.inc"),
            ("-gen-emitter", "lib/Target/RISCV/RISCVGenMCCodeEmitter.inc"),
            ("-gen-pseudo-lowering", "lib/Target/RISCV/RISCVGenMCPseudoLowering.inc"),
            ("-gen-register-bank", "lib/Target/RISCV/RISCVGenRegisterBank.inc"),
            ("-gen-register-info", "lib/Target/RISCV/RISCVGenRegisterInfo.inc"),
            ("-gen-subtarget", "lib/Target/RISCV/RISCVGenSubtargetInfo.inc"),
            ("-gen-searchable-tables", "lib/Target/RISCV/RISCVGenSearchableTables.inc"),
        ],
    },
    {
        "name": "VE",
        "short_name": "VE",
        "tbl_outs": [
            ("-gen-asm-matcher", "lib/Target/VE/VEGenAsmMatcher.inc"),
            ("-gen-asm-writer", "lib/Target/VE/VEGenAsmWriter.inc"),
            ("-gen-callingconv", "lib/Target/VE/VEGenCallingConv.inc"),
            ("-gen-dag-isel", "lib/Target/VE/VEGenDAGISel.inc"),
            ("-gen-disassembler", "lib/Target/VE/VEGenDisassemblerTables.inc"),
            ("-gen-emitter", "lib/Target/VE/VEGenMCCodeEmitter.inc"),
            ("-gen-instr-info", "lib/Target/VE/VEGenInstrInfo.inc"),
            ("-gen-register-info", "lib/Target/VE/VEGenRegisterInfo.inc"),
            ("-gen-subtarget", "lib/Target/VE/VEGenSubtargetInfo.inc"),
        ],
    },
    {
        "name": "WebAssembly",
        "short_name": "WebAssembly",
        "tbl_outs": [
            ("-gen-disassembler", "lib/Target/WebAssembly/WebAssemblyGenDisassemblerTables.inc"),
            ("-gen-asm-writer", "lib/Target/WebAssembly/WebAssemblyGenAsmWriter.inc"),
            ("-gen-instr-info", "lib/Target/WebAssembly/WebAssemblyGenInstrInfo.inc"),
            ("-gen-dag-isel", "lib/Target/WebAssembly/WebAssemblyGenDAGISel.inc"),
            ("-gen-fast-isel", "lib/Target/WebAssembly/WebAssemblyGenFastISel.inc"),
            ("-gen-emitter", "lib/Target/WebAssembly/WebAssemblyGenMCCodeEmitter.inc"),
            ("-gen-register-info", "lib/Target/WebAssembly/WebAssemblyGenRegisterInfo.inc"),
            ("-gen-subtarget", "lib/Target/WebAssembly/WebAssemblyGenSubtargetInfo.inc"),
            ("-gen-asm-matcher", "lib/Target/WebAssembly/WebAssemblyGenAsmMatcher.inc"),
        ],
    },
    {
        "name": "X86",
        "short_name": "X86",
        "tbl_outs": [
            ("-gen-register-bank", "lib/Target/X86/X86GenRegisterBank.inc"),
            ("-gen-register-info", "lib/Target/X86/X86GenRegisterInfo.inc"),
            ("-gen-disassembler", "lib/Target/X86/X86GenDisassemblerTables.inc"),
            ("-gen-instr-info", "lib/Target/X86/X86GenInstrInfo.inc"),
            ("-gen-asm-writer", "lib/Target/X86/X86GenAsmWriter.inc"),
            ("-gen-asm-writer -asmwriternum=1", "lib/Target/X86/X86GenAsmWriter1.inc"),
            ("-gen-asm-matcher", "lib/Target/X86/X86GenAsmMatcher.inc"),
            ("-gen-dag-isel", "lib/Target/X86/X86GenDAGISel.inc"),
            ("-gen-fast-isel", "lib/Target/X86/X86GenFastISel.inc"),
            ("-gen-global-isel", "lib/Target/X86/X86GenGlobalISel.inc"),
            ("-gen-callingconv", "lib/Target/X86/X86GenCallingConv.inc"),
            ("-gen-subtarget", "lib/Target/X86/X86GenSubtargetInfo.inc"),
            ("-gen-x86-EVEX2VEX-tables", "lib/Target/X86/X86GenEVEX2VEXTables.inc"),
            ("-gen-exegesis", "lib/Target/X86/X86GenExegesis.inc"),
            ("-gen-x86-mnemonic-tables -asmwriternum=1", "lib/Target/X86/X86GenMnemonicTables.inc"),
        ],
    },
    {
        "name": "XCore",
        "short_name": "XCore",
        "tbl_outs": [
            ("-gen-asm-writer", "lib/Target/XCore/XCoreGenAsmWriter.inc"),
            ("-gen-callingconv", "lib/Target/XCore/XCoreGenCallingConv.inc"),
            ("-gen-dag-isel", "lib/Target/XCore/XCoreGenDAGISel.inc"),
            ("-gen-disassembler", "lib/Target/XCore/XCoreGenDisassemblerTables.inc"),
            ("-gen-instr-info", "lib/Target/XCore/XCoreGenInstrInfo.inc"),
            ("-gen-register-info", "lib/Target/XCore/XCoreGenRegisterInfo.inc"),
            ("-gen-subtarget", "lib/Target/XCore/XCoreGenSubtargetInfo.inc"),
        ],
    },
] if lib["name"] in llvm_targets]

cc_library(
    name = "x86_target_layering_problem_hdrs",
    textual_hdrs = ["lib/Target/X86/X86InstrInfo.h"],
)

filegroup(
    name = "common_target_td_sources",
    srcs = glob([
        "include/llvm/CodeGen/*.td",
        "include/llvm/Frontend/Directive/*.td",
        "include/llvm/IR/Intrinsics*.td",
        "include/llvm/TableGen/*.td",
        "include/llvm/Target/*.td",
        "include/llvm/Target/GlobalISel/*.td",
    ]),
)

gentbl(
    name = "amdgpu_isel_target_gen",
    strip_include_prefix = "lib/Target/AMDGPU",
    tbl_outs = [
        ("-gen-global-isel", "lib/Target/AMDGPU/AMDGPUGenGlobalISel.inc"),
        ("-gen-global-isel-combiner -combiners=AMDGPUPreLegalizerCombinerHelper", "lib/Target/AMDGPU/AMDGPUGenPreLegalizeGICombiner.inc"),
        ("-gen-global-isel-combiner -combiners=AMDGPUPostLegalizerCombinerHelper", "lib/Target/AMDGPU/AMDGPUGenPostLegalizeGICombiner.inc"),
        ("-gen-global-isel-combiner -combiners=AMDGPURegBankCombinerHelper", "lib/Target/AMDGPU/AMDGPUGenRegBankGICombiner.inc"),
    ],
    tblgen = ":llvm-tblgen",
    td_file = "lib/Target/AMDGPU/AMDGPUGISel.td",
    td_srcs = [
        ":common_target_td_sources",
    ] + glob([
        "lib/Target/AMDGPU/*.td",
    ]),
)

gentbl(
    name = "r600_target_gen",
    strip_include_prefix = "lib/Target/AMDGPU",
    tbl_outs = [
        ("-gen-asm-writer", "lib/Target/AMDGPU/R600GenAsmWriter.inc"),
        ("-gen-callingconv", "lib/Target/AMDGPU/R600GenCallingConv.inc"),
        ("-gen-dag-isel", "lib/Target/AMDGPU/R600GenDAGISel.inc"),
        ("-gen-dfa-packetizer", "lib/Target/AMDGPU/R600GenDFAPacketizer.inc"),
        ("-gen-instr-info", "lib/Target/AMDGPU/R600GenInstrInfo.inc"),
        ("-gen-emitter", "lib/Target/AMDGPU/R600GenMCCodeEmitter.inc"),
        ("-gen-register-info", "lib/Target/AMDGPU/R600GenRegisterInfo.inc"),
        ("-gen-subtarget", "lib/Target/AMDGPU/R600GenSubtargetInfo.inc"),
    ],
    tblgen = ":llvm-tblgen",
    td_file = "lib/Target/AMDGPU/R600.td",
    td_srcs = [
        ":common_target_td_sources",
    ] + glob([
        "lib/Target/AMDGPU/*.td",
    ]),
)

[[
    [gentbl(
        name = target["name"] + "CommonTableGen",
        strip_include_prefix = "lib/Target/" + target["name"],
        tbl_outs = target["tbl_outs"],
        tblgen = ":llvm-tblgen",
        # MSVC isn't happy with long string literals, while other compilers
        # which support them get significant compile time improvements with
        # them enabled. Ideally this flag would only be enabled on Windows via
        # a select() on `@bazel_tools//src/conditions:windows,`, but that would
        # require refactoring gentbl from a macro into a rule.
        # TODO(#92): Refactor gentbl to support this use
        tblgen_args = "--long-string-literals=0",
        td_file = "lib/Target/" + target["name"] + "/" + target["short_name"] + ".td",
        td_srcs = [
            ":common_target_td_sources",
        ] + glob([
            "lib/Target/" + target["name"] + "/*.td",
            "lib/Target/" + target["name"] + "/GISel/*.td",
        ]),
        deps = target.get("tbl_deps", []),
    )],
    [cc_library(
        name = target["name"] + "Info",
        srcs = ["lib/Target/" + target["name"] + "/TargetInfo/" + target["name"] + "TargetInfo.cpp"],
        hdrs = glob(["lib/Target/" + target["name"] + "/TargetInfo/*.h"]),
        copts = llvm_copts,
        # Workaround for https://github.com/bazelbuild/bazel/issues/3828
        # TODO(gcmn): Remove this when upgrading to a Bazel version containing
        # https://github.com/bazelbuild/bazel/commit/e3b7e17b05f1
        includes = ["lib/Target/" + target["name"]],
        strip_include_prefix = "lib/Target/" + target["name"],
        deps = [
            ":" + target["name"] + "CommonTableGen",
            ":Support",
            ":Target",
        ],
    )],
    # We cannot separate the `Utils` and `MCTargetDesc` sublibraries of
    # a number of targets due to crisscrossing inclusion of headers.
    [cc_library(
        name = target["name"] + "UtilsAndDesc",
        srcs = glob([
            "lib/Target/" + target["name"] + "/MCTargetDesc/*.cpp",
            "lib/Target/" + target["name"] + "/Utils/*.cpp",

            # We have to include these headers here as well as in the `hdrs`
            # below to allow the `.cpp` files to use file-relative-inclusion to
            # find them, even though consumers of this library use inclusion
            # relative to the target with the `strip_includes_prefix` of this
            # library. This mixture is likely incompatible with header modules.
            "lib/Target/" + target["name"] + "/MCTargetDesc/*.h",
            "lib/Target/" + target["name"] + "/Utils/*.h",
        ]),
        hdrs = glob([
            "lib/Target/" + target["name"] + "/MCTargetDesc/*.h",
            "lib/Target/" + target["name"] + "/Utils/*.h",

            # This a bit of a hack to allow us to expose common, internal
            # target header files to other libraries within the target via
            # target-relative includes. This usage of headers is inherently
            # non-modular as there is a mixture of target-relative inclusion
            # using this rule and file-relative inclusion using the repeated
            # listing of these headers in the `srcs` of subsequent rules.
            "lib/Target/" + target["name"] + "/*.h",

            # FIXME: The entries below should be `textual_hdrs` instead of
            # `hdrs`, but unfortunately that doesn't work with
            # `strip_include_prefix`:
            # https://github.com/bazelbuild/bazel/issues/12424
            #
            # Once that issue is fixed and released, we can switch this to
            # `textual_hdrs` and remove the feature disabling the various Bazel
            # features (both current and under-development) that motivated the
            # distinction between these two.
            "lib/Target/" + target["name"] + "/*.def",
            "lib/Target/" + target["name"] + "/*.inc",
        ]),
        copts = llvm_copts,
        features = [
            "-parse_headers",
            "-header_modules",
        ],
        strip_include_prefix = "lib/Target/" + target["name"],
        deps = [
            ":BinaryFormat",
            # Depending on `:CodeGen` headers in this library is almost
            # certainly a layering problem in numerous targets.
            ":CodeGen",
            ":DebugInfoCodeView",
            ":MC",
            ":MCDisassembler",
            ":Support",
            ":Target",
            ":config",
            ":" + target["name"] + "CommonTableGen",
            ":" + target["name"] + "Info",
        ],
    )],
    [cc_library(
        name = target["name"] + "CodeGen",
        srcs = glob([
            "lib/Target/" + target["name"] + "/GISel/*.cpp",
            "lib/Target/" + target["name"] + "/GISel/*.h",
            "lib/Target/" + target["name"] + "/*.cpp",
            "lib/Target/" + target["name"] + "/*.h",
        ]),
        hdrs = ["lib/Target/" + target["name"] + "/" + target["short_name"] + ".h"],
        copts = llvm_copts,
        strip_include_prefix = "lib/Target/" + target["name"],
        textual_hdrs = glob([
            "lib/Target/" + target["name"] + "/*.def",
            "lib/Target/" + target["name"] + "/*.inc",
        ]),
        deps = [
            ":Analysis",
            ":BinaryFormat",
            ":CFGuard",
            ":CodeGen",
            ":Core",
            ":IPO",
            ":MC",
            ":Passes",  # TODO(chandlerc): Likely a layering violation.
            ":ProfileData",
            ":Scalar",
            ":Support",
            ":Target",
            ":TransformUtils",
            ":Vectorize",
            ":config",
            ":" + target["name"] + "CommonTableGen",
            ":" + target["name"] + "Info",
            ":" + target["name"] + "UtilsAndDesc",
        ],
    )],
    [cc_library(
        name = target["name"] + "AsmParser",
        srcs = glob([
            "lib/Target/" + target["name"] + "/AsmParser/*.cpp",
            "lib/Target/" + target["name"] + "/AsmParser/*.h",
        ]),
        copts = llvm_copts,
        deps = [
            ":BinaryFormat",
            ":MC",
            ":MCParser",
            ":Support",
            ":Target",
            ":" + target["name"] + "CodeGen",
            ":" + target["name"] + "CommonTableGen",
            ":" + target["name"] + "UtilsAndDesc",
        ],
    )],
    # This target is a bit of a hack to allow us to expose internal
    # disassembler header files via internal target-relative include paths.
    # This usage of headers is inherently non-modular as there is a mixture of
    # target-relative inclusion using this rule and same-directory inclusion
    # using the repeated listing of these headers in the `srcs` below.
    [cc_library(
        name = target["name"] + "DisassemblerInternalHeaders",
        # FIXME: This should be `textual_hdrs` instead of `hdrs`, but
        # unfortunately that doesn't work with `strip_include_prefix`:
        # https://github.com/bazelbuild/bazel/issues/12424
        #
        # Once that issue is fixed and released, we can switch this to
        # `textual_hdrs` and remove the feature disabling the various Bazel
        # features (both current and under-development) that motivated the
        # distinction between these two.
        hdrs = glob([
            "lib/Target/" + target["name"] + "/Disassembler/*.h",
        ]),
        features = [
            "-parse_headers",
            "-header_modules",
        ],
        strip_include_prefix = "lib/Target/" + target["name"],
    )],
    [cc_library(
        name = target["name"] + "Disassembler",
        srcs = glob([
            "lib/Target/" + target["name"] + "/Disassembler/*.cpp",
            "lib/Target/" + target["name"] + "/Disassembler/*.c",
            "lib/Target/" + target["name"] + "/Disassembler/*.h",
        ]),
        copts = llvm_copts,
        deps = [
            ":CodeGen",
            ":Core",
            ":MC",
            ":MCDisassembler",
            ":Support",
            ":Target",
            ":" + target["name"] + "CodeGen",
            ":" + target["name"] + "DisassemblerInternalHeaders",
            ":" + target["name"] + "CommonTableGen",
            ":" + target["name"] + "UtilsAndDesc",
        ],
    )],
    [cc_library(
        name = target["name"] + "TargetMCA",
        srcs = glob([
            "lib/Target/" + target["name"] + "/MCA/*.cpp",
            "lib/Target/" + target["name"] + "/MCA/*.c",
            "lib/Target/" + target["name"] + "/MCA/*.h",
        ]),
        copts = llvm_copts,
        deps = [
            ":MC",
            ":MCA",
            ":MCParser",
            ":Support",
            ":" + target["name"] + "DisassemblerInternalHeaders",
            ":" + target["name"] + "Info",
            ":" + target["name"] + "UtilsAndDesc",
        ],
    )],
] for target in llvm_target_lib_list]

cc_library(
    name = "AllTargetsCodeGens",
    copts = llvm_copts,
    deps = [
        target["name"] + "CodeGen"
        for target in llvm_target_lib_list
    ],
)

cc_library(
    name = "AllTargetsAsmParsers",
    copts = llvm_copts,
    deps = [
        target["name"] + "AsmParser"
        for target in llvm_target_lib_list
    ],
)

cc_library(
    name = "AllTargetsDisassemblers",
    copts = llvm_copts,
    deps = [
        target["name"] + "Disassembler"
        for target in llvm_target_lib_list
    ],
)

cc_library(
    name = "AllTargetsMCAs",
    copts = llvm_copts,
    deps = [
        target["name"] + "TargetMCA"
        for target in llvm_target_lib_list
    ],
)

cc_library(
    name = "pass_registry_def",
    copts = llvm_copts,
    textual_hdrs = ["lib/Passes/PassRegistry.def"],
)

cc_library(
    name = "MLPolicies",
    srcs = glob([
        "lib/Analysis/ML/*.cpp",
        "lib/Analysis/ML/*.h",
    ]),
    hdrs = glob([
        "include/llvm/Analysis/ML/*.h",
    ]),
    copts = llvm_copts,
    deps = [
        ":Analysis",
        ":Core",
        ":Support",
    ],
)

cc_library(
    name = "Passes",
    srcs = glob([
        "lib/Passes/*.cpp",
        "lib/Passes/*.h",
    ]),
    hdrs = glob(["include/llvm/Passes/*.h"]) + ["include/llvm-c/Transforms/PassBuilder.h"],
    copts = llvm_copts,
    deps = [
        ":Analysis",
        ":CodeGen",
        ":Core",
        ":Coroutines",
        ":MLPolicies",
        ":Support",
        ":Target",
        ":TransformUtils",
        ":common_transforms",
        ":config",
        ":pass_registry_def",
    ],
)

cc_library(
    name = "LTO",
    srcs = glob([
        "lib/LTO/*.cpp",
        "lib/LTO/*.h",
    ]),
    hdrs = glob([
        "include/llvm/LTO/*.h",
        "include/llvm/LTO/legacy/*.h",
    ]) + [
        "include/llvm-c/lto.h",
    ],
    copts = llvm_copts,
    deps = [
        ":Analysis",
        ":BitReader",
        ":BitWriter",
        ":CodeGen",
        ":Core",
        ":IRReader",
        ":Linker",
        ":MC",
        ":MCParser",
        ":Object",
        ":Passes",
        ":Support",
        ":Target",
        ":TransformUtils",
        ":common_transforms",
        ":config",
    ],
)

cc_library(
    name = "ExecutionEngine",
    srcs = glob([
        "lib/ExecutionEngine/*.cpp",
        "lib/ExecutionEngine/*.h",
        "lib/ExecutionEngine/RuntimeDyld/*.cpp",
        "lib/ExecutionEngine/RuntimeDyld/*.h",
        "lib/ExecutionEngine/RuntimeDyld/Targets/*.cpp",
        "lib/ExecutionEngine/RuntimeDyld/Targets/*.h",
    ]),
    hdrs = glob(
        [
            "include/llvm/ExecutionEngine/*.h",
        ],
        exclude = [
            "include/llvm/ExecutionEngine/MCJIT*.h",
            "include/llvm/ExecutionEngine/OProfileWrapper.h",
        ],
    ) + [
        "include/llvm-c/ExecutionEngine.h",
    ],
    copts = llvm_copts,
    deps = [
        ":BinaryFormat",
        ":CodeGen",
        ":Core",
        ":DebugInfo",
        ":MC",
        ":MCDisassembler",
        ":Object",
        ":OrcTargetProcess",
        ":Passes",
        ":Support",
        ":Target",
        ":config",
    ],
)

cc_library(
    name = "Interpreter",
    srcs = glob([
        "lib/ExecutionEngine/Interpreter/*.cpp",
        "lib/ExecutionEngine/Interpreter/*.h",
    ]),
    hdrs = ["include/llvm/ExecutionEngine/Interpreter.h"],
    copts = llvm_copts,
    deps = [
        ":CodeGen",
        ":Core",
        ":ExecutionEngine",
        ":Support",
        ":Target",
        ":config",
    ],
)

gentbl(
    name = "JITLinkTableGen",
    strip_include_prefix = "lib/ExecutionEngine/JITLink",
    tbl_outs = [(
        "-gen-opt-parser-defs",
        "lib/ExecutionEngine/JITLink/COFFOptions.inc",
    )],
    tblgen = ":llvm-tblgen",
    td_file = "lib/ExecutionEngine/JITLink/COFFOptions.td",
    td_srcs = ["include/llvm/Option/OptParser.td"],
)

cc_library(
    name = "JITLink",
    srcs = glob([
        "lib/ExecutionEngine/JITLink/*.cpp",
        "lib/ExecutionEngine/JITLink/*.h",
    ]),
    hdrs = glob([
        "include/llvm/ExecutionEngine/JITLink/*.h",
    ]),
    copts = llvm_copts,
    deps = [
        ":ExecutionEngine",
        ":JITLinkTableGen",
        ":Object",
        ":Option",
        ":OrcTargetProcess",
        ":Support",
        ":config",
    ],
)

cc_library(
    name = "MCJIT",
    srcs = glob([
        "lib/ExecutionEngine/MCJIT/*.cpp",
        "lib/ExecutionEngine/MCJIT/*.h",
    ]),
    hdrs = glob(["include/llvm/ExecutionEngine/MCJIT*.h"]),
    copts = llvm_copts,
    deps = [
        ":CodeGen",
        ":Core",
        ":ExecutionEngine",
        ":MC",
        ":Object",
        ":Support",
        ":Target",
        ":config",
    ],
)

cc_library(
    name = "OrcJIT",
    srcs = glob([
        "lib/ExecutionEngine/Orc/*.cpp",
        "lib/ExecutionEngine/Orc/*.h",
    ]),
    hdrs = glob([
        "include/llvm/ExecutionEngine/Orc/*.h",
        "include/llvm/ExecutionEngine/Orc/RPC/*.h",
    ]) + [
        "include/llvm-c/LLJIT.h",
        "include/llvm-c/Orc.h",
        "include/llvm-c/OrcEE.h",
    ],
    copts = llvm_copts,
    linkopts = select({
        "@bazel_tools//src/conditions:windows": [],
        "@bazel_tools//src/conditions:freebsd": [],
        "@bazel_tools//src/conditions:darwin": [],
        "//conditions:default": [
            "-lrt",
        ],
    }),
    deps = [
        ":BitReader",
        ":BitWriter",
        ":Core",
        ":ExecutionEngine",
        ":JITLink",
        ":MC",
        ":Object",
        ":OrcShared",
        ":OrcTargetProcess",
        ":Support",
        ":Target",
        ":TransformUtils",
        ":WindowsDriver",
        ":config",
    ],
)

cc_library(
    name = "OrcShared",
    srcs = glob([
        "lib/ExecutionEngine/Orc/Shared/*.cpp",
    ]),
    hdrs = glob([
        "include/llvm/ExecutionEngine/Orc/Shared/*.h",
    ]),
    copts = llvm_copts,
    deps = [
        ":BinaryFormat",
        ":CodeGen",
        ":Core",
        ":DebugInfo",
        ":MC",
        ":MCDisassembler",
        ":Object",
        ":Passes",
        ":Support",
        ":Target",
        ":config",
    ],
)

cc_library(
    name = "OrcTargetProcess",
    srcs = glob([
        "lib/ExecutionEngine/Orc/TargetProcess/*.cpp",
        "lib/ExecutionEngine/Orc/TargetProcess/*.h",
    ]),
    hdrs = glob([
        "include/llvm/ExecutionEngine/Orc/TargetProcess/*.h",
    ]),
    copts = llvm_copts,
    linkopts = select({
        "@bazel_tools//src/conditions:windows": [],
        "@bazel_tools//src/conditions:freebsd": [],
        "@bazel_tools//src/conditions:darwin": [],
        "//conditions:default": [
            "-lrt",
        ],
    }),
    deps = [
        ":BinaryFormat",
        ":CodeGen",
        ":Core",
        ":DebugInfo",
        ":MC",
        ":MCDisassembler",
        ":Object",
        ":OrcShared",
        ":Passes",
        ":Support",
        ":Target",
        ":config",
    ],
)

cc_library(
    name = "DWARFLinker",
    srcs = glob([
        "lib/DWARFLinker/*.cpp",
        "lib/DWARFLinker/*.h",
    ]),
    hdrs = glob(["include/llvm/DWARFLinker/*.h"]),
    copts = llvm_copts,
    deps = [
        ":CodeGen",
        ":DebugInfoDWARF",
        ":Support",
    ],
)

gentbl(
    name = "DllOptionsTableGen",
    strip_include_prefix = "lib/ToolDrivers/llvm-dlltool",
    tbl_outs = [(
        "-gen-opt-parser-defs",
        "lib/ToolDrivers/llvm-dlltool/Options.inc",
    )],
    tblgen = ":llvm-tblgen",
    td_file = "lib/ToolDrivers/llvm-dlltool/Options.td",
    td_srcs = ["include/llvm/Option/OptParser.td"],
)

cc_library(
    name = "DlltoolDriver",
    srcs = glob(["lib/ToolDrivers/llvm-dlltool/*.cpp"]),
    hdrs = glob(["include/llvm/ToolDrivers/llvm-dlltool/*.h"]),
    copts = llvm_copts,
    deps = [
        ":DllOptionsTableGen",
        ":Object",
        ":Option",
        ":Support",
    ],
)

gentbl(
    name = "LibOptionsTableGen",
    strip_include_prefix = "lib/ToolDrivers/llvm-lib",
    tbl_outs = [(
        "-gen-opt-parser-defs",
        "lib/ToolDrivers/llvm-lib/Options.inc",
    )],
    tblgen = ":llvm-tblgen",
    td_file = "lib/ToolDrivers/llvm-lib/Options.td",
    td_srcs = ["include/llvm/Option/OptParser.td"],
)

cc_library(
    name = "LibDriver",
    srcs = glob(["lib/ToolDrivers/llvm-lib/*.cpp"]),
    hdrs = glob(["include/llvm/ToolDrivers/llvm-lib/*.h"]),
    copts = llvm_copts,
    deps = [
        ":BinaryFormat",
        ":LibOptionsTableGen",
        ":Object",
        ":Option",
        ":Support",
    ],
)

cc_library(
    name = "InterfaceStub",
    srcs = glob([
        "lib/InterfaceStub/*.cpp",
        "lib/InterfaceStub/*.h",
    ]),
    hdrs = glob([
        "include/llvm/InterfaceStub/*.h",
    ]),
    copts = llvm_copts,
    deps = [
        ":Object",
        ":Support",
        ":config",
    ],
)

cc_library(
    name = "WindowsDriver",
    srcs = glob([
        "lib/WindowsDriver/*.cpp",
    ]),
    hdrs = glob([
        "include/llvm/WindowsDriver/*.h",
    ]),
    copts = llvm_copts,
    deps = [
        ":Option",
        ":Support",
    ],
)

cc_library(
    name = "WindowsManifest",
    srcs = glob([
        "lib/WindowsManifest/*.cpp",
    ]),
    hdrs = glob([
        "include/llvm/WindowsManifest/*.h",
    ]),
    copts = llvm_copts,
    linkopts = [
        # Libxml2 is required to process Windows manifests. Without this,
        # lld uses Microsoft mt.exe instead, which is not cross-platform.
        "-lxml2",
    ],
    deps = [
        ":Support",
        ":config",
    ],
)

cc_library(
    name = "MCA",
    srcs = glob([
        "lib/MCA/**/*.cpp",
        "lib/MCA/**/*.h",
    ]),
    hdrs = glob([
        "include/llvm/MCA/**/*.h",
    ]),
    copts = llvm_copts,
    deps = [
        ":MC",
        ":MCDisassembler",
        ":Object",
        ":Support",
    ],
)

cc_library(
    name = "llvm-mca-headers",
    hdrs = glob([
        "tools/llvm-mca/*.h",
        "tools/llvm-mca/Views/*.h",
    ]),
    strip_include_prefix = "tools/llvm-mca",
)

cc_library(
    name = "XRay",
    srcs = glob([
        "lib/XRay/*.cpp",
        "lib/XRay/*.h",
    ]),
    hdrs = glob(["include/llvm/XRay/*.h"]),
    copts = llvm_copts,
    deps = [
        ":Object",
        ":Support",
    ],
)

cc_library(
    name = "Exegesis",
    srcs = glob([
        "tools/llvm-exegesis/lib/*.cpp",
        # We have to include these headers here as well as in the `hdrs` below
        # to allow the `.cpp` files to use file-relative-inclusion to find
        # them, even though consumers of this library use inclusion relative to
        # `tools/llvm-exegesis/lib` with the `strip_includes_prefix` of this
        # library. This mixture appears to be incompatible with header modules.
        "tools/llvm-exegesis/lib/*.h",
    ] + [
        "tools/llvm-exegesis/lib/{}/*.cpp".format(t)
        for t in llvm_target_exegesis
    ] + [
        "tools/llvm-exegesis/lib/{}/*.h".format(t)
        for t in llvm_target_exegesis
    ]),
    hdrs = glob(["tools/llvm-exegesis/lib/*.h"]),
    copts = llvm_copts,
    features = ["-header_modules"],
    strip_include_prefix = "tools/llvm-exegesis/lib",
    deps = [
        ":AllTargetsAsmParsers",
        ":AllTargetsCodeGens",
        ":CodeGen",
        ":Core",
        ":ExecutionEngine",
        ":MC",
        ":MCA",
        ":MCDisassembler",
        ":MCJIT",
        ":Object",
        ":ObjectYAML",
        ":Support",
        ":Target",
        ":config",
    ],
)

################################################################################
# LLVM toolchain and development binaries

gentbl(
    name = "DsymutilTableGen",
    strip_include_prefix = "tools/dsymutil",
    tbl_outs = [(
        "-gen-opt-parser-defs",
        "tools/dsymutil/Options.inc",
    )],
    tblgen = ":llvm-tblgen",
    td_file = "tools/dsymutil/Options.td",
    td_srcs = ["include/llvm/Option/OptParser.td"],
)

expand_template(
    name = "dsymutil_main",
    out = "dsymutil-driver.cpp",
    substitutions = {
        "@TOOL_NAME@": "dsymutil",
    },
    template = "cmake/modules/llvm-driver-template.cpp.in",
)

cc_binary(
    name = "dsymutil",
    srcs = glob([
        "tools/dsymutil/*.cpp",
        "tools/dsymutil/*.h",
    ]) + ["dsymutil-driver.cpp"],
    copts = llvm_copts,
    stamp = 0,
    deps = [
        ":AllTargetsCodeGens",
        ":BinaryFormat",
        ":CodeGen",
        ":DWARFLinker",
        ":DebugInfo",
        ":DebugInfoDWARF",
        ":DsymutilTableGen",
        ":MC",
        ":Object",
        ":Option",
        ":Support",
        ":Target",
        ":config",
        ":remark_linker",
    ],
)

cc_binary(
    name = "llc",
    srcs = glob([
        "tools/llc/*.cpp",
        "tools/llc/*.h",
    ]),
    copts = llvm_copts,
    stamp = 0,
    deps = [
        ":AllTargetsAsmParsers",
        ":AllTargetsCodeGens",
        ":Analysis",
        ":AsmParser",
        ":BitReader",
        ":CodeGen",
        ":Core",
        ":IRReader",
        ":MC",
        ":Support",
        ":Target",
        ":TransformUtils",
    ],
)

cc_binary(
    name = "lli",
    srcs = glob([
        "tools/lli/*.cpp",
        "tools/lli/*.h",
    ]),
    copts = llvm_copts,
    # ll scripts rely on symbols from dependent
    # libraries being resolvable.
    linkopts = select({
        "@bazel_tools//src/conditions:windows": [],
        "@bazel_tools//src/conditions:darwin": [],
        "//conditions:default": [
            "-Wl,--undefined=_ZTIi",
            "-Wl,--export-dynamic-symbol=_ZTIi",
            "-Wl,--export-dynamic-symbol=__cxa_begin_catch",
            "-Wl,--export-dynamic-symbol=__cxa_end_catch",
            "-Wl,--export-dynamic-symbol=__gxx_personality_v0",
            "-Wl,--export-dynamic-symbol=__cxa_allocate_exception",
            "-Wl,--export-dynamic-symbol=__cxa_throw",
            "-Wl,--export-dynamic-symbol=llvm_orc_registerJITLoaderGDBWrapper",
            "-Wl,--export-dynamic-symbol=llvm_orc_registerEHFrameSectionWrapper",
            "-Wl,--export-dynamic-symbol=llvm_orc_deregisterEHFrameSectionWrapper",
        ],
    }),
    stamp = 0,
    deps = [
        ":AllTargetsAsmParsers",
        ":AllTargetsCodeGens",
        ":AsmParser",
        ":BitReader",
        ":CodeGen",
        ":Core",
        ":ExecutionEngine",
        ":IRReader",
        ":Instrumentation",
        ":Interpreter",
        ":MCJIT",
        ":Object",
        ":OrcJIT",
        ":Support",
        ":config",
    ],
)

expand_template(
    name = "ar_main",
    out = "llvm-ar-driver.cpp",
    substitutions = {
        "@TOOL_NAME@": "llvm_ar",
    },
    template = "cmake/modules/llvm-driver-template.cpp.in",
)

cc_binary(
    name = "llvm-ar",
    srcs = glob([
        "tools/llvm-ar/*.cpp",
        "tools/llvm-ar/*.h",
    ]) + ["llvm-ar-driver.cpp"],
    copts = llvm_copts,
    stamp = 0,
    deps = [
        ":AllTargetsAsmParsers",
        ":AllTargetsCodeGens",
        ":Core",
        ":DlltoolDriver",
        ":LibDriver",
        ":Object",
        ":Support",
    ],
)

# We need to run llvm-ar with different basenames to make it run with
# different behavior.
binary_alias(
    name = "llvm-dlltool",
    binary = ":llvm-ar",
)

binary_alias(
    name = "llvm-lib",
    binary = ":llvm-ar",
)

binary_alias(
    name = "llvm-ranlib",
    binary = ":llvm-ar",
)

cc_binary(
    name = "llvm-as",
    srcs = glob([
        "tools/llvm-as/*.cpp",
        "tools/llvm-as/*.h",
    ]),
    copts = llvm_copts,
    stamp = 0,
    deps = [
        ":Analysis",
        ":AsmParser",
        ":BitWriter",
        ":Core",
        ":Support",
    ],
)

cc_binary(
    name = "llvm-bcanalyzer",
    srcs = glob([
        "tools/llvm-bcanalyzer/*.cpp",
        "tools/llvm-bcanalyzer/*.h",
    ]),
    copts = llvm_copts,
    stamp = 0,
    deps = [
        ":BitReader",
        ":Support",
    ],
)

cc_binary(
    name = "llvm-cat",
    srcs = glob([
        "tools/llvm-cat/*.cpp",
    ]),
    copts = llvm_copts,
    stamp = 0,
    deps = [
        ":BitReader",
        ":BitWriter",
        ":Core",
        ":IRReader",
        ":Support",
    ],
)

cc_binary(
    name = "llvm-cfi-verify",
    srcs = glob([
        "tools/llvm-cfi-verify/*.cpp",
        "tools/llvm-cfi-verify/lib/*.cpp",
        "tools/llvm-cfi-verify/lib/*.h",
    ]),
    copts = llvm_copts,
    stamp = 0,
    deps = [
        ":AllTargetsAsmParsers",
        ":AllTargetsCodeGens",
        ":AllTargetsDisassemblers",
        ":BinaryFormat",
        ":DebugInfoDWARF",
        ":MC",
        ":MCDisassembler",
        ":MCParser",
        ":Object",
        ":Support",
        ":Symbolize",
    ],
)

cc_binary(
    name = "llvm-cov",
    srcs = glob([
        "tools/llvm-cov/*.cpp",
        "tools/llvm-cov/*.h",
    ]),
    copts = llvm_copts,
    stamp = 0,
    deps = [
        ":Coverage",
        ":Instrumentation",
        ":Object",
        ":ProfileData",
        ":Support",
    ],
)

gentbl(
    name = "CvtResTableGen",
    strip_include_prefix = "tools/llvm-cvtres",
    tbl_outs = [(
        "-gen-opt-parser-defs",
        "tools/llvm-cvtres/Opts.inc",
    )],
    tblgen = ":llvm-tblgen",
    td_file = "tools/llvm-cvtres/Opts.td",
    td_srcs = ["include/llvm/Option/OptParser.td"],
)

cc_binary(
    name = "llvm-cvtres",
    srcs = glob([
        "tools/llvm-cvtres/*.cpp",
        "tools/llvm-cvtres/*.h",
    ]),
    copts = llvm_copts,
    stamp = 0,
    deps = [
        ":CvtResTableGen",
        ":Object",
        ":Option",
        ":Support",
    ],
)

cc_binary(
    name = "llvm-cxxdump",
    srcs = glob([
        "tools/llvm-cxxdump/*.cpp",
        "tools/llvm-cxxdump/*.h",
    ]),
    copts = llvm_copts,
    stamp = 0,
    deps = [
        ":AllTargetsCodeGens",
        ":BitReader",
        ":Object",
        ":Support",
    ],
)

cc_binary(
    name = "llvm-cxxmap",
    srcs = glob([
        "tools/llvm-cxxmap/*.cpp",
        "tools/llvm-cxxmap/*.h",
    ]),
    copts = llvm_copts,
    stamp = 0,
    deps = [
        ":Support",
    ],
)

gentbl(
    name = "CxxfiltOptsTableGen",
    strip_include_prefix = "tools/llvm-cxxfilt",
    tbl_outs = [(
        "-gen-opt-parser-defs",
        "tools/llvm-cxxfilt/Opts.inc",
    )],
    tblgen = ":llvm-tblgen",
    td_file = "tools/llvm-cxxfilt/Opts.td",
    td_srcs = ["include/llvm/Option/OptParser.td"],
)

expand_template(
    name = "cxxfilt_main",
    out = "llvm-cxxfilt-driver.cpp",
    substitutions = {
        "@TOOL_NAME@": "llvm_cxxfilt",
    },
    template = "cmake/modules/llvm-driver-template.cpp.in",
)

cc_binary(
    name = "llvm-cxxfilt",
    srcs = glob([
        "tools/llvm-cxxfilt/*.cpp",
        "tools/llvm-cxxfilt/*.h",
    ]) + ["llvm-cxxfilt-driver.cpp"],
    copts = llvm_copts,
    stamp = 0,
    deps = [
        ":CxxfiltOptsTableGen",
        ":Demangle",
        ":Option",
        ":Support",
    ],
)

cc_binary(
    name = "llvm-debuginfo-analyzer",
    srcs = glob([
        "tools/llvm-debuginfo-analyzer/*.cpp",
        "tools/llvm-debuginfo-analyzer/*.h",
    ]),
    copts = llvm_copts,
    stamp = 0,
    deps = [
        ":AllTargetsCodeGens",
        ":AllTargetsDisassemblers",
        ":DebugInfoLogicalView",
        ":Support",
    ],
)

cc_binary(
    name = "llvm-debuginfod-find",
    srcs = glob([
        "tools/llvm-debuginfod-find/*.cpp",
        "tools/llvm-debuginfod-find/*.h",
    ]),
    copts = llvm_copts,
    stamp = 0,
    deps = [
        ":BitReader",
        ":Core",
        ":Debuginfod",
        ":Support",
        ":Symbolize",
    ],
)

cc_binary(
    name = "llvm-dis",
    srcs = glob([
        "tools/llvm-dis/*.cpp",
        "tools/llvm-dis/*.h",
    ]),
    copts = llvm_copts,
    stamp = 0,
    deps = [
        ":Analysis",
        ":BitReader",
        ":Core",
        ":Support",
    ],
)

cc_binary(
    name = "llvm-dwarfdump",
    srcs = glob([
        "tools/llvm-dwarfdump/*.cpp",
        "tools/llvm-dwarfdump/*.h",
    ]),
    copts = llvm_copts,
    stamp = 0,
    deps = [
        ":AllTargetsCodeGens",
        ":BinaryFormat",
        ":DebugInfo",
        ":DebugInfoDWARF",
        ":MC",
        ":Object",
        ":Support",
    ],
)

gentbl(
    name = "DwarfutilOptionsTableGen",
    strip_include_prefix = "tools/llvm-dwarfutil",
    tbl_outs = [(
        "-gen-opt-parser-defs",
        "tools/llvm-dwarfutil/Options.inc",
    )],
    tblgen = ":llvm-tblgen",
    td_file = "tools/llvm-dwarfutil/Options.td",
    td_srcs = ["include/llvm/Option/OptParser.td"],
)

cc_binary(
    name = "llvm-dwarfutil",
    srcs = glob([
        "tools/llvm-dwarfutil/*.cpp",
        "tools/llvm-dwarfutil/*.h",
    ]),
    copts = llvm_copts,
    stamp = 0,
    deps = [
        ":AllTargetsAsmParsers",
        ":AllTargetsCodeGens",
        ":DWARFLinker",
        ":DwarfutilOptionsTableGen",
        ":MC",
        ":ObjCopy",
        ":Object",
        ":Option",
        ":Support",
        ":Target",
    ],
)

cc_binary(
    name = "llvm-dwp",
    srcs = glob([
        "tools/llvm-dwp/*.cpp",
        "tools/llvm-dwp/*.h",
    ]),
    copts = llvm_copts,
    stamp = 0,
    deps = [
        ":AllTargetsCodeGens",
        ":DWP",
        ":MC",
        ":Support",
    ],
)

cc_binary(
    name = "llvm-exegesis",
    srcs = [
        "tools/llvm-exegesis/llvm-exegesis.cpp",
    ],
    copts = llvm_copts,
    stamp = 0,
    deps = [
        ":AllTargetsAsmParsers",
        ":AllTargetsCodeGens",
        ":AllTargetsDisassemblers",
        ":Exegesis",
        ":MC",
        ":MCParser",
        ":Object",
        ":Support",
        ":config",
    ],
)

cc_binary(
    name = "llvm-extract",
    srcs = glob([
        "tools/llvm-extract/*.cpp",
        "tools/llvm-extract/*.h",
    ]),
    copts = llvm_copts,
    stamp = 0,
    deps = [
        ":AsmParser",
        ":BitReader",
        ":BitWriter",
        ":Core",
        ":IPO",
        ":IRReader",
        ":Support",
    ],
)

cc_binary(
    name = "llvm-gsymutil",
    srcs = glob([
        "tools/llvm-gsymutil/*.cpp",
        "tools/llvm-gsymutil/*.h",
    ]),
    copts = llvm_copts,
    stamp = 0,
    deps = [
        ":AllTargetsCodeGens",
        ":DebugInfoDWARF",
        ":DebugInfoGSYM",
        ":MC",
        ":Object",
        ":Support",
        ":Target",
    ],
)

gentbl(
    name = "IfsOptionsTableGen",
    strip_include_prefix = "tools/llvm-ifs",
    tbl_outs = [(
        "-gen-opt-parser-defs",
        "tools/llvm-ifs/Opts.inc",
    )],
    tblgen = ":llvm-tblgen",
    td_file = "tools/llvm-ifs/Opts.td",
    td_srcs = ["include/llvm/Option/OptParser.td"],
)

expand_template(
    name = "ifs_main",
    out = "llvm-ifs-driver.cpp",
    substitutions = {
        "@TOOL_NAME@": "llvm_ifs",
    },
    template = "cmake/modules/llvm-driver-template.cpp.in",
)

cc_binary(
    name = "llvm-ifs",
    srcs = glob([
        "tools/llvm-ifs/*.cpp",
        "tools/llvm-ifs/*.h",
    ]) + ["llvm-ifs-driver.cpp"],
    copts = llvm_copts,
    stamp = 0,
    deps = [
        ":IfsOptionsTableGen",
        ":InterfaceStub",
        ":ObjectYAML",
        ":Option",
        ":Support",
        ":TextAPI",
    ],
)

cc_binary(
    name = "llvm-jitlink",
    srcs = glob([
        "tools/llvm-jitlink/*.cpp",
        "tools/llvm-jitlink/*.h",
    ]),
    copts = llvm_copts,
    # Make symbols from the standard library dynamically resolvable.
    linkopts = select({
        "@bazel_tools//src/conditions:windows": [],
        "@bazel_tools//src/conditions:darwin": [],
        "//conditions:default": [
            "-Wl,--undefined=_ZTIi",
            "-Wl,--export-dynamic-symbol=_ZTIi",
            "-Wl,--export-dynamic-symbol=__cxa_begin_catch",
            "-Wl,--export-dynamic-symbol=__cxa_end_catch",
            "-Wl,--export-dynamic-symbol=__gxx_personality_v0",
            "-Wl,--export-dynamic-symbol=__cxa_allocate_exception",
            "-Wl,--export-dynamic-symbol=__cxa_throw",
            "-Wl,--export-dynamic-symbol=llvm_orc_registerJITLoaderGDBWrapper",
        ],
    }),
    stamp = 0,
    deps = [
        ":AllTargetsAsmParsers",
        ":AllTargetsCodeGens",
        ":AllTargetsDisassemblers",
        ":AsmParser",
        ":BitReader",
        ":CodeGen",
        ":ExecutionEngine",
        ":MCJIT",
        ":Object",
        ":OrcJIT",
        ":Support",
        ":config",
    ],
)

cc_binary(
    name = "llvm-libtool-darwin",
    srcs = glob([
        "tools/llvm-libtool-darwin/*.cpp",
        "tools/llvm-libtool-darwin/*.h",
    ]),
    copts = llvm_copts,
    stamp = 0,
    deps = [
        ":AllTargetsAsmParsers",
        ":AllTargetsCodeGens",
        ":BinaryFormat",
        ":Object",
        ":Support",
    ],
)

cc_binary(
    name = "llvm-link",
    srcs = glob([
        "tools/llvm-link/*.cpp",
        "tools/llvm-link/*.h",
    ]),
    copts = llvm_copts,
    stamp = 0,
    deps = [
        ":AsmParser",
        ":BitReader",
        ":BitWriter",
        ":Core",
        ":IPO",
        ":IRReader",
        ":Linker",
        ":Object",
        ":Support",
        ":TransformUtils",
    ],
)

gentbl(
    name = "LipoOptsTableGen",
    strip_include_prefix = "tools/llvm-lipo",
    tbl_outs = [(
        "-gen-opt-parser-defs",
        "tools/llvm-lipo/LipoOpts.inc",
    )],
    tblgen = ":llvm-tblgen",
    td_file = "tools/llvm-lipo/LipoOpts.td",
    td_srcs = ["include/llvm/Option/OptParser.td"],
)

expand_template(
    name = "lipo_main",
    out = "llvm-lipo-driver.cpp",
    substitutions = {
        "@TOOL_NAME@": "llvm_lipo",
    },
    template = "cmake/modules/llvm-driver-template.cpp.in",
)

cc_binary(
    name = "llvm-lipo",
    srcs = [
        "tools/llvm-lipo/llvm-lipo.cpp",
    ] + ["llvm-lipo-driver.cpp"],
    copts = llvm_copts,
    stamp = 0,
    deps = [
        ":AllTargetsAsmParsers",
        ":LipoOptsTableGen",
        ":Object",
        ":Option",
        ":Support",
    ],
)

cc_binary(
    name = "llvm-lto",
    srcs = glob([
        "tools/llvm-lto/*.cpp",
        "tools/llvm-lto/*.h",
    ]),
    copts = llvm_copts,
    stamp = 0,
    deps = [
        ":AllTargetsAsmParsers",
        ":AllTargetsCodeGens",
        ":BitReader",
        ":BitWriter",
        ":CodeGen",
        ":Core",
        ":IRReader",
        ":LTO",
        ":Support",
        ":Target",
    ],
)

cc_binary(
    name = "llvm-lto2",
    srcs = glob([
        "tools/llvm-lto2/*.cpp",
        "tools/llvm-lto2/*.h",
    ]),
    copts = llvm_copts,
    stamp = 0,
    deps = [
        ":AllTargetsAsmParsers",
        ":AllTargetsCodeGens",
        ":BitReader",
        ":CodeGen",
        ":Core",
        ":LTO",
        ":Support",
    ],
)

cc_binary(
    name = "llvm-mc",
    srcs = glob([
        "tools/llvm-mc/*.cpp",
        "tools/llvm-mc/*.h",
    ]),
    copts = llvm_copts,
    stamp = 0,
    deps = [
        ":AllTargetsAsmParsers",
        ":AllTargetsCodeGens",
        ":AllTargetsDisassemblers",
        ":MC",
        ":MCDisassembler",
        ":MCParser",
        ":Object",
        ":Support",
    ],
)

cc_binary(
    name = "llvm-mca",
    srcs = glob([
        "tools/llvm-mca/*.cpp",
        "tools/llvm-mca/*.h",
        "tools/llvm-mca/Views/*.cpp",
        "tools/llvm-mca/Views/*.h",
    ]),
    copts = llvm_copts,
    stamp = 0,
    deps = [
        ":AllTargetsAsmParsers",
        ":AllTargetsCodeGens",
        ":AllTargetsDisassemblers",
        ":AllTargetsMCAs",
        ":MC",
        ":MCA",
        ":MCParser",
        ":Support",
        ":llvm-mca-headers",
    ],
)

gentbl(
    name = "MlTableGen",
    strip_include_prefix = "tools/llvm-ml",
    tbl_outs = [(
        "-gen-opt-parser-defs",
        "tools/llvm-ml/Opts.inc",
    )],
    tblgen = ":llvm-tblgen",
    td_file = "tools/llvm-ml/Opts.td",
    td_srcs = ["include/llvm/Option/OptParser.td"],
)

cc_binary(
    name = "llvm-ml",
    srcs = glob([
        "tools/llvm-ml/*.cpp",
        "tools/llvm-ml/*.h",
    ]),
    copts = llvm_copts,
    stamp = 0,
    deps = [
        ":AllTargetsAsmParsers",
        ":AllTargetsCodeGens",
        ":AllTargetsDisassemblers",
        ":MC",
        ":MCParser",
        ":MlTableGen",
        ":Option",
        ":Support",
    ],
)

cc_binary(
    name = "llvm-modextract",
    srcs = glob([
        "tools/llvm-modextract/*.cpp",
    ]),
    copts = llvm_copts,
    stamp = 0,
    deps = [
        ":BitReader",
        ":BitWriter",
        ":IRReader",
        ":Support",
    ],
)

gentbl(
    name = "MtTableGen",
    strip_include_prefix = "tools/llvm-mt",
    tbl_outs = [(
        "-gen-opt-parser-defs",
        "tools/llvm-mt/Opts.inc",
    )],
    tblgen = ":llvm-tblgen",
    td_file = "tools/llvm-mt/Opts.td",
    td_srcs = ["include/llvm/Option/OptParser.td"],
)

expand_template(
    name = "mt_main",
    out = "llvm-mt-driver.cpp",
    substitutions = {
        "@TOOL_NAME@": "llvm_mt",
    },
    template = "cmake/modules/llvm-driver-template.cpp.in",
)

cc_binary(
    name = "llvm-mt",
    srcs = glob([
        "tools/llvm-mt/*.cpp",
        "tools/llvm-mt/*.h",
    ]) + ["llvm-mt-driver.cpp"],
    copts = llvm_copts,
    stamp = 0,
    deps = [
        ":MtTableGen",
        ":Option",
        ":Support",
        ":WindowsManifest",
    ],
)

gentbl(
    name = "NmOptsTableGen",
    strip_include_prefix = "tools/llvm-nm",
    tbl_outs = [(
        "-gen-opt-parser-defs",
        "tools/llvm-nm/Opts.inc",
    )],
    tblgen = ":llvm-tblgen",
    td_file = "tools/llvm-nm/Opts.td",
    td_srcs = ["include/llvm/Option/OptParser.td"],
)

expand_template(
    name = "nm_main",
    out = "llvm-nm-driver.cpp",
    substitutions = {
        "@TOOL_NAME@": "llvm_nm",
    },
    template = "cmake/modules/llvm-driver-template.cpp.in",
)

cc_binary(
    name = "llvm-nm",
    srcs = glob([
        "tools/llvm-nm/*.cpp",
        "tools/llvm-nm/*.h",
    ]) + ["llvm-nm-driver.cpp"],
    copts = llvm_copts,
    stamp = 0,
    deps = [
        ":AllTargetsAsmParsers",
        ":AllTargetsCodeGens",
        ":BinaryFormat",
        ":BitReader",
        ":Core",
        ":Demangle",
        ":NmOptsTableGen",
        ":Object",
        ":Option",
        ":Support",
    ],
)

gentbl(
    name = "llvm-objcopy-opts",
    strip_include_prefix = "tools/llvm-objcopy",
    tbl_outs = [(
        "-gen-opt-parser-defs",
        "tools/llvm-objcopy/ObjcopyOpts.inc",
    )],
    tblgen = ":llvm-tblgen",
    td_file = "tools/llvm-objcopy/ObjcopyOpts.td",
    td_srcs = [
        "include/llvm/Option/OptParser.td",
        "tools/llvm-objcopy/CommonOpts.td",
    ],
)

gentbl(
    name = "llvm-installnametool-opts",
    strip_include_prefix = "tools/llvm-objcopy",
    tbl_outs = [(
        "-gen-opt-parser-defs",
        "tools/llvm-objcopy/InstallNameToolOpts.inc",
    )],
    tblgen = ":llvm-tblgen",
    td_file = "tools/llvm-objcopy/InstallNameToolOpts.td",
    td_srcs = [
        "include/llvm/Option/OptParser.td",
        "tools/llvm-objcopy/CommonOpts.td",
    ],
)

gentbl(
    name = "llvm-strip-opts",
    strip_include_prefix = "tools/llvm-objcopy",
    tbl_outs = [(
        "-gen-opt-parser-defs",
        "tools/llvm-objcopy/StripOpts.inc",
    )],
    tblgen = ":llvm-tblgen",
    td_file = "tools/llvm-objcopy/StripOpts.td",
    td_srcs = [
        "include/llvm/Option/OptParser.td",
        "tools/llvm-objcopy/CommonOpts.td",
    ],
)

gentbl(
    name = "llvm-bitcode-strip-opts",
    strip_include_prefix = "tools/llvm-objcopy",
    tbl_outs = [(
        "-gen-opt-parser-defs",
        "tools/llvm-objcopy/BitcodeStripOpts.inc",
    )],
    tblgen = ":llvm-tblgen",
    td_file = "tools/llvm-objcopy/BitcodeStripOpts.td",
    td_srcs = [
        "include/llvm/Option/OptParser.td",
        "tools/llvm-objcopy/CommonOpts.td",
    ],
)

cc_binary(
    name = "llvm-stress",
    srcs = glob([
        "tools/llvm-stress/*.cpp",
        "tools/llvm-stress/*.h",
    ]),
    copts = llvm_copts,
    stamp = 0,
    deps = [
        ":Core",
        ":Support",
    ],
)

expand_template(
    name = "objcopy_main",
    out = "llvm-objcopy-driver.cpp",
    substitutions = {
        "@TOOL_NAME@": "llvm_objcopy",
    },
    template = "cmake/modules/llvm-driver-template.cpp.in",
)

cc_binary(
    name = "llvm-objcopy",
    srcs = glob([
        "tools/llvm-objcopy/*.cpp",
        "tools/llvm-objcopy/*.h",
    ]) + ["llvm-objcopy-driver.cpp"],
    copts = llvm_copts,
    stamp = 0,
    deps = [
        ":BinaryFormat",
        ":MC",
        ":ObjCopy",
        ":Object",
        ":ObjectYAML",
        ":Option",
        ":Support",
        ":Target",
        ":llvm-bitcode-strip-opts",
        ":llvm-installnametool-opts",
        ":llvm-objcopy-opts",
        ":llvm-strip-opts",
    ],
)

binary_alias(
    name = "llvm-strip",
    binary = ":llvm-objcopy",
)

binary_alias(
    name = "llvm-bitcode-strip",
    binary = ":llvm-objcopy",
)

binary_alias(
    name = "llvm-install-name-tool",
    binary = ":llvm-objcopy",
)

cc_binary(
    name = "llvm-objdump",
    srcs = glob([
        "tools/llvm-objdump/*.cpp",
        "tools/llvm-objdump/*.h",
    ]),
    copts = llvm_copts,
    stamp = 0,
    deps = [
        ":AllTargetsAsmParsers",
        ":AllTargetsCodeGens",
        ":AllTargetsDisassemblers",
        ":BinaryFormat",
        ":CodeGen",
        ":DebugInfo",
        ":Debuginfod",
        ":DebugInfoDWARF",
        ":Demangle",
        ":MC",
        ":MCDisassembler",
        ":ObjdumpOptsTableGen",
        ":Object",
        ":Option",
        ":OtoolOptsTableGen",
        ":Support",
        ":Symbolize",
        ":config",
    ],
)

gentbl(
    name = "ObjdumpOptsTableGen",
    strip_include_prefix = "tools/llvm-objdump",
    tbl_outs = [(
        "-gen-opt-parser-defs",
        "tools/llvm-objdump/ObjdumpOpts.inc",
    )],
    tblgen = ":llvm-tblgen",
    td_file = "tools/llvm-objdump/ObjdumpOpts.td",
    td_srcs = ["include/llvm/Option/OptParser.td"],
)

binary_alias(
    name = "llvm-otool",
    binary = ":llvm-objdump",
)

gentbl(
    name = "OtoolOptsTableGen",
    strip_include_prefix = "tools/llvm-objdump",
    tbl_outs = [(
        "-gen-opt-parser-defs",
        "tools/llvm-objdump/OtoolOpts.inc",
    )],
    tblgen = ":llvm-tblgen",
    td_file = "tools/llvm-objdump/OtoolOpts.td",
    td_srcs = ["include/llvm/Option/OptParser.td"],
)

cc_binary(
    name = "llvm-opt-report",
    srcs = glob([
        "tools/llvm-opt-report/*.cpp",
    ]),
    copts = llvm_copts,
    stamp = 0,
    deps = [
        ":AllTargetsCodeGens",
        ":Demangle",
        ":Remarks",
        ":Support",
    ],
)

cc_binary(
    name = "llvm-pdbutil",
    srcs = glob([
        "tools/llvm-pdbutil/*.cpp",
        "tools/llvm-pdbutil/*.h",
    ]),
    copts = llvm_copts,
    stamp = 0,
    deps = [
        ":BinaryFormat",
        ":DebugInfoCodeView",
        ":DebugInfoMSF",
        ":DebugInfoPDB",
        ":Object",
        ":ObjectYAML",
        ":Support",
        ":config",
    ],
)

expand_template(
    name = "profdata_main",
    out = "llvm-profdata-driver.cpp",
    substitutions = {
        "@TOOL_NAME@": "llvm_profdata",
    },
    template = "cmake/modules/llvm-driver-template.cpp.in",
)

cc_binary(
    name = "llvm-profdata",
    srcs = glob([
        "tools/llvm-profdata/*.cpp",
        "tools/llvm-profdata/*.h",
    ]) + ["llvm-profdata-driver.cpp"],
    copts = llvm_copts,
    stamp = 0,
    deps = [
        ":Core",
        ":ProfileData",
        ":Support",
    ],
)

cc_binary(
    name = "llvm-profgen",
    srcs = glob([
        "tools/llvm-profgen/*.cpp",
        "tools/llvm-profgen/*.h",
    ]),
    copts = llvm_copts,
    stamp = 0,
    deps = [
        ":AllTargetsCodeGens",
        ":AllTargetsDisassemblers",
        ":Symbolize",
    ],
)

gentbl(
    name = "RcTableGen",
    strip_include_prefix = "tools/llvm-rc",
    tbl_outs = [(
        "-gen-opt-parser-defs",
        "tools/llvm-rc/Opts.inc",
    )],
    tblgen = ":llvm-tblgen",
    td_file = "tools/llvm-rc/Opts.td",
    td_srcs = ["include/llvm/Option/OptParser.td"],
)

gentbl(
    name = "WindresTableGen",
    strip_include_prefix = "tools/llvm-rc",
    tbl_outs = [(
        "-gen-opt-parser-defs",
        "tools/llvm-rc/WindresOpts.inc",
    )],
    tblgen = ":llvm-tblgen",
    td_file = "tools/llvm-rc/WindresOpts.td",
    td_srcs = ["include/llvm/Option/OptParser.td"],
)

# Workaround inability to put `.def` files into `srcs` with a library.
cc_library(
    name = "llvm-rc-defs-lib",
    textual_hdrs = glob(["tools/llvm-rc/*.def"]),
)

expand_template(
    name = "rc_main",
    out = "llvm-rc-driver.cpp",
    substitutions = {
        "@TOOL_NAME@": "llvm_rc",
    },
    template = "cmake/modules/llvm-driver-template.cpp.in",
)

cc_binary(
    name = "llvm-rc",
    srcs = glob([
        "tools/llvm-rc/*.cpp",
        "tools/llvm-rc/*.h",
    ]) + ["llvm-rc-driver.cpp"],
    copts = llvm_copts,
    stamp = 0,
    deps = [
        ":Object",
        ":Option",
        ":RcTableGen",
        ":Support",
        ":WindresTableGen",
        ":llvm-rc-defs-lib",
    ],
)

binary_alias(
    name = "llvm-windres",
    binary = ":llvm-rc",
)

gentbl(
    name = "ReadobjOptsTableGen",
    strip_include_prefix = "tools/llvm-readobj",
    tbl_outs = [(
        "-gen-opt-parser-defs",
        "tools/llvm-readobj/Opts.inc",
    )],
    tblgen = ":llvm-tblgen",
    td_file = "tools/llvm-readobj/Opts.td",
    td_srcs = ["include/llvm/Option/OptParser.td"],
)

expand_template(
    name = "readobj_main",
    out = "llvm-readobj-driver.cpp",
    substitutions = {
        "@TOOL_NAME@": "llvm_readobj",
    },
    template = "cmake/modules/llvm-driver-template.cpp.in",
)

cc_binary(
    name = "llvm-readobj",
    srcs = glob([
        "tools/llvm-readobj/*.cpp",
        "tools/llvm-readobj/*.h",
    ]) + ["llvm-readobj-driver.cpp"],
    copts = llvm_copts,
    stamp = 0,
    deps = [
        ":AllTargetsCodeGens",
        ":BinaryFormat",
        ":BitReader",
        ":DebugInfoCodeView",
        ":DebugInfoDWARF",
        ":Demangle",
        ":Object",
        ":Option",
        ":ReadobjOptsTableGen",
        ":Support",
    ],
)

# Create an 'llvm-readelf' named binary from the 'llvm-readobj' tool.
binary_alias(
    name = "llvm-readelf",
    binary = ":llvm-readobj",
)

cc_binary(
    name = "llvm-reduce",
    srcs = glob([
        "tools/llvm-reduce/**/*.cpp",
        "tools/llvm-reduce/**/*.h",
    ]),
    copts = llvm_copts,
    includes = ["tools/llvm-reduce"],
    stamp = 0,
    deps = [
        ":AllTargetsAsmParsers",
        ":AllTargetsCodeGens",
        ":BitReader",
        ":Core",
    ],
)

cc_binary(
    name = "llvm-remark-size-diff",
    srcs = glob([
        "tools/llvm-remark-size-diff/**/*.cpp",
        "tools/llvm-remark-size-diff/**/*.h",
    ]),
    copts = llvm_copts,
    includes = ["tools/llvm-reark-size-diff"],
    stamp = 0,
    deps = [
        ":Core",
        ":Demangle",
        ":Object",
        ":Remarks",
        ":Support",
    ],
)

cc_binary(
    name = "llvm-rtdyld",
    srcs = glob([
        "tools/llvm-rtdyld/*.cpp",
        "tools/llvm-rtdyld/*.h",
    ]),
    copts = llvm_copts,
    stamp = 0,
    deps = [
        ":AllTargetsCodeGens",
        ":AllTargetsDisassemblers",
        ":DebugInfo",
        ":DebugInfoDWARF",
        ":ExecutionEngine",
        ":MC",
        ":MCDisassembler",
        ":Object",
        ":Support",
    ],
)

gentbl(
    name = "SizeOptsTableGen",
    strip_include_prefix = "tools/llvm-size",
    tbl_outs = [(
        "-gen-opt-parser-defs",
        "tools/llvm-size/Opts.inc",
    )],
    tblgen = ":llvm-tblgen",
    td_file = "tools/llvm-size/Opts.td",
    td_srcs = ["include/llvm/Option/OptParser.td"],
)

expand_template(
    name = "size_main",
    out = "llvm-size-driver.cpp",
    substitutions = {
        "@TOOL_NAME@": "llvm_size",
    },
    template = "cmake/modules/llvm-driver-template.cpp.in",
)

cc_binary(
    name = "llvm-size",
    srcs = glob([
        "tools/llvm-size/*.cpp",
        "tools/llvm-size/*.h",
    ]) + ["llvm-size-driver.cpp"],
    copts = llvm_copts,
    stamp = 0,
    deps = [
        ":Object",
        ":Option",
        ":SizeOptsTableGen",
        ":Support",
    ],
)

cc_binary(
    name = "llvm-split",
    srcs = glob([
        "tools/llvm-split/*.cpp",
        "tools/llvm-split/*.h",
    ]),
    copts = llvm_copts,
    stamp = 0,
    deps = [
        ":BitWriter",
        ":Core",
        ":IRReader",
        ":Support",
        ":TransformUtils",
    ],
)

gentbl(
    name = "StringsOptsTableGen",
    strip_include_prefix = "tools/llvm-strings",
    tbl_outs = [(
        "-gen-opt-parser-defs",
        "tools/llvm-strings/Opts.inc",
    )],
    tblgen = ":llvm-tblgen",
    td_file = "tools/llvm-strings/Opts.td",
    td_srcs = ["include/llvm/Option/OptParser.td"],
)

cc_binary(
    name = "llvm-strings",
    srcs = glob([
        "tools/llvm-strings/*.cpp",
        "tools/llvm-strings/*.h",
    ]),
    copts = llvm_copts,
    stamp = 0,
    deps = [
        ":Object",
        ":Option",
        ":StringsOptsTableGen",
        ":Support",
    ],
)

gentbl(
    name = "SymbolizerOptsTableGen",
    strip_include_prefix = "tools/llvm-symbolizer",
    tbl_outs = [(
        "-gen-opt-parser-defs",
        "tools/llvm-symbolizer/Opts.inc",
    )],
    tblgen = ":llvm-tblgen",
    td_file = "tools/llvm-symbolizer/Opts.td",
    td_srcs = ["include/llvm/Option/OptParser.td"],
)

cc_binary(
    name = "llvm-symbolizer",
    srcs = glob([
        "tools/llvm-symbolizer/*.cpp",
        "tools/llvm-symbolizer/*.h",
    ]),
    copts = llvm_copts,
    stamp = 0,
    deps = [
        ":DebugInfoDWARF",
        ":DebugInfoPDB",
        ":Debuginfod",
        ":Object",
        ":Option",
        ":Support",
        ":Symbolize",
        ":SymbolizerOptsTableGen",
    ],
)

binary_alias(
    name = "llvm-addr2line",
    binary = ":llvm-symbolizer",
)

cc_binary(
    name = "llvm-undname",
    srcs = glob([
        "tools/llvm-undname/*.cpp",
        "tools/llvm-undname/*.h",
    ]),
    copts = llvm_copts,
    stamp = 0,
    deps = [
        ":Demangle",
        ":Support",
    ],
)

cc_binary(
    name = "llvm-xray",
    srcs = glob([
        "tools/llvm-xray/*.cpp",
        "tools/llvm-xray/*.cc",
        "tools/llvm-xray/*.h",
    ]),
    copts = llvm_copts,
    stamp = 0,
    deps = [
        ":DebugInfoDWARF",
        ":Object",
        ":Support",
        ":Symbolize",
        ":XRay",
    ],
)

cc_binary(
    name = "opt",
    srcs = glob([
        "tools/opt/*.cpp",
        "tools/opt/*.h",
    ]),
    copts = llvm_copts,
    linkopts = select({
        "@bazel_tools//src/conditions:windows": [],
        "@bazel_tools//src/conditions:darwin": [],
        "//conditions:default": ["-Wl,--export-dynamic"],
    }),
    stamp = 0,
    deps = [
        ":AllTargetsAsmParsers",
        ":AllTargetsCodeGens",
        ":Analysis",
        ":AsmParser",
        ":BitReader",
        ":BitWriter",
        ":CodeGen",
        ":Core",
        ":IRReader",
        ":MC",
        ":Passes",
        ":Support",
        ":Target",
        ":TransformUtils",
        ":common_transforms",
        ":config",
    ],
)

cc_binary(
    name = "sancov",
    srcs = glob([
        "tools/sancov/*.cpp",
        "tools/sancov/*.h",
    ]),
    copts = llvm_copts,
    stamp = 0,
    deps = [
        ":AllTargetsCodeGens",
        ":AllTargetsDisassemblers",
        ":DebugInfoDWARF",
        ":DebugInfoPDB",
        ":MC",
        ":MCDisassembler",
        ":Object",
        ":Support",
        ":Symbolize",
    ],
)

cc_binary(
    name = "sanstats",
    srcs = glob([
        "tools/sanstats/*.cpp",
        "tools/sanstats/*.h",
    ]),
    copts = llvm_copts,
    stamp = 0,
    deps = [
        ":Support",
        ":Symbolize",
        ":TransformUtils",
    ],
)

cc_binary(
    name = "split-file",
    srcs = glob([
        "utils/split-file/*.cpp",
        "utils/split-file/*.h",
    ]),
    copts = llvm_copts,
    stamp = 0,
    deps = [
        ":Support",
    ],
)

################################################################################
# Begin testonly libraries

cc_library(
    name = "FuzzMutate",
    testonly = True,
    srcs = glob(["lib/FuzzMutate/*.cpp"]),
    hdrs = glob(["include/llvm/FuzzMutate/*.h"]),
    copts = llvm_copts,
    includes = ["include"],
    deps = [
        ":Analysis",
        ":BitReader",
        ":BitWriter",
        ":Core",
        ":Scalar",
        ":Support",
    ],
)

cc_library(
    name = "Diff",
    testonly = True,
    srcs = glob(["tools/llvm-diff/lib/*.cpp"]),
    hdrs = glob(["tools/llvm-diff/lib/*.h"]),
    deps = [
        ":Core",
        ":Support",
    ],
)

# A hacky library to expose some internal headers of gtest to its own
# implementation source files using a stripped include prefix rather than
# file-relative-inclusion.
#
# FIXME: This file should be in `textual_hdrs` instead of `hdrs`, but
# unfortunately that doesn't work with `strip_include_prefix`:
# https://github.com/bazelbuild/bazel/issues/12424
#
# For now, simply disable parsing and header modules.
cc_library(
    name = "gtest_internal_headers",
    testonly = True,
    hdrs = ["utils/unittest/googletest/src/gtest-internal-inl.h"],
    features = [
        "-parse_headers",
        "-header_modules",
    ],
    strip_include_prefix = "utils/unittest/googletest",
)

cc_library(
    name = "gtest",
    testonly = True,
    srcs = glob(
        [
            "utils/unittest/googletest/include/**/*.h",
            "utils/unittest/googletest/src/*.cc",
        ],
        exclude = [
            "utils/unittest/googletest/src/gtest-all.cc",
            "utils/unittest/googletest/include/gtest/gtest_pred_impl.h",
        ],
    ) + [
    ],
    hdrs = ["utils/unittest/googletest/include/gtest/gtest.h"],
    copts = llvm_copts,
    defines = [
        "GTEST_HAS_RTTI=0",
        "__STDC_LIMIT_MACROS",
        "__STDC_CONSTANT_MACROS",
    ] + select({
        "@bazel_tools//src/conditions:windows": ["GTEST_USE_OWN_TR1_TUPLE=0"],
        "//conditions:default": ["GTEST_USE_OWN_TR1_TUPLE=1"],
    }),
    includes = [
        "include",
        "utils/unittest/googletest/include",
    ],
    textual_hdrs = [
        "utils/unittest/googletest/include/gtest/gtest_pred_impl.h",
    ],
    deps = [
        ":Support",
        ":gtest_internal_headers",
    ],
)

cc_library(
    name = "gtest_main",
    testonly = True,
    srcs = ["utils/unittest/UnitTestMain/TestMain.cpp"],
    copts = llvm_copts,
    deps = [
        ":Support",
        ":gmock",
        ":gtest",
    ],
)

cc_library(
    name = "gmock",
    testonly = True,
    srcs = glob(
        [
            "utils/unittest/googlemock/include/**/*.h",
            "utils/unittest/googlemock/src/*.cc",
        ],
        exclude = ["utils/unittest/googlemock/src/gmock-all.cc"],
    ),
    hdrs = [
        "utils/unittest/googlemock/include/gmock/gmock.h",
        "utils/unittest/googlemock/include/gmock/gmock-matchers.h",
    ],
    copts = llvm_copts,
    includes = [
        "include",
        "utils/unittest/googlemock/include",
    ],
    deps = [":gtest"],
)

py_binary(
    name = "lit",
    testonly = True,
    srcs = ["utils/lit/lit.py"] + glob(["utils/lit/lit/**/*.py"]),
)

cc_library(
    name = "TestingADT",
    testonly = True,
    hdrs = glob([
        "include/llvm/Testing/ADT/*.h",
    ]),
    copts = llvm_copts,
    deps = [
        ":Support",
        ":gmock",
    ],
)

cc_library(
    name = "TestingSupport",
    testonly = True,
    srcs = glob([
        "lib/Testing/Support/*.cpp",
        "lib/Testing/Support/*.h",
    ]),
    hdrs = glob([
        "include/llvm/Testing/Support/*.h",
    ]),
    copts = llvm_copts,
    deps = [
        ":Support",
        ":config",
        ":gmock",
        ":gtest",
    ],
)

################################################################################
# Begin testonly binary utilities

cc_binary(
    name = "FileCheck",
    testonly = True,
    srcs = glob([
        "utils/FileCheck/*.cpp",
        "utils/FileCheck/*.h",
    ]),
    copts = llvm_copts,
    stamp = 0,
    deps = [":FileCheckLib"],
)

cc_binary(
    name = "bugpoint",
    srcs = glob([
        "tools/bugpoint/*.cpp",
        "tools/bugpoint/*.h",
    ]),
    copts = llvm_copts,
    stamp = 0,
    deps = [
        ":AllTargetsAsmParsers",
        ":AllTargetsCodeGens",
        ":Analysis",
        ":AsmParser",
        ":BitReader",
        ":BitWriter",
        ":CodeGen",
        ":Core",
        ":IRReader",
        ":Linker",
        ":Passes",
        ":Support",
        ":TransformUtils",
        ":common_transforms",
        ":config",
    ],
)

cc_binary(
    name = "count",
    testonly = True,
    srcs = glob([
        "utils/count/*.c",
        "utils/count/*.h",
    ]),
    stamp = 0,
)

cc_binary(
    name = "lli-child-target",
    testonly = True,
    srcs = glob([
        "tools/lli/ChildTarget/*.cpp",
        "tools/lli/ChildTarget/*.h",
    ]),
    copts = llvm_copts,
    # The tests load code into this binary that expect to see symbols
    # from libstdc++ such as __cxa_begin_catch and _ZTIi. The latter
    # isn't even used in the main binary, so we also need to force it
    # to be included.
    linkopts = select({
        "@bazel_tools//src/conditions:windows": [],
        "@bazel_tools//src/conditions:darwin": [],
        "//conditions:default": [
            "-rdynamic",
            "-u_ZTIi",
        ],
    }),
    stamp = 0,
    deps = [
        ":OrcJIT",
        ":Support",
        ":attributes_gen",
        ":config",
        ":intrinsic_enums_gen",
    ],
)

cc_binary(
    name = "llvm-c-test",
    testonly = True,
    srcs = glob([
        "tools/llvm-c-test/*.c",
        "tools/llvm-c-test/*.cpp",
        "tools/llvm-c-test/*.h",
    ]),
    stamp = 0,
    deps = [
        ":AllTargetsAsmParsers",
        ":AllTargetsCodeGens",
        ":AllTargetsDisassemblers",
        ":Analysis",
        ":BitReader",
        ":BitWriter",
        ":Core",
        ":ExecutionEngine",
        ":IPO",
        ":LTO",
        ":Linker",
        ":MCDisassembler",
        ":Object",
        ":OrcJIT",
        ":Scalar",
        ":Support",
        ":Target",
        ":Vectorize",
    ],
)

cc_binary(
    name = "llvm-diff",
    testonly = True,
    srcs = glob([
        "tools/llvm-diff/*.cpp",
        "tools/llvm-diff/*.h",
    ]),
    copts = llvm_copts,
    stamp = 0,
    deps = [
        ":Core",
        ":Diff",
        ":IRReader",
        ":Support",
    ],
)

cc_binary(
    name = "llvm-isel-fuzzer",
    testonly = True,
    srcs = glob([
        "tools/llvm-isel-fuzzer/*.cpp",
        "tools/llvm-isel-fuzzer/*.h",
    ]),
    copts = llvm_copts,
    stamp = 0,
    deps = [
        ":AllTargetsAsmParsers",
        ":AllTargetsCodeGens",
        ":Analysis",
        ":BitReader",
        ":BitWriter",
        ":CodeGen",
        ":Core",
        ":FuzzMutate",
        ":IRReader",
        ":Support",
        ":Target",
    ],
)

# This is really a Python script, but call it sh_binary to ignore the hyphen in
# the path, which py_binary does not allow.
# Also, note: llvm-locstats expects llvm-dwarfdump to be in the same directory
# when executed.
sh_binary(
    name = "llvm-locstats",
    testonly = True,
    srcs = glob([
        "utils/llvm-locstats/*.py",
    ]),
    # llvm-locstats is a thin wrapper around llvm-dwarfdump.
    data = [":llvm-dwarfdump"],
)

sh_binary(
    name = "llvm-original-di-preservation",
    testonly = True,
    srcs = ["utils/llvm-original-di-preservation.py"],
)

cc_binary(
    name = "not",
    testonly = True,
    srcs = glob([
        "utils/not/*.cpp",
        "utils/not/*.h",
    ]),
    copts = llvm_copts,
    stamp = 0,
    deps = [":Support"],
)

cc_binary(
    name = "llvm-opt-fuzzer",
    testonly = True,
    srcs = glob([
        "tools/llvm-opt-fuzzer/*.cpp",
    ]),
    copts = llvm_copts,
    stamp = 0,
    deps = [
        ":AllTargetsCodeGens",
        ":Analysis",
        ":BitReader",
        ":BitWriter",
        ":CodeGen",
        ":Core",
        ":Coroutines",
        ":FuzzMutate",
        ":Passes",
        ":Support",
    ],
)

cc_binary(
    name = "llvm-tapi-diff",
    testonly = True,
    srcs = glob([
        "tools/llvm-tapi-diff/*.cpp",
        "tools/llvm-tapi-diff/*.h",
    ]),
    copts = llvm_copts,
    stamp = 0,
    deps = [
        ":Object",
        ":Support",
        ":TextAPI",
    ],
)

gentbl(
    name = "TLICheckerOptsTableGen",
    strip_include_prefix = "tools/llvm-tli-checker",
    tbl_outs = [(
        "-gen-opt-parser-defs",
        "tools/llvm-tli-checker/Opts.inc",
    )],
    tblgen = ":llvm-tblgen",
    td_file = "tools/llvm-tli-checker/Opts.td",
    td_srcs = ["include/llvm/Option/OptParser.td"],
)

cc_binary(
    name = "llvm-tli-checker",
    testonly = True,
    srcs = glob([
        "tools/llvm-tli-checker/*.cpp",
        "tools/llvm-tli-checker/*.h",
    ]),
    copts = llvm_copts,
    stamp = 0,
    deps = [
        ":Analysis",
        ":BinaryFormat",
        ":BitReader",
        ":BitstreamReader",
        ":Core",
        ":Demangle",
        ":MC",
        ":MCParser",
        ":Object",
        ":Option",
        ":Remarks",
        ":Support",
        ":TLICheckerOptsTableGen",
        ":TextAPI",
    ],
)

cc_binary(
    name = "obj2yaml",
    testonly = True,
    srcs = glob([
        "tools/obj2yaml/*.cpp",
        "tools/obj2yaml/*.h",
    ]),
    copts = llvm_copts,
    stamp = 0,
    deps = [
        ":BinaryFormat",
        ":DebugInfoCodeView",
        ":DebugInfoDWARF",
        ":Object",
        ":ObjectYAML",
        ":Support",
    ],
)

cc_binary(
    name = "verify-uselistorder",
    srcs = glob([
        "tools/verify-uselistorder/*.cpp",
        "tools/verify-uselistorder/*.h",
    ]),
    copts = llvm_copts,
    stamp = 0,
    deps = [
        ":AsmParser",
        ":BitReader",
        ":BitWriter",
        ":Core",
        ":IRReader",
        ":Support",
    ],
)

cc_binary(
    name = "yaml2obj",
    testonly = True,
    srcs = glob([
        "tools/yaml2obj/*.cpp",
        "tools/yaml2obj/*.h",
    ]),
    copts = llvm_copts,
    stamp = 0,
    deps = [
        ":BinaryFormat",
        ":DebugInfoCodeView",
        ":MC",
        ":Object",
        ":ObjectYAML",
        ":Support",
    ],
)

cc_binary(
    name = "yaml-bench",
    testonly = True,
    srcs = glob([
        "utils/yaml-bench/*.cpp",
    ]),
    copts = llvm_copts,
    stamp = 0,
    deps = [
        ":Support",
    ],
)<|MERGE_RESOLUTION|>--- conflicted
+++ resolved
@@ -427,14 +427,10 @@
     ]),
     copts = llvm_copts,
     deps = [
-<<<<<<< HEAD
-        ":MC",
-=======
         ":DebugInfoDWARF",
         ":DebugInfoPDB",
         ":MC",
         ":MCDisassembler",
->>>>>>> e7aa6127
         ":Object",
         ":Support",
     ],
